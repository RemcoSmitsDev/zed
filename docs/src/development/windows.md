# Building Zed for Windows

> The following commands may be executed in any shell.

## Repository

Clone down the [Zed repository](https://github.com/zed-industries/zed).

## Dependencies

- Install [rustup](https://www.rust-lang.org/tools/install)

- Install [Visual Studio](https://visualstudio.microsoft.com/downloads/) with the optional components `MSVC v*** - VS YYYY C++ x64/x86 build tools` and `MSVC v*** - VS YYYY C++ x64/x86 Spectre-mitigated libs (latest)` (`v***` is your VS version and `YYYY` is year when your VS was released. Pay attention to the architecture and change it to yours if needed.)
- Install Windows 11 or 10 SDK depending on your system, but ensure that at least `Windows 10 SDK version 2104 (10.0.20348.0)` is installed on your machine. You can download it from the [Windows SDK Archive](https://developer.microsoft.com/windows/downloads/windows-sdk/)
- Install [CMake](https://cmake.org/download) (required by [a dependency](https://docs.rs/wasmtime-c-api-impl/latest/wasmtime_c_api/)). Or you can install it through Visual Studio Installer, then manually add the `bin` directory to your `PATH`, for example: `C:\Program Files\Microsoft Visual Studio\2022\Community\Common7\IDE\CommonExtensions\Microsoft\CMake\CMake\bin`.

If you can't compile Zed, make sure that you have at least the following components installed:

```json
{
  "version": "1.0",
  "components": [
    "Microsoft.VisualStudio.Component.CoreEditor",
    "Microsoft.VisualStudio.Workload.CoreEditor",
    "Microsoft.VisualStudio.Component.VC.Tools.x86.x64",
    "Microsoft.VisualStudio.ComponentGroup.WebToolsExtensions.CMake",
    "Microsoft.VisualStudio.Component.VC.CMake.Project",
    "Microsoft.VisualStudio.Component.Windows11SDK.26100",
    "Microsoft.VisualStudio.Component.VC.Runtimes.x86.x64.Spectre"
  ],
  "extensions": []
}
```

The list can be obtained as follows:

- Open the Visual Studio Installer
- Click on `More` in the `Installed` tab
- Click on `Export configuration`

## Backend dependencies

> This section is still in development. The instructions are not yet complete.

If you are developing collaborative features of Zed, you'll need to install the dependencies of zed's `collab` server:

- Install [Postgres](https://www.postgresql.org/download/windows/)
- Install [Livekit](https://github.com/livekit/livekit), optionally you can add the `livekit-server` binary to your `PATH`.

Alternatively, if you have [Docker](https://www.docker.com/) installed you can bring up all the `collab` dependencies using Docker Compose:

```sh
docker compose up -d
```

### Notes

You should modify the `pg_hba.conf` file in the `data` directory to use `trust` instead of `scram-sha-256` for the `host` method. Otherwise, the connection will fail with the error `password authentication failed`. The `pg_hba.conf` file typically locates at `C:\Program Files\PostgreSQL\17\data\pg_hba.conf`. After the modification, the file should look like this:

```conf
# IPv4 local connections:
host    all             all             127.0.0.1/32            trust
# IPv6 local connections:
host    all             all             ::1/128                 trust
```

Also, if you are using a non-latin Windows version, you must modify the`lc_messages` parameter in the `postgresql.conf` file in the `data` directory to `English_United States.1252` (or whatever UTF8-compatible encoding you have). Otherwise, the database will panic. The `postgresql.conf` file should look like this:

```conf
# lc_messages = 'Chinese (Simplified)_China.936' # locale for system error message strings
lc_messages = 'English_United States.1252'
```

After this, you should restart the `postgresql` service. Press the `win` key + `R` to launch the `Run` window. Type the `services.msc` and hit the `OK` button to open the Services Manager. Then, find the `postgresql-x64-XX` service, right-click on it, and select `Restart`.

## Building from source

Once you have the dependencies installed, you can build Zed using [Cargo](https://doc.rust-lang.org/cargo/).

For a debug build:

```sh
cargo run
```

For a release build:

```sh
cargo run --release
```

And to run the tests:

```sh
cargo test --workspace
```

## Installing from msys2

[MSYS2](https://msys2.org/) distribution provides Zed as a package [mingw-w64-zed](https://packages.msys2.org/base/mingw-w64-zed). The package is available for UCRT64, MINGW64 and CLANG64 repositories. To download it, run

```sh
pacman -Syu
pacman -S $MINGW_PACKAGE_PREFIX-zed
```

then you can run `zed` in a shell.

You can see the [build script](https://github.com/msys2/MINGW-packages/blob/master/mingw-w64-zed/PKGBUILD) for more details on build process.

> Please, report any issue in [msys2/MINGW-packages/issues](https://github.com/msys2/MINGW-packages/issues?q=is%3Aissue+is%3Aopen+zed) first.

Note that `collab` is not supported for msys2.

## Troubleshooting

### Setting `RUSTFLAGS` env var breaks builds
<<<<<<< HEAD

If you set the `RUSTFLAGS` env var, it will override the `rustflags` settings in `.cargo/config.toml` which is required to properly build Zed.

Since these settings can vary from time to time, the build errors you receive may vary from linker errors, to other stranger errors.

If you'd like to add extra rust flags, you may do 1 of the following in `.cargo/config.toml`:

Add your flags in the build section

```toml
[build]
rustflags = ["-C", "symbol-mangling-version=v0", "--cfg", "tokio_unstable"]
```

Add your flags in the windows target section

=======

If you set the `RUSTFLAGS` env var, it will override the `rustflags` settings in `.cargo/config.toml` which is required to properly build Zed.

Since these settings can vary from time to time, the build errors you receive may vary from linker errors, to other stranger errors.

If you'd like to add extra rust flags, you may do 1 of the following in `.cargo/config.toml`:

Add your flags in the build section

```toml
[build]
rustflags = ["-C", "symbol-mangling-version=v0", "--cfg", "tokio_unstable"]
```

Add your flags in the windows target section

>>>>>>> 7d30dda5
```toml
[target.'cfg(target_os = "windows")']
rustflags = [
    "--cfg",
    "windows_slim_errors",
    "-C",
    "target-feature=+crt-static",
]
```

Or, you can create a new `.cargo/config.toml` in the same folder as the Zed repo (see below). This is particularly useful if you are doing CI builds since you don't have to edit the original `.cargo/config.toml`.

```
upper_dir
├── .cargo          // <-- Make this folder
│   └── config.toml // <-- Make this file
└── zed
    ├── .cargo
    │   └── config.toml
    └── crates
        ├── assistant
        └── ...
```

In the new (above) `.cargo/config.toml`, if we wanted to add `--cfg gles` to our rustflags, it would look like this

```toml
[target.'cfg(all())']
rustflags = ["--cfg", "gles"]
```

### Cargo errors claiming that a dependency is using unstable features

Try `cargo clean` and `cargo build`.

### `STATUS_ACCESS_VIOLATION`

This error can happen if you are using the "rust-lld.exe" linker. Consider trying a different linker.

If you are using a global config, consider moving the Zed repository to a nested directory and add a `.cargo/config.toml` with a custom linker config in the parent directory.

See this issue for more information [#12041](https://github.com/zed-industries/zed/issues/12041)

### Invalid RC path selected

Sometimes, depending on the security rules applied to your laptop, you may get the following error while compiling Zed:

```
error: failed to run custom build command for `zed(C:\Users\USER\src\zed\crates\zed)`

Caused by:
  process didn't exit successfully: `C:\Users\USER\src\zed\target\debug\build\zed-b24f1e9300107efc\build-script-build` (exit code: 1)
  --- stdout
  cargo:rerun-if-changed=../../.git/logs/HEAD
  cargo:rustc-env=ZED_COMMIT_SHA=25e2e9c6727ba9b77415588cfa11fd969612adb7
  cargo:rustc-link-arg=/stack:8388608
  cargo:rerun-if-changed=resources/windows/app-icon.ico
  package.metadata.winresource does not exist
  Selected RC path: 'bin\x64\rc.exe'

  --- stderr
  The system cannot find the path specified. (os error 3)
warning: build failed, waiting for other jobs to finish...
```

In order to fix this issue, you can manually set the `ZED_RC_TOOLKIT_PATH` environment variable to the RC toolkit path. Usually, you can set it to:
`C:\Program Files (x86)\Windows Kits\10\bin\<SDK_version>\x64`.

See this [issue](https://github.com/zed-industries/zed/issues/18393) for more information.

### Build fails: Path too long

You may receive an error like the following when building

```
error: failed to get `pet` as a dependency of package `languages v0.1.0 (D:\a\zed-windows-builds\zed-windows-builds\crates\languages)`

Caused by:
  failed to load source for dependency `pet`

Caused by:
  Unable to update https://github.com/microsoft/python-environment-tools.git?rev=ffcbf3f28c46633abd5448a52b1f396c322e0d6c#ffcbf3f2

Caused by:
  path too long: 'C:/Users/runneradmin/.cargo/git/checkouts/python-environment-tools-903993894b37a7d2/ffcbf3f/crates/pet-conda/tests/unix/conda_env_without_manager_but_found_in_history/some_other_location/conda_install/conda-meta/python-fastjsonschema-2.16.2-py310hca03da5_0.json'; class=Filesystem (30)
```

In order to solve this, you can enable longpath support for git and Windows.

For git: `git config --system core.longpaths true`

And for Windows with this PS command:

```powershell
New-ItemProperty -Path "HKLM:\SYSTEM\CurrentControlSet\Control\FileSystem" -Name "LongPathsEnabled" -Value 1 -PropertyType DWORD -Force
```

For more information on this, please see [win32 docs](https://learn.microsoft.com/en-us/windows/win32/fileio/maximum-file-path-limitation?tabs=powershell)

(note that you will need to restart your system after enabling longpath support)<|MERGE_RESOLUTION|>--- conflicted
+++ resolved
@@ -115,7 +115,6 @@
 ## Troubleshooting
 
 ### Setting `RUSTFLAGS` env var breaks builds
-<<<<<<< HEAD
 
 If you set the `RUSTFLAGS` env var, it will override the `rustflags` settings in `.cargo/config.toml` which is required to properly build Zed.
 
@@ -132,24 +131,6 @@
 
 Add your flags in the windows target section
 
-=======
-
-If you set the `RUSTFLAGS` env var, it will override the `rustflags` settings in `.cargo/config.toml` which is required to properly build Zed.
-
-Since these settings can vary from time to time, the build errors you receive may vary from linker errors, to other stranger errors.
-
-If you'd like to add extra rust flags, you may do 1 of the following in `.cargo/config.toml`:
-
-Add your flags in the build section
-
-```toml
-[build]
-rustflags = ["-C", "symbol-mangling-version=v0", "--cfg", "tokio_unstable"]
-```
-
-Add your flags in the windows target section
-
->>>>>>> 7d30dda5
 ```toml
 [target.'cfg(target_os = "windows")']
 rustflags = [
