[workspace]
resolver = "2"
members = [
    "crates/activity_indicator",
    "crates/zed_predict_tos",
    "crates/anthropic",
    "crates/assets",
    "crates/assistant",
    "crates/assistant2",
    "crates/assistant_context_editor",
    "crates/assistant_settings",
    "crates/assistant_slash_command",
    "crates/assistant_slash_commands",
    "crates/assistant_tool",
    "crates/assistant_tools",
    "crates/audio",
    "crates/auto_update",
    "crates/auto_update_ui",
    "crates/breadcrumbs",
    "crates/call",
    "crates/channel",
    "crates/cli",
    "crates/client",
    "crates/clock",
    "crates/collab",
    "crates/collab_ui",
    "crates/collections",
    "crates/command_palette",
    "crates/command_palette_hooks",
    "crates/context_server",
    "crates/context_server_settings",
    "crates/copilot",
    "crates/dap",
    "crates/dap_adapters",
    "crates/debugger_ui",
    "crates/db",
    "crates/diagnostics",
    "crates/deepseek",
    "crates/docs_preprocessor",
    "crates/editor",
    "crates/evals",
    "crates/extension",
    "crates/extension_api",
    "crates/extension_cli",
    "crates/extension_host",
    "crates/extensions_ui",
    "crates/feature_flags",
    "crates/feedback",
    "crates/file_finder",
    "crates/file_icons",
    "crates/fireworks",
    "crates/fs",
    "crates/fsevent",
    "crates/fuzzy",
    "crates/git",
    "crates/git_hosting_providers",
    "crates/go_to_line",
    "crates/google_ai",
    "crates/gpui",
    "crates/gpui_macros",
    "crates/html_to_markdown",
    "crates/http_client",
    "crates/image_viewer",
    "crates/indexed_docs",
    "crates/inline_completion",
    "crates/inline_completion_button",
    "crates/install_cli",
    "crates/journal",
    "crates/language",
    "crates/language_extension",
    "crates/language_model",
    "crates/language_model_selector",
    "crates/language_models",
    "crates/language_selector",
    "crates/language_tools",
    "crates/languages",
    "crates/livekit_client",
    "crates/livekit_client_macos",
    "crates/livekit_server",
    "crates/lmstudio",
    "crates/lsp",
    "crates/markdown",
    "crates/markdown_preview",
    "crates/media",
    "crates/menu",
    "crates/multi_buffer",
    "crates/node_runtime",
    "crates/notifications",
    "crates/ollama",
    "crates/open_ai",
    "crates/outline",
    "crates/outline_panel",
    "crates/paths",
    "crates/picker",
    "crates/prettier",
    "crates/project",
    "crates/project_panel",
    "crates/project_symbols",
    "crates/prompt_library",
    "crates/proto",
    "crates/recent_projects",
    "crates/refineable",
    "crates/refineable/derive_refineable",
    "crates/release_channel",
    "crates/remote",
    "crates/remote_server",
    "crates/repl",
    "crates/reqwest_client",
    "crates/rich_text",
    "crates/rope",
    "crates/rpc",
    "crates/search",
    "crates/semantic_index",
    "crates/semantic_version",
    "crates/session",
    "crates/settings",
    "crates/settings_ui",
    "crates/snippet",
    "crates/snippet_provider",
    "crates/snippets_ui",
    "crates/sqlez",
    "crates/sqlez_macros",
    "crates/story",
    "crates/storybook",
    "crates/streaming_diff",
    "crates/sum_tree",
    "crates/supermaven",
    "crates/supermaven_api",
    "crates/tab_switcher",
    "crates/task",
    "crates/tasks_ui",
    "crates/telemetry",
    "crates/telemetry_events",
    "crates/terminal",
    "crates/terminal_view",
    "crates/text",
    "crates/theme",
    "crates/theme_extension",
    "crates/theme_importer",
    "crates/theme_selector",
    "crates/time_format",
    "crates/title_bar",
    "crates/toolchain_selector",
    "crates/ui",
    "crates/ui_input",
    "crates/ui_macros",
    "crates/reqwest_client",
    "crates/util",
    "crates/vcs_menu",
    "crates/vim",
    "crates/vim_mode_setting",
    "crates/welcome",
    "crates/workspace",
    "crates/worktree",
    "crates/zed",
    "crates/zed_actions",
    "crates/zeta",
    "crates/git_ui",

    #
    # Extensions
    #

    "extensions/csharp",
    "extensions/deno",
    "extensions/elixir",
    "extensions/emmet",
    "extensions/erlang",
    "extensions/glsl",
    "extensions/haskell",
    "extensions/html",
    "extensions/lua",
    "extensions/php",
    "extensions/perplexity",
    "extensions/prisma",
    "extensions/proto",
    "extensions/purescript",
    "extensions/ruff",
    "extensions/slash-commands-example",
    "extensions/snippets",
    "extensions/terraform",
    "extensions/test-extension",
    "extensions/toml",
    "extensions/uiua",
    "extensions/zig",

    #
    # Tooling
    #

    "tooling/xtask",
    "crates/debugger_tools",
]
default-members = ["crates/zed"]

[workspace.package]
publish = false
edition = "2021"

[workspace.dependencies]

#
# Workspace member crates
#

activity_indicator = { path = "crates/activity_indicator" }
ai = { path = "crates/ai" }
zed_predict_tos = { path = "crates/zed_predict_tos" }
anthropic = { path = "crates/anthropic" }
assets = { path = "crates/assets" }
assistant = { path = "crates/assistant" }
assistant2 = { path = "crates/assistant2" }
assistant_context_editor = { path = "crates/assistant_context_editor" }
assistant_settings = { path = "crates/assistant_settings" }
assistant_slash_command = { path = "crates/assistant_slash_command" }
assistant_slash_commands = { path = "crates/assistant_slash_commands" }
assistant_tool = { path = "crates/assistant_tool" }
assistant_tools = { path = "crates/assistant_tools" }
audio = { path = "crates/audio" }
auto_update = { path = "crates/auto_update" }
auto_update_ui = { path = "crates/auto_update_ui" }
breadcrumbs = { path = "crates/breadcrumbs" }
call = { path = "crates/call" }
channel = { path = "crates/channel" }
cli = { path = "crates/cli" }
client = { path = "crates/client" }
clock = { path = "crates/clock" }
collab = { path = "crates/collab" }
collab_ui = { path = "crates/collab_ui" }
collections = { path = "crates/collections" }
command_palette = { path = "crates/command_palette" }
command_palette_hooks = { path = "crates/command_palette_hooks" }
context_server = { path = "crates/context_server" }
context_server_settings = { path = "crates/context_server_settings" }
copilot = { path = "crates/copilot" }
dap = { path = "crates/dap" }
dap_adapters = { path = "crates/dap_adapters" }
db = { path = "crates/db" }
<<<<<<< HEAD
debugger_ui = { path = "crates/debugger_ui" }
debugger_tools = { path = "crates/debugger_tools" }
=======
deepseek = { path = "crates/deepseek" }
>>>>>>> 3b6e1be1
diagnostics = { path = "crates/diagnostics" }
editor = { path = "crates/editor" }
extension = { path = "crates/extension" }
extension_host = { path = "crates/extension_host" }
extensions_ui = { path = "crates/extensions_ui" }
feature_flags = { path = "crates/feature_flags" }
feedback = { path = "crates/feedback" }
file_finder = { path = "crates/file_finder" }
file_icons = { path = "crates/file_icons" }
fireworks = { path = "crates/fireworks" }
fs = { path = "crates/fs" }
fsevent = { path = "crates/fsevent" }
fuzzy = { path = "crates/fuzzy" }
git = { path = "crates/git" }
git_ui = { path = "crates/git_ui" }
git_hosting_providers = { path = "crates/git_hosting_providers" }
go_to_line = { path = "crates/go_to_line" }
google_ai = { path = "crates/google_ai" }
gpui = { path = "crates/gpui", default-features = false, features = [
    "http_client",
] }
gpui_macros = { path = "crates/gpui_macros" }
html_to_markdown = { path = "crates/html_to_markdown" }
http_client = { path = "crates/http_client" }
image_viewer = { path = "crates/image_viewer" }
indexed_docs = { path = "crates/indexed_docs" }
inline_completion = { path = "crates/inline_completion" }
inline_completion_button = { path = "crates/inline_completion_button" }
install_cli = { path = "crates/install_cli" }
journal = { path = "crates/journal" }
language = { path = "crates/language" }
language_extension = { path = "crates/language_extension" }
language_model = { path = "crates/language_model" }
language_model_selector = { path = "crates/language_model_selector" }
language_models = { path = "crates/language_models" }
language_selector = { path = "crates/language_selector" }
language_tools = { path = "crates/language_tools" }
languages = { path = "crates/languages" }
livekit_client = { path = "crates/livekit_client" }
livekit_client_macos = { path = "crates/livekit_client_macos" }
livekit_server = { path = "crates/livekit_server" }
lmstudio = { path = "crates/lmstudio" }
lsp = { path = "crates/lsp" }
markdown = { path = "crates/markdown" }
markdown_preview = { path = "crates/markdown_preview" }
media = { path = "crates/media" }
menu = { path = "crates/menu" }
multi_buffer = { path = "crates/multi_buffer" }
node_runtime = { path = "crates/node_runtime" }
notifications = { path = "crates/notifications" }
ollama = { path = "crates/ollama" }
open_ai = { path = "crates/open_ai" }
outline = { path = "crates/outline" }
outline_panel = { path = "crates/outline_panel" }
paths = { path = "crates/paths" }
picker = { path = "crates/picker" }
plugin = { path = "crates/plugin" }
plugin_macros = { path = "crates/plugin_macros" }
prettier = { path = "crates/prettier" }
project = { path = "crates/project" }
project_panel = { path = "crates/project_panel" }
project_symbols = { path = "crates/project_symbols" }
prompt_library = { path = "crates/prompt_library" }
proto = { path = "crates/proto" }
recent_projects = { path = "crates/recent_projects" }
refineable = { path = "crates/refineable" }
release_channel = { path = "crates/release_channel" }
remote = { path = "crates/remote" }
remote_server = { path = "crates/remote_server" }
repl = { path = "crates/repl" }
reqwest_client = { path = "crates/reqwest_client" }
rich_text = { path = "crates/rich_text" }
rope = { path = "crates/rope" }
rpc = { path = "crates/rpc" }
search = { path = "crates/search" }
semantic_index = { path = "crates/semantic_index" }
semantic_version = { path = "crates/semantic_version" }
session = { path = "crates/session" }
settings = { path = "crates/settings" }
settings_ui = { path = "crates/settings_ui" }
snippet = { path = "crates/snippet" }
snippet_provider = { path = "crates/snippet_provider" }
snippets_ui = { path = "crates/snippets_ui" }
sqlez = { path = "crates/sqlez" }
sqlez_macros = { path = "crates/sqlez_macros" }
story = { path = "crates/story" }
storybook = { path = "crates/storybook" }
streaming_diff = { path = "crates/streaming_diff" }
sum_tree = { path = "crates/sum_tree" }
supermaven = { path = "crates/supermaven" }
supermaven_api = { path = "crates/supermaven_api" }
tab_switcher = { path = "crates/tab_switcher" }
task = { path = "crates/task" }
tasks_ui = { path = "crates/tasks_ui" }
telemetry = { path = "crates/telemetry" }
telemetry_events = { path = "crates/telemetry_events" }
terminal = { path = "crates/terminal" }
terminal_view = { path = "crates/terminal_view" }
text = { path = "crates/text" }
theme = { path = "crates/theme" }
theme_extension = { path = "crates/theme_extension" }
theme_importer = { path = "crates/theme_importer" }
theme_selector = { path = "crates/theme_selector" }
time_format = { path = "crates/time_format" }
title_bar = { path = "crates/title_bar" }
toolchain_selector = { path = "crates/toolchain_selector" }
ui = { path = "crates/ui" }
ui_input = { path = "crates/ui_input" }
ui_macros = { path = "crates/ui_macros" }
util = { path = "crates/util" }
vcs_menu = { path = "crates/vcs_menu" }
vim = { path = "crates/vim" }
vim_mode_setting = { path = "crates/vim_mode_setting" }
welcome = { path = "crates/welcome" }
workspace = { path = "crates/workspace" }
worktree = { path = "crates/worktree" }
zed = { path = "crates/zed" }
zed_actions = { path = "crates/zed_actions" }
zeta = { path = "crates/zeta" }

#
# External crates
#

aho-corasick = "1.1"
# TODO(#18342): Update to version 0.25 from crates.io when it is released.
alacritty_terminal = { git = "https://github.com/alacritty/alacritty.git", rev = "5e78d20c709cb1ab8d44ca7a8702cc26d779227c" }
any_vec = "0.14"
anyhow = "1.0.86"
arrayvec = { version = "0.7.4", features = ["serde"] }
ashpd = { version = "0.10", default-features = false, features = ["async-std"]}
async-compat = "0.2.1"
async-compression = { version = "0.4", features = ["gzip", "futures-io"] }
async-dispatcher = "0.1"
async-fs = "2.1"
async-pipe = { git = "https://github.com/zed-industries/async-pipe-rs", rev = "82d00a04211cf4e1236029aa03e6b6ce2a74c553" }
async-recursion = "1.0.0"
async-tar = "0.5.0"
async-trait = "0.1"
async-tungstenite = "0.28"
async-watch = "0.3.1"
async_zip = { version = "0.0.17", features = ["deflate", "deflate64"] }
base64 = "0.22"
bitflags = "2.6.0"
blade-graphics = { git = "https://github.com/kvark/blade", rev = "091a8401033847bb9b6ace3fcf70448d069621c5" }
blade-macros = { git = "https://github.com/kvark/blade", rev = "091a8401033847bb9b6ace3fcf70448d069621c5" }
blade-util = { git = "https://github.com/kvark/blade", rev = "091a8401033847bb9b6ace3fcf70448d069621c5" }
blake3 = "1.5.3"
bytes = "1.0"
cargo_metadata = "0.19"
cargo_toml = "0.21"
chrono = { version = "0.4", features = ["serde"] }
clap = { version = "4.4", features = ["derive"] }
cocoa = "0.26"
cocoa-foundation = "0.2.0"
convert_case = "0.7.0"
core-foundation = "0.9.3"
core-foundation-sys = "0.8.6"
ctor = "0.2.6"
dashmap = "6.0"
derive_more = "0.99.17"
dirs = "4.0"
ec4rs = "1.1"
emojis = "0.6.1"
env_logger = "0.11"
exec = "0.3.1"
fancy-regex = "0.14.0"
fork = "0.2.0"
futures = "0.3"
futures-batch = "0.6.1"
futures-lite = "1.13"
# TODO: get back to regular versions when https://github.com/rust-lang/git2-rs/pull/1120 is released
git2 = { git = "https://github.com/rust-lang/git2-rs", rev = "a3b90cb3756c1bb63e2317bf9cfa57838178de5c", default-features = false }
globset = "0.4"
handlebars = "4.3"
heed = { version = "0.21.0", features = ["read-txn-no-tls"] }
hex = "0.4.3"
html5ever = "0.27.0"
hyper = "0.14"
http = "1.1"
ignore = "0.4.22"
image = "0.25.1"
indexmap = { version = "2.7.0", features = ["serde"] }
indoc = "2"
itertools = "0.14.0"
jsonwebtoken = "9.3"
jupyter-protocol = { version = "0.6.0" }
jupyter-websocket-client = { version = "0.9.0" }
libc = "0.2"
libsqlite3-sys = { version = "0.30.1", features = ["bundled"] }
linkify = "0.10.0"
livekit = { git = "https://github.com/zed-industries/livekit-rust-sdks", rev="060964da10574cd9bf06463a53bf6e0769c5c45e", features = ["dispatcher", "services-dispatcher", "rustls-tls-native-roots"], default-features = false }
log = { version = "0.4.16", features = ["kv_unstable_serde", "serde"] }
markup5ever_rcdom = "0.3.0"
nanoid = "0.4"
nbformat = { version = "0.10.0" }
nix = "0.29"
num-format = "0.4.4"
ordered-float = "2.1.1"
palette = { version = "0.7.5", default-features = false, features = ["std"] }
parking_lot = "0.12.1"
pathdiff = "0.2"
pet = { git = "https://github.com/microsoft/python-environment-tools.git", rev = "1abe5cec5ebfbe97ca71746a4cfc7fe89bddf8e0" }
pet-fs = { git = "https://github.com/microsoft/python-environment-tools.git", rev = "1abe5cec5ebfbe97ca71746a4cfc7fe89bddf8e0" }
pet-pixi = { git = "https://github.com/microsoft/python-environment-tools.git", rev = "1abe5cec5ebfbe97ca71746a4cfc7fe89bddf8e0" }
pet-conda = { git = "https://github.com/microsoft/python-environment-tools.git", rev = "1abe5cec5ebfbe97ca71746a4cfc7fe89bddf8e0" }
pet-core = { git = "https://github.com/microsoft/python-environment-tools.git", rev = "1abe5cec5ebfbe97ca71746a4cfc7fe89bddf8e0" }
pet-poetry = { git = "https://github.com/microsoft/python-environment-tools.git", rev = "1abe5cec5ebfbe97ca71746a4cfc7fe89bddf8e0" }
pet-reporter = { git = "https://github.com/microsoft/python-environment-tools.git", rev = "1abe5cec5ebfbe97ca71746a4cfc7fe89bddf8e0" }
postage = { version = "0.5", features = ["futures-traits"] }
pretty_assertions = { version = "1.3.0", features = ["unstable"] }
profiling = "1"
prost = "0.9"
prost-build = "0.9"
prost-types = "0.9"
pulldown-cmark = { version = "0.12.0", default-features = false }
rand = "0.8.5"
rayon = "1.8"
regex = "1.5"
repair_json = "0.1.0"
reqwest = { git = "https://github.com/zed-industries/reqwest.git", rev = "fd110f6998da16bbca97b6dddda9be7827c50e29", default-features = false, features = [
    "charset",
    "http2",
    "macos-system-configuration",
    "rustls-tls-native-roots",
    "socks",
    "stream",
] }
rsa = "0.9.6"
runtimelib = { version = "0.25.0", default-features = false, features = [
    "async-dispatcher-runtime",
] }
rustc-demangle = "0.1.23"
rust-embed = { version = "8.5", features = ["include-exclude"] }
rustc-hash = "2.1.0"
rustls = "0.21.12"
rustls-native-certs = "0.8.0"
schemars = { version = "0.8", features = ["impl_json_schema", "indexmap2"] }
semver = "1.0"
serde = { version = "1.0", features = ["derive", "rc"] }
serde_derive = { version = "1.0", features = ["deserialize_in_place"] }
serde_json = { version = "1.0", features = ["preserve_order", "raw_value"] }
serde_json_lenient = { version = "0.2", features = [
    "preserve_order",
    "raw_value",
] }
serde_repr = "0.1"
sha2 = "0.10"
shellexpand = "2.1.0"
shlex = "1.3.0"
signal-hook = "0.3.17"
similar = "1.3"
simplelog = "0.12.2"
smallvec = { version = "1.6", features = ["union"] }
smol = "2.0"
sqlformat = "0.2"
strsim = "0.11"
strum = { version = "0.26.0", features = ["derive"] }
subtle = "2.5.0"
sys-locale = "0.3.1"
sysinfo = "0.31.0"
take-until = "0.2.0"
tempfile = "3.9.0"
thiserror = "1.0.29"
tiktoken-rs = "0.6.0"
time = { version = "0.3", features = [
    "macros",
    "parsing",
    "serde",
    "serde-well-known",
    "formatting",
] }
tiny_http = "0.8"
toml = "0.8"
tokio = { version = "1" }
tower-http = "0.4.4"
tree-sitter = { version = "0.23", features = ["wasm"] }
tree-sitter-bash = "0.23"
tree-sitter-c = "0.23"
tree-sitter-cpp = "0.23"
tree-sitter-css = "0.23"
tree-sitter-elixir = "0.3"
tree-sitter-embedded-template = "0.23.0"
tree-sitter-go = "0.23"
tree-sitter-go-mod = { git = "https://github.com/camdencheek/tree-sitter-go-mod", rev = "6efb59652d30e0e9cd5f3b3a669afd6f1a926d3c", package = "tree-sitter-gomod" }
tree-sitter-gowork = { git = "https://github.com/zed-industries/tree-sitter-go-work", rev = "acb0617bf7f4fda02c6217676cc64acb89536dc7" }
tree-sitter-heex = { git = "https://github.com/zed-industries/tree-sitter-heex", rev = "1dd45142fbb05562e35b2040c6129c9bca346592" }
tree-sitter-diff = "0.1.0"
tree-sitter-html = "0.20"
tree-sitter-jsdoc = "0.23"
tree-sitter-json = "0.24"
tree-sitter-md = { git = "https://github.com/tree-sitter-grammars/tree-sitter-markdown", rev = "9a23c1a96c0513d8fc6520972beedd419a973539" }
tree-sitter-python = "0.23"
tree-sitter-regex = "0.23"
tree-sitter-ruby = "0.23"
tree-sitter-rust = "0.23"
tree-sitter-typescript = "0.23"
tree-sitter-yaml = { git = "https://github.com/zed-industries/tree-sitter-yaml", rev = "baff0b51c64ef6a1fb1f8390f3ad6015b83ec13a" }
unicase = "2.6"
unindent = "0.1.7"
unicode-segmentation = "1.10"
unicode-script = "0.5.7"
url = "2.2"
uuid = { version = "1.1.2", features = ["v4", "v5", "v7", "serde"] }
wasmparser = "0.215"
wasm-encoder = "0.215"
wasmtime = { version = "24", default-features = false, features = [
    "async",
    "demangle",
    "runtime",
    "cranelift",
    "component-model",
] }
wasmtime-wasi = "24"
which = "6.0.0"
wit-component = "0.201"
zstd = "0.11"
metal = "0.31"

[workspace.dependencies.async-stripe]
git = "https://github.com/zed-industries/async-stripe"
rev = "3672dd4efb7181aa597bf580bf5a2f5d23db6735"
default-features = false
features = [
    "runtime-tokio-hyper-rustls",
    "billing",
    "checkout",
    "events",
    # The features below are only enabled to get the `events` feature to build.
    "chrono",
    "connect",
]

[workspace.dependencies.windows]
version = "0.58"
features = [
    "implement",
    "Foundation_Numerics",
    "Storage",
    "System_Threading",
    "UI_ViewManagement",
    "Wdk_System_SystemServices",
    "Win32_Globalization",
    "Win32_Graphics_Direct2D",
    "Win32_Graphics_Direct2D_Common",
    "Win32_Graphics_DirectWrite",
    "Win32_Graphics_Dwm",
    "Win32_Graphics_Dxgi_Common",
    "Win32_Graphics_Gdi",
    "Win32_Graphics_Imaging",
    "Win32_Graphics_Imaging_D2D",
    "Win32_Security",
    "Win32_Security_Credentials",
    "Win32_Storage_FileSystem",
    "Win32_System_Com",
    "Win32_System_Com_StructuredStorage",
    "Win32_System_DataExchange",
    "Win32_System_LibraryLoader",
    "Win32_System_Memory",
    "Win32_System_Ole",
    "Win32_System_SystemInformation",
    "Win32_System_SystemServices",
    "Win32_System_Threading",
    "Win32_System_WinRT",
    "Win32_UI_Controls",
    "Win32_UI_HiDpi",
    "Win32_UI_Input_Ime",
    "Win32_UI_Input_KeyboardAndMouse",
    "Win32_UI_Shell",
    "Win32_UI_Shell_Common",
    "Win32_UI_WindowsAndMessaging",
]

# TODO livekit https://github.com/RustAudio/cpal/pull/891
[patch.crates-io]
cpal = { git = "https://github.com/zed-industries/cpal", rev = "fd8bc2fd39f1f5fdee5a0690656caff9a26d9d50" }

[profile.dev]
split-debuginfo = "unpacked"
debug = "limited"
codegen-units = 16

[profile.dev.package]
taffy = { opt-level = 3 }
cranelift-codegen = { opt-level = 3 }
resvg = { opt-level = 3 }
rustybuzz = { opt-level = 3 }
ttf-parser = { opt-level = 3 }
wasmtime-cranelift = { opt-level = 3 }
wasmtime = { opt-level = 3 }
# Build single-source-file crates with cg=1 as it helps make `cargo build` of a whole workspace a bit faster
activity_indicator = { codegen-units = 1 }
assets = { codegen-units = 1 }
breadcrumbs = { codegen-units = 1 }
collections = { codegen-units = 1 }
command_palette = { codegen-units = 1 }
command_palette_hooks = { codegen-units = 1 }
evals = { codegen-units = 1 }
extension_cli = { codegen-units = 1 }
feature_flags = { codegen-units = 1 }
file_icons = { codegen-units = 1 }
fsevent = { codegen-units = 1 }
image_viewer = { codegen-units = 1 }
inline_completion_button = { codegen-units = 1 }
install_cli = { codegen-units = 1 }
journal = { codegen-units = 1 }
lmstudio = { codegen-units = 1 }
menu = { codegen-units = 1 }
notifications = { codegen-units = 1 }
ollama = { codegen-units = 1 }
outline = { codegen-units = 1 }
paths = { codegen-units = 1 }
prettier = { codegen-units = 1 }
project_symbols = { codegen-units = 1 }
refineable = { codegen-units = 1 }
release_channel = { codegen-units = 1 }
reqwest_client = { codegen-units = 1 }
rich_text = { codegen-units = 1 }
semantic_version = { codegen-units = 1 }
session = { codegen-units = 1 }
snippet = { codegen-units = 1 }
snippets_ui = { codegen-units = 1 }
sqlez_macros = { codegen-units = 1 }
story = { codegen-units = 1 }
supermaven_api = { codegen-units = 1 }
telemetry_events = { codegen-units = 1 }
theme_selector = { codegen-units = 1 }
time_format = { codegen-units = 1 }
ui_input = { codegen-units = 1 }
vcs_menu = { codegen-units = 1 }
zed_actions = { codegen-units = 1 }

[profile.release]
debug = "limited"
lto = "thin"
codegen-units = 1

[profile.release.package]
zed = { codegen-units = 16 }

[profile.release-fast]
inherits = "release"
debug = "full"
lto = false
codegen-units = 16

[workspace.lints.clippy]
dbg_macro = "deny"
todo = "deny"

# Motivation: We use `vec![a..b]` a lot when dealing with ranges in text, so
# warning on this rule produces a lot of noise.
single_range_in_vec_init = "allow"

# These are all of the rules that currently have violations in the Zed
# codebase.
#
# We'll want to drive this list down by either:
# 1. fixing violations of the rule and begin enforcing it
# 2. deciding we want to allow the rule permanently, at which point
#    we should codify that separately above.
#
# This list shouldn't be added to; it should only get shorter.
# =============================================================================

# There are a bunch of rules currently failing in the `style` group, so
# allow all of those, for now.
style = { level = "allow", priority = -1 }

# Temporary list of style lints that we've fixed so far.
module_inception = { level = "deny" }
question_mark = { level = "deny" }
redundant_closure = { level = "deny" }
# Individual rules that have violations in the codebase:
type_complexity = "allow"
# We often return trait objects from `new` functions.
new_ret_no_self = { level = "allow" }
# We have a few `next` functions that differ in lifetimes
# compared to Iterator::next. Yet, clippy complains about those.
should_implement_trait = { level = "allow" }
let_underscore_future = "allow"

[workspace.metadata.cargo-machete]
ignored = ["bindgen", "cbindgen", "prost_build", "serde"]<|MERGE_RESOLUTION|>--- conflicted
+++ resolved
@@ -236,12 +236,9 @@
 dap = { path = "crates/dap" }
 dap_adapters = { path = "crates/dap_adapters" }
 db = { path = "crates/db" }
-<<<<<<< HEAD
 debugger_ui = { path = "crates/debugger_ui" }
 debugger_tools = { path = "crates/debugger_tools" }
-=======
 deepseek = { path = "crates/deepseek" }
->>>>>>> 3b6e1be1
 diagnostics = { path = "crates/diagnostics" }
 editor = { path = "crates/editor" }
 extension = { path = "crates/extension" }
