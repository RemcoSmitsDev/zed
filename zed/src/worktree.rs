--- conflicted
+++ resolved
@@ -1476,26 +1476,10 @@
         self.entries_by_path.summary().file_count
     }
 
-    pub fn visible_entry_count(&self) -> usize {
-        self.entries_by_path.summary().visible_count
-    }
-
     pub fn visible_file_count(&self) -> usize {
         self.entries_by_path.summary().visible_file_count
     }
 
-<<<<<<< HEAD
-    pub fn files(&self, start: usize) -> EntryIter<FileCount> {
-        EntryIter::new(self, start)
-    }
-
-    pub fn visible_entries(&self, start: usize) -> EntryIter<VisibleCountAndPath> {
-        EntryIter::new(self, start)
-    }
-
-    pub fn visible_files(&self, start: usize) -> EntryIter<VisibleFileCount> {
-        EntryIter::new(self, start)
-=======
     fn traverse_from_offset(
         &self,
         include_dirs: bool,
@@ -1540,7 +1524,6 @@
 
     pub fn entries(&self, include_ignored: bool) -> Traversal {
         self.traverse_from_offset(true, include_ignored, 0)
->>>>>>> 60799c5a
     }
 
     pub fn paths(&self) -> impl Iterator<Item = &Arc<Path>> {
@@ -1551,10 +1534,6 @@
             .map(|entry| &entry.path)
     }
 
-<<<<<<< HEAD
-    fn child_entries<'a>(&'a self, path: &'a Path) -> ChildEntriesIter<'a> {
-        ChildEntriesIter::new(path, self)
-=======
     fn child_entries<'a>(&'a self, parent_path: &'a Path) -> ChildEntriesIter<'a> {
         let mut cursor = self.entries_by_path.cursor();
         cursor.seek(&TraversalTarget::Path(parent_path), Bias::Right, &());
@@ -1567,7 +1546,6 @@
             traversal,
             parent_path,
         }
->>>>>>> 60799c5a
     }
 
     pub fn root_entry(&self) -> Option<&Entry> {
@@ -1578,16 +1556,7 @@
         &self.root_name
     }
 
-<<<<<<< HEAD
     pub fn entry_for_path(&self, path: impl AsRef<Path>) -> Option<&Entry> {
-        let mut cursor = self.entries_by_path.cursor::<_, ()>();
-        if cursor.seek(&PathSearch::Exact(path.as_ref()), Bias::Left, &()) {
-            cursor.item()
-        } else {
-            None
-        }
-=======
-    fn entry_for_path(&self, path: impl AsRef<Path>) -> Option<&Entry> {
         let path = path.as_ref();
         self.traverse_from_path(true, true, path)
             .entry()
@@ -1598,7 +1567,6 @@
                     None
                 }
             })
->>>>>>> 60799c5a
     }
 
     fn entry_for_id(&self, id: usize) -> Option<&Entry> {
@@ -1980,29 +1948,13 @@
     fn summary(&self) -> Self::Summary {
         let visible_count = if self.is_ignored { 0 } else { 1 };
         let file_count;
-        let visible_count;
         let visible_file_count;
         if self.is_file() {
             file_count = 1;
-<<<<<<< HEAD
-            if self.is_ignored {
-                visible_count = 0;
-                visible_file_count = 0;
-            } else {
-                visible_count = 1;
-                visible_file_count = 1;
-            }
-=======
             visible_file_count = visible_count;
->>>>>>> 60799c5a
         } else {
             file_count = 0;
             visible_file_count = 0;
-            if self.is_ignored {
-                visible_count = 0;
-            } else {
-                visible_count = 1;
-            }
         }
 
         EntrySummary {
@@ -2010,7 +1962,6 @@
             count: 1,
             visible_count,
             file_count,
-            visible_count,
             visible_file_count,
         }
     }
@@ -2031,7 +1982,6 @@
     visible_count: usize,
     file_count: usize,
     visible_file_count: usize,
-    visible_count: usize,
 }
 
 impl Default for EntrySummary {
@@ -2041,7 +1991,6 @@
             count: 0,
             visible_count: 0,
             file_count: 0,
-            visible_count: 0,
             visible_file_count: 0,
         }
     }
@@ -2054,7 +2003,6 @@
         self.max_path = rhs.max_path.clone();
         self.visible_count += rhs.visible_count;
         self.file_count += rhs.file_count;
-        self.visible_count += rhs.visible_count;
         self.visible_file_count += rhs.visible_file_count;
     }
 }
@@ -2117,154 +2065,6 @@
     }
 }
 
-<<<<<<< HEAD
-#[derive(Copy, Clone, Debug, PartialEq, Eq)]
-enum PathSearch<'a> {
-    Exact(&'a Path),
-    Successor(&'a Path),
-}
-
-impl<'a> Ord for PathSearch<'a> {
-    fn cmp(&self, other: &Self) -> cmp::Ordering {
-        match (self, other) {
-            (Self::Exact(a), Self::Exact(b)) => a.cmp(b),
-            (Self::Successor(a), Self::Exact(b)) => {
-                if b.starts_with(a) {
-                    cmp::Ordering::Greater
-                } else {
-                    a.cmp(b)
-                }
-            }
-            _ => unreachable!("not sure we need the other two cases"),
-        }
-    }
-}
-
-impl<'a> PartialOrd for PathSearch<'a> {
-    fn partial_cmp(&self, other: &Self) -> Option<cmp::Ordering> {
-        Some(self.cmp(other))
-    }
-}
-
-impl<'a> Default for PathSearch<'a> {
-    fn default() -> Self {
-        Self::Exact(Path::new("").into())
-    }
-}
-
-impl<'a: 'b, 'b> sum_tree::Dimension<'a, EntrySummary> for PathSearch<'b> {
-    fn add_summary(&mut self, summary: &'a EntrySummary, _: &()) {
-        *self = Self::Exact(summary.max_path.as_ref());
-    }
-}
-
-#[derive(Clone, Default, Debug, Eq, PartialEq, Ord, PartialOrd)]
-pub struct FileCount(usize);
-
-#[derive(Clone, Default, Debug, Eq, PartialEq, Ord, PartialOrd)]
-pub struct VisibleFileCount(usize);
-
-#[derive(Clone, Debug, Eq, PartialEq)]
-pub struct VisibleCountAndPath<'a> {
-    count: Option<usize>,
-    path: PathSearch<'a>,
-}
-
-impl<'a> sum_tree::Dimension<'a, EntrySummary> for FileCount {
-    fn add_summary(&mut self, summary: &'a EntrySummary, _: &()) {
-        self.0 += summary.file_count;
-    }
-}
-
-impl<'a> sum_tree::Dimension<'a, EntrySummary> for VisibleFileCount {
-    fn add_summary(&mut self, summary: &'a EntrySummary, _: &()) {
-        self.0 += summary.visible_file_count;
-    }
-}
-
-impl<'a> sum_tree::Dimension<'a, EntrySummary> for VisibleCountAndPath<'a> {
-    fn add_summary(&mut self, summary: &'a EntrySummary, _: &()) {
-        if let Some(count) = self.count.as_mut() {
-            *count += summary.visible_count;
-        } else {
-            unreachable!()
-        }
-        self.path = PathSearch::Exact(summary.max_path.as_ref());
-    }
-}
-
-impl<'a> Ord for VisibleCountAndPath<'a> {
-    fn cmp(&self, other: &Self) -> cmp::Ordering {
-        if let Some(count) = self.count {
-            count.cmp(&other.count.unwrap())
-        } else {
-            self.path.cmp(&other.path)
-        }
-    }
-}
-
-impl<'a> PartialOrd for VisibleCountAndPath<'a> {
-    fn partial_cmp(&self, other: &Self) -> Option<cmp::Ordering> {
-        Some(self.cmp(other))
-    }
-}
-
-impl From<usize> for FileCount {
-    fn from(count: usize) -> Self {
-        Self(count)
-    }
-}
-
-impl From<usize> for VisibleFileCount {
-    fn from(count: usize) -> Self {
-        Self(count)
-    }
-}
-
-impl<'a> From<usize> for VisibleCountAndPath<'a> {
-    fn from(count: usize) -> Self {
-        Self {
-            count: Some(count),
-            path: PathSearch::default(),
-        }
-    }
-}
-
-impl Deref for FileCount {
-    type Target = usize;
-
-    fn deref(&self) -> &usize {
-        &self.0
-    }
-}
-
-impl Deref for VisibleFileCount {
-    type Target = usize;
-
-    fn deref(&self) -> &usize {
-        &self.0
-    }
-}
-
-impl<'a> Deref for VisibleCountAndPath<'a> {
-    type Target = usize;
-
-    fn deref(&self) -> &usize {
-        self.count.as_ref().unwrap()
-    }
-}
-
-impl<'a> Default for VisibleCountAndPath<'a> {
-    fn default() -> Self {
-        Self {
-            count: Some(0),
-            path: Default::default(),
-        }
-    }
-}
-
-=======
->>>>>>> 60799c5a
 struct BackgroundScanner {
     fs: Arc<dyn Fs>,
     snapshot: Arc<Mutex<Snapshot>>,
@@ -2757,20 +2557,6 @@
     }
 }
 
-<<<<<<< HEAD
-pub struct EntryIter<'a, Dim> {
-    cursor: Cursor<'a, Entry, Dim, ()>,
-}
-
-impl<'a, Dim> EntryIter<'a, Dim>
-where
-    Dim: sum_tree::SeekDimension<'a, EntrySummary> + From<usize> + Deref<Target = usize>,
-{
-    fn new(snapshot: &'a Snapshot, start: usize) -> Self {
-        let mut cursor = snapshot.entries_by_path.cursor();
-        cursor.seek(&Dim::from(start), Bias::Right, &());
-        Self { cursor }
-=======
 #[derive(Clone, Debug)]
 struct TraversalProgress<'a> {
     max_path: &'a Path,
@@ -2788,14 +2574,9 @@
             (false, true) => self.visible_count,
             (false, false) => self.visible_file_count,
         }
->>>>>>> 60799c5a
-    }
-}
-
-<<<<<<< HEAD
-    pub fn ix(&self) -> usize {
-        *self.cursor.seek_start().deref()
-=======
+    }
+}
+
 impl<'a> sum_tree::Dimension<'a, EntrySummary> for TraversalProgress<'a> {
     fn add_summary(&mut self, summary: &'a EntrySummary, _: &()) {
         self.max_path = summary.max_path.as_ref();
@@ -2803,14 +2584,9 @@
         self.visible_count += summary.visible_count;
         self.file_count += summary.file_count;
         self.visible_file_count += summary.visible_file_count;
->>>>>>> 60799c5a
-    }
-}
-
-<<<<<<< HEAD
-    pub fn advance_to_ix(&mut self, ix: usize) {
-        self.cursor.seek_forward(&Dim::from(ix), Bias::Right, &());
-=======
+    }
+}
+
 impl<'a> Default for TraversalProgress<'a> {
     fn default() -> Self {
         Self {
@@ -2820,51 +2596,9 @@
             file_count: 0,
             visible_file_count: 0,
         }
->>>>>>> 60799c5a
-    }
-}
-
-<<<<<<< HEAD
-    pub fn advance(&mut self) {
-        self.advance_to_ix(self.ix() + 1);
-    }
-
-    pub fn item(&self) -> Option<&'a Entry> {
-        self.cursor.item()
-    }
-}
-
-impl<'a> EntryIter<'a, VisibleCountAndPath<'a>> {
-    pub fn advance_sibling(&mut self) -> bool {
-        let start_count = self.cursor.seek_start().count.unwrap();
-        while let Some(item) = self.cursor.item() {
-            self.cursor.seek_forward(
-                &VisibleCountAndPath {
-                    count: None,
-                    path: PathSearch::Successor(item.path.as_ref()),
-                },
-                Bias::Right,
-                &(),
-            );
-            if self.cursor.seek_start().count.unwrap() > start_count {
-                return true;
-            }
-        }
-        false
-    }
-}
-
-impl<'a, Dim> Iterator for EntryIter<'a, Dim>
-where
-    Dim: sum_tree::SeekDimension<'a, EntrySummary> + From<usize> + Deref<Target = usize>,
-{
-    type Item = &'a Entry;
-
-    fn next(&mut self) -> Option<Self::Item> {
-        if let Some(entry) = self.item() {
-            self.advance();
-            Some(entry)
-=======
+    }
+}
+
 pub struct Traversal<'a> {
     cursor: sum_tree::Cursor<'a, Entry, TraversalProgress<'a>>,
     include_ignored: bool,
@@ -2873,13 +2607,13 @@
 
 impl<'a> Traversal<'a> {
     pub fn advance(&mut self) -> bool {
+        self.advance_to_offset(self.offset() + 1)
+    }
+
+    pub fn advance_to_offset(&mut self, offset: usize) -> bool {
         self.cursor.seek_forward(
             &TraversalTarget::Count {
-                count: self
-                    .cursor
-                    .start()
-                    .count(self.include_dirs, self.include_ignored)
-                    + 1,
+                count: offset,
                 include_dirs: self.include_dirs,
                 include_ignored: self.include_ignored,
             },
@@ -2909,6 +2643,12 @@
     pub fn entry(&self) -> Option<&'a Entry> {
         self.cursor.item()
     }
+
+    pub fn offset(&self) -> usize {
+        self.cursor
+            .start()
+            .count(self.include_dirs, self.include_ignored)
+    }
 }
 
 impl<'a> Iterator for Traversal<'a> {
@@ -2918,7 +2658,6 @@
         if let Some(item) = self.entry() {
             self.advance();
             Some(item)
->>>>>>> 60799c5a
         } else {
             None
         }
