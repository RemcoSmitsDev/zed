--- conflicted
+++ resolved
@@ -258,12 +258,8 @@
     pub fn debug_elements(&mut self, _: &(), ctx: &mut ViewContext<Self>) {
         match to_string_pretty(&ctx.debug_elements()) {
             Ok(json) => {
-<<<<<<< HEAD
                 let kib = json.len() as f32 / 1024.;
-                ctx.app_mut().write_to_clipboard(ClipboardItem::new(json));
-=======
-                ctx.as_mut().copy(&json);
->>>>>>> 0a2d2aa6
+                ctx.as_mut().write_to_clipboard(ClipboardItem::new(json));
                 log::info!(
                     "copied {:.1} KiB of element debug JSON to the clipboard",
                     kib
