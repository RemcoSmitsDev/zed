--- conflicted
+++ resolved
@@ -36,12 +36,9 @@
 client.workspace = true
 clock.workspace = true
 collections.workspace = true
-<<<<<<< HEAD
 dap.workspace = true
 dap_adapters.workspace = true
-=======
 extension.workspace = true
->>>>>>> 5f390f1b
 fancy-regex.workspace = true
 fs.workspace = true
 futures.workspace = true
