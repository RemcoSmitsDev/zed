use std::{
    io::{BufRead, BufReader},
    path::{Path, PathBuf},
    pin::pin,
    sync::{atomic::AtomicUsize, Arc},
};

use anyhow::{anyhow, Context as _, Result};
use collections::{HashMap, HashSet};
use fs::Fs;
use futures::{
    future::{BoxFuture, Shared},
    FutureExt, SinkExt,
};
use gpui::{App, AsyncAppContext, Context, Entity, EntityId, EventEmitter, Task, WeakEntity};
use postage::oneshot;
use rpc::{
    proto::{self, SSH_PROJECT_ID},
    AnyProtoClient, ErrorExt, TypedEnvelope,
};
use smol::{
    channel::{Receiver, Sender},
    stream::StreamExt,
};
use text::ReplicaId;
use util::{paths::SanitizedPath, ResultExt};
use worktree::{Entry, ProjectEntryId, UpdatedEntriesSet, Worktree, WorktreeId, WorktreeSettings};

use crate::{search::SearchQuery, ProjectPath};

struct MatchingEntry {
    worktree_path: Arc<Path>,
    path: ProjectPath,
    respond: oneshot::Sender<ProjectPath>,
}

enum WorktreeStoreState {
    Local {
        fs: Arc<dyn Fs>,
    },
    Remote {
        upstream_client: AnyProtoClient,
        upstream_project_id: u64,
    },
}

pub struct WorktreeStore {
    next_entry_id: Arc<AtomicUsize>,
    downstream_client: Option<(AnyProtoClient, u64)>,
    retain_worktrees: bool,
    worktrees: Vec<WorktreeHandle>,
    worktrees_reordered: bool,
    #[allow(clippy::type_complexity)]
    loading_worktrees:
        HashMap<SanitizedPath, Shared<Task<Result<Entity<Worktree>, Arc<anyhow::Error>>>>>,
    state: WorktreeStoreState,
}

pub enum WorktreeStoreEvent {
    WorktreeAdded(Entity<Worktree>),
    WorktreeRemoved(EntityId, WorktreeId),
    WorktreeReleased(EntityId, WorktreeId),
    WorktreeOrderChanged,
<<<<<<< HEAD
    WorktreeUpdateSent(Model<Worktree>),
=======
    WorktreeUpdateSent(Entity<Worktree>),
>>>>>>> 7d30dda5
    WorktreeUpdatedEntries(WorktreeId, UpdatedEntriesSet),
    WorktreeUpdatedGitRepositories(WorktreeId),
    WorktreeDeletedEntry(WorktreeId, ProjectEntryId),
}

impl EventEmitter<WorktreeStoreEvent> for WorktreeStore {}

impl WorktreeStore {
    pub fn init(client: &AnyProtoClient) {
        client.add_model_request_handler(Self::handle_create_project_entry);
        client.add_model_request_handler(Self::handle_copy_project_entry);
        client.add_model_request_handler(Self::handle_delete_project_entry);
        client.add_model_request_handler(Self::handle_expand_project_entry);
        client.add_model_request_handler(Self::handle_git_branches);
        client.add_model_request_handler(Self::handle_update_branch);
    }

    pub fn local(retain_worktrees: bool, fs: Arc<dyn Fs>) -> Self {
        Self {
            next_entry_id: Default::default(),
            loading_worktrees: Default::default(),
            downstream_client: None,
            worktrees: Vec::new(),
            worktrees_reordered: false,
            retain_worktrees,
            state: WorktreeStoreState::Local { fs },
        }
    }

    pub fn remote(
        retain_worktrees: bool,
        upstream_client: AnyProtoClient,
        upstream_project_id: u64,
    ) -> Self {
        Self {
            next_entry_id: Default::default(),
            loading_worktrees: Default::default(),
            downstream_client: None,
            worktrees: Vec::new(),
            worktrees_reordered: false,
            retain_worktrees,
            state: WorktreeStoreState::Remote {
                upstream_client,
                upstream_project_id,
            },
        }
    }

    /// Iterates through all worktrees, including ones that don't appear in the project panel
    pub fn worktrees(&self) -> impl '_ + DoubleEndedIterator<Item = Entity<Worktree>> {
        self.worktrees
            .iter()
            .filter_map(move |worktree| worktree.upgrade())
    }

    /// Iterates through all user-visible worktrees, the ones that appear in the project panel.
    pub fn visible_worktrees<'a>(
        &'a self,
        cx: &'a App,
    ) -> impl 'a + DoubleEndedIterator<Item = Entity<Worktree>> {
        self.worktrees()
            .filter(|worktree| worktree.read(cx).is_visible())
    }

    pub fn worktree_for_id(&self, id: WorktreeId, cx: &App) -> Option<Entity<Worktree>> {
        self.worktrees()
            .find(|worktree| worktree.read(cx).id() == id)
    }

    pub fn current_branch(&self, repository: ProjectPath, cx: &App) -> Option<Arc<str>> {
        self.worktree_for_id(repository.worktree_id, cx)?
            .read(cx)
            .git_entry(repository.path)?
            .branch()
    }

    pub fn worktree_for_entry(
        &self,
        entry_id: ProjectEntryId,
        cx: &App,
    ) -> Option<Entity<Worktree>> {
        self.worktrees()
            .find(|worktree| worktree.read(cx).contains_entry(entry_id))
    }

    pub fn find_worktree(
        &self,
        abs_path: impl Into<SanitizedPath>,
        cx: &App,
    ) -> Option<(Entity<Worktree>, PathBuf)> {
        let abs_path: SanitizedPath = abs_path.into();
        for tree in self.worktrees() {
            if let Ok(relative_path) = abs_path.as_path().strip_prefix(tree.read(cx).abs_path()) {
                return Some((tree.clone(), relative_path.into()));
            }
        }
        None
    }

    pub fn find_or_create_worktree(
        &mut self,
        abs_path: impl AsRef<Path>,
        visible: bool,
        cx: &mut Context<Self>,
    ) -> Task<Result<(Entity<Worktree>, PathBuf)>> {
        let abs_path = abs_path.as_ref();
        if let Some((tree, relative_path)) = self.find_worktree(abs_path, cx) {
            Task::ready(Ok((tree, relative_path)))
        } else {
            let worktree = self.create_worktree(abs_path, visible, cx);
            cx.background_executor()
                .spawn(async move { Ok((worktree.await?, PathBuf::new())) })
        }
    }

    pub fn entry_for_id<'a>(&'a self, entry_id: ProjectEntryId, cx: &'a App) -> Option<&'a Entry> {
        self.worktrees()
            .find_map(|worktree| worktree.read(cx).entry_for_id(entry_id))
    }

    pub fn worktree_and_entry_for_id<'a>(
        &'a self,
        entry_id: ProjectEntryId,
        cx: &'a App,
    ) -> Option<(Entity<Worktree>, &'a Entry)> {
        self.worktrees().find_map(|worktree| {
            worktree
                .read(cx)
                .entry_for_id(entry_id)
                .map(|e| (worktree.clone(), e))
        })
    }

    pub fn entry_for_path(&self, path: &ProjectPath, cx: &App) -> Option<Entry> {
        self.worktree_for_id(path.worktree_id, cx)?
            .read(cx)
            .entry_for_path(&path.path)
            .cloned()
    }

    pub fn create_worktree(
        &mut self,
        abs_path: impl Into<SanitizedPath>,
        visible: bool,
        cx: &mut Context<Self>,
    ) -> Task<Result<Entity<Worktree>>> {
        let abs_path: SanitizedPath = abs_path.into();
        if !self.loading_worktrees.contains_key(&abs_path) {
            let task = match &self.state {
                WorktreeStoreState::Remote {
                    upstream_client, ..
                } => {
                    if upstream_client.is_via_collab() {
                        Task::ready(Err(Arc::new(anyhow!("cannot create worktrees via collab"))))
                    } else {
                        self.create_ssh_worktree(
                            upstream_client.clone(),
                            abs_path.clone(),
                            visible,
                            cx,
                        )
                    }
                }
                WorktreeStoreState::Local { fs } => {
                    self.create_local_worktree(fs.clone(), abs_path.clone(), visible, cx)
                }
            };

            self.loading_worktrees
                .insert(abs_path.clone(), task.shared());
        }
        let task = self.loading_worktrees.get(&abs_path).unwrap().clone();
        cx.spawn(|this, mut cx| async move {
            let result = task.await;
            this.update(&mut cx, |this, _| this.loading_worktrees.remove(&abs_path))
                .ok();
            match result {
                Ok(worktree) => Ok(worktree),
                Err(err) => Err((*err).cloned()),
            }
        })
    }

    fn create_ssh_worktree(
        &mut self,
        client: AnyProtoClient,
        abs_path: impl Into<SanitizedPath>,
        visible: bool,
        cx: &mut Context<Self>,
    ) -> Task<Result<Entity<Worktree>, Arc<anyhow::Error>>> {
        let mut abs_path = Into::<SanitizedPath>::into(abs_path).to_string();
        // If we start with `/~` that means the ssh path was something like `ssh://user@host/~/home-dir-folder/`
        // in which case want to strip the leading the `/`.
        // On the host-side, the `~` will get expanded.
        // That's what git does too: https://github.com/libgit2/libgit2/issues/3345#issuecomment-127050850
        if abs_path.starts_with("/~") {
            abs_path = abs_path[1..].to_string();
        }
        if abs_path.is_empty() || abs_path == "/" {
            abs_path = "~/".to_string();
        }
        cx.spawn(|this, mut cx| async move {
            let this = this.upgrade().context("Dropped worktree store")?;

            let response = client
                .request(proto::AddWorktree {
                    project_id: SSH_PROJECT_ID,
                    path: abs_path.clone(),
                    visible,
                })
                .await?;

            if let Some(existing_worktree) = this.read_with(&cx, |this, cx| {
                this.worktree_for_id(WorktreeId::from_proto(response.worktree_id), cx)
            })? {
                return Ok(existing_worktree);
            }

            let root_name = PathBuf::from(&response.canonicalized_path)
                .file_name()
                .map(|n| n.to_string_lossy().to_string())
                .unwrap_or(response.canonicalized_path.to_string());

            let worktree = cx.update(|cx| {
                Worktree::remote(
                    SSH_PROJECT_ID,
                    0,
                    proto::WorktreeMetadata {
                        id: response.worktree_id,
                        root_name,
                        visible,
                        abs_path: response.canonicalized_path,
                    },
                    client,
                    cx,
                )
            })?;

            this.update(&mut cx, |this, cx| {
                this.add(&worktree, cx);
            })?;
            Ok(worktree)
        })
    }

    fn create_local_worktree(
        &mut self,
        fs: Arc<dyn Fs>,
        abs_path: impl Into<SanitizedPath>,
        visible: bool,
        cx: &mut Context<Self>,
    ) -> Task<Result<Entity<Worktree>, Arc<anyhow::Error>>> {
        let next_entry_id = self.next_entry_id.clone();
        let path: SanitizedPath = abs_path.into();

        cx.spawn(move |this, mut cx| async move {
            let worktree = Worktree::local(path.clone(), visible, fs, next_entry_id, &mut cx).await;

            let worktree = worktree?;

            this.update(&mut cx, |this, cx| this.add(&worktree, cx))?;

            if visible {
                cx.update(|cx| {
                    cx.add_recent_document(path.as_path());
                })
                .log_err();
            }

            Ok(worktree)
        })
    }

    pub fn add(&mut self, worktree: &Entity<Worktree>, cx: &mut Context<Self>) {
        let worktree_id = worktree.read(cx).id();
        debug_assert!(self.worktrees().all(|w| w.read(cx).id() != worktree_id));

        let push_strong_handle = self.retain_worktrees || worktree.read(cx).is_visible();
        let handle = if push_strong_handle {
            WorktreeHandle::Strong(worktree.clone())
        } else {
            WorktreeHandle::Weak(worktree.downgrade())
        };
        if self.worktrees_reordered {
            self.worktrees.push(handle);
        } else {
            let i = match self
                .worktrees
                .binary_search_by_key(&Some(worktree.read(cx).abs_path()), |other| {
                    other.upgrade().map(|worktree| worktree.read(cx).abs_path())
                }) {
                Ok(i) | Err(i) => i,
            };
            self.worktrees.insert(i, handle);
        }

        cx.emit(WorktreeStoreEvent::WorktreeAdded(worktree.clone()));
        self.send_project_updates(cx);

        let handle_id = worktree.entity_id();
        cx.subscribe(worktree, |_, worktree, event, cx| {
            let worktree_id = worktree.update(cx, |worktree, _| worktree.id());
            match event {
                worktree::Event::UpdatedEntries(changes) => {
                    cx.emit(WorktreeStoreEvent::WorktreeUpdatedEntries(
                        worktree.read(cx).id(),
                        changes.clone(),
                    ));
                }
                worktree::Event::UpdatedGitRepositories(_) => {
                    cx.emit(WorktreeStoreEvent::WorktreeUpdatedGitRepositories(
                        worktree_id,
                    ));
                }
                worktree::Event::DeletedEntry(id) => {
                    cx.emit(WorktreeStoreEvent::WorktreeDeletedEntry(worktree_id, *id))
                }
            }
        })
        .detach();
        cx.observe_release(worktree, move |this, worktree, cx| {
            cx.emit(WorktreeStoreEvent::WorktreeReleased(
                handle_id,
                worktree.id(),
            ));
            cx.emit(WorktreeStoreEvent::WorktreeRemoved(
                handle_id,
                worktree.id(),
            ));
            this.send_project_updates(cx);
        })
        .detach();
    }

    pub fn remove_worktree(&mut self, id_to_remove: WorktreeId, cx: &mut Context<Self>) {
        self.worktrees.retain(|worktree| {
            if let Some(worktree) = worktree.upgrade() {
                if worktree.read(cx).id() == id_to_remove {
                    cx.emit(WorktreeStoreEvent::WorktreeRemoved(
                        worktree.entity_id(),
                        id_to_remove,
                    ));
                    false
                } else {
                    true
                }
            } else {
                false
            }
        });
        self.send_project_updates(cx);
    }

    pub fn set_worktrees_reordered(&mut self, worktrees_reordered: bool) {
        self.worktrees_reordered = worktrees_reordered;
    }

    fn upstream_client(&self) -> Option<(AnyProtoClient, u64)> {
        match &self.state {
            WorktreeStoreState::Remote {
                upstream_client,
                upstream_project_id,
                ..
            } => Some((upstream_client.clone(), *upstream_project_id)),
            WorktreeStoreState::Local { .. } => None,
        }
    }

    pub fn set_worktrees_from_proto(
        &mut self,
        worktrees: Vec<proto::WorktreeMetadata>,
        replica_id: ReplicaId,
        cx: &mut Context<Self>,
    ) -> Result<()> {
        let mut old_worktrees_by_id = self
            .worktrees
            .drain(..)
            .filter_map(|worktree| {
                let worktree = worktree.upgrade()?;
                Some((worktree.read(cx).id(), worktree))
            })
            .collect::<HashMap<_, _>>();

        let (client, project_id) = self
            .upstream_client()
            .clone()
            .ok_or_else(|| anyhow!("invalid project"))?;

        for worktree in worktrees {
            if let Some(old_worktree) =
                old_worktrees_by_id.remove(&WorktreeId::from_proto(worktree.id))
            {
                let push_strong_handle =
                    self.retain_worktrees || old_worktree.read(cx).is_visible();
                let handle = if push_strong_handle {
                    WorktreeHandle::Strong(old_worktree.clone())
                } else {
                    WorktreeHandle::Weak(old_worktree.downgrade())
                };
                self.worktrees.push(handle);
            } else {
                self.add(
                    &Worktree::remote(project_id, replica_id, worktree, client.clone(), cx),
                    cx,
                );
            }
        }
        self.send_project_updates(cx);

        Ok(())
    }

    pub fn move_worktree(
        &mut self,
        source: WorktreeId,
        destination: WorktreeId,
        cx: &mut Context<Self>,
    ) -> Result<()> {
        if source == destination {
            return Ok(());
        }

        let mut source_index = None;
        let mut destination_index = None;
        for (i, worktree) in self.worktrees.iter().enumerate() {
            if let Some(worktree) = worktree.upgrade() {
                let worktree_id = worktree.read(cx).id();
                if worktree_id == source {
                    source_index = Some(i);
                    if destination_index.is_some() {
                        break;
                    }
                } else if worktree_id == destination {
                    destination_index = Some(i);
                    if source_index.is_some() {
                        break;
                    }
                }
            }
        }

        let source_index =
            source_index.with_context(|| format!("Missing worktree for id {source}"))?;
        let destination_index =
            destination_index.with_context(|| format!("Missing worktree for id {destination}"))?;

        if source_index == destination_index {
            return Ok(());
        }

        let worktree_to_move = self.worktrees.remove(source_index);
        self.worktrees.insert(destination_index, worktree_to_move);
        self.worktrees_reordered = true;
        cx.emit(WorktreeStoreEvent::WorktreeOrderChanged);
        cx.notify();
        Ok(())
    }

    pub fn disconnected_from_host(&mut self, cx: &mut App) {
        for worktree in &self.worktrees {
            if let Some(worktree) = worktree.upgrade() {
                worktree.update(cx, |worktree, _| {
                    if let Some(worktree) = worktree.as_remote_mut() {
                        worktree.disconnected_from_host();
                    }
                });
            }
        }
    }

    pub fn send_project_updates(&mut self, cx: &mut Context<Self>) {
        let Some((downstream_client, project_id)) = self.downstream_client.clone() else {
            return;
        };

        let update = proto::UpdateProject {
            project_id,
            worktrees: self.worktree_metadata_protos(cx),
        };

        // collab has bad concurrency guarantees, so we send requests in serial.
        let update_project = if downstream_client.is_via_collab() {
            Some(downstream_client.request(update))
        } else {
            downstream_client.send(update).log_err();
            None
        };
        cx.spawn(|this, mut cx| async move {
            if let Some(update_project) = update_project {
                update_project.await?;
            }

            this.update(&mut cx, |this, cx| {
                let worktrees = this.worktrees().collect::<Vec<_>>();

                for worktree in worktrees {
                    worktree.update(cx, |worktree, cx| {
                        let client = downstream_client.clone();
                        worktree.observe_updates(project_id, cx, {
                            move |update| {
                                let client = client.clone();
                                async move {
                                    if client.is_via_collab() {
                                        client
                                            .request(update)
                                            .map(|result| result.log_err().is_some())
                                            .await
                                    } else {
                                        client.send(update).log_err().is_some()
                                    }
                                }
                            }
                        });
                    });

                    cx.emit(WorktreeStoreEvent::WorktreeUpdateSent(worktree.clone()))
                }

                anyhow::Ok(())
            })
        })
        .detach_and_log_err(cx);
    }

    pub fn worktree_metadata_protos(&self, cx: &App) -> Vec<proto::WorktreeMetadata> {
        self.worktrees()
            .map(|worktree| {
                let worktree = worktree.read(cx);
                proto::WorktreeMetadata {
                    id: worktree.id().to_proto(),
                    root_name: worktree.root_name().into(),
                    visible: worktree.is_visible(),
                    abs_path: worktree.abs_path().to_string_lossy().into(),
                }
            })
            .collect()
    }

    pub fn shared(
        &mut self,
        remote_id: u64,
        downstream_client: AnyProtoClient,
        cx: &mut Context<Self>,
    ) {
        self.retain_worktrees = true;
        self.downstream_client = Some((downstream_client, remote_id));

        // When shared, retain all worktrees
        for worktree_handle in self.worktrees.iter_mut() {
            match worktree_handle {
                WorktreeHandle::Strong(_) => {}
                WorktreeHandle::Weak(worktree) => {
                    if let Some(worktree) = worktree.upgrade() {
                        *worktree_handle = WorktreeHandle::Strong(worktree);
                    }
                }
            }
        }
        self.send_project_updates(cx);
    }

    pub fn unshared(&mut self, cx: &mut Context<Self>) {
        self.retain_worktrees = false;
        self.downstream_client.take();

        // When not shared, only retain the visible worktrees
        for worktree_handle in self.worktrees.iter_mut() {
            if let WorktreeHandle::Strong(worktree) = worktree_handle {
                let is_visible = worktree.update(cx, |worktree, _| {
                    worktree.stop_observing_updates();
                    worktree.is_visible()
                });
                if !is_visible {
                    *worktree_handle = WorktreeHandle::Weak(worktree.downgrade());
                }
            }
        }
    }

    /// search over all worktrees and return buffers that *might* match the search.
    pub fn find_search_candidates(
        &self,
        query: SearchQuery,
        limit: usize,
        open_entries: HashSet<ProjectEntryId>,
        fs: Arc<dyn Fs>,
        cx: &Context<Self>,
    ) -> Receiver<ProjectPath> {
        let snapshots = self
            .visible_worktrees(cx)
            .filter_map(|tree| {
                let tree = tree.read(cx);
                Some((tree.snapshot(), tree.as_local()?.settings()))
            })
            .collect::<Vec<_>>();

        let executor = cx.background_executor().clone();

        // We want to return entries in the order they are in the worktrees, so we have one
        // thread that iterates over the worktrees (and ignored directories) as necessary,
        // and pushes a oneshot::Receiver to the output channel and a oneshot::Sender to the filter
        // channel.
        // We spawn a number of workers that take items from the filter channel and check the query
        // against the version of the file on disk.
        let (filter_tx, filter_rx) = smol::channel::bounded(64);
        let (output_tx, output_rx) = smol::channel::bounded(64);
        let (matching_paths_tx, matching_paths_rx) = smol::channel::unbounded();

        let input = cx.background_executor().spawn({
            let fs = fs.clone();
            let query = query.clone();
            async move {
                Self::find_candidate_paths(
                    fs,
                    snapshots,
                    open_entries,
                    query,
                    filter_tx,
                    output_tx,
                )
                .await
                .log_err();
            }
        });
        const MAX_CONCURRENT_FILE_SCANS: usize = 64;
        let filters = cx.background_executor().spawn(async move {
            let fs = &fs;
            let query = &query;
            executor
                .scoped(move |scope| {
                    for _ in 0..MAX_CONCURRENT_FILE_SCANS {
                        let filter_rx = filter_rx.clone();
                        scope.spawn(async move {
                            Self::filter_paths(fs, filter_rx, query)
                                .await
                                .log_with_level(log::Level::Debug);
                        })
                    }
                })
                .await;
        });
        cx.background_executor()
            .spawn(async move {
                let mut matched = 0;
                while let Ok(mut receiver) = output_rx.recv().await {
                    let Some(path) = receiver.next().await else {
                        continue;
                    };
                    let Ok(_) = matching_paths_tx.send(path).await else {
                        break;
                    };
                    matched += 1;
                    if matched == limit {
                        break;
                    }
                }
                drop(input);
                drop(filters);
            })
            .detach();
        matching_paths_rx
    }

    fn scan_ignored_dir<'a>(
        fs: &'a Arc<dyn Fs>,
        snapshot: &'a worktree::Snapshot,
        path: &'a Path,
        query: &'a SearchQuery,
        include_root: bool,
        filter_tx: &'a Sender<MatchingEntry>,
        output_tx: &'a Sender<oneshot::Receiver<ProjectPath>>,
    ) -> BoxFuture<'a, Result<()>> {
        async move {
            let abs_path = snapshot.abs_path().join(path);
            let Some(mut files) = fs
                .read_dir(&abs_path)
                .await
                .with_context(|| format!("listing ignored path {abs_path:?}"))
                .log_err()
            else {
                return Ok(());
            };

            let mut results = Vec::new();

            while let Some(Ok(file)) = files.next().await {
                let Some(metadata) = fs
                    .metadata(&file)
                    .await
                    .with_context(|| format!("fetching fs metadata for {abs_path:?}"))
                    .log_err()
                    .flatten()
                else {
                    continue;
                };
                if metadata.is_symlink || metadata.is_fifo {
                    continue;
                }
                results.push((
                    file.strip_prefix(snapshot.abs_path())?.to_path_buf(),
                    !metadata.is_dir,
                ))
            }
            results.sort_by(|(a_path, _), (b_path, _)| a_path.cmp(b_path));
            for (path, is_file) in results {
                if is_file {
                    if query.filters_path() {
                        let matched_path = if include_root {
                            let mut full_path = PathBuf::from(snapshot.root_name());
                            full_path.push(&path);
                            query.file_matches(&full_path)
                        } else {
                            query.file_matches(&path)
                        };
                        if !matched_path {
                            continue;
                        }
                    }
                    let (tx, rx) = oneshot::channel();
                    output_tx.send(rx).await?;
                    filter_tx
                        .send(MatchingEntry {
                            respond: tx,
                            worktree_path: snapshot.abs_path().clone(),
                            path: ProjectPath {
                                worktree_id: snapshot.id(),
                                path: Arc::from(path),
                            },
                        })
                        .await?;
                } else {
                    Self::scan_ignored_dir(
                        fs,
                        snapshot,
                        &path,
                        query,
                        include_root,
                        filter_tx,
                        output_tx,
                    )
                    .await?;
                }
            }
            Ok(())
        }
        .boxed()
    }

    async fn find_candidate_paths(
        fs: Arc<dyn Fs>,
        snapshots: Vec<(worktree::Snapshot, WorktreeSettings)>,
        open_entries: HashSet<ProjectEntryId>,
        query: SearchQuery,
        filter_tx: Sender<MatchingEntry>,
        output_tx: Sender<oneshot::Receiver<ProjectPath>>,
    ) -> Result<()> {
        let include_root = snapshots.len() > 1;
        for (snapshot, settings) in snapshots {
            for entry in snapshot.entries(query.include_ignored(), 0) {
                if entry.is_dir() && entry.is_ignored {
                    if !settings.is_path_excluded(&entry.path) {
                        Self::scan_ignored_dir(
                            &fs,
                            &snapshot,
                            &entry.path,
                            &query,
                            include_root,
                            &filter_tx,
                            &output_tx,
                        )
                        .await?;
                    }
                    continue;
                }

                if entry.is_fifo || !entry.is_file() {
                    continue;
                }

                if query.filters_path() {
                    let matched_path = if include_root {
                        let mut full_path = PathBuf::from(snapshot.root_name());
                        full_path.push(&entry.path);
                        query.file_matches(&full_path)
                    } else {
                        query.file_matches(&entry.path)
                    };
                    if !matched_path {
                        continue;
                    }
                }

                let (mut tx, rx) = oneshot::channel();

                if open_entries.contains(&entry.id) {
                    tx.send(ProjectPath {
                        worktree_id: snapshot.id(),
                        path: entry.path.clone(),
                    })
                    .await?;
                } else {
                    filter_tx
                        .send(MatchingEntry {
                            respond: tx,
                            worktree_path: snapshot.abs_path().clone(),
                            path: ProjectPath {
                                worktree_id: snapshot.id(),
                                path: entry.path.clone(),
                            },
                        })
                        .await?;
                }

                output_tx.send(rx).await?;
            }
        }
        Ok(())
    }

    pub fn branches(
        &self,
        project_path: ProjectPath,
        cx: &App,
    ) -> Task<Result<Vec<git::repository::Branch>>> {
        let Some(worktree) = self.worktree_for_id(project_path.worktree_id, cx) else {
            return Task::ready(Err(anyhow!("No worktree found for ProjectPath")));
        };

        match worktree.read(cx) {
            Worktree::Local(local_worktree) => {
                let branches = util::maybe!({
                    let worktree_error = |error| {
                        format!(
                            "{} for worktree {}",
                            error,
                            local_worktree.abs_path().to_string_lossy()
                        )
                    };

                    let entry = local_worktree
                        .git_entry(project_path.path)
                        .with_context(|| worktree_error("No git entry found"))?;

                    let repo = local_worktree
                        .get_local_repo(&entry)
                        .with_context(|| worktree_error("No repository found"))?
                        .repo()
                        .clone();

                    repo.branches()
                });

                Task::ready(branches)
            }
            Worktree::Remote(remote_worktree) => {
                let request = remote_worktree.client().request(proto::GitBranches {
                    project_id: remote_worktree.project_id(),
                    repository: Some(proto::ProjectPath {
                        worktree_id: project_path.worktree_id.to_proto(),
                        path: project_path.path.to_string_lossy().to_string(), // Root path
                    }),
                });

                cx.background_executor().spawn(async move {
                    let response = request.await?;

                    let branches = response
                        .branches
                        .into_iter()
                        .map(|proto_branch| git::repository::Branch {
                            is_head: proto_branch.is_head,
                            name: proto_branch.name.into(),
                            unix_timestamp: proto_branch
                                .unix_timestamp
                                .map(|timestamp| timestamp as i64),
                        })
                        .collect();

                    Ok(branches)
                })
            }
        }
    }

    pub fn update_or_create_branch(
        &self,
        repository: ProjectPath,
        new_branch: String,
        cx: &App,
    ) -> Task<Result<()>> {
        let Some(worktree) = self.worktree_for_id(repository.worktree_id, cx) else {
            return Task::ready(Err(anyhow!("No worktree found for ProjectPath")));
        };

        match worktree.read(cx) {
            Worktree::Local(local_worktree) => {
                let result = util::maybe!({
                    let worktree_error = |error| {
                        format!(
                            "{} for worktree {}",
                            error,
                            local_worktree.abs_path().to_string_lossy()
                        )
                    };

                    let entry = local_worktree
                        .git_entry(repository.path)
                        .with_context(|| worktree_error("No git entry found"))?;

                    let repo = local_worktree
                        .get_local_repo(&entry)
                        .with_context(|| worktree_error("No repository found"))?
                        .repo()
                        .clone();

                    if !repo.branch_exits(&new_branch)? {
                        repo.create_branch(&new_branch)?;
                    }

                    repo.change_branch(&new_branch)?;
                    Ok(())
                });

                Task::ready(result)
            }
            Worktree::Remote(remote_worktree) => {
                let request = remote_worktree.client().request(proto::UpdateGitBranch {
                    project_id: remote_worktree.project_id(),
                    repository: Some(proto::ProjectPath {
                        worktree_id: repository.worktree_id.to_proto(),
                        path: repository.path.to_string_lossy().to_string(), // Root path
                    }),
                    branch_name: new_branch,
                });

                cx.background_executor().spawn(async move {
                    request.await?;
                    Ok(())
                })
            }
        }
    }

    async fn filter_paths(
        fs: &Arc<dyn Fs>,
        mut input: Receiver<MatchingEntry>,
        query: &SearchQuery,
    ) -> Result<()> {
        let mut input = pin!(input);
        while let Some(mut entry) = input.next().await {
            let abs_path = entry.worktree_path.join(&entry.path.path);
            let Some(file) = fs.open_sync(&abs_path).await.log_err() else {
                continue;
            };

            let mut file = BufReader::new(file);
            let file_start = file.fill_buf()?;

            if let Err(Some(starting_position)) =
                std::str::from_utf8(file_start).map_err(|e| e.error_len())
            {
                // Before attempting to match the file content, throw away files that have invalid UTF-8 sequences early on;
                // That way we can still match files in a streaming fashion without having look at "obviously binary" files.
                return Err(anyhow!(
                    "Invalid UTF-8 sequence in file {abs_path:?} at byte position {starting_position}"
                ));
            }

            if query.detect(file).unwrap_or(false) {
                entry.respond.send(entry.path).await?
            }
        }

        Ok(())
    }

    pub async fn handle_create_project_entry(
        this: Entity<Self>,
        envelope: TypedEnvelope<proto::CreateProjectEntry>,
        mut cx: AsyncAppContext,
    ) -> Result<proto::ProjectEntryResponse> {
        let worktree = this.update(&mut cx, |this, cx| {
            let worktree_id = WorktreeId::from_proto(envelope.payload.worktree_id);
            this.worktree_for_id(worktree_id, cx)
                .ok_or_else(|| anyhow!("worktree not found"))
        })??;
        Worktree::handle_create_entry(worktree, envelope.payload, cx).await
    }

    pub async fn handle_copy_project_entry(
        this: Entity<Self>,
        envelope: TypedEnvelope<proto::CopyProjectEntry>,
        mut cx: AsyncAppContext,
    ) -> Result<proto::ProjectEntryResponse> {
        let entry_id = ProjectEntryId::from_proto(envelope.payload.entry_id);
        let worktree = this.update(&mut cx, |this, cx| {
            this.worktree_for_entry(entry_id, cx)
                .ok_or_else(|| anyhow!("worktree not found"))
        })??;
        Worktree::handle_copy_entry(worktree, envelope.payload, cx).await
    }

    pub async fn handle_delete_project_entry(
        this: Entity<Self>,
        envelope: TypedEnvelope<proto::DeleteProjectEntry>,
        mut cx: AsyncAppContext,
    ) -> Result<proto::ProjectEntryResponse> {
        let entry_id = ProjectEntryId::from_proto(envelope.payload.entry_id);
        let worktree = this.update(&mut cx, |this, cx| {
            this.worktree_for_entry(entry_id, cx)
                .ok_or_else(|| anyhow!("worktree not found"))
        })??;
        Worktree::handle_delete_entry(worktree, envelope.payload, cx).await
    }

    pub async fn handle_expand_project_entry(
        this: Entity<Self>,
        envelope: TypedEnvelope<proto::ExpandProjectEntry>,
        mut cx: AsyncAppContext,
    ) -> Result<proto::ExpandProjectEntryResponse> {
        let entry_id = ProjectEntryId::from_proto(envelope.payload.entry_id);
        let worktree = this
            .update(&mut cx, |this, cx| this.worktree_for_entry(entry_id, cx))?
            .ok_or_else(|| anyhow!("invalid request"))?;
        Worktree::handle_expand_entry(worktree, envelope.payload, cx).await
    }

    pub async fn handle_git_branches(
        this: Entity<Self>,
        branches: TypedEnvelope<proto::GitBranches>,
        cx: AsyncAppContext,
    ) -> Result<proto::GitBranchesResponse> {
        let project_path = branches
            .payload
            .repository
            .clone()
            .context("Invalid GitBranches call")?;
        let project_path = ProjectPath {
            worktree_id: WorktreeId::from_proto(project_path.worktree_id),
            path: Path::new(&project_path.path).into(),
        };

        let branches = this
            .read_with(&cx, |this, cx| this.branches(project_path, cx))?
            .await?;

        Ok(proto::GitBranchesResponse {
            branches: branches
                .into_iter()
                .map(|branch| proto::Branch {
                    is_head: branch.is_head,
                    name: branch.name.to_string(),
                    unix_timestamp: branch.unix_timestamp.map(|timestamp| timestamp as u64),
                })
                .collect(),
        })
    }

    pub async fn handle_update_branch(
        this: Entity<Self>,
        update_branch: TypedEnvelope<proto::UpdateGitBranch>,
        cx: AsyncAppContext,
    ) -> Result<proto::Ack> {
        let project_path = update_branch
            .payload
            .repository
            .clone()
            .context("Invalid GitBranches call")?;
        let project_path = ProjectPath {
            worktree_id: WorktreeId::from_proto(project_path.worktree_id),
            path: Path::new(&project_path.path).into(),
        };
        let new_branch = update_branch.payload.branch_name;

        this.read_with(&cx, |this, cx| {
            this.update_or_create_branch(project_path, new_branch, cx)
        })?
        .await?;

        Ok(proto::Ack {})
    }
}

#[derive(Clone, Debug)]
enum WorktreeHandle {
    Strong(Entity<Worktree>),
    Weak(WeakEntity<Worktree>),
}

impl WorktreeHandle {
    fn upgrade(&self) -> Option<Entity<Worktree>> {
        match self {
            WorktreeHandle::Strong(handle) => Some(handle.clone()),
            WorktreeHandle::Weak(handle) => handle.upgrade(),
        }
    }
}<|MERGE_RESOLUTION|>--- conflicted
+++ resolved
@@ -61,11 +61,7 @@
     WorktreeRemoved(EntityId, WorktreeId),
     WorktreeReleased(EntityId, WorktreeId),
     WorktreeOrderChanged,
-<<<<<<< HEAD
-    WorktreeUpdateSent(Model<Worktree>),
-=======
     WorktreeUpdateSent(Entity<Worktree>),
->>>>>>> 7d30dda5
     WorktreeUpdatedEntries(WorktreeId, UpdatedEntriesSet),
     WorktreeUpdatedGitRepositories(WorktreeId),
     WorktreeDeletedEntry(WorktreeId, ProjectEntryId),
