--- conflicted
+++ resolved
@@ -10,12 +10,6 @@
 use anyhow::{anyhow, bail, Context as _, Result};
 use async_trait::async_trait;
 use collections::HashMap;
-<<<<<<< HEAD
-use dap::requests::RestartFrame;
-use dap::session::{DebugSession, DebugSessionId};
-use dap::RestartFrameArguments;
-=======
->>>>>>> 06c11f97
 use dap::{
     adapters::{DapDelegate, DapStatus, DebugAdapter, DebugAdapterBinary, DebugAdapterName},
     client::{DebugAdapterClient, DebugAdapterClientId},
@@ -35,8 +29,9 @@
     TerminateArguments, Variable, VariablesArguments,
 };
 use dap::{
+    requests::RestartFrame,
     session::{DebugSession, DebugSessionId},
-    ContinueResponse,
+    ContinueResponse, RestartFrameArguments,
 };
 use dap_adapters::build_adapter;
 use fs::Fs;
