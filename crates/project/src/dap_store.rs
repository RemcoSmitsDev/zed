use crate::{
    dap_command::{
        ContinueCommand, DapCommand, DisconnectCommand, NextCommand, PauseCommand, RestartCommand,
        RestartStackFrameCommand, StepBackCommand, StepCommand, StepInCommand, StepOutCommand,
        TerminateCommand, TerminateThreadsCommand, VariablesCommand,
    },
    project_settings::ProjectSettings,
    ProjectEnvironment, ProjectItem as _, ProjectPath,
};
use anyhow::{anyhow, bail, Context as _, Result};
use async_trait::async_trait;
use collections::HashMap;
use dap::{
    adapters::{DapDelegate, DapStatus, DebugAdapter, DebugAdapterBinary, DebugAdapterName},
    client::{DebugAdapterClient, DebugAdapterClientId},
    messages::{Message, Response},
    requests::{
        Attach, Completions, ConfigurationDone, Disconnect, Evaluate, Initialize, Launch,
        LoadedSources, Modules, Request as _, RunInTerminal, Scopes, SetBreakpoints, SetExpression,
        SetVariable, StackTrace, StartDebugging, Terminate,
    },
    AttachRequestArguments, Capabilities, CompletionItem, CompletionsArguments,
    ConfigurationDoneArguments, ContinueArguments, DisconnectArguments, ErrorResponse,
    EvaluateArguments, EvaluateArgumentsContext, EvaluateResponse, InitializeRequestArguments,
    InitializeRequestArgumentsPathFormat, LaunchRequestArguments, LoadedSourcesArguments, Module,
    ModulesArguments, Scope, ScopesArguments, SetBreakpointsArguments, SetExpressionArguments,
    SetVariableArguments, Source, SourceBreakpoint, StackFrame, StackTraceArguments,
    StartDebuggingRequestArguments, StartDebuggingRequestArgumentsRequest, SteppingGranularity,
    TerminateArguments, Variable,
};
use dap::{
    session::{DebugSession, DebugSessionId},
    ContinueResponse,
};
use dap_adapters::build_adapter;
use fs::Fs;
use futures::future::Shared;
use futures::FutureExt;
use gpui::{AsyncAppContext, Context, EventEmitter, Model, ModelContext, SharedString, Task};
use http_client::HttpClient;
use language::{
    proto::{deserialize_anchor, serialize_anchor as serialize_text_anchor},
    Buffer, BufferSnapshot, LanguageRegistry, LanguageServerBinaryStatus,
};
use lsp::LanguageServerName;
use node_runtime::NodeRuntime;
use rpc::{
    proto::{self, SetDebuggerPanelItem, UpdateDebugAdapter, UpdateThreadStatus},
    AnyProtoClient, TypedEnvelope,
};
use serde_json::Value;
use settings::{Settings as _, WorktreeId};
use smol::lock::Mutex;
use std::collections::VecDeque;
use std::{
    collections::{BTreeMap, HashSet},
    ffi::OsStr,
    hash::{Hash, Hasher},
    path::{Path, PathBuf},
    sync::{
        atomic::{AtomicUsize, Ordering::SeqCst},
        Arc,
    },
};
use task::{AttachConfig, DebugAdapterConfig, DebugRequestType};
use text::Point;
use util::{merge_json_value_into, ResultExt as _};

pub enum DapStoreEvent {
    DebugClientStarted((DebugSessionId, DebugAdapterClientId)),
    DebugClientShutdown(DebugAdapterClientId),
    DebugClientEvent {
        session_id: DebugSessionId,
        client_id: DebugAdapterClientId,
        message: Message,
    },
    Notification(String),
    BreakpointsChanged {
        project_path: ProjectPath,
        source_changed: bool,
    },
    ActiveDebugLineChanged,
    SetDebugPanelItem(SetDebuggerPanelItem),
    UpdateDebugAdapter(UpdateDebugAdapter),
    UpdateThreadStatus(UpdateThreadStatus),
}

#[allow(clippy::large_enum_variant)]
pub enum DapStoreMode {
    Local(LocalDapStore),   // ssh host and collab host
    Remote(RemoteDapStore), // collab guest
}

pub struct LocalDapStore {
    next_client_id: AtomicUsize,
    next_session_id: AtomicUsize,
    delegate: DapAdapterDelegate,
    environment: Model<ProjectEnvironment>,
    sessions: HashMap<DebugSessionId, Model<DebugSession>>,
    client_by_session: HashMap<DebugAdapterClientId, DebugSessionId>,
}

impl LocalDapStore {
    fn next_client_id(&self) -> DebugAdapterClientId {
        DebugAdapterClientId(self.next_client_id.fetch_add(1, SeqCst))
    }

    fn next_session_id(&self) -> DebugSessionId {
        DebugSessionId(self.next_session_id.fetch_add(1, SeqCst))
    }

    pub fn session_by_client_id(
        &self,
        client_id: &DebugAdapterClientId,
    ) -> Option<Model<DebugSession>> {
        self.sessions
            .get(self.client_by_session.get(client_id)?)
            .cloned()
    }
}

pub struct RemoteDapStore {
    upstream_client: Option<AnyProtoClient>,
    upstream_project_id: u64,
    event_queue: Option<VecDeque<DapStoreEvent>>,
}

pub struct DapStore {
    mode: DapStoreMode,
    downstream_client: Option<(AnyProtoClient, u64)>,
    breakpoints: BTreeMap<ProjectPath, HashSet<Breakpoint>>,
    capabilities: HashMap<DebugAdapterClientId, Capabilities>,
    active_debug_line: Option<(DebugAdapterClientId, ProjectPath, u32)>,
}

impl EventEmitter<DapStoreEvent> for DapStore {}

impl DapStore {
    const INDEX_STARTS_AT_ONE: bool = true;

    pub fn init(client: &AnyProtoClient) {
        client.add_model_message_handler(DapStore::handle_remove_active_debug_line);
        client.add_model_message_handler(DapStore::handle_shutdown_debug_client);
        client.add_model_message_handler(DapStore::handle_set_active_debug_line);
        client.add_model_message_handler(DapStore::handle_set_debug_client_capabilities);
        client.add_model_message_handler(DapStore::handle_set_debug_panel_item);
        client.add_model_message_handler(DapStore::handle_synchronize_breakpoints);
        client.add_model_message_handler(DapStore::handle_update_debug_adapter);
        client.add_model_message_handler(DapStore::handle_update_thread_status);

        client.add_model_request_handler(DapStore::handle_dap_command::<NextCommand>);
        client.add_model_request_handler(DapStore::handle_dap_command::<StepInCommand>);
        client.add_model_request_handler(DapStore::handle_dap_command::<StepOutCommand>);
        client.add_model_request_handler(DapStore::handle_dap_command::<StepBackCommand>);
        client.add_model_request_handler(DapStore::handle_dap_command::<ContinueCommand>);
        client.add_model_request_handler(DapStore::handle_dap_command::<PauseCommand>);
        client.add_model_request_handler(DapStore::handle_dap_command::<DisconnectCommand>);
        client.add_model_request_handler(DapStore::handle_dap_command::<TerminateThreadsCommand>);
        client.add_model_request_handler(DapStore::handle_dap_command::<TerminateCommand>);
        client.add_model_request_handler(DapStore::handle_dap_command::<RestartCommand>);
        client.add_model_request_handler(DapStore::handle_dap_command::<VariablesCommand>);
        client.add_model_request_handler(DapStore::handle_dap_command::<RestartStackFrameCommand>);
        client.add_model_request_handler(DapStore::handle_shutdown_session);
    }

    pub fn new_local(
        http_client: Arc<dyn HttpClient>,
        node_runtime: NodeRuntime,
        fs: Arc<dyn Fs>,
        languages: Arc<LanguageRegistry>,
        environment: Model<ProjectEnvironment>,
        cx: &mut ModelContext<Self>,
    ) -> Self {
        cx.on_app_quit(Self::shutdown_sessions).detach();

        Self {
            mode: DapStoreMode::Local(LocalDapStore {
                environment,
                sessions: HashMap::default(),
                next_client_id: Default::default(),
                next_session_id: Default::default(),
                delegate: DapAdapterDelegate::new(
                    Some(http_client.clone()),
                    Some(node_runtime.clone()),
                    fs.clone(),
                    languages.clone(),
                    Task::ready(None).shared(),
                ),
                client_by_session: Default::default(),
            }),
            downstream_client: None,
            active_debug_line: None,
            breakpoints: Default::default(),
            capabilities: Default::default(),
        }
    }

    pub fn new_remote(
        project_id: u64,
        upstream_client: AnyProtoClient,
        _: &mut ModelContext<Self>,
    ) -> Self {
        Self {
            mode: DapStoreMode::Remote(RemoteDapStore {
                upstream_client: Some(upstream_client),
                upstream_project_id: project_id,
                event_queue: Some(VecDeque::default()),
            }),
            downstream_client: None,
            active_debug_line: None,
            breakpoints: Default::default(),
            capabilities: Default::default(),
        }
    }

    pub fn as_remote(&self) -> Option<&RemoteDapStore> {
        match &self.mode {
            DapStoreMode::Remote(remote_dap_store) => Some(remote_dap_store),
            _ => None,
        }
    }

    pub fn remote_event_queue(&mut self) -> Option<VecDeque<DapStoreEvent>> {
        if let DapStoreMode::Remote(remote) = &mut self.mode {
            remote.event_queue.take()
        } else {
            None
        }
    }

    pub fn as_local(&self) -> Option<&LocalDapStore> {
        match &self.mode {
            DapStoreMode::Local(local_dap_store) => Some(local_dap_store),
            _ => None,
        }
    }

    pub fn as_local_mut(&mut self) -> Option<&mut LocalDapStore> {
        match &mut self.mode {
            DapStoreMode::Local(local_dap_store) => Some(local_dap_store),
            _ => None,
        }
    }

    pub fn upstream_client(&self) -> Option<(AnyProtoClient, u64)> {
        match &self.mode {
            DapStoreMode::Remote(RemoteDapStore {
                upstream_client: Some(upstream_client),
                upstream_project_id,
                ..
            }) => Some((upstream_client.clone(), *upstream_project_id)),

            DapStoreMode::Remote(RemoteDapStore {
                upstream_client: None,
                ..
            }) => None,
            DapStoreMode::Local(_) => None,
        }
    }

    pub fn downstream_client(&self) -> Option<&(AnyProtoClient, u64)> {
        self.downstream_client.as_ref()
    }

    pub fn sessions(&self) -> impl Iterator<Item = Model<DebugSession>> + '_ {
        self.as_local().unwrap().sessions.values().cloned()
    }

    pub fn session_by_id(&self, session_id: &DebugSessionId) -> Option<Model<DebugSession>> {
        self.as_local()
            .and_then(|store| store.sessions.get(session_id).cloned())
    }

    pub fn session_by_client_id(
        &self,
        client_id: &DebugAdapterClientId,
    ) -> Option<Model<DebugSession>> {
        self.as_local()
            .and_then(|store| store.session_by_client_id(client_id))
    }

    pub fn client_by_id(
        &self,
        client_id: &DebugAdapterClientId,
        cx: &ModelContext<Self>,
    ) -> Option<(Model<DebugSession>, Arc<DebugAdapterClient>)> {
        let session = self.session_by_client_id(client_id)?;
        let client = session.read(cx).client_by_id(client_id)?;

        Some((session, client))
    }

    pub fn capabilities_by_id(&self, client_id: &DebugAdapterClientId) -> Capabilities {
        self.capabilities
            .get(client_id)
            .cloned()
            .unwrap_or_default()
    }

    pub fn update_capabilities_for_client(
        &mut self,
        session_id: &DebugSessionId,
        client_id: &DebugAdapterClientId,
        capabilities: &Capabilities,
        cx: &mut ModelContext<Self>,
    ) {
        if let Some(old_capabilities) = self.capabilities.get_mut(client_id) {
            *old_capabilities = old_capabilities.merge(capabilities.clone());
        } else {
            self.capabilities.insert(*client_id, capabilities.clone());
        }

        cx.notify();

        if let Some((downstream_client, project_id)) = self.downstream_client.as_ref() {
            downstream_client
                .send(dap::proto_conversions::capabilities_to_proto(
                    &capabilities,
                    *project_id,
                    session_id.to_proto(),
                    client_id.to_proto(),
                ))
                .log_err();
        }
    }

    pub fn active_debug_line(&self) -> Option<(DebugAdapterClientId, ProjectPath, u32)> {
        self.active_debug_line.clone()
    }

    pub fn set_active_debug_line(
        &mut self,
        client_id: &DebugAdapterClientId,
        project_path: &ProjectPath,
        row: u32,
        cx: &mut ModelContext<Self>,
    ) {
        self.active_debug_line = Some((*client_id, project_path.clone(), row));
        cx.emit(DapStoreEvent::ActiveDebugLineChanged);
        cx.notify();
    }

    pub fn remove_active_debug_line_for_client(
        &mut self,
        client_id: &DebugAdapterClientId,
        cx: &mut ModelContext<Self>,
    ) {
        if let Some(active_line) = &self.active_debug_line {
            if active_line.0 == *client_id {
                self.active_debug_line.take();
                cx.emit(DapStoreEvent::ActiveDebugLineChanged);
                cx.notify();

                if let Some((client, project_id)) = self.downstream_client.clone() {
                    client
                        .send(client::proto::RemoveActiveDebugLine { project_id })
                        .log_err();
                }
            }
        }
    }

    pub fn on_file_rename(&mut self, old_project_path: ProjectPath, new_project_path: ProjectPath) {
        if let Some(breakpoints) = self.breakpoints.remove(&old_project_path) {
            self.breakpoints.insert(new_project_path, breakpoints);
        }
    }

    pub fn breakpoints(&self) -> &BTreeMap<ProjectPath, HashSet<Breakpoint>> {
        &self.breakpoints
    }

    pub fn ignore_breakpoints(&self, session_id: &DebugSessionId, cx: &ModelContext<Self>) -> bool {
        self.session_by_id(session_id)
            .map(|session| session.read(cx).ignore_breakpoints())
            .unwrap_or_default()
    }

    pub fn toggle_ignore_breakpoints(
        &mut self,
        session_id: &DebugSessionId,
        cx: &mut ModelContext<Self>,
    ) {
        if let Some(session) = self.session_by_id(session_id) {
            session.update(cx, |session, cx| {
                session.set_ignore_breakpoints(!session.ignore_breakpoints(), cx);
            });
        }
    }

    pub fn breakpoint_at_row(
        &self,
        row: u32,
        project_path: &ProjectPath,
        buffer_snapshot: BufferSnapshot,
    ) -> Option<Breakpoint> {
        let breakpoint_set = self.breakpoints.get(project_path)?;

        breakpoint_set
            .iter()
            .find(|bp| bp.point_for_buffer_snapshot(&buffer_snapshot).row == row)
            .cloned()
    }

    pub fn on_open_buffer(
        &mut self,
        project_path: &ProjectPath,
        buffer: &Model<Buffer>,
        cx: &mut ModelContext<Self>,
    ) {
        let entry = self.breakpoints.remove(project_path).unwrap_or_default();
        let mut set_bp: HashSet<Breakpoint> = HashSet::default();

        let buffer = buffer.read(cx);

        for mut bp in entry.into_iter() {
            bp.set_active_position(&buffer);
            set_bp.insert(bp);
        }

        self.breakpoints.insert(project_path.clone(), set_bp);

        cx.notify();
    }

    pub fn deserialize_breakpoints(
        &mut self,
        worktree_id: WorktreeId,
        serialize_breakpoints: Vec<SerializedBreakpoint>,
    ) {
        for serialize_breakpoint in serialize_breakpoints {
            self.breakpoints
                .entry(ProjectPath {
                    worktree_id,
                    path: serialize_breakpoint.path.clone(),
                })
                .or_default()
                .insert(Breakpoint {
                    active_position: None,
                    cached_position: serialize_breakpoint.position,
                    kind: serialize_breakpoint.kind,
                });
        }
    }

    pub fn sync_open_breakpoints_to_closed_breakpoints(
        &mut self,
        buffer: &Model<Buffer>,
        cx: &mut ModelContext<Self>,
    ) {
        let Some(project_path) = buffer.read(cx).project_path(cx) else {
            return;
        };

        if let Some(breakpoint_set) = self.breakpoints.remove(&project_path) {
            let breakpoint_iter = breakpoint_set.into_iter().map(|mut bp| {
                bp.cached_position = bp.point_for_buffer(buffer.read(cx)).row;
                bp.active_position = None;
                bp
            });

            self.breakpoints
                .insert(project_path, breakpoint_iter.collect::<HashSet<_>>());

            cx.notify();
        }
    }

    fn reconnect_client(
        &mut self,
        session_id: &DebugSessionId,
        adapter: Arc<dyn DebugAdapter>,
        binary: DebugAdapterBinary,
        config: DebugAdapterConfig,
        cx: &mut ModelContext<Self>,
    ) -> Task<Result<()>> {
        if !adapter.supports_attach() && matches!(config.request, DebugRequestType::Attach(_)) {
            return Task::ready(Err(anyhow!(
                "Debug adapter does not support `attach` request"
            )));
        }

        let session_id = *session_id;
        let client_id = self.as_local().unwrap().next_client_id();

        cx.spawn(|dap_store, mut cx| async move {
            let mut client = DebugAdapterClient::new(client_id, adapter, binary, &cx);

            client
                .reconnect(
                    {
                        let dap_store = dap_store.clone();
                        move |message, cx| {
                            dap_store
                                .update(cx, |_, cx| {
                                    cx.emit(DapStoreEvent::DebugClientEvent {
                                        session_id,
                                        client_id,
                                        message,
                                    })
                                })
                                .log_err();
                        }
                    },
                    &mut cx,
                )
                .await?;

            dap_store.update(&mut cx, |store, cx| {
                store
                    .as_local_mut()
                    .unwrap()
                    .client_by_session
                    .insert(client_id, session_id);

                let session = store.session_by_id(&session_id).unwrap();

                session.update(cx, |session, cx| {
                    session.update_configuration(
                        |old_config| {
                            *old_config = config.clone();
                        },
                        cx,
                    );
                    session.add_client(Arc::new(client), cx);
                });

                // don't emit this event ourself in tests, so we can add request,
                // response and event handlers for this client
                if !cfg!(any(test, feature = "test-support")) {
                    cx.emit(DapStoreEvent::DebugClientStarted((session_id, client_id)));
                }

                cx.notify();
            })
        })
    }

    fn start_client_internal(
        &mut self,
        session_id: DebugSessionId,
        config: DebugAdapterConfig,
        cx: &mut ModelContext<Self>,
    ) -> Task<Result<Arc<DebugAdapterClient>>> {
        let Some(local_store) = self.as_local_mut() else {
            return Task::ready(Err(anyhow!("cannot start client on remote side")));
        };

        let mut adapter_delegate = local_store.delegate.clone();
        let worktree_abs_path = config.cwd.as_ref().map(|p| Arc::from(p.as_path()));
        adapter_delegate.refresh_shell_env_task(local_store.environment.update(cx, |env, cx| {
            env.get_environment(None, worktree_abs_path, cx)
        }));
        let adapter_delegate = Arc::new(adapter_delegate);

        let client_id = self.as_local().unwrap().next_client_id();

        cx.spawn(|this, mut cx| async move {
            let adapter = build_adapter(&config.kind).await?;

            if !adapter.supports_attach() && matches!(config.request, DebugRequestType::Attach(_)) {
                bail!("Debug adapter does not support `attach` request");
            }

            let binary = cx.update(|cx| {
                let name = DebugAdapterName::from(adapter.name().as_ref());

                ProjectSettings::get_global(cx)
                    .dap
                    .get(&name)
                    .and_then(|s| s.binary.as_ref().map(PathBuf::from))
            })?;

            let (adapter, binary) = match adapter
                .get_binary(adapter_delegate.as_ref(), &config, binary)
                .await
            {
                Err(error) => {
                    adapter_delegate.update_status(
                        adapter.name(),
                        DapStatus::Failed {
                            error: error.to_string(),
                        },
                    );

                    return Err(error);
                }
                Ok(mut binary) => {
                    adapter_delegate.update_status(adapter.name(), DapStatus::None);

                    let shell_env = adapter_delegate.shell_env().await;
                    let mut envs = binary.envs.unwrap_or_default();
                    envs.extend(shell_env);
                    binary.envs = Some(envs);

                    (adapter, binary)
                }
            };

            let mut client = DebugAdapterClient::new(client_id, adapter, binary, &cx);

            client
                .start(
                    {
                        let dap_store = this.clone();
                        move |message, cx| {
                            dap_store
                                .update(cx, |_, cx| {
                                    cx.emit(DapStoreEvent::DebugClientEvent {
                                        session_id,
                                        client_id,
                                        message,
                                    })
                                })
                                .log_err();
                        }
                    },
                    &mut cx,
                )
                .await?;

            Ok(Arc::new(client))
        })
    }

    pub fn start_debug_session(
        &mut self,
        config: DebugAdapterConfig,
        cx: &mut ModelContext<Self>,
    ) -> Task<Result<(Model<DebugSession>, Arc<DebugAdapterClient>)>> {
        let Some(local_store) = self.as_local() else {
            return Task::ready(Err(anyhow!("cannot start session on remote side")));
        };

        let session_id = local_store.next_session_id();
        let start_client_task = self.start_client_internal(session_id, config.clone(), cx);

        cx.spawn(|this, mut cx| async move {
            let session = cx.new_model(|_| DebugSession::new(session_id, config))?;

            let client = match start_client_task.await {
                Ok(client) => client,
                Err(error) => {
                    this.update(&mut cx, |_, cx| {
                        cx.emit(DapStoreEvent::Notification(error.to_string()));
                    })
                    .log_err();

                    return Err(error);
                }
            };

            this.update(&mut cx, |store, cx| {
                session.update(cx, |session, cx| {
                    session.add_client(client.clone(), cx);
                });

                let client_id = client.id();

                let local_store = store.as_local_mut().unwrap();
                local_store.client_by_session.insert(client_id, session_id);
                local_store.sessions.insert(session_id, session.clone());

                cx.emit(DapStoreEvent::DebugClientStarted((session_id, client_id)));
                cx.notify();

                (session, client)
            })
        })
    }

    pub fn initialize(
        &mut self,
        session_id: &DebugSessionId,
        client_id: &DebugAdapterClientId,
        cx: &mut ModelContext<Self>,
    ) -> Task<Result<()>> {
        let Some((_, client)) = self.client_by_id(client_id, cx) else {
            return Task::ready(Err(anyhow!(
                "Could not find debug client: {:?} for session {:?}",
                client_id,
                session_id
            )));
        };

        let session_id = *session_id;
        let client_id = *client_id;

        cx.spawn(|this, mut cx| async move {
            let capabilities = client
                .request::<Initialize>(InitializeRequestArguments {
                    client_id: Some("zed".to_owned()),
                    client_name: Some("Zed".to_owned()),
                    adapter_id: client.adapter_id(),
                    locale: Some("en-US".to_owned()),
                    path_format: Some(InitializeRequestArgumentsPathFormat::Path),
                    supports_variable_type: Some(true),
                    supports_variable_paging: Some(false),
                    supports_run_in_terminal_request: Some(true),
                    supports_memory_references: Some(true),
                    supports_progress_reporting: Some(false),
                    supports_invalidated_event: Some(false),
                    lines_start_at1: Some(Self::INDEX_STARTS_AT_ONE),
                    columns_start_at1: Some(Self::INDEX_STARTS_AT_ONE),
                    supports_memory_event: Some(false),
                    supports_args_can_be_interpreted_by_shell: Some(false),
                    supports_start_debugging_request: Some(true),
                })
                .await?;

            this.update(&mut cx, |store, cx| {
                store.update_capabilities_for_client(&session_id, &client_id, &capabilities, cx);
            })
        })
    }

    pub fn launch(
        &mut self,
        session_id: &DebugSessionId,
        client_id: &DebugAdapterClientId,
        cx: &mut ModelContext<Self>,
    ) -> Task<Result<()>> {
        let Some((session, client)) = self.client_by_id(client_id, cx) else {
            return Task::ready(Err(anyhow!(
                "Could not find debug client: {:?} for session {:?}",
                client_id,
                session_id
            )));
        };

        let config = session.read(cx).configuration();
        let mut adapter_args = client.adapter().request_args(&config);
        if let Some(args) = config.initialize_args.clone() {
            merge_json_value_into(args, &mut adapter_args);
        }

        // TODO(debugger): GDB starts the debuggee program on launch instead of configurationDone
        // causing our sent breakpoints to not be valid. This delay should eventually be taken out
        let delay = if &client.adapter_id() == "gdb" {
            Some(
                cx.background_executor()
                    .timer(std::time::Duration::from_millis(20u64)),
            )
        } else {
            None
        };

        cx.background_executor().spawn(async move {
            if let Some(delay) = delay {
                delay.await;
            }

            client
                .request::<Launch>(LaunchRequestArguments { raw: adapter_args })
                .await
        })
    }

    pub fn attach(
        &mut self,
        session_id: &DebugSessionId,
        client_id: &DebugAdapterClientId,
        process_id: u32,
        cx: &mut ModelContext<Self>,
    ) -> Task<Result<()>> {
        let Some((session, client)) = self.client_by_id(client_id, cx) else {
            return Task::ready(Err(anyhow!(
                "Could not find debug client: {:?} for session {:?}",
                client_id,
                session_id
            )));
        };

        // update the process id on the config, so when the `startDebugging` reverse request
        // comes in we send another `attach` request with the already selected PID
        // If we don't do this the user has to select the process twice if the adapter sends a `startDebugging` request
        session.update(cx, |session, cx| {
            session.update_configuration(
                |config| {
                    config.request = DebugRequestType::Attach(task::AttachConfig {
                        process_id: Some(process_id),
                    });
                },
                cx,
            );
        });

        let config = session.read(cx).configuration();
        let mut adapter_args = client.adapter().request_args(&config);

        if let Some(args) = config.initialize_args.clone() {
            merge_json_value_into(args, &mut adapter_args);
        }

        cx.background_executor().spawn(async move {
            client
                .request::<Attach>(AttachRequestArguments { raw: adapter_args })
                .await
        })
    }

    pub fn modules(
        &mut self,
        client_id: &DebugAdapterClientId,
        cx: &mut ModelContext<Self>,
    ) -> Task<Result<Vec<Module>>> {
        let Some((_, client)) = self.client_by_id(client_id, cx) else {
            return Task::ready(Err(anyhow!("Client was not found")));
        };

        if !self
            .capabilities_by_id(client_id)
            .supports_modules_request
            .unwrap_or_default()
        {
            return Task::ready(Ok(Vec::default()));
        }

        cx.background_executor().spawn(async move {
            Ok(client
                .request::<Modules>(ModulesArguments {
                    start_module: None,
                    module_count: None,
                })
                .await?
                .modules)
        })
    }

    pub fn loaded_sources(
        &mut self,
        client_id: &DebugAdapterClientId,
        cx: &mut ModelContext<Self>,
    ) -> Task<Result<Vec<Source>>> {
        let Some((_, client)) = self.client_by_id(client_id, cx) else {
            return Task::ready(Err(anyhow!("Client was not found")));
        };

        if !self
            .capabilities_by_id(client_id)
            .supports_loaded_sources_request
            .unwrap_or_default()
        {
            return Task::ready(Ok(Vec::default()));
        }

        cx.background_executor().spawn(async move {
            Ok(client
                .request::<LoadedSources>(LoadedSourcesArguments {})
                .await?
                .sources)
        })
    }

    pub fn stack_frames(
        &mut self,
        client_id: &DebugAdapterClientId,
        thread_id: u64,
        cx: &mut ModelContext<Self>,
    ) -> Task<Result<Vec<StackFrame>>> {
        let Some((_, client)) = self.client_by_id(client_id, cx) else {
            return Task::ready(Err(anyhow!("Client was not found")));
        };

        cx.background_executor().spawn(async move {
            Ok(client
                .request::<StackTrace>(StackTraceArguments {
                    thread_id,
                    start_frame: None,
                    levels: None,
                    format: None,
                })
                .await?
                .stack_frames)
        })
    }

    pub fn restart_stack_frame(
        &mut self,
        client_id: &DebugAdapterClientId,
        stack_frame_id: u64,
        cx: &mut ModelContext<Self>,
    ) -> Task<Result<()>> {
        if !self
            .capabilities_by_id(client_id)
            .supports_restart_frame
            .unwrap_or_default()
        {
            return Task::ready(Ok(()));
        }

        self.request_dap(client_id, RestartStackFrameCommand { stack_frame_id }, cx)
    }

    pub fn scopes(
        &mut self,
        client_id: &DebugAdapterClientId,
        stack_frame_id: u64,
        cx: &mut ModelContext<Self>,
    ) -> Task<Result<Vec<Scope>>> {
        let Some((_, client)) = self.client_by_id(client_id, cx) else {
            return Task::ready(Err(anyhow!("Client was not found")));
        };

        cx.background_executor().spawn(async move {
            Ok(client
                .request::<Scopes>(ScopesArguments {
                    frame_id: stack_frame_id,
                })
                .await?
                .scopes)
        })
    }

    pub fn configuration_done(
        &self,
        client_id: &DebugAdapterClientId,
        cx: &mut ModelContext<Self>,
    ) -> Task<Result<()>> {
        let Some((_, client)) = self.client_by_id(client_id, cx) else {
            return Task::ready(Err(anyhow!("Could not find client: {:?}", client_id)));
        };

        if self
            .capabilities_by_id(client_id)
            .supports_configuration_done_request
            .unwrap_or_default()
        {
            cx.background_executor().spawn(async move {
                client
                    .request::<ConfigurationDone>(ConfigurationDoneArguments)
                    .await
            })
        } else {
            Task::ready(Ok(()))
        }
    }

    pub fn respond_to_start_debugging(
        &mut self,
        session_id: &DebugSessionId,
        client_id: &DebugAdapterClientId,
        seq: u64,
        args: Option<StartDebuggingRequestArguments>,
        cx: &mut ModelContext<Self>,
    ) -> Task<Result<()>> {
        let Some((session, client)) = self.client_by_id(client_id, cx) else {
            return Task::ready(Err(anyhow!(
                "Could not find debug client: {:?} for session {:?}",
                client_id,
                session_id
            )));
        };

        let session_id = *session_id;
        let config = session.read(cx).configuration().clone();

        let request_args = args.unwrap_or_else(|| StartDebuggingRequestArguments {
            configuration: config.initialize_args.clone().unwrap_or_default(),
            request: match config.request {
                DebugRequestType::Launch => StartDebuggingRequestArgumentsRequest::Launch,
                DebugRequestType::Attach(_) => StartDebuggingRequestArgumentsRequest::Attach,
            },
        });

        // Merge the new configuration over the existing configuration
        let mut initialize_args = config.initialize_args.unwrap_or_default();
        merge_json_value_into(request_args.configuration, &mut initialize_args);

        let new_config = DebugAdapterConfig {
            label: config.label.clone(),
            kind: config.kind.clone(),
            request: match request_args.request {
                StartDebuggingRequestArgumentsRequest::Launch => DebugRequestType::Launch,
                StartDebuggingRequestArgumentsRequest::Attach => DebugRequestType::Attach(
                    if let DebugRequestType::Attach(attach_config) = config.request {
                        attach_config
                    } else {
                        AttachConfig::default()
                    },
                ),
            },
            program: config.program.clone(),
            cwd: config.cwd.clone(),
            initialize_args: Some(initialize_args),
        };

        cx.spawn(|this, mut cx| async move {
            let (success, body) = {
                let reconnect_task = this.update(&mut cx, |store, cx| {
                    if !client.adapter().supports_attach()
                        && matches!(new_config.request, DebugRequestType::Attach(_))
                    {
                        Task::ready(Err(anyhow!(
                            "Debug adapter does not support `attach` request"
                        )))
                    } else {
                        store.reconnect_client(
                            &session_id,
                            client.adapter().clone(),
                            client.binary().clone(),
                            new_config,
                            cx,
                        )
                    }
                });

                match reconnect_task {
                    Ok(task) => match task.await {
                        Ok(_) => (true, None),
                        Err(error) => {
                            this.update(&mut cx, |_, cx| {
                                cx.emit(DapStoreEvent::Notification(error.to_string()));
                            })
                            .log_err();

                            (
                                false,
                                Some(serde_json::to_value(ErrorResponse {
                                    error: Some(dap::Message {
                                        id: seq,
                                        format: error.to_string(),
                                        variables: None,
                                        send_telemetry: None,
                                        show_user: None,
                                        url: None,
                                        url_label: None,
                                    }),
                                })?),
                            )
                        }
                    },
                    Err(error) => (
                        false,
                        Some(serde_json::to_value(ErrorResponse {
                            error: Some(dap::Message {
                                id: seq,
                                format: error.to_string(),
                                variables: None,
                                send_telemetry: None,
                                show_user: None,
                                url: None,
                                url_label: None,
                            }),
                        })?),
                    ),
                }
            };

            client
                .send_message(Message::Response(Response {
                    seq,
                    body,
                    success,
                    request_seq: seq,
                    command: StartDebugging::COMMAND.to_string(),
                }))
                .await
        })
    }

    pub fn respond_to_run_in_terminal(
        &self,
        session_id: &DebugSessionId,
        client_id: &DebugAdapterClientId,
        success: bool,
        seq: u64,
        body: Option<Value>,
        cx: &mut ModelContext<Self>,
    ) -> Task<Result<()>> {
        let Some((_, client)) = self.client_by_id(client_id, cx) else {
            return Task::ready(Err(anyhow!(
                "Could not find debug client: {:?} for session {:?}",
                client_id,
                session_id
            )));
        };

        cx.background_executor().spawn(async move {
            client
                .send_message(Message::Response(Response {
                    seq,
                    body,
                    success,
                    request_seq: seq,
                    command: RunInTerminal::COMMAND.to_string(),
                }))
                .await
        })
    }

    pub fn continue_thread(
        &self,
        client_id: &DebugAdapterClientId,
        thread_id: u64,
        cx: &mut ModelContext<Self>,
    ) -> Task<Result<ContinueResponse>> {
        let command = ContinueCommand {
            args: ContinueArguments {
                thread_id,
                single_thread: Some(true),
            },
        };

        self.request_dap(client_id, command, cx)
    }

    fn request_dap<R: DapCommand>(
        &self,
        client_id: &DebugAdapterClientId,
        request: R,
        cx: &mut ModelContext<Self>,
    ) -> Task<Result<R::Response>>
    where
        <R::DapRequest as dap::requests::Request>::Response: 'static,
        <R::DapRequest as dap::requests::Request>::Arguments: 'static + Send,
    {
        if let Some((upstream_client, upstream_project_id)) = self.upstream_client() {
            return self.send_proto_client_request::<R>(
                upstream_client,
                upstream_project_id,
                client_id,
                request,
                cx,
            );
        }

        let Some((_, client)) = self.client_by_id(client_id, cx) else {
            return Task::ready(Err(anyhow!("Could not find client: {:?}", client_id)));
        };

        let client_id = *client_id;
<<<<<<< HEAD

        let task = cx.spawn(|this, mut cx| async move {
            let args = request.to_dap();
            let response = client.request::<R::DapRequest>(args).await;
            let response = request.response_from_dap(response?);

            request.handle_response(this, &client_id, response, &mut cx)
        });

        cx.background_executor().spawn(task)
=======
        let request = Arc::new(request);

        let request_clone = request.clone();
        let request_task = cx.background_executor().spawn(async move {
            let args = request_clone.to_dap();
            client.request::<R::DapRequest>(args).await
        });

        cx.spawn(|this, mut cx| async move {
            let response = request.response_from_dap(request_task.await?);
            request.handle_response(this, &client_id, response, &mut cx)
        })
>>>>>>> 4de9921f
    }

    fn send_proto_client_request<R: DapCommand>(
        &self,
        upstream_client: AnyProtoClient,
        upstream_project_id: u64,
        client_id: &DebugAdapterClientId,
        request: R,
        cx: &mut ModelContext<Self>,
    ) -> Task<Result<R::Response>> {
        let message = request.to_proto(&client_id, upstream_project_id);
        cx.background_executor().spawn(async move {
            let response = upstream_client.request(message).await?;
            request.response_from_proto(response)
        })
    }

    pub fn step_over(
        &self,
        client_id: &DebugAdapterClientId,
        thread_id: u64,
        granularity: SteppingGranularity,
        cx: &mut ModelContext<Self>,
    ) -> Task<Result<()>> {
        let capabilities = self.capabilities_by_id(client_id);
        let supports_single_thread_execution_requests = capabilities
            .supports_single_thread_execution_requests
            .unwrap_or_default();
        let supports_stepping_granularity = capabilities
            .supports_stepping_granularity
            .unwrap_or_default();

        let command = NextCommand {
            inner: StepCommand {
                thread_id,
                granularity: supports_stepping_granularity.then(|| granularity),
                single_thread: supports_single_thread_execution_requests.then(|| true),
            },
        };

        self.request_dap(client_id, command, cx)
    }

    pub fn step_in(
        &self,
        client_id: &DebugAdapterClientId,
        thread_id: u64,
        granularity: SteppingGranularity,
        cx: &mut ModelContext<Self>,
    ) -> Task<Result<()>> {
        let capabilities = self.capabilities_by_id(client_id);
        let supports_single_thread_execution_requests = capabilities
            .supports_single_thread_execution_requests
            .unwrap_or_default();
        let supports_stepping_granularity = capabilities
            .supports_stepping_granularity
            .unwrap_or_default();

        let command = StepInCommand {
            inner: StepCommand {
                thread_id,
                granularity: supports_stepping_granularity.then(|| granularity),
                single_thread: supports_single_thread_execution_requests.then(|| true),
            },
        };

        self.request_dap(client_id, command, cx)
    }

    pub fn step_out(
        &self,
        client_id: &DebugAdapterClientId,
        thread_id: u64,
        granularity: SteppingGranularity,
        cx: &mut ModelContext<Self>,
    ) -> Task<Result<()>> {
        let capabilities = self.capabilities_by_id(client_id);
        let supports_single_thread_execution_requests = capabilities
            .supports_single_thread_execution_requests
            .unwrap_or_default();
        let supports_stepping_granularity = capabilities
            .supports_stepping_granularity
            .unwrap_or_default();

        let command = StepOutCommand {
            inner: StepCommand {
                thread_id,
                granularity: supports_stepping_granularity.then(|| granularity),
                single_thread: supports_single_thread_execution_requests.then(|| true),
            },
        };

        self.request_dap(client_id, command, cx)
    }

    pub fn step_back(
        &self,
        client_id: &DebugAdapterClientId,
        thread_id: u64,
        granularity: SteppingGranularity,
        cx: &mut ModelContext<Self>,
    ) -> Task<Result<()>> {
        let capabilities = self.capabilities_by_id(client_id);
        if !capabilities.supports_step_back.unwrap_or_default() {
            return Task::ready(Ok(()));
        }

        let supports_single_thread_execution_requests = capabilities
            .supports_single_thread_execution_requests
            .unwrap_or_default();
        let supports_stepping_granularity = capabilities
            .supports_stepping_granularity
            .unwrap_or_default();

        let command = StepBackCommand {
            inner: StepCommand {
                thread_id,
                granularity: supports_stepping_granularity.then(|| granularity),
                single_thread: supports_single_thread_execution_requests.then(|| true),
            },
        };

        self.request_dap(client_id, command, cx)
    }
    #[allow(clippy::too_many_arguments)]
    pub fn variables(
        &self,
        client_id: &DebugAdapterClientId,
        thread_id: u64,
        stack_frame_id: u64,
        scope_id: u64,
        session_id: DebugSessionId,
        variables_reference: u64,
        cx: &mut ModelContext<Self>,
    ) -> Task<Result<Vec<Variable>>> {
        let command = VariablesCommand {
            stack_frame_id,
            scope_id,
            session_id,
            thread_id,
            variables_reference,
            filter: None,
            start: None,
            count: None,
            format: None,
        };

        self.request_dap(&client_id, command, cx)
    }

    pub fn evaluate(
        &self,
        client_id: &DebugAdapterClientId,
        stack_frame_id: u64,
        expression: String,
        context: EvaluateArgumentsContext,
        source: Option<Source>,
        cx: &mut ModelContext<Self>,
    ) -> Task<Result<EvaluateResponse>> {
        let Some((_, client)) = self.client_by_id(client_id, cx) else {
            return Task::ready(Err(anyhow!("Could not find client: {:?}", client_id)));
        };

        cx.background_executor().spawn(async move {
            client
                .request::<Evaluate>(EvaluateArguments {
                    expression: expression.clone(),
                    frame_id: Some(stack_frame_id),
                    context: Some(context),
                    format: None,
                    line: None,
                    column: None,
                    source,
                })
                .await
        })
    }

    pub fn completions(
        &self,
        client_id: &DebugAdapterClientId,
        stack_frame_id: u64,
        text: String,
        completion_column: u64,
        cx: &mut ModelContext<Self>,
    ) -> Task<Result<Vec<CompletionItem>>> {
        let Some((_, client)) = self.client_by_id(client_id, cx) else {
            return Task::ready(Err(anyhow!("Could not find client: {:?}", client_id)));
        };

        cx.background_executor().spawn(async move {
            Ok(client
                .request::<Completions>(CompletionsArguments {
                    frame_id: Some(stack_frame_id),
                    line: None,
                    text,
                    column: completion_column,
                })
                .await?
                .targets)
        })
    }

    #[allow(clippy::too_many_arguments)]
    pub fn set_variable_value(
        &self,
        client_id: &DebugAdapterClientId,
        stack_frame_id: u64,
        variables_reference: u64,
        name: String,
        value: String,
        evaluate_name: Option<String>,
        cx: &mut ModelContext<Self>,
    ) -> Task<Result<()>> {
        let Some((_, client)) = self.client_by_id(client_id, cx) else {
            return Task::ready(Err(anyhow!("Could not find client: {:?}", client_id)));
        };

        let supports_set_expression = self
            .capabilities_by_id(client_id)
            .supports_set_expression
            .unwrap_or_default();

        cx.background_executor().spawn(async move {
            if let Some(evaluate_name) = supports_set_expression.then(|| evaluate_name).flatten() {
                client
                    .request::<SetExpression>(SetExpressionArguments {
                        expression: evaluate_name,
                        value,
                        frame_id: Some(stack_frame_id),
                        format: None,
                    })
                    .await?;
            } else {
                client
                    .request::<SetVariable>(SetVariableArguments {
                        variables_reference,
                        name,
                        value,
                        format: None,
                    })
                    .await?;
            }

            Ok(())
        })
    }

    pub fn pause_thread(
        &mut self,
        client_id: &DebugAdapterClientId,
        thread_id: u64,
        cx: &mut ModelContext<Self>,
    ) -> Task<Result<()>> {
        self.request_dap(client_id, PauseCommand { thread_id }, cx)
    }

    pub fn terminate_threads(
        &mut self,
        session_id: &DebugSessionId,
        client_id: &DebugAdapterClientId,
        thread_ids: Option<Vec<u64>>,
        cx: &mut ModelContext<Self>,
    ) -> Task<Result<()>> {
        if self
            .capabilities_by_id(client_id)
            .supports_terminate_threads_request
            .unwrap_or_default()
        {
            self.request_dap(client_id, TerminateThreadsCommand { thread_ids }, cx)
        } else {
            self.shutdown_session(session_id, cx)
        }
    }

    pub fn disconnect_client(
        &mut self,
        client_id: &DebugAdapterClientId,
        cx: &mut ModelContext<Self>,
    ) -> Task<Result<()>> {
        let command = DisconnectCommand {
            restart: Some(false),
            terminate_debuggee: Some(true),
            suspend_debuggee: Some(false),
        };

        self.request_dap(client_id, command, cx)
    }

    pub fn restart(
        &mut self,
        client_id: &DebugAdapterClientId,
        args: Option<Value>,
        cx: &mut ModelContext<Self>,
    ) -> Task<Result<()>> {
        let supports_restart = self
            .capabilities_by_id(client_id)
            .supports_restart_request
            .unwrap_or_default();

        if supports_restart {
            let command = RestartCommand {
                raw: args.unwrap_or(Value::Null),
            };

            self.request_dap(client_id, command, cx)
        } else {
            let command = DisconnectCommand {
                restart: Some(false),
                terminate_debuggee: Some(true),
                suspend_debuggee: Some(false),
            };

            self.request_dap(client_id, command, cx)
        }
    }

    pub fn shutdown_sessions(&mut self, cx: &mut ModelContext<Self>) -> Task<()> {
        let Some(local_store) = self.as_local() else {
            if let Some((upstream_client, project_id)) = self.upstream_client() {
                return cx.background_executor().spawn(async move {
                    upstream_client
                        .request(proto::DapShutdownSession {
                            project_id,
                            session_id: None,
                        })
                        .await
                        .log_err();

                    ()
                });
            }
            return Task::ready(());
        };

        let mut tasks = Vec::new();

        for session_id in local_store.sessions.keys().cloned().collect::<Vec<_>>() {
            tasks.push(self.shutdown_session(&session_id, cx));
        }

        cx.background_executor().spawn(async move {
            futures::future::join_all(tasks).await;
        })
    }

    pub fn shutdown_session(
        &mut self,
        session_id: &DebugSessionId,
        cx: &mut ModelContext<Self>,
    ) -> Task<Result<()>> {
        let Some(local_store) = self.as_local_mut() else {
            if let Some((upstream_client, project_id)) = self.upstream_client() {
                let future = upstream_client.request(proto::DapShutdownSession {
                    project_id,
                    session_id: Some(session_id.to_proto()),
                });

                return cx
                    .background_executor()
                    .spawn(async move { future.await.map(|_| ()) });
            }

            return Task::ready(Err(anyhow!("Cannot shutdown session on remote side")));
        };

        let Some(session) = local_store.sessions.remove(session_id) else {
            return Task::ready(Err(anyhow!("Could not find session: {:?}", session_id)));
        };

        let mut tasks = Vec::new();
        for client in session.read(cx).clients().collect::<Vec<_>>() {
            tasks.push(self.shutdown_client(&session, client, cx));
        }

        cx.background_executor().spawn(async move {
            futures::future::join_all(tasks).await;
            Ok(())
        })
    }

    fn shutdown_client(
        &mut self,
        session: &Model<DebugSession>,
        client: Arc<DebugAdapterClient>,
        cx: &mut ModelContext<Self>,
    ) -> Task<Result<()>> {
        let Some(local_store) = self.as_local_mut() else {
            return Task::ready(Err(anyhow!("Cannot shutdown client on remote side")));
        };

        let client_id = client.id();

        cx.emit(DapStoreEvent::DebugClientShutdown(client_id));

        local_store.client_by_session.remove(&client_id);
        let capabilities = self.capabilities.remove(&client_id).unwrap_or_default();

        if let Some((downstream_client, project_id)) = self.downstream_client.as_ref() {
            downstream_client
                .send(proto::ShutdownDebugClient {
                    session_id: session.read(cx).id().to_proto(),
                    client_id: client_id.to_proto(),
                    project_id: *project_id,
                })
                .log_err();
        }

        cx.spawn(|_, _| async move {
            if capabilities.supports_terminate_request.unwrap_or_default() {
                let _ = client
                    .request::<Terminate>(TerminateArguments {
                        restart: Some(false),
                    })
                    .await
                    .log_err();
            } else {
                let _ = client
                    .request::<Disconnect>(DisconnectArguments {
                        restart: Some(false),
                        terminate_debuggee: Some(true),
                        suspend_debuggee: Some(false),
                    })
                    .await
                    .log_err();
            }

            client.shutdown().await
        })
    }

    pub fn set_debug_sessions_from_proto(
        &mut self,
        debug_sessions: Vec<proto::DebuggerSession>,
        cx: &mut ModelContext<Self>,
    ) {
        for (session_id, debug_clients) in debug_sessions
            .into_iter()
            .map(|session| (session.session_id, session.clients))
        {
            for debug_client in debug_clients {
                if let DapStoreMode::Remote(remote) = &mut self.mode {
                    if let Some(queue) = &mut remote.event_queue {
                        debug_client.debug_panel_items.into_iter().for_each(|item| {
                            queue.push_back(DapStoreEvent::SetDebugPanelItem(item));
                        });
                    }
                }

                self.update_capabilities_for_client(
                    &DebugSessionId::from_proto(session_id),
                    &DebugAdapterClientId::from_proto(debug_client.client_id),
                    &dap::proto_conversions::capabilities_from_proto(
                        &debug_client.capabilities.unwrap_or_default(),
                    ),
                    cx,
                );
            }
        }

        cx.notify();
    }

    pub fn set_breakpoints_from_proto(
        &mut self,
        breakpoints: Vec<proto::SynchronizeBreakpoints>,
        cx: &mut ModelContext<Self>,
    ) {
        let mut new_breakpoints = BTreeMap::new();
        for project_breakpoints in breakpoints {
            let Some(project_path) = project_breakpoints.project_path else {
                continue;
            };

            new_breakpoints.insert(
                ProjectPath::from_proto(project_path),
                project_breakpoints
                    .breakpoints
                    .into_iter()
                    .filter_map(Breakpoint::from_proto)
                    .collect::<HashSet<_>>(),
            );
        }

        std::mem::swap(&mut self.breakpoints, &mut new_breakpoints);
        cx.notify();
    }

    async fn handle_shutdown_session(
        this: Model<Self>,
        envelope: TypedEnvelope<proto::DapShutdownSession>,
        mut cx: AsyncAppContext,
    ) -> Result<proto::Ack> {
        if let Some(session_id) = envelope.payload.session_id {
            this.update(&mut cx, |dap_store, cx| {
                dap_store.shutdown_session(&DebugSessionId::from_proto(session_id), cx)
            })?
            .await?;
        } else {
            this.update(&mut cx, |dap_store, cx| dap_store.shutdown_sessions(cx))?
                .await;
        }

        Ok(proto::Ack {})
    }

    async fn handle_dap_command<T: DapCommand>(
        this: Model<Self>,
        envelope: TypedEnvelope<T::ProtoRequest>,
        mut cx: AsyncAppContext,
    ) -> Result<<T::ProtoRequest as proto::RequestMessage>::Response>
    where
        <T::DapRequest as dap::requests::Request>::Arguments: Send,
        <T::DapRequest as dap::requests::Request>::Response: Send,
    {
        let _sender_id = envelope.original_sender_id().unwrap_or_default();
        let client_id = T::client_id_from_proto(&envelope.payload);

        let request = T::from_proto(&envelope.payload);
        let response = this
            .update(&mut cx, |this, cx| {
                this.request_dap::<T>(&client_id, request, cx)
            })?
            .await?;

        Ok(T::response_to_proto(&client_id, response))
    }

    async fn handle_synchronize_breakpoints(
        this: Model<Self>,
        envelope: TypedEnvelope<proto::SynchronizeBreakpoints>,
        mut cx: AsyncAppContext,
    ) -> Result<()> {
        let project_path = ProjectPath::from_proto(
            envelope
                .payload
                .project_path
                .context("Invalid Breakpoint call")?,
        );

        this.update(&mut cx, |store, cx| {
            let breakpoints = envelope
                .payload
                .breakpoints
                .into_iter()
                .filter_map(Breakpoint::from_proto)
                .collect::<HashSet<_>>();

            if breakpoints.is_empty() {
                store.breakpoints.remove(&project_path);
            } else {
                store.breakpoints.insert(project_path.clone(), breakpoints);
            }

            cx.emit(DapStoreEvent::BreakpointsChanged {
                project_path,
                source_changed: false,
            });

            cx.notify();
        })
    }

    async fn handle_set_debug_panel_item(
        this: Model<Self>,
        envelope: TypedEnvelope<proto::SetDebuggerPanelItem>,
        mut cx: AsyncAppContext,
    ) -> Result<()> {
        this.update(&mut cx, |_, cx| {
            cx.emit(DapStoreEvent::SetDebugPanelItem(envelope.payload));
        })
    }

    async fn handle_update_debug_adapter(
        this: Model<Self>,
        envelope: TypedEnvelope<proto::UpdateDebugAdapter>,
        mut cx: AsyncAppContext,
    ) -> Result<()> {
        this.update(&mut cx, |_, cx| {
            cx.emit(DapStoreEvent::UpdateDebugAdapter(envelope.payload));
        })
    }

    async fn handle_update_thread_status(
        this: Model<Self>,
        envelope: TypedEnvelope<proto::UpdateThreadStatus>,
        mut cx: AsyncAppContext,
    ) -> Result<()> {
        this.update(&mut cx, |_, cx| {
            cx.emit(DapStoreEvent::UpdateThreadStatus(envelope.payload));
        })
    }

    async fn handle_set_debug_client_capabilities(
        this: Model<Self>,
        envelope: TypedEnvelope<proto::SetDebugClientCapabilities>,
        mut cx: AsyncAppContext,
    ) -> Result<()> {
        this.update(&mut cx, |dap_store, cx| {
            dap_store.update_capabilities_for_client(
                &DebugSessionId::from_proto(envelope.payload.session_id),
                &DebugAdapterClientId::from_proto(envelope.payload.client_id),
                &dap::proto_conversions::capabilities_from_proto(&envelope.payload),
                cx,
            );
        })
    }

    async fn handle_shutdown_debug_client(
        this: Model<Self>,
        envelope: TypedEnvelope<proto::ShutdownDebugClient>,
        mut cx: AsyncAppContext,
    ) -> Result<()> {
        this.update(&mut cx, |dap_store, cx| {
            let client_id = DebugAdapterClientId::from_proto(envelope.payload.client_id);

            dap_store.capabilities.remove(&client_id);

            cx.emit(DapStoreEvent::DebugClientShutdown(client_id));
            cx.notify();
        })
    }

    async fn handle_set_active_debug_line(
        this: Model<Self>,
        envelope: TypedEnvelope<proto::SetActiveDebugLine>,
        mut cx: AsyncAppContext,
    ) -> Result<()> {
        let project_path = ProjectPath::from_proto(
            envelope
                .payload
                .project_path
                .context("Invalid Breakpoint call")?,
        );

        this.update(&mut cx, |store, cx| {
            store.active_debug_line = Some((
                DebugAdapterClientId::from_proto(envelope.payload.client_id),
                project_path,
                envelope.payload.row,
            ));

            cx.emit(DapStoreEvent::ActiveDebugLineChanged);
            cx.notify();
        })
    }

    async fn handle_remove_active_debug_line(
        this: Model<Self>,
        _: TypedEnvelope<proto::RemoveActiveDebugLine>,
        mut cx: AsyncAppContext,
    ) -> Result<()> {
        this.update(&mut cx, |store, cx| {
            store.active_debug_line.take();

            cx.emit(DapStoreEvent::ActiveDebugLineChanged);
            cx.notify();
        })
    }

    pub fn toggle_breakpoint_for_buffer(
        &mut self,
        project_path: &ProjectPath,
        mut breakpoint: Breakpoint,
        edit_action: BreakpointEditAction,
        cx: &mut ModelContext<Self>,
    ) {
        let upstream_client = self.upstream_client();

        let breakpoint_set = self.breakpoints.entry(project_path.clone()).or_default();

        match edit_action {
            BreakpointEditAction::Toggle => {
                if !breakpoint_set.remove(&breakpoint) {
                    breakpoint_set.insert(breakpoint);
                }
            }
            BreakpointEditAction::EditLogMessage(log_message) => {
                if !log_message.is_empty() {
                    breakpoint.kind = BreakpointKind::Log(log_message.clone());
                    breakpoint_set.remove(&breakpoint);
                    breakpoint_set.insert(breakpoint);
                } else if matches!(&breakpoint.kind, BreakpointKind::Log(_)) {
                    breakpoint_set.remove(&breakpoint);
                }
            }
        }

        if let Some((client, project_id)) = upstream_client.or(self.downstream_client.clone()) {
            client
                .send(client::proto::SynchronizeBreakpoints {
                    project_id,
                    project_path: Some(project_path.to_proto()),
                    breakpoints: breakpoint_set
                        .iter()
                        .filter_map(|breakpoint| breakpoint.to_proto())
                        .collect(),
                })
                .log_err();
        }

        if breakpoint_set.is_empty() {
            self.breakpoints.remove(project_path);
        }

        cx.emit(DapStoreEvent::BreakpointsChanged {
            project_path: project_path.clone(),
            source_changed: false,
        });
        cx.notify();
    }

    pub fn send_breakpoints(
        &self,
        client_id: &DebugAdapterClientId,
        absolute_file_path: Arc<Path>,
        mut breakpoints: Vec<SourceBreakpoint>,
        ignore: bool,
        source_changed: bool,
        cx: &ModelContext<Self>,
    ) -> Task<Result<()>> {
        let Some((_, client)) = self.client_by_id(client_id, cx) else {
            return Task::ready(Err(anyhow!("Could not find client: {:?}", client_id)));
        };

        if Self::INDEX_STARTS_AT_ONE {
            breakpoints.iter_mut().for_each(|bp| bp.line += 1u64)
        }

        cx.background_executor().spawn(async move {
            client
                .request::<SetBreakpoints>(SetBreakpointsArguments {
                    source: Source {
                        path: Some(String::from(absolute_file_path.to_string_lossy())),
                        name: absolute_file_path
                            .file_name()
                            .map(|name| name.to_string_lossy().to_string()),
                        source_reference: None,
                        presentation_hint: None,
                        origin: None,
                        sources: None,
                        adapter_data: None,
                        checksums: None,
                    },
                    breakpoints: Some(if ignore { Vec::default() } else { breakpoints }),
                    source_modified: Some(source_changed),
                    lines: None,
                })
                .await?;

            Ok(())
        })
    }

    pub fn send_changed_breakpoints(
        &self,
        project_path: &ProjectPath,
        absolute_path: PathBuf,
        buffer_snapshot: BufferSnapshot,
        source_changed: bool,
        cx: &ModelContext<Self>,
    ) -> Task<Result<()>> {
        let Some(local_store) = self.as_local() else {
            return Task::ready(Err(anyhow!("cannot start session on remote side")));
        };

        let source_breakpoints = self
            .breakpoints
            .get(project_path)
            .cloned()
            .unwrap_or_default()
            .iter()
            .map(|bp| bp.source_for_snapshot(&buffer_snapshot))
            .collect::<Vec<_>>();

        let mut tasks = Vec::new();
        for session in local_store.sessions.values() {
            let session = session.read(cx);
            let ignore_breakpoints = self.ignore_breakpoints(&session.id(), cx);
            for client in session.clients().collect::<Vec<_>>() {
                tasks.push(self.send_breakpoints(
                    &client.id(),
                    Arc::from(absolute_path.clone()),
                    source_breakpoints.clone(),
                    ignore_breakpoints,
                    source_changed,
                    cx,
                ));
            }
        }

        if tasks.is_empty() {
            return Task::ready(Ok(()));
        }

        cx.background_executor().spawn(async move {
            futures::future::join_all(tasks).await;
            Ok(())
        })
    }

    pub fn shared(
        &mut self,
        project_id: u64,
        downstream_client: AnyProtoClient,
        _: &mut ModelContext<Self>,
    ) {
        self.downstream_client = Some((downstream_client.clone(), project_id));

        for (project_path, breakpoints) in self.breakpoints.iter() {
            downstream_client
                .send(proto::SynchronizeBreakpoints {
                    project_id,
                    project_path: Some(project_path.to_proto()),
                    breakpoints: breakpoints
                        .iter()
                        .filter_map(|breakpoint| breakpoint.to_proto())
                        .collect(),
                })
                .log_err();
        }
    }

    pub fn unshared(&mut self, cx: &mut ModelContext<Self>) {
        self.downstream_client.take();

        cx.notify();
    }
}

type LogMessage = Arc<str>;

#[derive(Clone, Debug)]
pub enum BreakpointEditAction {
    Toggle,
    EditLogMessage(LogMessage),
}

#[derive(Clone, Debug)]
pub enum BreakpointKind {
    Standard,
    Log(LogMessage),
}

impl BreakpointKind {
    pub fn to_int(&self) -> i32 {
        match self {
            BreakpointKind::Standard => 0,
            BreakpointKind::Log(_) => 1,
        }
    }

    pub fn log_message(&self) -> Option<LogMessage> {
        match self {
            BreakpointKind::Standard => None,
            BreakpointKind::Log(message) => Some(message.clone()),
        }
    }
}

impl PartialEq for BreakpointKind {
    fn eq(&self, other: &Self) -> bool {
        std::mem::discriminant(self) == std::mem::discriminant(other)
    }
}

impl Eq for BreakpointKind {}

impl Hash for BreakpointKind {
    fn hash<H: Hasher>(&self, state: &mut H) {
        std::mem::discriminant(self).hash(state);
    }
}

#[derive(Clone, Debug)]
pub struct Breakpoint {
    pub active_position: Option<text::Anchor>,
    pub cached_position: u32,
    pub kind: BreakpointKind,
}

// Custom implementation for PartialEq, Eq, and Hash is done
// to get toggle breakpoint to solely be based on a breakpoint's
// location. Otherwise, a user can get in situation's where there's
// overlapping breakpoint's with them being aware.
impl PartialEq for Breakpoint {
    fn eq(&self, other: &Self) -> bool {
        match (&self.active_position, &other.active_position) {
            (None, None) => self.cached_position == other.cached_position,
            (None, Some(_)) => false,
            (Some(_), None) => false,
            (Some(self_position), Some(other_position)) => self_position == other_position,
        }
    }
}

impl Eq for Breakpoint {}

impl Hash for Breakpoint {
    fn hash<H: Hasher>(&self, state: &mut H) {
        if self.active_position.is_some() {
            self.active_position.hash(state);
        } else {
            self.cached_position.hash(state);
        }
    }
}

impl Breakpoint {
    pub fn to_source_breakpoint(&self, buffer: &Buffer) -> SourceBreakpoint {
        let line = self
            .active_position
            .map(|position| buffer.summary_for_anchor::<Point>(&position).row)
            .unwrap_or(self.cached_position) as u64;

        let log_message = match &self.kind {
            BreakpointKind::Standard => None,
            BreakpointKind::Log(message) => Some(message.clone().to_string()),
        };

        SourceBreakpoint {
            line,
            condition: None,
            hit_condition: None,
            log_message,
            column: None,
            mode: None,
        }
    }

    pub fn set_active_position(&mut self, buffer: &Buffer) {
        if self.active_position.is_none() {
            self.active_position =
                Some(buffer.breakpoint_anchor(Point::new(self.cached_position, 0)));
        }
    }

    pub fn point_for_buffer(&self, buffer: &Buffer) -> Point {
        self.active_position
            .map(|position| buffer.summary_for_anchor::<Point>(&position))
            .unwrap_or(Point::new(self.cached_position, 0))
    }

    pub fn point_for_buffer_snapshot(&self, buffer_snapshot: &BufferSnapshot) -> Point {
        self.active_position
            .map(|position| buffer_snapshot.summary_for_anchor::<Point>(&position))
            .unwrap_or(Point::new(self.cached_position, 0))
    }

    pub fn source_for_snapshot(&self, snapshot: &BufferSnapshot) -> SourceBreakpoint {
        let line = self
            .active_position
            .map(|position| snapshot.summary_for_anchor::<Point>(&position).row)
            .unwrap_or(self.cached_position) as u64;

        let log_message = match &self.kind {
            BreakpointKind::Standard => None,
            BreakpointKind::Log(log_message) => Some(log_message.clone().to_string()),
        };

        SourceBreakpoint {
            line,
            condition: None,
            hit_condition: None,
            log_message,
            column: None,
            mode: None,
        }
    }

    pub fn to_serialized(&self, buffer: Option<&Buffer>, path: Arc<Path>) -> SerializedBreakpoint {
        match buffer {
            Some(buffer) => SerializedBreakpoint {
                position: self
                    .active_position
                    .map(|position| buffer.summary_for_anchor::<Point>(&position).row)
                    .unwrap_or(self.cached_position),
                path,
                kind: self.kind.clone(),
            },
            None => SerializedBreakpoint {
                position: self.cached_position,
                path,
                kind: self.kind.clone(),
            },
        }
    }

    pub fn to_proto(&self) -> Option<client::proto::Breakpoint> {
        Some(client::proto::Breakpoint {
            position: if let Some(position) = &self.active_position {
                Some(serialize_text_anchor(position))
            } else {
                None
            },
            cached_position: self.cached_position,
            kind: match self.kind {
                BreakpointKind::Standard => proto::BreakpointKind::Standard.into(),
                BreakpointKind::Log(_) => proto::BreakpointKind::Log.into(),
            },
            message: if let BreakpointKind::Log(message) = &self.kind {
                Some(message.to_string())
            } else {
                None
            },
        })
    }

    pub fn from_proto(breakpoint: client::proto::Breakpoint) -> Option<Self> {
        Some(Self {
            active_position: if let Some(position) = breakpoint.position.clone() {
                deserialize_anchor(position)
            } else {
                None
            },
            cached_position: breakpoint.cached_position,
            kind: match proto::BreakpointKind::from_i32(breakpoint.kind) {
                Some(proto::BreakpointKind::Log) => {
                    BreakpointKind::Log(breakpoint.message.clone().unwrap_or_default().into())
                }
                None | Some(proto::BreakpointKind::Standard) => BreakpointKind::Standard,
            },
        })
    }
}

#[derive(Clone, Debug, Hash, PartialEq, Eq)]
pub struct SerializedBreakpoint {
    pub position: u32,
    pub path: Arc<Path>,
    pub kind: BreakpointKind,
}

impl SerializedBreakpoint {
    pub fn to_source_breakpoint(&self) -> SourceBreakpoint {
        let log_message = match &self.kind {
            BreakpointKind::Standard => None,
            BreakpointKind::Log(message) => Some(message.clone().to_string()),
        };

        SourceBreakpoint {
            line: self.position as u64,
            condition: None,
            hit_condition: None,
            log_message,
            column: None,
            mode: None,
        }
    }
}

#[derive(Clone)]
pub struct DapAdapterDelegate {
    fs: Arc<dyn Fs>,
    http_client: Option<Arc<dyn HttpClient>>,
    node_runtime: Option<NodeRuntime>,
    updated_adapters: Arc<Mutex<HashSet<DebugAdapterName>>>,
    languages: Arc<LanguageRegistry>,
    load_shell_env_task: Shared<Task<Option<HashMap<String, String>>>>,
}

impl DapAdapterDelegate {
    pub fn new(
        http_client: Option<Arc<dyn HttpClient>>,
        node_runtime: Option<NodeRuntime>,
        fs: Arc<dyn Fs>,
        languages: Arc<LanguageRegistry>,
        load_shell_env_task: Shared<Task<Option<HashMap<String, String>>>>,
    ) -> Self {
        Self {
            fs,
            languages,
            http_client,
            node_runtime,
            load_shell_env_task,
            updated_adapters: Default::default(),
        }
    }

    pub(crate) fn refresh_shell_env_task(
        &mut self,
        load_shell_env_task: Shared<Task<Option<HashMap<String, String>>>>,
    ) {
        self.load_shell_env_task = load_shell_env_task;
    }
}

#[async_trait(?Send)]
impl dap::adapters::DapDelegate for DapAdapterDelegate {
    fn http_client(&self) -> Option<Arc<dyn HttpClient>> {
        self.http_client.clone()
    }

    fn node_runtime(&self) -> Option<NodeRuntime> {
        self.node_runtime.clone()
    }

    fn fs(&self) -> Arc<dyn Fs> {
        self.fs.clone()
    }

    fn updated_adapters(&self) -> Arc<Mutex<HashSet<DebugAdapterName>>> {
        self.updated_adapters.clone()
    }

    fn update_status(&self, dap_name: DebugAdapterName, status: dap::adapters::DapStatus) {
        let name = SharedString::from(dap_name.to_string());
        let status = match status {
            DapStatus::None => LanguageServerBinaryStatus::None,
            DapStatus::Downloading => LanguageServerBinaryStatus::Downloading,
            DapStatus::Failed { error } => LanguageServerBinaryStatus::Failed { error },
            DapStatus::CheckingForUpdate => LanguageServerBinaryStatus::CheckingForUpdate,
        };

        self.languages
            .update_dap_status(LanguageServerName(name), status);
    }

    fn which(&self, command: &OsStr) -> Option<PathBuf> {
        which::which(command).ok()
    }

    async fn shell_env(&self) -> HashMap<String, String> {
        let task = self.load_shell_env_task.clone();
        task.await.unwrap_or_default()
    }
}<|MERGE_RESOLUTION|>--- conflicted
+++ resolved
@@ -1130,18 +1130,6 @@
         };
 
         let client_id = *client_id;
-<<<<<<< HEAD
-
-        let task = cx.spawn(|this, mut cx| async move {
-            let args = request.to_dap();
-            let response = client.request::<R::DapRequest>(args).await;
-            let response = request.response_from_dap(response?);
-
-            request.handle_response(this, &client_id, response, &mut cx)
-        });
-
-        cx.background_executor().spawn(task)
-=======
         let request = Arc::new(request);
 
         let request_clone = request.clone();
@@ -1154,7 +1142,6 @@
             let response = request.response_from_dap(request_task.await?);
             request.handle_response(this, &client_id, response, &mut cx)
         })
->>>>>>> 4de9921f
     }
 
     fn send_proto_client_request<R: DapCommand>(
