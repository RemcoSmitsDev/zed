use crate::project_settings::ProjectSettings;
use crate::{ProjectEnvironment, ProjectItem as _, ProjectPath};
use anyhow::{anyhow, bail, Context as _, Result};
use async_trait::async_trait;
use collections::HashMap;
use dap::session::{DebugSession, DebugSessionId};
use dap::{
    adapters::{DapDelegate, DapStatus, DebugAdapter, DebugAdapterBinary, DebugAdapterName},
    client::{DebugAdapterClient, DebugAdapterClientId},
    messages::{Message, Response},
    requests::{
        Attach, Completions, ConfigurationDone, Continue, Disconnect, Evaluate, Initialize, Launch,
        LoadedSources, Modules, Next, Pause, Request as _, Restart, RunInTerminal, Scopes,
        SetBreakpoints, SetExpression, SetVariable, StackTrace, StartDebugging, StepBack, StepIn,
        StepOut, Terminate, TerminateThreads, Variables,
    },
    AttachRequestArguments, Capabilities, CompletionItem, CompletionsArguments,
    ConfigurationDoneArguments, ContinueArguments, DisconnectArguments, ErrorResponse,
    EvaluateArguments, EvaluateArgumentsContext, EvaluateResponse, InitializeRequestArguments,
    InitializeRequestArgumentsPathFormat, LaunchRequestArguments, LoadedSourcesArguments, Module,
    ModulesArguments, NextArguments, PauseArguments, RestartArguments, Scope, ScopesArguments,
    SetBreakpointsArguments, SetExpressionArguments, SetVariableArguments, Source,
    SourceBreakpoint, StackFrame, StackTraceArguments, StartDebuggingRequestArguments,
    StartDebuggingRequestArgumentsRequest, StepBackArguments, StepInArguments, StepOutArguments,
    SteppingGranularity, TerminateArguments, TerminateThreadsArguments, Variable,
    VariablesArguments,
};
use dap_adapters::build_adapter;
use fs::Fs;
use futures::future::Shared;
use futures::FutureExt;
use gpui::{AsyncAppContext, Context, EventEmitter, Model, ModelContext, SharedString, Task};
use http_client::HttpClient;
use language::{
    proto::{deserialize_anchor, serialize_anchor as serialize_text_anchor},
    Buffer, BufferSnapshot, LanguageRegistry, LanguageServerBinaryStatus,
};
use lsp::LanguageServerName;
use node_runtime::NodeRuntime;
use rpc::proto::{SetDebuggerPanelItem, UpdateDebugAdapter};
use rpc::{proto, AnyProtoClient, TypedEnvelope};
use serde_json::Value;
use settings::{Settings as _, WorktreeId};
use smol::lock::Mutex;
use std::collections::VecDeque;
use std::{
    collections::{BTreeMap, HashSet},
    ffi::OsStr,
    hash::{Hash, Hasher},
    path::{Path, PathBuf},
    sync::{
        atomic::{AtomicUsize, Ordering::SeqCst},
        Arc,
    },
};
use task::{AttachConfig, DebugAdapterConfig, DebugRequestType};
use text::Point;
use util::{merge_json_value_into, ResultExt as _};

pub enum DapStoreEvent {
    DebugClientStarted((DebugSessionId, DebugAdapterClientId)),
    DebugClientShutdown(DebugAdapterClientId),
    DebugClientEvent {
        session_id: DebugSessionId,
        client_id: DebugAdapterClientId,
        message: Message,
    },
    Notification(String),
    BreakpointsChanged,
    ActiveDebugLineChanged,
    SetDebugPanelItem(SetDebuggerPanelItem),
    UpdateDebugAdapter(UpdateDebugAdapter),
}

#[allow(clippy::large_enum_variant)]
pub enum DapStoreMode {
    Local(LocalDapStore),   // ssh host and collab host
    Remote(RemoteDapStore), // collab guest
}

pub struct LocalDapStore {
    next_client_id: AtomicUsize,
    next_session_id: AtomicUsize,
    delegate: DapAdapterDelegate,
    environment: Model<ProjectEnvironment>,
    sessions: HashMap<DebugSessionId, Model<DebugSession>>,
    client_by_session: HashMap<DebugAdapterClientId, DebugSessionId>,
}

impl LocalDapStore {
    fn next_client_id(&self) -> DebugAdapterClientId {
        DebugAdapterClientId(self.next_client_id.fetch_add(1, SeqCst))
    }

    fn next_session_id(&self) -> DebugSessionId {
        DebugSessionId(self.next_session_id.fetch_add(1, SeqCst))
    }

    pub fn session_by_client_id(
        &self,
        client_id: &DebugAdapterClientId,
    ) -> Option<Model<DebugSession>> {
        self.sessions
            .get(self.client_by_session.get(client_id)?)
            .cloned()
    }
}

pub struct RemoteDapStore {
    upstream_client: Option<AnyProtoClient>,
    upstream_project_id: u64,
    event_queue: Option<VecDeque<DapStoreEvent>>,
}

pub struct DapStore {
    mode: DapStoreMode,
    downstream_client: Option<(AnyProtoClient, u64)>,
    breakpoints: BTreeMap<ProjectPath, HashSet<Breakpoint>>,
    capabilities: HashMap<DebugAdapterClientId, Capabilities>,
    active_debug_line: Option<(DebugAdapterClientId, ProjectPath, u32)>,
}

impl EventEmitter<DapStoreEvent> for DapStore {}

impl DapStore {
    const INDEX_STARTS_AT_ONE: bool = true;

    pub fn init(client: &AnyProtoClient) {
        client.add_model_message_handler(DapStore::handle_remove_active_debug_line);
        client.add_model_message_handler(DapStore::handle_shutdown_debug_client);
        client.add_model_message_handler(DapStore::handle_set_active_debug_line);
        client.add_model_message_handler(DapStore::handle_set_debug_client_capabilities);
        client.add_model_message_handler(DapStore::handle_set_debug_panel_item);
        client.add_model_message_handler(DapStore::handle_synchronize_breakpoints);
        client.add_model_message_handler(DapStore::handle_update_debug_adapter);
    }

    pub fn new_local(
        http_client: Arc<dyn HttpClient>,
        node_runtime: NodeRuntime,
        fs: Arc<dyn Fs>,
        languages: Arc<LanguageRegistry>,
        environment: Model<ProjectEnvironment>,
        cx: &mut ModelContext<Self>,
    ) -> Self {
        cx.on_app_quit(Self::shutdown_sessions).detach();

        Self {
            mode: DapStoreMode::Local(LocalDapStore {
                environment,
                sessions: HashMap::default(),
                next_client_id: Default::default(),
                next_session_id: Default::default(),
                delegate: DapAdapterDelegate::new(
                    Some(http_client.clone()),
                    Some(node_runtime.clone()),
                    fs.clone(),
                    languages.clone(),
                    Task::ready(None).shared(),
                ),
                client_by_session: Default::default(),
            }),
            downstream_client: None,
            active_debug_line: None,
            breakpoints: Default::default(),
            capabilities: Default::default(),
        }
    }

    pub fn new_remote(
        project_id: u64,
        upstream_client: AnyProtoClient,
        _: &mut ModelContext<Self>,
    ) -> Self {
        Self {
            mode: DapStoreMode::Remote(RemoteDapStore {
                upstream_client: Some(upstream_client),
                upstream_project_id: project_id,
                event_queue: Some(VecDeque::default()),
            }),
            downstream_client: None,
            active_debug_line: None,
            breakpoints: Default::default(),
            capabilities: Default::default(),
        }
    }

    pub fn as_remote(&self) -> Option<&RemoteDapStore> {
        match &self.mode {
            DapStoreMode::Remote(remote_dap_store) => Some(remote_dap_store),
            _ => None,
        }
    }

    pub fn remote_event_queue(&mut self) -> Option<VecDeque<DapStoreEvent>> {
        if let DapStoreMode::Remote(remote) = &mut self.mode {
            remote.event_queue.take()
        } else {
            None
        }
    }

    pub fn as_local(&self) -> Option<&LocalDapStore> {
        match &self.mode {
            DapStoreMode::Local(local_dap_store) => Some(local_dap_store),
            _ => None,
        }
    }

    pub fn as_local_mut(&mut self) -> Option<&mut LocalDapStore> {
        match &mut self.mode {
            DapStoreMode::Local(local_dap_store) => Some(local_dap_store),
            _ => None,
        }
    }

    pub fn upstream_client(&self) -> Option<(AnyProtoClient, u64)> {
        match &self.mode {
            DapStoreMode::Remote(RemoteDapStore {
                upstream_client: Some(upstream_client),
                upstream_project_id,
                ..
            }) => Some((upstream_client.clone(), *upstream_project_id)),

            DapStoreMode::Remote(RemoteDapStore {
                upstream_client: None,
                ..
            }) => None,
            DapStoreMode::Local(_) => None,
        }
    }

    pub fn downstream_client(&self) -> Option<&(AnyProtoClient, u64)> {
        self.downstream_client.as_ref()
    }

    pub fn sessions(&self) -> impl Iterator<Item = Model<DebugSession>> + '_ {
        self.as_local().unwrap().sessions.values().cloned()
    }

    pub fn session_by_id(&self, session_id: &DebugSessionId) -> Option<Model<DebugSession>> {
        self.as_local()
            .and_then(|store| store.sessions.get(session_id).cloned())
    }

    pub fn session_by_client_id(
        &self,
        client_id: &DebugAdapterClientId,
    ) -> Option<Model<DebugSession>> {
        self.as_local()
            .and_then(|store| store.session_by_client_id(client_id))
    }

    pub fn client_by_id(
        &self,
        client_id: &DebugAdapterClientId,
        cx: &mut ModelContext<Self>,
    ) -> Option<(Model<DebugSession>, Arc<DebugAdapterClient>)> {
        let session = self.session_by_client_id(client_id)?;
        let client = session.read(cx).client_by_id(client_id)?;

        Some((session, client))
    }

    pub fn capabilities_by_id(&self, client_id: &DebugAdapterClientId) -> Capabilities {
        self.capabilities
            .get(client_id)
            .cloned()
            .unwrap_or_default()
    }

    pub fn update_capabilities_for_client(
        &mut self,
        session_id: &DebugSessionId,
        client_id: &DebugAdapterClientId,
        capabilities: &Capabilities,
        cx: &mut ModelContext<Self>,
    ) {
        if let Some(old_capabilities) = self.capabilities.get_mut(client_id) {
            *old_capabilities = old_capabilities.merge(capabilities.clone());
        } else {
            self.capabilities.insert(*client_id, capabilities.clone());
        }

        cx.notify();

        if let Some((downstream_client, project_id)) = self.downstream_client.as_ref() {
            downstream_client
                .send(dap::proto_conversions::capabilities_to_proto(
                    &capabilities,
                    *project_id,
                    session_id.to_proto(),
                    client_id.to_proto(),
                ))
                .log_err();
        }
    }

    pub fn active_debug_line(&self) -> Option<(DebugAdapterClientId, ProjectPath, u32)> {
        self.active_debug_line.clone()
    }

    pub fn set_active_debug_line(
        &mut self,
        client_id: &DebugAdapterClientId,
        project_path: &ProjectPath,
        row: u32,
        cx: &mut ModelContext<Self>,
    ) {
        self.active_debug_line = Some((*client_id, project_path.clone(), row));
        cx.emit(DapStoreEvent::ActiveDebugLineChanged);
        cx.notify();

        if let Some((client, project_id)) = self.downstream_client.clone() {
            client
                .send(client::proto::SetActiveDebugLine {
                    row,
                    project_id,
                    client_id: client_id.to_proto(),
                    project_path: Some(project_path.to_proto()),
                })
                .log_err();
        }
    }

    pub fn remove_active_debug_line_for_client(
        &mut self,
        client_id: &DebugAdapterClientId,
        cx: &mut ModelContext<Self>,
    ) {
        if let Some(active_line) = &self.active_debug_line {
            if active_line.0 == *client_id {
                self.active_debug_line.take();
                cx.emit(DapStoreEvent::ActiveDebugLineChanged);
                cx.notify();

                if let Some((client, project_id)) = self.downstream_client.clone() {
                    client
                        .send(client::proto::RemoveActiveDebugLine { project_id })
                        .log_err();
                }
            }
        }
    }

    pub fn on_file_rename(&mut self, old_project_path: ProjectPath, new_project_path: ProjectPath) {
        if let Some(breakpoints) = self.breakpoints.remove(&old_project_path) {
            self.breakpoints.insert(new_project_path, breakpoints);
        }
    }

    pub fn breakpoints(&self) -> &BTreeMap<ProjectPath, HashSet<Breakpoint>> {
        &self.breakpoints
    }

    pub fn ignore_breakpoints(&self, session_id: &DebugSessionId, cx: &ModelContext<Self>) -> bool {
        self.session_by_id(session_id)
            .map(|session| session.read(cx).ignore_breakpoints())
            .unwrap_or_default()
    }

    pub fn toggle_ignore_breakpoints(
        &mut self,
        session_id: &DebugSessionId,
        cx: &mut ModelContext<Self>,
    ) {
        if let Some(session) = self.session_by_id(session_id) {
            session.update(cx, |session, cx| {
                session.set_ignore_breakpoints(!session.ignore_breakpoints(), cx);
            });
        }
    }

    pub fn breakpoint_at_row(
        &self,
        row: u32,
        project_path: &ProjectPath,
        buffer_snapshot: BufferSnapshot,
    ) -> Option<Breakpoint> {
        let breakpoint_set = self.breakpoints.get(project_path)?;

        breakpoint_set
            .iter()
            .find(|bp| bp.point_for_buffer_snapshot(&buffer_snapshot).row == row)
            .cloned()
    }

    pub fn on_open_buffer(
        &mut self,
        project_path: &ProjectPath,
        buffer: &Model<Buffer>,
        cx: &mut ModelContext<Self>,
    ) {
        let entry = self.breakpoints.remove(project_path).unwrap_or_default();
        let mut set_bp: HashSet<Breakpoint> = HashSet::default();

        let buffer = buffer.read(cx);

        for mut bp in entry.into_iter() {
            bp.set_active_position(&buffer);
            set_bp.insert(bp);
        }

        self.breakpoints.insert(project_path.clone(), set_bp);

        cx.notify();
    }

    pub fn deserialize_breakpoints(
        &mut self,
        worktree_id: WorktreeId,
        serialize_breakpoints: Vec<SerializedBreakpoint>,
    ) {
        for serialize_breakpoint in serialize_breakpoints {
            self.breakpoints
                .entry(ProjectPath {
                    worktree_id,
                    path: serialize_breakpoint.path.clone(),
                })
                .or_default()
                .insert(Breakpoint {
                    active_position: None,
                    cached_position: serialize_breakpoint.position,
                    kind: serialize_breakpoint.kind,
                });
        }
    }

    pub fn sync_open_breakpoints_to_closed_breakpoints(
        &mut self,
        buffer: &Model<Buffer>,
        cx: &mut ModelContext<Self>,
    ) {
        let Some(project_path) = buffer.read(cx).project_path(cx) else {
            return;
        };

        if let Some(breakpoint_set) = self.breakpoints.remove(&project_path) {
            let breakpoint_iter = breakpoint_set.into_iter().map(|mut bp| {
                bp.cached_position = bp.point_for_buffer(buffer.read(cx)).row;
                bp.active_position = None;
                bp
            });

            self.breakpoints
                .insert(project_path, breakpoint_iter.collect::<HashSet<_>>());

            cx.notify();
        }
    }

    fn reconnect_client(
        &mut self,
        session_id: &DebugSessionId,
        adapter: Arc<dyn DebugAdapter>,
        binary: DebugAdapterBinary,
        config: DebugAdapterConfig,
        cx: &mut ModelContext<Self>,
    ) -> Task<Result<()>> {
        if !adapter.supports_attach() && matches!(config.request, DebugRequestType::Attach(_)) {
            return Task::ready(Err(anyhow!(
                "Debug adapter does not support `attach` request"
            )));
        }

        let session_id = *session_id;
        let client_id = self.as_local().unwrap().next_client_id();

        cx.spawn(|dap_store, mut cx| async move {
            let mut client = DebugAdapterClient::new(client_id, adapter, binary, &cx);

            client
                .reconnect(
                    {
                        let dap_store = dap_store.clone();
                        move |message, cx| {
                            dap_store
                                .update(cx, |_, cx| {
                                    cx.emit(DapStoreEvent::DebugClientEvent {
                                        session_id,
                                        client_id,
                                        message,
                                    })
                                })
                                .log_err();
                        }
                    },
                    &mut cx,
                )
                .await?;

            dap_store.update(&mut cx, |store, cx| {
                store
                    .as_local_mut()
                    .unwrap()
                    .client_by_session
                    .insert(client_id, session_id);

                let session = store.session_by_id(&session_id).unwrap();

                session.update(cx, |session, cx| {
                    session.update_configuration(
                        |old_config| {
                            *old_config = config.clone();
                        },
                        cx,
                    );
                    session.add_client(Arc::new(client), cx);
                });

                // don't emit this event ourself in tests, so we can add request,
                // response and event handlers for this client
                if !cfg!(any(test, feature = "test-support")) {
                    cx.emit(DapStoreEvent::DebugClientStarted((session_id, client_id)));
                }

                cx.notify();
            })
        })
    }

    fn start_client_internal(
        &mut self,
        session_id: DebugSessionId,
        config: DebugAdapterConfig,
        cx: &mut ModelContext<Self>,
    ) -> Task<Result<Arc<DebugAdapterClient>>> {
        let Some(local_store) = self.as_local_mut() else {
            return Task::ready(Err(anyhow!("cannot start client on remote side")));
        };

        let mut adapter_delegate = local_store.delegate.clone();
        let worktree_abs_path = config.cwd.as_ref().map(|p| Arc::from(p.as_path()));
        adapter_delegate.refresh_shell_env_task(local_store.environment.update(cx, |env, cx| {
            env.get_environment(None, worktree_abs_path, cx)
        }));
        let adapter_delegate = Arc::new(adapter_delegate);

        let client_id = self.as_local().unwrap().next_client_id();

        cx.spawn(|this, mut cx| async move {
            let adapter = build_adapter(&config.kind).await?;

            if !adapter.supports_attach() && matches!(config.request, DebugRequestType::Attach(_)) {
                bail!("Debug adapter does not support `attach` request");
            }

            let binary = cx.update(|cx| {
                let name = DebugAdapterName::from(adapter.name().as_ref());

                ProjectSettings::get_global(cx)
                    .dap
                    .get(&name)
                    .and_then(|s| s.binary.as_ref().map(PathBuf::from))
            })?;

            let (adapter, binary) = match adapter
                .get_binary(adapter_delegate.as_ref(), &config, binary)
                .await
            {
                Err(error) => {
                    adapter_delegate.update_status(
                        adapter.name(),
                        DapStatus::Failed {
                            error: error.to_string(),
                        },
                    );

                    return Err(error);
                }
                Ok(mut binary) => {
                    adapter_delegate.update_status(adapter.name(), DapStatus::None);

                    let shell_env = adapter_delegate.shell_env().await;
                    let mut envs = binary.envs.unwrap_or_default();
                    envs.extend(shell_env);
                    binary.envs = Some(envs);

                    (adapter, binary)
                }
            };

            let mut client = DebugAdapterClient::new(client_id, adapter, binary, &cx);

            client
                .start(
                    {
                        let dap_store = this.clone();
                        move |message, cx| {
                            dap_store
                                .update(cx, |_, cx| {
                                    cx.emit(DapStoreEvent::DebugClientEvent {
                                        session_id,
                                        client_id,
                                        message,
                                    })
                                })
                                .log_err();
                        }
                    },
                    &mut cx,
                )
                .await?;

            Ok(Arc::new(client))
        })
    }

    pub fn start_debug_session(
        &mut self,
        config: DebugAdapterConfig,
        cx: &mut ModelContext<Self>,
    ) -> Task<Result<(Model<DebugSession>, Arc<DebugAdapterClient>)>> {
        let Some(local_store) = self.as_local() else {
            return Task::ready(Err(anyhow!("cannot start session on remote side")));
        };

        let session_id = local_store.next_session_id();
        let start_client_task = self.start_client_internal(session_id, config.clone(), cx);

        cx.spawn(|this, mut cx| async move {
            let session = cx.new_model(|_| DebugSession::new(session_id, config))?;

            let client = match start_client_task.await {
                Ok(client) => client,
                Err(error) => {
                    this.update(&mut cx, |_, cx| {
                        cx.emit(DapStoreEvent::Notification(error.to_string()));
                    })
                    .log_err();

                    return Err(error);
                }
            };

            this.update(&mut cx, |store, cx| {
                session.update(cx, |session, cx| {
                    session.add_client(client.clone(), cx);
                });

                let client_id = client.id();

                let local_store = store.as_local_mut().unwrap();
                local_store.client_by_session.insert(client_id, session_id);
                local_store.sessions.insert(session_id, session.clone());

                cx.emit(DapStoreEvent::DebugClientStarted((session_id, client_id)));
                cx.notify();

                (session, client)
            })
        })
    }

    pub fn initialize(
        &mut self,
        session_id: &DebugSessionId,
        client_id: &DebugAdapterClientId,
        cx: &mut ModelContext<Self>,
    ) -> Task<Result<()>> {
        let Some((_, client)) = self.client_by_id(client_id, cx) else {
            return Task::ready(Err(anyhow!(
                "Could not find debug client: {:?} for session {:?}",
                client_id,
                session_id
            )));
        };

        let session_id = *session_id;
        let client_id = *client_id;

        cx.spawn(|this, mut cx| async move {
            let capabilities = client
                .request::<Initialize>(InitializeRequestArguments {
                    client_id: Some("zed".to_owned()),
                    client_name: Some("Zed".to_owned()),
                    adapter_id: client.adapter_id(),
                    locale: Some("en-US".to_owned()),
                    path_format: Some(InitializeRequestArgumentsPathFormat::Path),
                    supports_variable_type: Some(true),
                    supports_variable_paging: Some(false),
                    supports_run_in_terminal_request: Some(true),
                    supports_memory_references: Some(true),
                    supports_progress_reporting: Some(false),
                    supports_invalidated_event: Some(false),
                    lines_start_at1: Some(Self::INDEX_STARTS_AT_ONE),
                    columns_start_at1: Some(Self::INDEX_STARTS_AT_ONE),
                    supports_memory_event: Some(false),
                    supports_args_can_be_interpreted_by_shell: Some(false),
                    supports_start_debugging_request: Some(true),
                })
                .await?;

            this.update(&mut cx, |store, cx| {
                store.update_capabilities_for_client(&session_id, &client_id, &capabilities, cx);
            })
        })
    }

    pub fn launch(
        &mut self,
        session_id: &DebugSessionId,
        client_id: &DebugAdapterClientId,
        cx: &mut ModelContext<Self>,
    ) -> Task<Result<()>> {
        let Some((session, client)) = self.client_by_id(client_id, cx) else {
            return Task::ready(Err(anyhow!(
                "Could not find debug client: {:?} for session {:?}",
                client_id,
                session_id
            )));
        };

        let config = session.read(cx).configuration();
        let mut adapter_args = client.adapter().request_args(&config);
        if let Some(args) = config.initialize_args.clone() {
            merge_json_value_into(args, &mut adapter_args);
        }

        cx.background_executor().spawn(async move {
            client
                .request::<Launch>(LaunchRequestArguments { raw: adapter_args })
                .await
        })
    }

    pub fn attach(
        &mut self,
        session_id: &DebugSessionId,
        client_id: &DebugAdapterClientId,
        process_id: u32,
        cx: &mut ModelContext<Self>,
    ) -> Task<Result<()>> {
        let Some((session, client)) = self.client_by_id(client_id, cx) else {
            return Task::ready(Err(anyhow!(
                "Could not find debug client: {:?} for session {:?}",
                client_id,
                session_id
            )));
        };

        // update the process id on the config, so when the `startDebugging` reverse request
        // comes in we send another `attach` request with the already selected PID
        // If we don't do this the user has to select the process twice if the adapter sends a `startDebugging` request
        session.update(cx, |session, cx| {
            session.update_configuration(
                |config| {
                    config.request = DebugRequestType::Attach(task::AttachConfig {
                        process_id: Some(process_id),
                    });
                },
                cx,
            );
        });

        let config = session.read(cx).configuration();
        let mut adapter_args = client.adapter().request_args(&config);

        if let Some(args) = config.initialize_args.clone() {
            merge_json_value_into(args, &mut adapter_args);
        }

        cx.background_executor().spawn(async move {
            client
                .request::<Attach>(AttachRequestArguments { raw: adapter_args })
                .await
        })
    }

    pub fn modules(
        &mut self,
        client_id: &DebugAdapterClientId,
        cx: &mut ModelContext<Self>,
    ) -> Task<Result<Vec<Module>>> {
        let Some((_, client)) = self.client_by_id(client_id, cx) else {
            return Task::ready(Err(anyhow!("Client was not found")));
        };

        if !self
            .capabilities_by_id(client_id)
            .supports_modules_request
            .unwrap_or_default()
        {
            return Task::ready(Ok(Vec::default()));
        }

        cx.background_executor().spawn(async move {
            Ok(client
                .request::<Modules>(ModulesArguments {
                    start_module: None,
                    module_count: None,
                })
                .await?
                .modules)
        })
    }

    pub fn loaded_sources(
        &mut self,
        client_id: &DebugAdapterClientId,
        cx: &mut ModelContext<Self>,
    ) -> Task<Result<Vec<Source>>> {
        let Some((_, client)) = self.client_by_id(client_id, cx) else {
            return Task::ready(Err(anyhow!("Client was not found")));
        };

        if !self
            .capabilities_by_id(client_id)
            .supports_loaded_sources_request
            .unwrap_or_default()
        {
            return Task::ready(Ok(Vec::default()));
        }

        cx.background_executor().spawn(async move {
            Ok(client
                .request::<LoadedSources>(LoadedSourcesArguments {})
                .await?
                .sources)
        })
    }

    pub fn stack_frames(
        &mut self,
        client_id: &DebugAdapterClientId,
        thread_id: u64,
        cx: &mut ModelContext<Self>,
    ) -> Task<Result<Vec<StackFrame>>> {
        let Some((_, client)) = self.client_by_id(client_id, cx) else {
            return Task::ready(Err(anyhow!("Client was not found")));
        };

        cx.background_executor().spawn(async move {
            Ok(client
                .request::<StackTrace>(StackTraceArguments {
                    thread_id,
                    start_frame: None,
                    levels: None,
                    format: None,
                })
                .await?
                .stack_frames)
        })
    }

    pub fn scopes(
        &mut self,
        client_id: &DebugAdapterClientId,
        stack_frame_id: u64,
        cx: &mut ModelContext<Self>,
    ) -> Task<Result<Vec<Scope>>> {
        let Some((_, client)) = self.client_by_id(client_id, cx) else {
            return Task::ready(Err(anyhow!("Client was not found")));
        };

        cx.background_executor().spawn(async move {
            Ok(client
                .request::<Scopes>(ScopesArguments {
                    frame_id: stack_frame_id,
                })
                .await?
                .scopes)
        })
    }

    pub fn configuration_done(
        &self,
        client_id: &DebugAdapterClientId,
        cx: &mut ModelContext<Self>,
    ) -> Task<Result<()>> {
        let Some((_, client)) = self.client_by_id(client_id, cx) else {
            return Task::ready(Err(anyhow!("Could not find client: {:?}", client_id)));
        };

        if self
            .capabilities_by_id(client_id)
            .supports_configuration_done_request
            .unwrap_or_default()
        {
            cx.background_executor().spawn(async move {
                client
                    .request::<ConfigurationDone>(ConfigurationDoneArguments)
                    .await
            })
        } else {
            Task::ready(Ok(()))
        }
    }

    pub fn respond_to_start_debugging(
        &mut self,
        session_id: &DebugSessionId,
        client_id: &DebugAdapterClientId,
        seq: u64,
        args: Option<StartDebuggingRequestArguments>,
        cx: &mut ModelContext<Self>,
    ) -> Task<Result<()>> {
        let Some((session, client)) = self.client_by_id(client_id, cx) else {
            return Task::ready(Err(anyhow!(
                "Could not find debug client: {:?} for session {:?}",
                client_id,
                session_id
            )));
        };

        let session_id = *session_id;
        let config = session.read(cx).configuration().clone();

        let request_args = args.unwrap_or_else(|| StartDebuggingRequestArguments {
            configuration: config.initialize_args.clone().unwrap_or_default(),
            request: match config.request {
                DebugRequestType::Launch => StartDebuggingRequestArgumentsRequest::Launch,
                DebugRequestType::Attach(_) => StartDebuggingRequestArgumentsRequest::Attach,
            },
        });

        // Merge the new configuration over the existing configuration
        let mut initialize_args = config.initialize_args.unwrap_or_default();
        merge_json_value_into(request_args.configuration, &mut initialize_args);

        let new_config = DebugAdapterConfig {
            label: config.label.clone(),
            kind: config.kind.clone(),
            request: match request_args.request {
                StartDebuggingRequestArgumentsRequest::Launch => DebugRequestType::Launch,
                StartDebuggingRequestArgumentsRequest::Attach => DebugRequestType::Attach(
                    if let DebugRequestType::Attach(attach_config) = config.request {
                        attach_config
                    } else {
                        AttachConfig::default()
                    },
                ),
            },
            program: config.program.clone(),
            cwd: config.cwd.clone(),
            initialize_args: Some(initialize_args),
        };

        cx.spawn(|this, mut cx| async move {
            let (success, body) = {
                let reconnect_task = this.update(&mut cx, |store, cx| {
                    if !client.adapter().supports_attach()
                        && matches!(new_config.request, DebugRequestType::Attach(_))
                    {
                        Task::ready(Err(anyhow!(
                            "Debug adapter does not support `attach` request"
                        )))
                    } else {
                        store.reconnect_client(
                            &session_id,
                            client.adapter().clone(),
                            client.binary().clone(),
                            new_config,
                            cx,
                        )
                    }
                });

                match reconnect_task {
                    Ok(task) => match task.await {
                        Ok(_) => (true, None),
                        Err(error) => {
                            this.update(&mut cx, |_, cx| {
                                cx.emit(DapStoreEvent::Notification(error.to_string()));
                            })
                            .log_err();

                            (
                                false,
                                Some(serde_json::to_value(ErrorResponse {
                                    error: Some(dap::Message {
                                        id: seq,
                                        format: error.to_string(),
                                        variables: None,
                                        send_telemetry: None,
                                        show_user: None,
                                        url: None,
                                        url_label: None,
                                    }),
                                })?),
                            )
                        }
                    },
                    Err(error) => (
                        false,
                        Some(serde_json::to_value(ErrorResponse {
                            error: Some(dap::Message {
                                id: seq,
                                format: error.to_string(),
                                variables: None,
                                send_telemetry: None,
                                show_user: None,
                                url: None,
                                url_label: None,
                            }),
                        })?),
                    ),
                }
            };

            client
                .send_message(Message::Response(Response {
                    seq,
                    body,
                    success,
                    request_seq: seq,
                    command: StartDebugging::COMMAND.to_string(),
                }))
                .await
        })
    }

    pub fn respond_to_run_in_terminal(
        &self,
        session_id: &DebugSessionId,
        client_id: &DebugAdapterClientId,
        success: bool,
        seq: u64,
        body: Option<Value>,
        cx: &mut ModelContext<Self>,
    ) -> Task<Result<()>> {
        let Some((_, client)) = self.client_by_id(client_id, cx) else {
            return Task::ready(Err(anyhow!(
                "Could not find debug client: {:?} for session {:?}",
                client_id,
                session_id
            )));
        };

        cx.background_executor().spawn(async move {
            client
                .send_message(Message::Response(Response {
                    seq,
                    body,
                    success,
                    request_seq: seq,
                    command: RunInTerminal::COMMAND.to_string(),
                }))
                .await
        })
    }

    pub fn continue_thread(
        &self,
        client_id: &DebugAdapterClientId,
        thread_id: u64,
        cx: &mut ModelContext<Self>,
    ) -> Task<Result<()>> {
        let Some((_, client)) = self.client_by_id(client_id, cx) else {
            return Task::ready(Err(anyhow!("Could not find client: {:?}", client_id)));
        };

        cx.background_executor().spawn(async move {
            client
                .request::<Continue>(ContinueArguments {
                    thread_id,
                    single_thread: Some(true),
                })
                .await?;

            Ok(())
        })
    }

    fn request_dap<R: dap::requests::Request>(
        &self,
        client_id: &DebugAdapterClientId,
        arguments: R::Arguments,
        cx: &mut ModelContext<Self>,
    ) -> Task<Result<R::Response>>
    where
        <R as dap::requests::Request>::Response: 'static,
        <R as dap::requests::Request>::Arguments: 'static,
    {
        if let Some((upstream_client, upstream_project_id)) = self.upstream_client() {
            return self._send_proto_client_request::<R>(
                upstream_client,
                upstream_project_id,
                client_id,
                arguments,
                cx,
            );
        }

        let Some(client) = self.client_by_id(client_id) else {
            return Task::ready(Err(anyhow!("Could not find client: {:?}", client_id)));
        };

        cx.background_executor()
            .spawn(async move { client.request::<R>(arguments).await })
    }

    // TODO Debugger Collab
    fn _send_proto_client_request<R: dap::requests::Request>(
        &self,
        _upstream_client: AnyProtoClient,
        _upstream_project_id: u64,
        _client_id: &DebugAdapterClientId,
        _arguments: R::Arguments,
        _cx: &mut ModelContext<Self>,
    ) -> Task<Result<R::Response>> {
        todo!()
    }

    pub fn step_over(
        &self,
        client_id: &DebugAdapterClientId,
        thread_id: u64,
        granularity: SteppingGranularity,
        cx: &mut ModelContext<Self>,
    ) -> Task<Result<()>> {
<<<<<<< HEAD
=======
        let Some((_, client)) = self.client_by_id(client_id, cx) else {
            return Task::ready(Err(anyhow!("Could not find client: {:?}", client_id)));
        };

>>>>>>> 01648b93
        let capabilities = self.capabilities_by_id(client_id);
        let supports_single_thread_execution_requests = capabilities
            .supports_single_thread_execution_requests
            .unwrap_or_default();
        let supports_stepping_granularity = capabilities
            .supports_stepping_granularity
            .unwrap_or_default();

        let arguments = NextArguments {
            thread_id,
            granularity: supports_stepping_granularity.then(|| granularity),
            single_thread: supports_single_thread_execution_requests.then(|| true),
        };

        self.request_dap::<Next>(client_id, arguments, cx)
    }

    pub fn step_in(
        &self,
        client_id: &DebugAdapterClientId,
        thread_id: u64,
        granularity: SteppingGranularity,
        cx: &mut ModelContext<Self>,
    ) -> Task<Result<()>> {
<<<<<<< HEAD
=======
        let Some((_, client)) = self.client_by_id(client_id, cx) else {
            return Task::ready(Err(anyhow!("Could not find client: {:?}", client_id)));
        };

>>>>>>> 01648b93
        let capabilities = self.capabilities_by_id(client_id);
        let supports_single_thread_execution_requests = capabilities
            .supports_single_thread_execution_requests
            .unwrap_or_default();
        let supports_stepping_granularity = capabilities
            .supports_stepping_granularity
            .unwrap_or_default();

        let arguments = StepInArguments {
            thread_id,
            granularity: supports_stepping_granularity.then(|| granularity),
            single_thread: supports_single_thread_execution_requests.then(|| true),
            target_id: None,
        };

        self.request_dap::<StepIn>(client_id, arguments, cx)
    }

    pub fn step_out(
        &self,
        client_id: &DebugAdapterClientId,
        thread_id: u64,
        granularity: SteppingGranularity,
        cx: &mut ModelContext<Self>,
    ) -> Task<Result<()>> {
<<<<<<< HEAD
=======
        let Some((_, client)) = self.client_by_id(client_id, cx) else {
            return Task::ready(Err(anyhow!("Could not find client: {:?}", client_id)));
        };

>>>>>>> 01648b93
        let capabilities = self.capabilities_by_id(client_id);
        let supports_single_thread_execution_requests = capabilities
            .supports_single_thread_execution_requests
            .unwrap_or_default();
        let supports_stepping_granularity = capabilities
            .supports_stepping_granularity
            .unwrap_or_default();

        let arguments = StepOutArguments {
            thread_id,
            granularity: supports_stepping_granularity.then(|| granularity),
            single_thread: supports_single_thread_execution_requests.then(|| true),
        };

        self.request_dap::<StepOut>(client_id, arguments, cx)
    }

    pub fn step_back(
        &self,
        client_id: &DebugAdapterClientId,
        thread_id: u64,
        granularity: SteppingGranularity,
        cx: &mut ModelContext<Self>,
    ) -> Task<Result<()>> {
        let Some((_, client)) = self.client_by_id(client_id, cx) else {
            return Task::ready(Err(anyhow!("Could not find client: {:?}", client_id)));
        };

        let capabilities = self.capabilities_by_id(client_id);
        let supports_single_thread_execution_requests = capabilities
            .supports_single_thread_execution_requests
            .unwrap_or_default();
        let supports_stepping_granularity = capabilities
            .supports_stepping_granularity
            .unwrap_or_default();

        if capabilities.supports_step_back.unwrap_or_default() {
            cx.background_executor().spawn(async move {
                client
                    .request::<StepBack>(StepBackArguments {
                        thread_id,
                        granularity: supports_stepping_granularity.then(|| granularity),
                        single_thread: supports_single_thread_execution_requests.then(|| true),
                    })
                    .await
            })
        } else {
            Task::ready(Ok(()))
        }
    }

    pub fn variables(
        &self,
        client_id: &DebugAdapterClientId,
        variables_reference: u64,
        cx: &mut ModelContext<Self>,
    ) -> Task<Result<Vec<Variable>>> {
<<<<<<< HEAD
        let arguments = VariablesArguments {
            variables_reference,
            filter: None,
            start: None,
            count: None,
            format: None,
=======
        let Some((_, client)) = self.client_by_id(client_id, cx) else {
            return Task::ready(Err(anyhow!("Could not find client: {:?}", client_id)));
>>>>>>> 01648b93
        };

        let task = self.request_dap::<Variables>(client_id, arguments, cx);

        cx.background_executor()
            .spawn(async move { Ok(task.await?.variables) })
    }

    pub fn evaluate(
        &self,
        client_id: &DebugAdapterClientId,
        stack_frame_id: u64,
        expression: String,
        context: EvaluateArgumentsContext,
        cx: &mut ModelContext<Self>,
    ) -> Task<Result<EvaluateResponse>> {
<<<<<<< HEAD
        let arguments = EvaluateArguments {
            expression: expression.clone(),
            frame_id: Some(stack_frame_id),
            context: Some(context),
            format: None,
            line: None,
            column: None,
            source: None,
=======
        let Some((_, client)) = self.client_by_id(client_id, cx) else {
            return Task::ready(Err(anyhow!("Could not find client: {:?}", client_id)));
>>>>>>> 01648b93
        };

        self.request_dap::<Evaluate>(client_id, arguments, cx)
    }

    pub fn completions(
        &self,
        client_id: &DebugAdapterClientId,
        stack_frame_id: u64,
        text: String,
        completion_column: u64,
        cx: &mut ModelContext<Self>,
    ) -> Task<Result<Vec<CompletionItem>>> {
<<<<<<< HEAD
        let arguments = CompletionsArguments {
            frame_id: Some(stack_frame_id),
            line: None,
            text,
            column: completion_column,
=======
        let Some((_, client)) = self.client_by_id(client_id, cx) else {
            return Task::ready(Err(anyhow!("Could not find client: {:?}", client_id)));
>>>>>>> 01648b93
        };

        let task = self.request_dap::<Completions>(client_id, arguments, cx);

        cx.background_executor()
            .spawn(async move { Ok(task.await?.targets) })
    }

    #[allow(clippy::too_many_arguments)]
    pub fn set_variable_value(
        &self,
        client_id: &DebugAdapterClientId,
        stack_frame_id: u64,
        variables_reference: u64,
        name: String,
        value: String,
        evaluate_name: Option<String>,
        cx: &mut ModelContext<Self>,
    ) -> Task<Result<()>> {
<<<<<<< HEAD
=======
        let Some((_, client)) = self.client_by_id(client_id, cx) else {
            return Task::ready(Err(anyhow!("Could not find client: {:?}", client_id)));
        };

>>>>>>> 01648b93
        let supports_set_expression = self
            .capabilities_by_id(client_id)
            .supports_set_expression
            .unwrap_or_default();

        if let Some(evaluate_name) = supports_set_expression.then(|| evaluate_name).flatten() {
            let arguments = SetExpressionArguments {
                expression: evaluate_name,
                value,
                frame_id: Some(stack_frame_id),
                format: None,
            };

            let task = self.request_dap::<SetExpression>(client_id, arguments, cx);

            cx.background_executor().spawn(async move {
                task.await?;

                Ok(())
            })
        } else {
            let arguments = SetVariableArguments {
                variables_reference,
                name,
                value,
                format: None,
            };

            let task = self.request_dap::<SetVariable>(client_id, arguments, cx);

            cx.background_executor().spawn(async move {
                task.await?;

                Ok(())
            })
        }
    }

    pub fn pause_thread(
        &mut self,
        client_id: &DebugAdapterClientId,
        thread_id: u64,
        cx: &mut ModelContext<Self>,
    ) -> Task<Result<()>> {
<<<<<<< HEAD
        self.request_dap::<Pause>(client_id, PauseArguments { thread_id }, cx)
=======
        let Some((_, client)) = self.client_by_id(client_id, cx) else {
            return Task::ready(Err(anyhow!("Could not find client: {:?}", client_id)));
        };

        cx.background_executor()
            .spawn(async move { client.request::<Pause>(PauseArguments { thread_id }).await })
>>>>>>> 01648b93
    }

    pub fn terminate_threads(
        &mut self,
        session_id: &DebugSessionId,
        client_id: &DebugAdapterClientId,
        thread_ids: Option<Vec<u64>>,
        cx: &mut ModelContext<Self>,
    ) -> Task<Result<()>> {
        let Some((_, client)) = self.client_by_id(client_id, cx) else {
            return Task::ready(Err(anyhow!("Could not find client: {:?}", client_id)));
        };

        if self
            .capabilities_by_id(client_id)
            .supports_terminate_threads_request
            .unwrap_or_default()
        {
            cx.background_executor().spawn(async move {
                client
                    .request::<TerminateThreads>(TerminateThreadsArguments { thread_ids })
                    .await
            })
        } else {
            self.shutdown_session(session_id, cx)
        }
    }

    pub fn disconnect_client(
        &mut self,
        client_id: &DebugAdapterClientId,
        cx: &mut ModelContext<Self>,
    ) -> Task<Result<()>> {
        let Some((_, client)) = self.client_by_id(client_id, cx) else {
            return Task::ready(Err(anyhow!("Could not find client: {:?}", client_id)));
        };

        cx.background_executor().spawn(async move {
            client
                .request::<Disconnect>(DisconnectArguments {
                    restart: Some(false),
                    terminate_debuggee: Some(true),
                    suspend_debuggee: Some(false),
                })
                .await
        })
    }

    pub fn restart(
        &mut self,
        client_id: &DebugAdapterClientId,
        args: Option<Value>,
        cx: &mut ModelContext<Self>,
    ) -> Task<Result<()>> {
        let Some((_, client)) = self.client_by_id(client_id, cx) else {
            return Task::ready(Err(anyhow!("Could not find client: {:?}", client_id)));
        };

        let supports_restart = self
            .capabilities_by_id(client_id)
            .supports_restart_request
            .unwrap_or_default();

        let raw = args.unwrap_or(Value::Null);

        cx.background_executor().spawn(async move {
            if supports_restart {
                client.request::<Restart>(RestartArguments { raw }).await?;
            } else {
                client
                    .request::<Disconnect>(DisconnectArguments {
                        restart: Some(false),
                        terminate_debuggee: Some(true),
                        suspend_debuggee: Some(false),
                    })
                    .await?;
            }

            Ok(())
        })
    }

    pub fn shutdown_sessions(&mut self, cx: &mut ModelContext<Self>) -> Task<()> {
        let Some(local_store) = self.as_local() else {
            return Task::ready(());
        };

        let mut tasks = Vec::new();

        for session_id in local_store.sessions.keys().cloned().collect::<Vec<_>>() {
            tasks.push(self.shutdown_session(&session_id, cx));
        }

        cx.background_executor().spawn(async move {
            futures::future::join_all(tasks).await;
        })
    }

    pub fn shutdown_session(
        &mut self,
        session_id: &DebugSessionId,
        cx: &mut ModelContext<Self>,
    ) -> Task<Result<()>> {
        let Some(local_store) = self.as_local_mut() else {
            return Task::ready(Err(anyhow!("Cannot shutdown session on remote side")));
        };

        let Some(session) = local_store.sessions.remove(session_id) else {
            return Task::ready(Err(anyhow!("Could not find session: {:?}", session_id)));
        };

        let mut tasks = Vec::new();
        for client in session.read(cx).clients().collect::<Vec<_>>() {
            tasks.push(self.shutdown_client(&session, client, cx));
        }

        cx.background_executor().spawn(async move {
            futures::future::join_all(tasks).await;
            Ok(())
        })
    }

    fn shutdown_client(
        &mut self,
        session: &Model<DebugSession>,
        client: Arc<DebugAdapterClient>,
        cx: &mut ModelContext<Self>,
    ) -> Task<Result<()>> {
        let Some(local_store) = self.as_local_mut() else {
            return Task::ready(Err(anyhow!("Cannot shutdown client on remote side")));
        };

        let client_id = client.id();

        cx.emit(DapStoreEvent::DebugClientShutdown(client_id));

        local_store.client_by_session.remove(&client_id);
        let capabilities = self.capabilities.remove(&client_id).unwrap_or_default();

        if let Some((downstream_client, project_id)) = self.downstream_client.as_ref() {
            downstream_client
                .send(proto::ShutdownDebugClient {
                    session_id: session.read(cx).id().to_proto(),
                    client_id: client_id.to_proto(),
                    project_id: *project_id,
                })
                .log_err();
        }

        cx.spawn(|_, _| async move {
            if capabilities.supports_terminate_request.unwrap_or_default() {
                let _ = client
                    .request::<Terminate>(TerminateArguments {
                        restart: Some(false),
                    })
                    .await
                    .log_err();
            } else {
                let _ = client
                    .request::<Disconnect>(DisconnectArguments {
                        restart: Some(false),
                        terminate_debuggee: Some(true),
                        suspend_debuggee: Some(false),
                    })
                    .await
                    .log_err();
            }

            client.shutdown().await
        })
    }

    pub fn set_debug_sessions_from_proto(
        &mut self,
        debug_sessions: Vec<proto::DebuggerSession>,
        cx: &mut ModelContext<Self>,
    ) {
        for (session_id, debug_clients) in debug_sessions
            .into_iter()
            .map(|session| (session.session_id, session.clients))
        {
            for debug_client in debug_clients {
                if let DapStoreMode::Remote(remote) = &mut self.mode {
                    if let Some(queue) = &mut remote.event_queue {
                        debug_client.debug_panel_items.into_iter().for_each(|item| {
                            queue.push_back(DapStoreEvent::SetDebugPanelItem(item));
                        });
                    }
                }

                self.update_capabilities_for_client(
                    &DebugSessionId::from_proto(session_id),
                    &DebugAdapterClientId::from_proto(debug_client.client_id),
                    &dap::proto_conversions::capabilities_from_proto(
                        &debug_client.capabilities.unwrap_or_default(),
                    ),
                    cx,
                );
            }
        }

        cx.notify();
    }

    pub fn set_breakpoints_from_proto(
        &mut self,
        breakpoints: Vec<proto::SynchronizeBreakpoints>,
        cx: &mut ModelContext<Self>,
    ) {
        let mut new_breakpoints = BTreeMap::new();
        for project_breakpoints in breakpoints {
            let Some(project_path) = project_breakpoints.project_path else {
                continue;
            };

            new_breakpoints.insert(
                ProjectPath::from_proto(project_path),
                project_breakpoints
                    .breakpoints
                    .into_iter()
                    .filter_map(Breakpoint::from_proto)
                    .collect::<HashSet<_>>(),
            );
        }

        std::mem::swap(&mut self.breakpoints, &mut new_breakpoints);
        cx.notify();
    }

    async fn handle_synchronize_breakpoints(
        this: Model<Self>,
        envelope: TypedEnvelope<proto::SynchronizeBreakpoints>,
        mut cx: AsyncAppContext,
    ) -> Result<()> {
        let project_path = ProjectPath::from_proto(
            envelope
                .payload
                .project_path
                .context("Invalid Breakpoint call")?,
        );

        this.update(&mut cx, |store, cx| {
            let breakpoints = envelope
                .payload
                .breakpoints
                .into_iter()
                .filter_map(Breakpoint::from_proto)
                .collect::<HashSet<_>>();

            if breakpoints.is_empty() {
                store.breakpoints.remove(&project_path);
            } else {
                store.breakpoints.insert(project_path, breakpoints);
            }

            cx.emit(DapStoreEvent::BreakpointsChanged);

            cx.notify();
        })
    }

    async fn handle_set_debug_panel_item(
        this: Model<Self>,
        envelope: TypedEnvelope<proto::SetDebuggerPanelItem>,
        mut cx: AsyncAppContext,
    ) -> Result<()> {
        this.update(&mut cx, |_, cx| {
            cx.emit(DapStoreEvent::SetDebugPanelItem(envelope.payload));
        })
    }

    async fn handle_update_debug_adapter(
        this: Model<Self>,
        envelope: TypedEnvelope<proto::UpdateDebugAdapter>,
        mut cx: AsyncAppContext,
    ) -> Result<()> {
        this.update(&mut cx, |_, cx| {
            cx.emit(DapStoreEvent::UpdateDebugAdapter(envelope.payload));
        })
    }

    async fn handle_set_debug_client_capabilities(
        this: Model<Self>,
        envelope: TypedEnvelope<proto::SetDebugClientCapabilities>,
        mut cx: AsyncAppContext,
    ) -> Result<()> {
        this.update(&mut cx, |dap_store, cx| {
            dap_store.update_capabilities_for_client(
                &DebugSessionId::from_proto(envelope.payload.session_id),
                &DebugAdapterClientId::from_proto(envelope.payload.client_id),
                &dap::proto_conversions::capabilities_from_proto(&envelope.payload),
                cx,
            );
        })
    }

    async fn handle_shutdown_debug_client(
        this: Model<Self>,
        envelope: TypedEnvelope<proto::ShutdownDebugClient>,
        mut cx: AsyncAppContext,
    ) -> Result<()> {
        this.update(&mut cx, |dap_store, cx| {
            let client_id = DebugAdapterClientId::from_proto(envelope.payload.client_id);

            dap_store.capabilities.remove(&client_id);

            cx.emit(DapStoreEvent::DebugClientShutdown(client_id));
            cx.notify();
        })
    }

    async fn handle_set_active_debug_line(
        this: Model<Self>,
        envelope: TypedEnvelope<proto::SetActiveDebugLine>,
        mut cx: AsyncAppContext,
    ) -> Result<()> {
        let project_path = ProjectPath::from_proto(
            envelope
                .payload
                .project_path
                .context("Invalid Breakpoint call")?,
        );

        this.update(&mut cx, |store, cx| {
            store.active_debug_line = Some((
                DebugAdapterClientId::from_proto(envelope.payload.client_id),
                project_path,
                envelope.payload.row,
            ));

            cx.emit(DapStoreEvent::ActiveDebugLineChanged);
            cx.notify();
        })
    }

    async fn handle_remove_active_debug_line(
        this: Model<Self>,
        _: TypedEnvelope<proto::RemoveActiveDebugLine>,
        mut cx: AsyncAppContext,
    ) -> Result<()> {
        this.update(&mut cx, |store, cx| {
            store.active_debug_line.take();

            cx.emit(DapStoreEvent::ActiveDebugLineChanged);
            cx.notify();
        })
    }

    pub fn toggle_breakpoint_for_buffer(
        &mut self,
        project_path: &ProjectPath,
        mut breakpoint: Breakpoint,
        buffer_path: PathBuf,
        buffer_snapshot: BufferSnapshot,
        edit_action: BreakpointEditAction,
        cx: &mut ModelContext<Self>,
    ) -> Task<Result<()>> {
        let upstream_client = self.upstream_client();

        let breakpoint_set = self.breakpoints.entry(project_path.clone()).or_default();

        match edit_action {
            BreakpointEditAction::Toggle => {
                if !breakpoint_set.remove(&breakpoint) {
                    breakpoint_set.insert(breakpoint);
                }
            }
            BreakpointEditAction::EditLogMessage(log_message) => {
                if !log_message.is_empty() {
                    breakpoint.kind = BreakpointKind::Log(log_message.clone());
                    breakpoint_set.remove(&breakpoint);
                    breakpoint_set.insert(breakpoint);
                } else if matches!(&breakpoint.kind, BreakpointKind::Log(_)) {
                    breakpoint_set.remove(&breakpoint);
                }
            }
        }

        if let Some((client, project_id)) = upstream_client.or(self.downstream_client.clone()) {
            client
                .send(client::proto::SynchronizeBreakpoints {
                    project_id,
                    project_path: Some(project_path.to_proto()),
                    breakpoints: breakpoint_set
                        .iter()
                        .filter_map(|breakpoint| breakpoint.to_proto())
                        .collect(),
                })
                .log_err();
        }

        if breakpoint_set.is_empty() {
            self.breakpoints.remove(project_path);
        }

        cx.notify();

        self.send_changed_breakpoints(project_path, buffer_path, buffer_snapshot, cx)
    }

    pub fn send_breakpoints(
        &self,
        client_id: &DebugAdapterClientId,
        absolute_file_path: Arc<Path>,
        mut breakpoints: Vec<SourceBreakpoint>,
        ignore: bool,
        cx: &mut ModelContext<Self>,
    ) -> Task<Result<()>> {
        let Some((_, client)) = self.client_by_id(client_id, cx) else {
            return Task::ready(Err(anyhow!("Could not find client: {:?}", client_id)));
        };

        if Self::INDEX_STARTS_AT_ONE {
            breakpoints.iter_mut().for_each(|bp| bp.line += 1u64)
        }

        cx.background_executor().spawn(async move {
            client
                .request::<SetBreakpoints>(SetBreakpointsArguments {
                    source: Source {
                        path: Some(String::from(absolute_file_path.to_string_lossy())),
                        name: absolute_file_path
                            .file_name()
                            .map(|name| name.to_string_lossy().to_string()),
                        source_reference: None,
                        presentation_hint: None,
                        origin: None,
                        sources: None,
                        adapter_data: None,
                        checksums: None,
                    },
                    breakpoints: Some(if ignore { Vec::default() } else { breakpoints }),
                    source_modified: Some(false),
                    lines: None,
                })
                .await?;

            Ok(())
        })
    }

    pub fn send_changed_breakpoints(
        &self,
        project_path: &ProjectPath,
        buffer_path: PathBuf,
        buffer_snapshot: BufferSnapshot,
        cx: &mut ModelContext<Self>,
    ) -> Task<Result<()>> {
        let Some(local_store) = self.as_local() else {
            return Task::ready(Err(anyhow!("cannot start session on remote side")));
        };

        let source_breakpoints = self
            .breakpoints
            .get(project_path)
            .cloned()
            .unwrap_or_default()
            .iter()
            .map(|bp| bp.source_for_snapshot(&buffer_snapshot))
            .collect::<Vec<_>>();

        let mut tasks = Vec::new();
        for session in local_store.sessions.values() {
            let session = session.read(cx);
            let ignore_breakpoints = self.ignore_breakpoints(&session.id(), cx);
            for client in session.clients().collect::<Vec<_>>() {
                tasks.push(self.send_breakpoints(
                    &client.id(),
                    Arc::from(buffer_path.clone()),
                    source_breakpoints.clone(),
                    ignore_breakpoints,
                    cx,
                ));
            }
        }

        if tasks.is_empty() {
            return Task::ready(Ok(()));
        }

        cx.background_executor().spawn(async move {
            futures::future::join_all(tasks).await;
            Ok(())
        })
    }

    pub fn shared(
        &mut self,
        project_id: u64,
        downstream_client: AnyProtoClient,
        _: &mut ModelContext<Self>,
    ) {
        self.downstream_client = Some((downstream_client.clone(), project_id));

        for (project_path, breakpoints) in self.breakpoints.iter() {
            downstream_client
                .send(proto::SynchronizeBreakpoints {
                    project_id,
                    project_path: Some(project_path.to_proto()),
                    breakpoints: breakpoints
                        .iter()
                        .filter_map(|breakpoint| breakpoint.to_proto())
                        .collect(),
                })
                .log_err();
        }
    }

    pub fn unshared(&mut self, cx: &mut ModelContext<Self>) {
        self.downstream_client.take();

        cx.notify();
    }
}

type LogMessage = Arc<str>;

#[derive(Clone, Debug)]
pub enum BreakpointEditAction {
    Toggle,
    EditLogMessage(LogMessage),
}

#[derive(Clone, Debug)]
pub enum BreakpointKind {
    Standard,
    Log(LogMessage),
}

impl BreakpointKind {
    pub fn to_int(&self) -> i32 {
        match self {
            BreakpointKind::Standard => 0,
            BreakpointKind::Log(_) => 1,
        }
    }

    pub fn log_message(&self) -> Option<LogMessage> {
        match self {
            BreakpointKind::Standard => None,
            BreakpointKind::Log(message) => Some(message.clone()),
        }
    }
}

impl PartialEq for BreakpointKind {
    fn eq(&self, other: &Self) -> bool {
        std::mem::discriminant(self) == std::mem::discriminant(other)
    }
}

impl Eq for BreakpointKind {}

impl Hash for BreakpointKind {
    fn hash<H: Hasher>(&self, state: &mut H) {
        std::mem::discriminant(self).hash(state);
    }
}

#[derive(Clone, Debug)]
pub struct Breakpoint {
    pub active_position: Option<text::Anchor>,
    pub cached_position: u32,
    pub kind: BreakpointKind,
}

// Custom implementation for PartialEq, Eq, and Hash is done
// to get toggle breakpoint to solely be based on a breakpoint's
// location. Otherwise, a user can get in situation's where there's
// overlapping breakpoint's with them being aware.
impl PartialEq for Breakpoint {
    fn eq(&self, other: &Self) -> bool {
        match (&self.active_position, &other.active_position) {
            (None, None) => self.cached_position == other.cached_position,
            (None, Some(_)) => false,
            (Some(_), None) => false,
            (Some(self_position), Some(other_position)) => self_position == other_position,
        }
    }
}

impl Eq for Breakpoint {}

impl Hash for Breakpoint {
    fn hash<H: Hasher>(&self, state: &mut H) {
        if self.active_position.is_some() {
            self.active_position.hash(state);
        } else {
            self.cached_position.hash(state);
        }
    }
}

impl Breakpoint {
    pub fn to_source_breakpoint(&self, buffer: &Buffer) -> SourceBreakpoint {
        let line = self
            .active_position
            .map(|position| buffer.summary_for_anchor::<Point>(&position).row)
            .unwrap_or(self.cached_position) as u64;

        let log_message = match &self.kind {
            BreakpointKind::Standard => None,
            BreakpointKind::Log(message) => Some(message.clone().to_string()),
        };

        SourceBreakpoint {
            line,
            condition: None,
            hit_condition: None,
            log_message,
            column: None,
            mode: None,
        }
    }

    pub fn set_active_position(&mut self, buffer: &Buffer) {
        if self.active_position.is_none() {
            self.active_position =
                Some(buffer.breakpoint_anchor(Point::new(self.cached_position, 0)));
        }
    }

    pub fn point_for_buffer(&self, buffer: &Buffer) -> Point {
        self.active_position
            .map(|position| buffer.summary_for_anchor::<Point>(&position))
            .unwrap_or(Point::new(self.cached_position, 0))
    }

    pub fn point_for_buffer_snapshot(&self, buffer_snapshot: &BufferSnapshot) -> Point {
        self.active_position
            .map(|position| buffer_snapshot.summary_for_anchor::<Point>(&position))
            .unwrap_or(Point::new(self.cached_position, 0))
    }

    pub fn source_for_snapshot(&self, snapshot: &BufferSnapshot) -> SourceBreakpoint {
        let line = self
            .active_position
            .map(|position| snapshot.summary_for_anchor::<Point>(&position).row)
            .unwrap_or(self.cached_position) as u64;

        let log_message = match &self.kind {
            BreakpointKind::Standard => None,
            BreakpointKind::Log(log_message) => Some(log_message.clone().to_string()),
        };

        SourceBreakpoint {
            line,
            condition: None,
            hit_condition: None,
            log_message,
            column: None,
            mode: None,
        }
    }

    pub fn to_serialized(&self, buffer: Option<&Buffer>, path: Arc<Path>) -> SerializedBreakpoint {
        match buffer {
            Some(buffer) => SerializedBreakpoint {
                position: self
                    .active_position
                    .map(|position| buffer.summary_for_anchor::<Point>(&position).row)
                    .unwrap_or(self.cached_position),
                path,
                kind: self.kind.clone(),
            },
            None => SerializedBreakpoint {
                position: self.cached_position,
                path,
                kind: self.kind.clone(),
            },
        }
    }

    pub fn to_proto(&self) -> Option<client::proto::Breakpoint> {
        Some(client::proto::Breakpoint {
            position: if let Some(position) = &self.active_position {
                Some(serialize_text_anchor(position))
            } else {
                None
            },
            cached_position: self.cached_position,
            kind: match self.kind {
                BreakpointKind::Standard => proto::BreakpointKind::Standard.into(),
                BreakpointKind::Log(_) => proto::BreakpointKind::Log.into(),
            },
            message: if let BreakpointKind::Log(message) = &self.kind {
                Some(message.to_string())
            } else {
                None
            },
        })
    }

    pub fn from_proto(breakpoint: client::proto::Breakpoint) -> Option<Self> {
        Some(Self {
            active_position: if let Some(position) = breakpoint.position.clone() {
                deserialize_anchor(position)
            } else {
                None
            },
            cached_position: breakpoint.cached_position,
            kind: match proto::BreakpointKind::from_i32(breakpoint.kind) {
                Some(proto::BreakpointKind::Log) => {
                    BreakpointKind::Log(breakpoint.message.clone().unwrap_or_default().into())
                }
                None | Some(proto::BreakpointKind::Standard) => BreakpointKind::Standard,
            },
        })
    }
}

#[derive(Clone, Debug, Hash, PartialEq, Eq)]
pub struct SerializedBreakpoint {
    pub position: u32,
    pub path: Arc<Path>,
    pub kind: BreakpointKind,
}

impl SerializedBreakpoint {
    pub fn to_source_breakpoint(&self) -> SourceBreakpoint {
        let log_message = match &self.kind {
            BreakpointKind::Standard => None,
            BreakpointKind::Log(message) => Some(message.clone().to_string()),
        };

        SourceBreakpoint {
            line: self.position as u64,
            condition: None,
            hit_condition: None,
            log_message,
            column: None,
            mode: None,
        }
    }
}

#[derive(Clone)]
pub struct DapAdapterDelegate {
    fs: Arc<dyn Fs>,
    http_client: Option<Arc<dyn HttpClient>>,
    node_runtime: Option<NodeRuntime>,
    updated_adapters: Arc<Mutex<HashSet<DebugAdapterName>>>,
    languages: Arc<LanguageRegistry>,
    load_shell_env_task: Shared<Task<Option<HashMap<String, String>>>>,
}

impl DapAdapterDelegate {
    pub fn new(
        http_client: Option<Arc<dyn HttpClient>>,
        node_runtime: Option<NodeRuntime>,
        fs: Arc<dyn Fs>,
        languages: Arc<LanguageRegistry>,
        load_shell_env_task: Shared<Task<Option<HashMap<String, String>>>>,
    ) -> Self {
        Self {
            fs,
            languages,
            http_client,
            node_runtime,
            load_shell_env_task,
            updated_adapters: Default::default(),
        }
    }

    pub(crate) fn refresh_shell_env_task(
        &mut self,
        load_shell_env_task: Shared<Task<Option<HashMap<String, String>>>>,
    ) {
        self.load_shell_env_task = load_shell_env_task;
    }
}

#[async_trait(?Send)]
impl dap::adapters::DapDelegate for DapAdapterDelegate {
    fn http_client(&self) -> Option<Arc<dyn HttpClient>> {
        self.http_client.clone()
    }

    fn node_runtime(&self) -> Option<NodeRuntime> {
        self.node_runtime.clone()
    }

    fn fs(&self) -> Arc<dyn Fs> {
        self.fs.clone()
    }

    fn updated_adapters(&self) -> Arc<Mutex<HashSet<DebugAdapterName>>> {
        self.updated_adapters.clone()
    }

    fn update_status(&self, dap_name: DebugAdapterName, status: dap::adapters::DapStatus) {
        let name = SharedString::from(dap_name.to_string());
        let status = match status {
            DapStatus::None => LanguageServerBinaryStatus::None,
            DapStatus::Downloading => LanguageServerBinaryStatus::Downloading,
            DapStatus::Failed { error } => LanguageServerBinaryStatus::Failed { error },
            DapStatus::CheckingForUpdate => LanguageServerBinaryStatus::CheckingForUpdate,
        };

        self.languages
            .update_dap_status(LanguageServerName(name), status);
    }

    fn which(&self, command: &OsStr) -> Option<PathBuf> {
        which::which(command).ok()
    }

    async fn shell_env(&self) -> HashMap<String, String> {
        let task = self.load_shell_env_task.clone();
        task.await.unwrap_or_default()
    }
}<|MERGE_RESOLUTION|>--- conflicted
+++ resolved
@@ -1082,12 +1082,12 @@
             );
         }
 
-        let Some(client) = self.client_by_id(client_id) else {
+        let Some(client) = self.client_by_id(client_id, cx) else {
             return Task::ready(Err(anyhow!("Could not find client: {:?}", client_id)));
         };
 
         cx.background_executor()
-            .spawn(async move { client.request::<R>(arguments).await })
+            .spawn(async move { client.1.request::<R>(arguments).await })
     }
 
     // TODO Debugger Collab
@@ -1109,13 +1109,6 @@
         granularity: SteppingGranularity,
         cx: &mut ModelContext<Self>,
     ) -> Task<Result<()>> {
-<<<<<<< HEAD
-=======
-        let Some((_, client)) = self.client_by_id(client_id, cx) else {
-            return Task::ready(Err(anyhow!("Could not find client: {:?}", client_id)));
-        };
-
->>>>>>> 01648b93
         let capabilities = self.capabilities_by_id(client_id);
         let supports_single_thread_execution_requests = capabilities
             .supports_single_thread_execution_requests
@@ -1140,13 +1133,6 @@
         granularity: SteppingGranularity,
         cx: &mut ModelContext<Self>,
     ) -> Task<Result<()>> {
-<<<<<<< HEAD
-=======
-        let Some((_, client)) = self.client_by_id(client_id, cx) else {
-            return Task::ready(Err(anyhow!("Could not find client: {:?}", client_id)));
-        };
-
->>>>>>> 01648b93
         let capabilities = self.capabilities_by_id(client_id);
         let supports_single_thread_execution_requests = capabilities
             .supports_single_thread_execution_requests
@@ -1172,13 +1158,6 @@
         granularity: SteppingGranularity,
         cx: &mut ModelContext<Self>,
     ) -> Task<Result<()>> {
-<<<<<<< HEAD
-=======
-        let Some((_, client)) = self.client_by_id(client_id, cx) else {
-            return Task::ready(Err(anyhow!("Could not find client: {:?}", client_id)));
-        };
-
->>>>>>> 01648b93
         let capabilities = self.capabilities_by_id(client_id);
         let supports_single_thread_execution_requests = capabilities
             .supports_single_thread_execution_requests
@@ -1236,17 +1215,12 @@
         variables_reference: u64,
         cx: &mut ModelContext<Self>,
     ) -> Task<Result<Vec<Variable>>> {
-<<<<<<< HEAD
         let arguments = VariablesArguments {
             variables_reference,
             filter: None,
             start: None,
             count: None,
             format: None,
-=======
-        let Some((_, client)) = self.client_by_id(client_id, cx) else {
-            return Task::ready(Err(anyhow!("Could not find client: {:?}", client_id)));
->>>>>>> 01648b93
         };
 
         let task = self.request_dap::<Variables>(client_id, arguments, cx);
@@ -1263,7 +1237,6 @@
         context: EvaluateArgumentsContext,
         cx: &mut ModelContext<Self>,
     ) -> Task<Result<EvaluateResponse>> {
-<<<<<<< HEAD
         let arguments = EvaluateArguments {
             expression: expression.clone(),
             frame_id: Some(stack_frame_id),
@@ -1272,10 +1245,6 @@
             line: None,
             column: None,
             source: None,
-=======
-        let Some((_, client)) = self.client_by_id(client_id, cx) else {
-            return Task::ready(Err(anyhow!("Could not find client: {:?}", client_id)));
->>>>>>> 01648b93
         };
 
         self.request_dap::<Evaluate>(client_id, arguments, cx)
@@ -1289,16 +1258,11 @@
         completion_column: u64,
         cx: &mut ModelContext<Self>,
     ) -> Task<Result<Vec<CompletionItem>>> {
-<<<<<<< HEAD
         let arguments = CompletionsArguments {
             frame_id: Some(stack_frame_id),
             line: None,
             text,
             column: completion_column,
-=======
-        let Some((_, client)) = self.client_by_id(client_id, cx) else {
-            return Task::ready(Err(anyhow!("Could not find client: {:?}", client_id)));
->>>>>>> 01648b93
         };
 
         let task = self.request_dap::<Completions>(client_id, arguments, cx);
@@ -1318,13 +1282,6 @@
         evaluate_name: Option<String>,
         cx: &mut ModelContext<Self>,
     ) -> Task<Result<()>> {
-<<<<<<< HEAD
-=======
-        let Some((_, client)) = self.client_by_id(client_id, cx) else {
-            return Task::ready(Err(anyhow!("Could not find client: {:?}", client_id)));
-        };
-
->>>>>>> 01648b93
         let supports_set_expression = self
             .capabilities_by_id(client_id)
             .supports_set_expression
@@ -1369,16 +1326,7 @@
         thread_id: u64,
         cx: &mut ModelContext<Self>,
     ) -> Task<Result<()>> {
-<<<<<<< HEAD
         self.request_dap::<Pause>(client_id, PauseArguments { thread_id }, cx)
-=======
-        let Some((_, client)) = self.client_by_id(client_id, cx) else {
-            return Task::ready(Err(anyhow!("Could not find client: {:?}", client_id)));
-        };
-
-        cx.background_executor()
-            .spawn(async move { client.request::<Pause>(PauseArguments { thread_id }).await })
->>>>>>> 01648b93
     }
 
     pub fn terminate_threads(
