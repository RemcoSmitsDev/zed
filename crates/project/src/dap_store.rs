--- conflicted
+++ resolved
@@ -667,11 +667,7 @@
     fn start_client_internal(
         &mut self,
         session_id: DebugSessionId,
-<<<<<<< HEAD
-        delegate: Arc<dyn DapDelegate>,
-=======
         delegate: DapAdapterDelegate,
->>>>>>> ef3a6deb
         config: DebugAdapterConfig,
         cx: &mut Context<Self>,
     ) -> Task<Result<Arc<DebugAdapterClient>>> {
@@ -698,11 +694,7 @@
             })?;
 
             let (adapter, binary) = match adapter
-<<<<<<< HEAD
-                .get_binary(delegate.as_ref(), &config, binary, &mut cx)
-=======
                 .get_binary(&delegate, &config, binary, &mut cx)
->>>>>>> ef3a6deb
                 .await
             {
                 Err(error) => {
@@ -763,11 +755,7 @@
             return Task::ready(Err(anyhow!("cannot start session on remote side")));
         };
 
-<<<<<<< HEAD
-        let delegate = Arc::new(DapAdapterDelegate::new(
-=======
         let delegate = DapAdapterDelegate::new(
->>>>>>> ef3a6deb
             local_store.fs.clone(),
             worktree.read(cx).id(),
             local_store.node_runtime.clone(),
@@ -778,11 +766,7 @@
                 let worktree = worktree.read(cx);
                 env.get_environment(Some(worktree.id()), Some(worktree.abs_path()), cx)
             }),
-<<<<<<< HEAD
-        ));
-=======
         );
->>>>>>> ef3a6deb
 
         let session_id = local_store.next_session_id();
         let start_client_task =
@@ -2422,11 +2406,7 @@
 #[async_trait(?Send)]
 impl dap::adapters::DapDelegate for DapAdapterDelegate {
     fn worktree_id(&self) -> WorktreeId {
-<<<<<<< HEAD
-        self.worktree_id.clone()
-=======
         self.worktree_id
->>>>>>> ef3a6deb
     }
 
     fn http_client(&self) -> Arc<dyn HttpClient> {
