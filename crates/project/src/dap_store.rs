--- conflicted
+++ resolved
@@ -1,13 +1,8 @@
 use crate::{
     dap_command::{
         ContinueCommand, DapCommand, DisconnectCommand, NextCommand, PauseCommand, RestartCommand,
-<<<<<<< HEAD
-        StepBackCommand, StepCommand, StepInCommand, StepOutCommand, TerminateCommand,
-        TerminateThreadsCommand, VariablesCommand,
-=======
         RestartStackFrameCommand, StepBackCommand, StepCommand, StepInCommand, StepOutCommand,
-        TerminateCommand, TerminateThreadsCommand,
->>>>>>> 568f127f
+        TerminateCommand, TerminateThreadsCommand, VariablesCommand,
     },
     project_settings::ProjectSettings,
     ProjectEnvironment, ProjectItem as _, ProjectPath,
@@ -160,11 +155,8 @@
         client.add_model_request_handler(DapStore::handle_dap_command::<TerminateThreadsCommand>);
         client.add_model_request_handler(DapStore::handle_dap_command::<TerminateCommand>);
         client.add_model_request_handler(DapStore::handle_dap_command::<RestartCommand>);
-<<<<<<< HEAD
         client.add_model_request_handler(DapStore::handle_dap_command::<VariablesCommand>);
-=======
         client.add_model_request_handler(DapStore::handle_dap_command::<RestartStackFrameCommand>);
->>>>>>> 568f127f
         client.add_model_request_handler(DapStore::handle_shutdown_session);
     }
 
@@ -1135,18 +1127,16 @@
         };
 
         let client_id = *client_id;
-        let request_clone = request.clone();
-
-        let request_task = cx.background_executor().spawn(async move {
-            let args = request_clone.to_dap();
-            client.request::<R::DapRequest>(args).await
+
+        let task = cx.spawn(|this, mut cx| async move {
+            let args = request.to_dap();
+            let response = client.request::<R::DapRequest>(args).await;
+            let response = request.response_from_dap(response?);
+
+            request.handle_response(this, &client_id, response, &mut cx)
         });
 
-        let request_clone = request.clone();
-        cx.spawn(|this, mut cx| async move {
-            let response = request_clone.response_from_dap(request_task.await?);
-            request_clone.handle_response(this, &client_id, response, &mut cx)
-        })
+        cx.background_executor().spawn(task)
     }
 
     fn send_proto_client_request<R: DapCommand>(
