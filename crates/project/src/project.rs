pub mod buffer_store;
mod color_extractor;
pub mod connection_manager;
pub mod dap_store;
pub mod debounced_delay;
pub mod lsp_command;
pub mod lsp_ext_command;
pub mod lsp_store;
pub mod prettier_store;
pub mod project_settings;
pub mod search;
mod task_inventory;
pub mod terminals;
pub mod worktree_store;

#[cfg(test)]
mod project_tests;

mod environment;
pub mod search_history;
mod yarn;

use anyhow::{anyhow, Context as _, Result};
use buffer_store::{BufferStore, BufferStoreEvent};
use client::{
    proto, Client, Collaborator, DevServerProjectId, PendingEntitySubscription, ProjectId,
    TypedEnvelope, UserStore,
};
use clock::ReplicaId;

use dap::{
    client::{DebugAdapterClient, DebugAdapterClientId},
    debugger_settings::DebuggerSettings,
    messages::Message,
};

use collections::{BTreeSet, HashMap, HashSet};
use dap_store::{Breakpoint, BreakpointEditAction, DapStore, DapStoreEvent, SerializedBreakpoint};
use debounced_delay::DebouncedDelay;
pub use environment::ProjectEnvironment;
use futures::{
    channel::mpsc::{self, UnboundedReceiver},
    future::{join_all, try_join_all},
    StreamExt,
};

use git::{blame::Blame, repository::GitRepository};
use gpui::{
    AnyModel, AppContext, AsyncAppContext, BorrowAppContext, Context, EventEmitter, Hsla, Model,
    ModelContext, SharedString, Task, WeakModel, WindowContext,
};
use itertools::Itertools;
use language::{
    language_settings::InlayHintKind,
    proto::{deserialize_anchor, serialize_anchor, split_operations},
    Buffer, BufferEvent, CachedLspAdapter, Capability, CodeLabel, ContextProvider, DiagnosticEntry,
    Documentation, File as _, Language, LanguageRegistry, LanguageServerName, PointUtf16, ToOffset,
    ToPointUtf16, Transaction, Unclipped,
};
use lsp::{
    CompletionContext, CompletionItemKind, DocumentHighlightKind, LanguageServer, LanguageServerId,
};
use lsp_command::*;
use node_runtime::NodeRuntime;
use parking_lot::{Mutex, RwLock};
use paths::{
    local_debug_file_relative_path, local_tasks_file_relative_path,
    local_vscode_launch_file_relative_path, local_vscode_tasks_file_relative_path,
};
pub use prettier_store::PrettierStore;
use project_settings::{ProjectSettings, SettingsObserver, SettingsObserverEvent};
use remote::SshRemoteClient;
use rpc::{proto::SSH_PROJECT_ID, AnyProtoClient, ErrorCode};
use search::{SearchInputKind, SearchQuery, SearchResult};
use search_history::SearchHistory;
use settings::{
    watch_config_file, InvalidSettingsError, Settings, SettingsLocation, SettingsStore,
};
use smol::channel::Receiver;
use snippet::Snippet;
use snippet_provider::SnippetProvider;
use std::{
    borrow::Cow,
    ops::Range,
    path::{Component, Path, PathBuf},
    str,
    sync::Arc,
    time::Duration,
};
use task::{
    static_source::{StaticSource, TrackedFile},
    DebugTaskFile, HideStrategy, RevealStrategy, Shell, TaskContext, TaskTemplate, TaskVariables,
    VariableName, VsCodeTaskFile,
};
use terminals::Terminals;
use text::{Anchor, BufferId};
use util::{maybe, paths::compare_paths, ResultExt as _};
use worktree::{CreatedEntry, Snapshot, Traversal};
use worktree_store::{WorktreeStore, WorktreeStoreEvent};

pub use fs::*;
pub use language::Location;
#[cfg(any(test, feature = "test-support"))]
pub use prettier::FORMAT_SUFFIX as TEST_PRETTIER_FORMAT_SUFFIX;
pub use task_inventory::{
    BasicContextProvider, ContextProviderWithTasks, Inventory, TaskSourceKind,
};
pub use worktree::{
    Entry, EntryKind, File, LocalWorktree, PathChange, ProjectEntryId, RepositoryEntry,
    UpdatedEntriesSet, UpdatedGitRepositoriesSet, Worktree, WorktreeId, WorktreeSettings,
    FS_WATCH_LATENCY,
};

pub use buffer_store::ProjectTransaction;
pub use lsp_store::{
    DiagnosticSummary, LanguageServerLogType, LanguageServerProgress, LanguageServerPromptRequest,
    LanguageServerStatus, LanguageServerToQuery, LspStore, LspStoreEvent,
    SERVER_PROGRESS_THROTTLE_TIMEOUT,
};

const MAX_PROJECT_SEARCH_HISTORY_SIZE: usize = 500;
const MAX_SEARCH_RESULT_FILES: usize = 5_000;
const MAX_SEARCH_RESULT_RANGES: usize = 10_000;

pub trait Item {
    fn try_open(
        project: &Model<Project>,
        path: &ProjectPath,
        cx: &mut AppContext,
    ) -> Option<Task<Result<Model<Self>>>>
    where
        Self: Sized;
    fn entry_id(&self, cx: &AppContext) -> Option<ProjectEntryId>;
    fn project_path(&self, cx: &AppContext) -> Option<ProjectPath>;
}

#[derive(Clone)]
pub enum OpenedBufferEvent {
    Disconnected,
    Ok(BufferId),
    Err(BufferId, Arc<anyhow::Error>),
}

/// Semantics-aware entity that is relevant to one or more [`Worktree`] with the files.
/// `Project` is responsible for tasks, LSP and collab queries, synchronizing worktree states accordingly.
/// Maps [`Worktree`] entries with its own logic using [`ProjectEntryId`] and [`ProjectPath`] structs.
///
/// Can be either local (for the project opened on the same host) or remote.(for collab projects, browsed by multiple remote users).
pub struct Project {
    active_entry: Option<ProjectEntryId>,
    buffer_ordered_messages_tx: mpsc::UnboundedSender<BufferOrderedMessage>,
    languages: Arc<LanguageRegistry>,
    dap_store: Model<DapStore>,
    client: Arc<client::Client>,
    join_project_response_message_id: u32,
    user_store: Model<UserStore>,
    fs: Arc<dyn Fs>,
    ssh_client: Option<Arc<SshRemoteClient>>,
    client_state: ProjectClientState,
    collaborators: HashMap<proto::PeerId, Collaborator>,
    client_subscriptions: Vec<client::Subscription>,
    worktree_store: Model<WorktreeStore>,
    buffer_store: Model<BufferStore>,
    lsp_store: Model<LspStore>,
    _subscriptions: Vec<gpui::Subscription>,
    buffers_needing_diff: HashSet<WeakModel<Buffer>>,
    git_diff_debouncer: DebouncedDelay<Self>,
    remotely_created_models: Arc<Mutex<RemotelyCreatedModels>>,
    terminals: Terminals,
    node: Option<NodeRuntime>,
    tasks: Model<Inventory>,
    hosted_project_id: Option<ProjectId>,
    dev_server_project_id: Option<client::DevServerProjectId>,
    search_history: SearchHistory,
    search_included_history: SearchHistory,
    search_excluded_history: SearchHistory,
    snippets: Model<SnippetProvider>,
    environment: Model<ProjectEnvironment>,
    settings_observer: Model<SettingsObserver>,
}

#[derive(Default)]
struct RemotelyCreatedModels {
    worktrees: Vec<Model<Worktree>>,
    buffers: Vec<Model<Buffer>>,
    retain_count: usize,
}

struct RemotelyCreatedModelGuard {
    remote_models: std::sync::Weak<Mutex<RemotelyCreatedModels>>,
}

impl Drop for RemotelyCreatedModelGuard {
    fn drop(&mut self) {
        if let Some(remote_models) = self.remote_models.upgrade() {
            let mut remote_models = remote_models.lock();
            assert!(
                remote_models.retain_count > 0,
                "RemotelyCreatedModelGuard dropped too many times"
            );
            remote_models.retain_count -= 1;
            if remote_models.retain_count == 0 {
                remote_models.buffers.clear();
                remote_models.worktrees.clear();
            }
        }
    }
}
/// Message ordered with respect to buffer operations
#[derive(Debug)]
enum BufferOrderedMessage {
    Operation {
        buffer_id: BufferId,
        operation: proto::Operation,
    },
    LanguageServerUpdate {
        language_server_id: LanguageServerId,
        message: proto::update_language_server::Variant,
    },
    Resync,
}

#[derive(Debug)]
enum ProjectClientState {
    Local,
    Shared {
        remote_id: u64,
    },
    Remote {
        sharing_has_stopped: bool,
        capability: Capability,
        remote_id: u64,
        replica_id: ReplicaId,
        in_room: bool,
    },
}

#[derive(Clone, Debug, PartialEq)]
pub enum Event {
    LanguageServerAdded(LanguageServerId),
    LanguageServerRemoved(LanguageServerId),
    LanguageServerLog(LanguageServerId, LanguageServerLogType, String),
    Notification(String),
    LocalSettingsUpdated(Result<(), InvalidSettingsError>),
    LanguageServerPrompt(LanguageServerPromptRequest),
    LanguageNotFound(Model<Buffer>),
    DebugClientStopped(DebugAdapterClientId),
    DebugClientEvent {
        client_id: DebugAdapterClientId,
        message: Message,
    },
    ActiveEntryChanged(Option<ProjectEntryId>),
    ActivateProjectPanel,
    WorktreeAdded,
    WorktreeOrderChanged,
    WorktreeRemoved(WorktreeId),
    WorktreeUpdatedEntries(WorktreeId, UpdatedEntriesSet),
    WorktreeUpdatedGitRepositories,
    DiskBasedDiagnosticsStarted {
        language_server_id: LanguageServerId,
    },
    DiskBasedDiagnosticsFinished {
        language_server_id: LanguageServerId,
    },
    DiagnosticsUpdated {
        path: ProjectPath,
        language_server_id: LanguageServerId,
    },
    RemoteIdChanged(Option<u64>),
    DisconnectedFromHost,
    Closed,
    DeletedEntry(ProjectEntryId),
    CollaboratorUpdated {
        old_peer_id: proto::PeerId,
        new_peer_id: proto::PeerId,
    },
    CollaboratorJoined(proto::PeerId),
    CollaboratorLeft(proto::PeerId),
    HostReshared,
    Reshared,
    Rejoined,
    RefreshInlayHints,
    RevealInProjectPanel(ProjectEntryId),
    SnippetEdit(BufferId, Vec<(lsp::Range, Snippet)>),
}

pub enum DebugAdapterClientState {
    Starting(Task<Option<Arc<DebugAdapterClient>>>),
    Running(Arc<DebugAdapterClient>),
}

#[derive(Clone, Debug, Eq, PartialEq, Hash, PartialOrd, Ord)]
pub struct ProjectPath {
    pub worktree_id: WorktreeId,
    pub path: Arc<Path>,
}

impl ProjectPath {
    pub fn from_proto(p: proto::ProjectPath) -> Self {
        Self {
            worktree_id: WorktreeId::from_proto(p.worktree_id),
            path: Arc::from(PathBuf::from(p.path)),
        }
    }

    pub fn to_proto(&self) -> proto::ProjectPath {
        proto::ProjectPath {
            worktree_id: self.worktree_id.to_proto(),
            path: self.path.to_string_lossy().to_string(),
        }
    }
}

#[derive(Debug, Clone, PartialEq, Eq)]
pub struct InlayHint {
    pub position: language::Anchor,
    pub label: InlayHintLabel,
    pub kind: Option<InlayHintKind>,
    pub padding_left: bool,
    pub padding_right: bool,
    pub tooltip: Option<InlayHintTooltip>,
    pub resolve_state: ResolveState,
}

/// The user's intent behind a given completion confirmation
#[derive(PartialEq, Eq, Hash, Debug, Clone, Copy)]
pub enum CompletionIntent {
    /// The user intends to 'commit' this result, if possible
    /// completion confirmations should run side effects
    Complete,
    /// The user intends to continue 'composing' this completion
    /// completion confirmations should not run side effects and
    /// let the user continue composing their action
    Compose,
}

impl CompletionIntent {
    pub fn is_complete(&self) -> bool {
        self == &Self::Complete
    }

    pub fn is_compose(&self) -> bool {
        self == &Self::Compose
    }
}

/// A completion provided by a language server
#[derive(Clone)]
pub struct Completion {
    /// The range of the buffer that will be replaced.
    pub old_range: Range<Anchor>,
    /// The new text that will be inserted.
    pub new_text: String,
    /// A label for this completion that is shown in the menu.
    pub label: CodeLabel,
    /// The id of the language server that produced this completion.
    pub server_id: LanguageServerId,
    /// The documentation for this completion.
    pub documentation: Option<Documentation>,
    /// The raw completion provided by the language server.
    pub lsp_completion: lsp::CompletionItem,
    /// An optional callback to invoke when this completion is confirmed.
    /// Returns, whether new completions should be retriggered after the current one.
    /// If `true` is returned, the editor will show a new completion menu after this completion is confirmed.
    /// if no confirmation is provided or `false` is returned, the completion will be committed.
    pub confirm: Option<Arc<dyn Send + Sync + Fn(CompletionIntent, &mut WindowContext) -> bool>>,
}

impl std::fmt::Debug for Completion {
    fn fmt(&self, f: &mut std::fmt::Formatter<'_>) -> std::fmt::Result {
        f.debug_struct("Completion")
            .field("old_range", &self.old_range)
            .field("new_text", &self.new_text)
            .field("label", &self.label)
            .field("server_id", &self.server_id)
            .field("documentation", &self.documentation)
            .field("lsp_completion", &self.lsp_completion)
            .finish()
    }
}

/// A completion provided by a language server
#[derive(Clone, Debug)]
pub(crate) struct CoreCompletion {
    old_range: Range<Anchor>,
    new_text: String,
    server_id: LanguageServerId,
    lsp_completion: lsp::CompletionItem,
}

/// A code action provided by a language server.
#[derive(Clone, Debug)]
pub struct CodeAction {
    /// The id of the language server that produced this code action.
    pub server_id: LanguageServerId,
    /// The range of the buffer where this code action is applicable.
    pub range: Range<Anchor>,
    /// The raw code action provided by the language server.
    pub lsp_action: lsp::CodeAction,
}

#[derive(Debug, Clone, PartialEq, Eq)]
pub enum ResolveState {
    Resolved,
    CanResolve(LanguageServerId, Option<lsp::LSPAny>),
    Resolving,
}

impl InlayHint {
    pub fn text(&self) -> String {
        match &self.label {
            InlayHintLabel::String(s) => s.to_owned(),
            InlayHintLabel::LabelParts(parts) => parts.iter().map(|part| &part.value).join(""),
        }
    }
}

#[derive(Debug, Clone, PartialEq, Eq)]
pub enum InlayHintLabel {
    String(String),
    LabelParts(Vec<InlayHintLabelPart>),
}

#[derive(Debug, Clone, PartialEq, Eq)]
pub struct InlayHintLabelPart {
    pub value: String,
    pub tooltip: Option<InlayHintLabelPartTooltip>,
    pub location: Option<(LanguageServerId, lsp::Location)>,
}

#[derive(Debug, Clone, PartialEq, Eq)]
pub enum InlayHintTooltip {
    String(String),
    MarkupContent(MarkupContent),
}

#[derive(Debug, Clone, PartialEq, Eq)]
pub enum InlayHintLabelPartTooltip {
    String(String),
    MarkupContent(MarkupContent),
}

#[derive(Debug, Clone, PartialEq, Eq)]
pub struct MarkupContent {
    pub kind: HoverBlockKind,
    pub value: String,
}

#[derive(Debug, Clone)]
pub struct LocationLink {
    pub origin: Option<Location>,
    pub target: Location,
}

#[derive(Debug)]
pub struct DocumentHighlight {
    pub range: Range<language::Anchor>,
    pub kind: DocumentHighlightKind,
}

#[derive(Clone, Debug)]
pub struct Symbol {
    pub language_server_name: LanguageServerName,
    pub source_worktree_id: WorktreeId,
    pub path: ProjectPath,
    pub label: CodeLabel,
    pub name: String,
    pub kind: lsp::SymbolKind,
    pub range: Range<Unclipped<PointUtf16>>,
    pub signature: [u8; 32],
}

#[derive(Clone, Debug, PartialEq)]
pub struct HoverBlock {
    pub text: String,
    pub kind: HoverBlockKind,
}

#[derive(Clone, Debug, PartialEq, Eq)]
pub enum HoverBlockKind {
    PlainText,
    Markdown,
    Code { language: String },
}

#[derive(Debug, Clone)]
pub struct Hover {
    pub contents: Vec<HoverBlock>,
    pub range: Option<Range<language::Anchor>>,
    pub language: Option<Arc<Language>>,
}

impl Hover {
    pub fn is_empty(&self) -> bool {
        self.contents.iter().all(|block| block.text.is_empty())
    }
}

enum EntitySubscription {
    Project(PendingEntitySubscription<Project>),
    BufferStore(PendingEntitySubscription<BufferStore>),
    WorktreeStore(PendingEntitySubscription<WorktreeStore>),
    LspStore(PendingEntitySubscription<LspStore>),
    SettingsObserver(PendingEntitySubscription<SettingsObserver>),
}

#[derive(Clone)]
pub enum DirectoryLister {
    Project(Model<Project>),
    Local(Arc<dyn Fs>),
}

impl DirectoryLister {
    pub fn is_local(&self, cx: &AppContext) -> bool {
        match self {
            DirectoryLister::Local(_) => true,
            DirectoryLister::Project(project) => project.read(cx).is_local(),
        }
    }

    pub fn resolve_tilde<'a>(&self, path: &'a String, cx: &AppContext) -> Cow<'a, str> {
        if self.is_local(cx) {
            shellexpand::tilde(path)
        } else {
            Cow::from(path)
        }
    }

    pub fn default_query(&self, cx: &mut AppContext) -> String {
        if let DirectoryLister::Project(project) = self {
            if let Some(worktree) = project.read(cx).visible_worktrees(cx).next() {
                return worktree.read(cx).abs_path().to_string_lossy().to_string();
            }
        };
        "~/".to_string()
    }

    pub fn list_directory(&self, path: String, cx: &mut AppContext) -> Task<Result<Vec<PathBuf>>> {
        match self {
            DirectoryLister::Project(project) => {
                project.update(cx, |project, cx| project.list_directory(path, cx))
            }
            DirectoryLister::Local(fs) => {
                let fs = fs.clone();
                cx.background_executor().spawn(async move {
                    let mut results = vec![];
                    let expanded = shellexpand::tilde(&path);
                    let query = Path::new(expanded.as_ref());
                    let mut response = fs.read_dir(query).await?;
                    while let Some(path) = response.next().await {
                        if let Some(file_name) = path?.file_name() {
                            results.push(PathBuf::from(file_name.to_os_string()));
                        }
                    }
                    Ok(results)
                })
            }
        }
    }
}

#[cfg(any(test, feature = "test-support"))]
pub const DEFAULT_COMPLETION_CONTEXT: CompletionContext = CompletionContext {
    trigger_kind: lsp::CompletionTriggerKind::INVOKED,
    trigger_character: None,
};

impl Project {
    pub fn init_settings(cx: &mut AppContext) {
        WorktreeSettings::register(cx);
        ProjectSettings::register(cx);
    }

    pub fn init(client: &Arc<Client>, cx: &mut AppContext) {
        connection_manager::init(client.clone(), cx);
        Self::init_settings(cx);

        let client: AnyProtoClient = client.clone().into();
        client.add_model_message_handler(Self::handle_add_collaborator);
        client.add_model_message_handler(Self::handle_update_project_collaborator);
        client.add_model_message_handler(Self::handle_remove_collaborator);
        client.add_model_message_handler(Self::handle_update_project);
        client.add_model_message_handler(Self::handle_unshare_project);
        client.add_model_request_handler(Self::handle_update_buffer);
        client.add_model_message_handler(Self::handle_update_worktree);
        client.add_model_request_handler(Self::handle_synchronize_buffers);

        client.add_model_request_handler(Self::handle_search_candidate_buffers);
        client.add_model_request_handler(Self::handle_open_buffer_by_id);
        client.add_model_request_handler(Self::handle_open_buffer_by_path);
        client.add_model_request_handler(Self::handle_open_new_buffer);
        client.add_model_request_handler(Self::handle_task_context_for_location);
        client.add_model_request_handler(Self::handle_task_templates);
        client.add_model_message_handler(Self::handle_create_buffer_for_peer);

        WorktreeStore::init(&client);
        BufferStore::init(&client);
        LspStore::init(&client);
        SettingsObserver::init(&client);
    }

    pub fn local(
        client: Arc<Client>,
        node: NodeRuntime,
        user_store: Model<UserStore>,
        languages: Arc<LanguageRegistry>,
        fs: Arc<dyn Fs>,
        env: Option<HashMap<String, String>>,
        cx: &mut AppContext,
    ) -> Model<Self> {
        cx.new_model(|cx: &mut ModelContext<Self>| {
            let (tx, rx) = mpsc::unbounded();
            cx.spawn(move |this, cx| Self::send_buffer_ordered_messages(this, rx, cx))
                .detach();
            let tasks = Inventory::new(cx);
            let snippets = SnippetProvider::new(fs.clone(), BTreeSet::from_iter([]), cx);
            let worktree_store = cx.new_model(|_| WorktreeStore::local(false, fs.clone()));
            cx.subscribe(&worktree_store, Self::on_worktree_store_event)
                .detach();

<<<<<<< HEAD
            let dap_store = cx.new_model(|cx| {
                DapStore::new(
                    Some(client.http_client()),
                    Some(node.clone()),
                    fs.clone(),
                    cx,
                )
            });

            let buffer_store = cx.new_model(|cx| {
                BufferStore::new(worktree_store.clone(), None, dap_store.clone(), cx)
            });
=======
            let dap_store = cx.new_model(DapStore::new);
            let buffer_store = cx
                .new_model(|cx| BufferStore::local(worktree_store.clone(), dap_store.clone(), cx));
>>>>>>> f9b045bd
            cx.subscribe(&buffer_store, Self::on_buffer_store_event)
                .detach();

            let prettier_store = cx.new_model(|cx| {
                PrettierStore::new(
                    node.clone(),
                    fs.clone(),
                    languages.clone(),
                    worktree_store.clone(),
                    cx,
                )
            });

            let settings_observer = cx.new_model(|cx| {
                SettingsObserver::new_local(fs.clone(), worktree_store.clone(), cx)
            });
            cx.subscribe(&settings_observer, Self::on_settings_observer_event)
                .detach();

            cx.subscribe(&dap_store, Self::on_dap_store_event).detach();

            let environment = ProjectEnvironment::new(&worktree_store, env, cx);
            let lsp_store = cx.new_model(|cx| {
                LspStore::new_local(
                    buffer_store.clone(),
                    worktree_store.clone(),
                    dap_store.clone(),
                    prettier_store.clone(),
                    environment.clone(),
                    languages.clone(),
                    Some(client.http_client()),
                    fs.clone(),
                    cx,
                )
            });
            cx.subscribe(&lsp_store, Self::on_lsp_store_event).detach();

            Self {
                buffer_ordered_messages_tx: tx,
                collaborators: Default::default(),
                worktree_store,
                buffer_store,
                lsp_store,
                join_project_response_message_id: 0,
                client_state: ProjectClientState::Local,
                client_subscriptions: Vec::new(),
                _subscriptions: vec![cx.on_release(Self::release)],
                active_entry: None,
                snippets,
                languages,
                client,
                user_store,
                settings_observer,
                fs,
                ssh_client: None,
                dap_store,
                buffers_needing_diff: Default::default(),
                git_diff_debouncer: DebouncedDelay::new(),
                terminals: Terminals {
                    local_handles: Vec::new(),
                },
                node: Some(node),
                tasks,
                hosted_project_id: None,
                dev_server_project_id: None,
                search_history: Self::new_search_history(),
                environment,
                remotely_created_models: Default::default(),

                search_included_history: Self::new_search_history(),
                search_excluded_history: Self::new_search_history(),
            }
        })
    }

    pub fn ssh(
        ssh: Arc<SshRemoteClient>,
        client: Arc<Client>,
        node: NodeRuntime,
        user_store: Model<UserStore>,
        languages: Arc<LanguageRegistry>,
        fs: Arc<dyn Fs>,
        cx: &mut AppContext,
    ) -> Model<Self> {
        cx.new_model(|cx: &mut ModelContext<Self>| {
            let (tx, rx) = mpsc::unbounded();
            cx.spawn(move |this, cx| Self::send_buffer_ordered_messages(this, rx, cx))
                .detach();
            let tasks = Inventory::new(cx);
            let global_snippets_dir = paths::config_dir().join("snippets");
            let snippets =
                SnippetProvider::new(fs.clone(), BTreeSet::from_iter([global_snippets_dir]), cx);

            let worktree_store =
                cx.new_model(|_| WorktreeStore::remote(false, ssh.to_proto_client(), 0, None));
            cx.subscribe(&worktree_store, Self::on_worktree_store_event)
                .detach();

<<<<<<< HEAD
            let dap_store = cx.new_model(|cx| {
                DapStore::new(
                    Some(client.http_client()),
                    Some(node.clone()),
                    fs.clone(),
                    cx,
                )
            });

=======
>>>>>>> f9b045bd
            let buffer_store = cx.new_model(|cx| {
                BufferStore::remote(
                    worktree_store.clone(),
                    ssh.to_proto_client(),
                    SSH_PROJECT_ID,
                    cx,
                )
            });
            cx.subscribe(&buffer_store, Self::on_buffer_store_event)
                .detach();

            let settings_observer = cx.new_model(|cx| {
                SettingsObserver::new_ssh(ssh.to_proto_client(), worktree_store.clone(), cx)
            });
            cx.subscribe(&settings_observer, Self::on_settings_observer_event)
                .detach();

            let environment = ProjectEnvironment::new(&worktree_store, None, cx);
            let lsp_store = cx.new_model(|cx| {
                LspStore::new_remote(
                    buffer_store.clone(),
                    worktree_store.clone(),
                    languages.clone(),
                    ssh.to_proto_client(),
                    SSH_PROJECT_ID,
                    cx,
                )
            });
            cx.subscribe(&lsp_store, Self::on_lsp_store_event).detach();

            let dap_store = cx.new_model(DapStore::new);

            let this = Self {
                buffer_ordered_messages_tx: tx,
                collaborators: Default::default(),
                worktree_store,
                buffer_store,
                lsp_store,
                dap_store,
                join_project_response_message_id: 0,
                client_state: ProjectClientState::Local,
                client_subscriptions: Vec::new(),
                _subscriptions: vec![cx.on_release(Self::release)],
                active_entry: None,
                snippets,
                languages,
                client,
                user_store,
                settings_observer,
                fs,
                ssh_client: Some(ssh.clone()),
                buffers_needing_diff: Default::default(),
                git_diff_debouncer: DebouncedDelay::new(),
                terminals: Terminals {
                    local_handles: Vec::new(),
                },
                node: Some(node),
                tasks,
                hosted_project_id: None,
                dev_server_project_id: None,
                search_history: Self::new_search_history(),
                environment,
                remotely_created_models: Default::default(),

                search_included_history: Self::new_search_history(),
                search_excluded_history: Self::new_search_history(),
            };

            let client: AnyProtoClient = ssh.to_proto_client();

            ssh.subscribe_to_entity(SSH_PROJECT_ID, &cx.handle());
            ssh.subscribe_to_entity(SSH_PROJECT_ID, &this.buffer_store);
            ssh.subscribe_to_entity(SSH_PROJECT_ID, &this.worktree_store);
            ssh.subscribe_to_entity(SSH_PROJECT_ID, &this.lsp_store);
            ssh.subscribe_to_entity(SSH_PROJECT_ID, &this.settings_observer);
            client.add_model_message_handler(Self::handle_create_buffer_for_peer);
            client.add_model_message_handler(Self::handle_update_worktree);
            client.add_model_message_handler(Self::handle_update_project);
            client.add_model_request_handler(BufferStore::handle_update_buffer);
            BufferStore::init(&client);
            LspStore::init(&client);
            SettingsObserver::init(&client);

            this
        })
    }

    pub async fn remote(
        remote_id: u64,
        client: Arc<Client>,
        user_store: Model<UserStore>,
        languages: Arc<LanguageRegistry>,
        fs: Arc<dyn Fs>,
        cx: AsyncAppContext,
    ) -> Result<Model<Self>> {
        let project =
            Self::in_room(remote_id, client, user_store, languages, fs, cx.clone()).await?;
        cx.update(|cx| {
            connection_manager::Manager::global(cx).update(cx, |manager, cx| {
                manager.maintain_project_connection(&project, cx)
            })
        })?;
        Ok(project)
    }

    pub async fn in_room(
        remote_id: u64,
        client: Arc<Client>,
        user_store: Model<UserStore>,
        languages: Arc<LanguageRegistry>,
        fs: Arc<dyn Fs>,
        cx: AsyncAppContext,
    ) -> Result<Model<Self>> {
        client.authenticate_and_connect(true, &cx).await?;

        let subscriptions = [
            EntitySubscription::Project(client.subscribe_to_entity::<Self>(remote_id)?),
            EntitySubscription::BufferStore(client.subscribe_to_entity::<BufferStore>(remote_id)?),
            EntitySubscription::WorktreeStore(
                client.subscribe_to_entity::<WorktreeStore>(remote_id)?,
            ),
            EntitySubscription::LspStore(client.subscribe_to_entity::<LspStore>(remote_id)?),
            EntitySubscription::SettingsObserver(
                client.subscribe_to_entity::<SettingsObserver>(remote_id)?,
            ),
        ];
        let response = client
            .request_envelope(proto::JoinProject {
                project_id: remote_id,
            })
            .await?;
        Self::from_join_project_response(
            response,
            subscriptions,
            client,
            user_store,
            languages,
            fs,
            cx,
        )
        .await
    }

    async fn from_join_project_response(
        response: TypedEnvelope<proto::JoinProjectResponse>,
        subscriptions: [EntitySubscription; 5],
        client: Arc<Client>,
        user_store: Model<UserStore>,
        languages: Arc<LanguageRegistry>,
        fs: Arc<dyn Fs>,
        mut cx: AsyncAppContext,
    ) -> Result<Model<Self>> {
        let remote_id = response.payload.project_id;
        let role = response.payload.role();

        let worktree_store = cx.new_model(|_| {
            WorktreeStore::remote(
                true,
                client.clone().into(),
                response.payload.project_id,
                response
                    .payload
                    .dev_server_project_id
                    .map(DevServerProjectId),
            )
        })?;
<<<<<<< HEAD

        let dap_store =
            cx.new_model(|cx| DapStore::new(Some(client.http_client()), None, fs.clone(), cx))?;

=======
>>>>>>> f9b045bd
        let buffer_store = cx.new_model(|cx| {
            BufferStore::remote(worktree_store.clone(), client.clone().into(), remote_id, cx)
        })?;

        let dap_store = cx.new_model(DapStore::new)?;

        let lsp_store = cx.new_model(|cx| {
            let mut lsp_store = LspStore::new_remote(
                buffer_store.clone(),
                worktree_store.clone(),
                languages.clone(),
                client.clone().into(),
                remote_id,
                cx,
            );
            lsp_store.set_language_server_statuses_from_proto(response.payload.language_servers);
            lsp_store
        })?;

        let settings_observer =
            cx.new_model(|cx| SettingsObserver::new_remote(worktree_store.clone(), cx))?;

        let this = cx.new_model(|cx| {
            let replica_id = response.payload.replica_id as ReplicaId;
            let tasks = Inventory::new(cx);

            let snippets = SnippetProvider::new(fs.clone(), BTreeSet::from_iter([]), cx);

            let mut worktrees = Vec::new();
            for worktree in response.payload.worktrees {
                let worktree =
                    Worktree::remote(remote_id, replica_id, worktree, client.clone().into(), cx);
                worktrees.push(worktree);
            }

            let (tx, rx) = mpsc::unbounded();
            cx.spawn(move |this, cx| Self::send_buffer_ordered_messages(this, rx, cx))
                .detach();

            cx.subscribe(&worktree_store, Self::on_worktree_store_event)
                .detach();

            cx.subscribe(&buffer_store, Self::on_buffer_store_event)
                .detach();
            cx.subscribe(&lsp_store, Self::on_lsp_store_event).detach();
            cx.subscribe(&settings_observer, Self::on_settings_observer_event)
                .detach();

            cx.subscribe(&dap_store, Self::on_dap_store_event).detach();

            let mut this = Self {
                buffer_ordered_messages_tx: tx,
                buffer_store: buffer_store.clone(),
                worktree_store: worktree_store.clone(),
                lsp_store: lsp_store.clone(),
                active_entry: None,
                collaborators: Default::default(),
                join_project_response_message_id: response.message_id,
                languages,
                user_store: user_store.clone(),
                snippets,
                fs,
                ssh_client: None,
                settings_observer: settings_observer.clone(),
                client_subscriptions: Default::default(),
                _subscriptions: vec![cx.on_release(Self::release)],
                client: client.clone(),
                client_state: ProjectClientState::Remote {
                    sharing_has_stopped: false,
                    capability: Capability::ReadWrite,
                    remote_id,
                    replica_id,
                    in_room: response.payload.dev_server_project_id.is_none(),
                },
                dap_store,
                buffers_needing_diff: Default::default(),
                git_diff_debouncer: DebouncedDelay::new(),
                terminals: Terminals {
                    local_handles: Vec::new(),
                },
                node: None,
                tasks,
                hosted_project_id: None,
                dev_server_project_id: response
                    .payload
                    .dev_server_project_id
                    .map(DevServerProjectId),
                search_history: Self::new_search_history(),
                search_included_history: Self::new_search_history(),
                search_excluded_history: Self::new_search_history(),
                environment: ProjectEnvironment::new(&worktree_store, None, cx),
                remotely_created_models: Arc::new(Mutex::new(RemotelyCreatedModels::default())),
            };
            this.set_role(role, cx);
            for worktree in worktrees {
                this.add_worktree(&worktree, cx);
            }
            this
        })?;

        let subscriptions = subscriptions
            .into_iter()
            .map(|s| match s {
                EntitySubscription::BufferStore(subscription) => {
                    subscription.set_model(&buffer_store, &mut cx)
                }
                EntitySubscription::WorktreeStore(subscription) => {
                    subscription.set_model(&worktree_store, &mut cx)
                }
                EntitySubscription::SettingsObserver(subscription) => {
                    subscription.set_model(&settings_observer, &mut cx)
                }
                EntitySubscription::Project(subscription) => subscription.set_model(&this, &mut cx),
                EntitySubscription::LspStore(subscription) => {
                    subscription.set_model(&lsp_store, &mut cx)
                }
            })
            .collect::<Vec<_>>();

        let user_ids = response
            .payload
            .collaborators
            .iter()
            .map(|peer| peer.user_id)
            .collect();
        user_store
            .update(&mut cx, |user_store, cx| user_store.get_users(user_ids, cx))?
            .await?;

        this.update(&mut cx, |this, cx| {
            this.set_collaborators_from_proto(response.payload.collaborators, cx)?;
            this.client_subscriptions.extend(subscriptions);
            anyhow::Ok(())
        })??;

        Ok(this)
    }

    pub async fn hosted(
        remote_id: ProjectId,
        user_store: Model<UserStore>,
        client: Arc<Client>,
        languages: Arc<LanguageRegistry>,
        fs: Arc<dyn Fs>,
        cx: AsyncAppContext,
    ) -> Result<Model<Self>> {
        client.authenticate_and_connect(true, &cx).await?;

        let subscriptions = [
            EntitySubscription::Project(client.subscribe_to_entity::<Self>(remote_id.0)?),
            EntitySubscription::BufferStore(
                client.subscribe_to_entity::<BufferStore>(remote_id.0)?,
            ),
            EntitySubscription::WorktreeStore(
                client.subscribe_to_entity::<WorktreeStore>(remote_id.0)?,
            ),
            EntitySubscription::LspStore(client.subscribe_to_entity::<LspStore>(remote_id.0)?),
            EntitySubscription::SettingsObserver(
                client.subscribe_to_entity::<SettingsObserver>(remote_id.0)?,
            ),
        ];
        let response = client
            .request_envelope(proto::JoinHostedProject {
                project_id: remote_id.0,
            })
            .await?;
        Self::from_join_project_response(
            response,
            subscriptions,
            client,
            user_store,
            languages,
            fs,
            cx,
        )
        .await
    }

    fn new_search_history() -> SearchHistory {
        SearchHistory::new(
            Some(MAX_PROJECT_SEARCH_HISTORY_SIZE),
            search_history::QueryInsertionBehavior::AlwaysInsert,
        )
    }

    fn release(&mut self, cx: &mut AppContext) {
        match &self.client_state {
            ProjectClientState::Local => {}
            ProjectClientState::Shared { .. } => {
                let _ = self.unshare_internal(cx);
            }
            ProjectClientState::Remote { remote_id, .. } => {
                let _ = self.client.send(proto::LeaveProject {
                    project_id: *remote_id,
                });
                self.disconnected_from_host_internal(cx);
            }
        }
    }

    pub fn all_breakpoints(
        &self,
        as_abs_path: bool,
        cx: &mut ModelContext<Self>,
    ) -> HashMap<Arc<Path>, Vec<SerializedBreakpoint>> {
        let mut all_breakpoints: HashMap<Arc<Path>, Vec<SerializedBreakpoint>> = Default::default();

        let open_breakpoints = self.dap_store.read(cx).breakpoints();
        for (project_path, breakpoints) in open_breakpoints.iter() {
            let buffer = maybe!({
                let buffer_store = self.buffer_store.read(cx);
                let buffer_id = buffer_store.buffer_id_for_project_path(project_path, cx)?;
                let buffer = self.buffer_for_id(*buffer_id, cx)?;
                Some(buffer.read(cx))
            });

            let Some(path) = maybe!({
                if as_abs_path {
                    let worktree = self.worktree_for_id(project_path.worktree_id, cx)?;
                    Some(Arc::from(
                        worktree
                            .read(cx)
                            .absolutize(&project_path.path)
                            .ok()?
                            .as_path(),
                    ))
                } else {
                    Some(project_path.clone().path)
                }
            }) else {
                continue;
            };

            all_breakpoints.entry(path).or_default().extend(
                breakpoints
                    .into_iter()
                    .map(|bp| bp.to_serialized(buffer, project_path.clone().path)),
            );
        }

        all_breakpoints
    }

    pub fn send_breakpoints(
        &self,
        client_id: &DebugAdapterClientId,
        cx: &mut ModelContext<Self>,
    ) -> Task<()> {
        let mut tasks = Vec::new();

        for (abs_path, serialized_breakpoints) in self.all_breakpoints(true, cx) {
            let source_breakpoints = serialized_breakpoints
                .iter()
                .map(|bp| bp.to_source_breakpoint())
                .collect::<Vec<_>>();

            tasks.push(self.dap_store.update(cx, |store, cx| {
                store.send_breakpoints(client_id, abs_path, source_breakpoints, cx)
            }));
        }

        cx.background_executor().spawn(async move {
            join_all(tasks).await;
        })
    }

    pub fn start_debug_adapter_client_from_task(
        &mut self,
        debug_task: task::ResolvedTask,
        cx: &mut ModelContext<Self>,
    ) {
        if let Some(adapter_config) = debug_task.debug_adapter_config() {
            self.dap_store
                .update(cx, |store, cx| store.start_client(adapter_config, cx));
        }
    }

    /// Get all serialized breakpoints that belong to a buffer
    ///
    /// # Parameters
    /// `buffer_id`: The buffer id to get serialized breakpoints of
    /// `cx`: The context of the editor
    ///
    /// # Return
    /// `None`: If the buffer associated with buffer id doesn't exist or this editor
    ///     doesn't belong to a project
    ///
    /// `(Path, Vec<SerializedBreakpoint)`: Returns worktree path (used when saving workspace)
    ///     and a vector of the serialized breakpoints
    pub fn serialize_breakpoints_for_project_path(
        &self,
        project_path: &ProjectPath,
        cx: &ModelContext<Self>,
    ) -> Option<(Arc<Path>, Vec<SerializedBreakpoint>)> {
        let buffer = maybe!({
            let buffer_id = self
                .buffer_store
                .read(cx)
                .buffer_id_for_project_path(project_path, cx)?;
            Some(self.buffer_for_id(*buffer_id, cx)?.read(cx))
        });

        let worktree_path = self
            .worktree_for_id(project_path.worktree_id, cx)?
            .read(cx)
            .abs_path();

        let breakpoints = self.dap_store.read(cx).breakpoints();

        Some((
            worktree_path,
            breakpoints
                .get(&project_path)?
                .iter()
                .map(|bp| bp.to_serialized(buffer, project_path.path.clone()))
                .collect(),
        ))
    }

    /// Serialize all breakpoints to save within workspace's database
    ///
    /// # Return
    /// HashMap:
    ///     Key: A valid worktree path
    ///     Value: All serialized breakpoints that belong to a worktree
    pub fn serialize_breakpoints(
        &self,
        cx: &ModelContext<Self>,
    ) -> HashMap<Arc<Path>, Vec<SerializedBreakpoint>> {
        let mut result: HashMap<Arc<Path>, Vec<SerializedBreakpoint>> = Default::default();

        if !DebuggerSettings::get_global(cx).save_breakpoints {
            return result;
        }

        let breakpoints = self.dap_store.read(cx).breakpoints();
        for project_path in breakpoints.keys() {
            if let Some((worktree_path, mut serialized_breakpoint)) =
                self.serialize_breakpoints_for_project_path(&project_path, cx)
            {
                result
                    .entry(worktree_path.clone())
                    .or_default()
                    .append(&mut serialized_breakpoint)
            }
        }

        result
    }

    /// Sends updated breakpoint information of one file to all active debug adapters
    ///
    /// This function is called whenever a breakpoint is toggled, and it doesn't need
    /// to send breakpoints from closed files because those breakpoints can't change
    /// without opening a buffer.
    pub fn toggle_breakpoint(
        &self,
        buffer_id: BufferId,
        breakpoint: Breakpoint,
        edit_action: BreakpointEditAction,
        cx: &mut ModelContext<Self>,
    ) {
        let Some(buffer) = self.buffer_for_id(buffer_id, cx) else {
            return;
        };

        let Some((project_path, buffer_path)) = maybe!({
            let project_path = buffer.read(cx).project_path(cx)?;
            let worktree = self.worktree_for_id(project_path.clone().worktree_id, cx)?;
            Some((
                project_path.clone(),
                worktree.read(cx).absolutize(&project_path.path).ok()?,
            ))
        }) else {
            return;
        };

        self.dap_store.update(cx, |store, cx| {
            store.toggle_breakpoint_for_buffer(
                &project_path,
                breakpoint,
                buffer_path,
                buffer.read(cx).snapshot(),
                edit_action,
                cx,
            );
        });
    }

    #[cfg(any(test, feature = "test-support"))]
    pub async fn example(
        root_paths: impl IntoIterator<Item = &Path>,
        cx: &mut AsyncAppContext,
    ) -> Model<Project> {
        use clock::FakeSystemClock;

        let fs = Arc::new(RealFs::default());
        let languages = LanguageRegistry::test(cx.background_executor().clone());
        let clock = Arc::new(FakeSystemClock::default());
        let http_client = http_client::FakeHttpClient::with_404_response();
        let client = cx
            .update(|cx| client::Client::new(clock, http_client.clone(), cx))
            .unwrap();
        let user_store = cx
            .new_model(|cx| UserStore::new(client.clone(), cx))
            .unwrap();
        let project = cx
            .update(|cx| {
                Project::local(
                    client,
                    node_runtime::NodeRuntime::unavailable(),
                    user_store,
                    Arc::new(languages),
                    fs,
                    None,
                    cx,
                )
            })
            .unwrap();
        for path in root_paths {
            let (tree, _) = project
                .update(cx, |project, cx| {
                    project.find_or_create_worktree(path, true, cx)
                })
                .unwrap()
                .await
                .unwrap();
            tree.update(cx, |tree, _| tree.as_local().unwrap().scan_complete())
                .unwrap()
                .await;
        }
        project
    }

    #[cfg(any(test, feature = "test-support"))]
    pub async fn test(
        fs: Arc<dyn Fs>,
        root_paths: impl IntoIterator<Item = &Path>,
        cx: &mut gpui::TestAppContext,
    ) -> Model<Project> {
        use clock::FakeSystemClock;

        let languages = LanguageRegistry::test(cx.executor());
        let clock = Arc::new(FakeSystemClock::default());
        let http_client = http_client::FakeHttpClient::with_404_response();
        let client = cx.update(|cx| client::Client::new(clock, http_client.clone(), cx));
        let user_store = cx.new_model(|cx| UserStore::new(client.clone(), cx));
        let project = cx.update(|cx| {
            Project::local(
                client,
                node_runtime::NodeRuntime::unavailable(),
                user_store,
                Arc::new(languages),
                fs,
                None,
                cx,
            )
        });
        for path in root_paths {
            let (tree, _) = project
                .update(cx, |project, cx| {
                    project.find_or_create_worktree(path, true, cx)
                })
                .await
                .unwrap();

            project.update(cx, |project, cx| {
                let tree_id = tree.read(cx).id();
                project.environment.update(cx, |environment, _| {
                    environment.set_cached(&[(tree_id, HashMap::default())])
                });
            });

            tree.update(cx, |tree, _| tree.as_local().unwrap().scan_complete())
                .await;
        }
        project
    }

    pub fn dap_store(&self) -> Model<DapStore> {
        self.dap_store.clone()
    }

    pub fn lsp_store(&self) -> Model<LspStore> {
        self.lsp_store.clone()
    }

    pub fn worktree_store(&self) -> Model<WorktreeStore> {
        self.worktree_store.clone()
    }

    pub fn buffer_for_id(&self, remote_id: BufferId, cx: &AppContext) -> Option<Model<Buffer>> {
        self.buffer_store.read(cx).get(remote_id)
    }

    pub fn languages(&self) -> &Arc<LanguageRegistry> {
        &self.languages
    }

    pub fn client(&self) -> Arc<Client> {
        self.client.clone()
    }

    pub fn user_store(&self) -> Model<UserStore> {
        self.user_store.clone()
    }

    pub fn node_runtime(&self) -> Option<&NodeRuntime> {
        self.node.as_ref()
    }

    pub fn opened_buffers(&self, cx: &AppContext) -> Vec<Model<Buffer>> {
        self.buffer_store.read(cx).buffers().collect()
    }

    pub fn cli_environment(&self, cx: &AppContext) -> Option<HashMap<String, String>> {
        self.environment.read(cx).get_cli_environment()
    }

    #[cfg(any(test, feature = "test-support"))]
    pub fn has_open_buffer(&self, path: impl Into<ProjectPath>, cx: &AppContext) -> bool {
        self.buffer_store
            .read(cx)
            .get_by_path(&path.into(), cx)
            .is_some()
    }

    pub fn fs(&self) -> &Arc<dyn Fs> {
        &self.fs
    }

    pub fn remote_id(&self) -> Option<u64> {
        match self.client_state {
            ProjectClientState::Local => None,
            ProjectClientState::Shared { remote_id, .. }
            | ProjectClientState::Remote { remote_id, .. } => Some(remote_id),
        }
    }

    pub fn hosted_project_id(&self) -> Option<ProjectId> {
        self.hosted_project_id
    }

    pub fn dev_server_project_id(&self) -> Option<DevServerProjectId> {
        self.dev_server_project_id
    }

    pub fn supports_terminal(&self, cx: &AppContext) -> bool {
        if self.is_local() {
            return true;
        }
        if self.is_via_ssh() {
            return true;
        }
        let Some(id) = self.dev_server_project_id else {
            return false;
        };
        let Some(server) = dev_server_projects::Store::global(cx)
            .read(cx)
            .dev_server_for_project(id)
        else {
            return false;
        };
        server.ssh_connection_string.is_some()
    }

    pub fn ssh_connection_string(&self, cx: &AppContext) -> Option<SharedString> {
        if let Some(ssh_state) = &self.ssh_client {
            return Some(ssh_state.connection_string().into());
        }
        let dev_server_id = self.dev_server_project_id()?;
        dev_server_projects::Store::global(cx)
            .read(cx)
            .dev_server_for_project(dev_server_id)?
            .ssh_connection_string
            .clone()
    }

    pub fn ssh_is_connected(&self) -> Option<bool> {
        Some(!self.ssh_client.as_ref()?.is_reconnect_underway())
    }

    pub fn replica_id(&self) -> ReplicaId {
        match self.client_state {
            ProjectClientState::Remote { replica_id, .. } => replica_id,
            _ => {
                if self.ssh_client.is_some() {
                    1
                } else {
                    0
                }
            }
        }
    }

    pub fn task_inventory(&self) -> &Model<Inventory> {
        &self.tasks
    }

    pub fn snippets(&self) -> &Model<SnippetProvider> {
        &self.snippets
    }

    pub fn search_history(&self, kind: SearchInputKind) -> &SearchHistory {
        match kind {
            SearchInputKind::Query => &self.search_history,
            SearchInputKind::Include => &self.search_included_history,
            SearchInputKind::Exclude => &self.search_excluded_history,
        }
    }

    pub fn search_history_mut(&mut self, kind: SearchInputKind) -> &mut SearchHistory {
        match kind {
            SearchInputKind::Query => &mut self.search_history,
            SearchInputKind::Include => &mut self.search_included_history,
            SearchInputKind::Exclude => &mut self.search_excluded_history,
        }
    }

    pub fn collaborators(&self) -> &HashMap<proto::PeerId, Collaborator> {
        &self.collaborators
    }

    pub fn host(&self) -> Option<&Collaborator> {
        self.collaborators.values().find(|c| c.replica_id == 0)
    }

    pub fn set_worktrees_reordered(&mut self, worktrees_reordered: bool, cx: &mut AppContext) {
        self.worktree_store.update(cx, |store, _| {
            store.set_worktrees_reordered(worktrees_reordered);
        });
    }

    /// Collect all worktrees, including ones that don't appear in the project panel
    pub fn worktrees<'a>(
        &self,
        cx: &'a AppContext,
    ) -> impl 'a + DoubleEndedIterator<Item = Model<Worktree>> {
        self.worktree_store.read(cx).worktrees()
    }

    /// Collect all user-visible worktrees, the ones that appear in the project panel.
    pub fn visible_worktrees<'a>(
        &'a self,
        cx: &'a AppContext,
    ) -> impl 'a + DoubleEndedIterator<Item = Model<Worktree>> {
        self.worktree_store.read(cx).visible_worktrees(cx)
    }

    pub fn worktree_root_names<'a>(&'a self, cx: &'a AppContext) -> impl Iterator<Item = &'a str> {
        self.visible_worktrees(cx)
            .map(|tree| tree.read(cx).root_name())
    }

    pub fn worktree_for_id(&self, id: WorktreeId, cx: &AppContext) -> Option<Model<Worktree>> {
        self.worktree_store.read(cx).worktree_for_id(id, cx)
    }

    pub fn worktree_for_entry(
        &self,
        entry_id: ProjectEntryId,
        cx: &AppContext,
    ) -> Option<Model<Worktree>> {
        self.worktree_store
            .read(cx)
            .worktree_for_entry(entry_id, cx)
    }

    pub fn worktree_id_for_entry(
        &self,
        entry_id: ProjectEntryId,
        cx: &AppContext,
    ) -> Option<WorktreeId> {
        self.worktree_for_entry(entry_id, cx)
            .map(|worktree| worktree.read(cx).id())
    }

    /// Checks if the entry is the root of a worktree.
    pub fn entry_is_worktree_root(&self, entry_id: ProjectEntryId, cx: &AppContext) -> bool {
        self.worktree_for_entry(entry_id, cx)
            .map(|worktree| {
                worktree
                    .read(cx)
                    .root_entry()
                    .is_some_and(|e| e.id == entry_id)
            })
            .unwrap_or(false)
    }

    pub fn visibility_for_paths(&self, paths: &[PathBuf], cx: &AppContext) -> Option<bool> {
        paths
            .iter()
            .map(|path| self.visibility_for_path(path, cx))
            .max()
            .flatten()
    }

    pub fn visibility_for_path(&self, path: &Path, cx: &AppContext) -> Option<bool> {
        self.worktrees(cx)
            .filter_map(|worktree| {
                let worktree = worktree.read(cx);
                worktree
                    .as_local()?
                    .contains_abs_path(path)
                    .then(|| worktree.is_visible())
            })
            .max()
    }

    pub fn create_entry(
        &mut self,
        project_path: impl Into<ProjectPath>,
        is_directory: bool,
        cx: &mut ModelContext<Self>,
    ) -> Task<Result<CreatedEntry>> {
        let project_path = project_path.into();
        let Some(worktree) = self.worktree_for_id(project_path.worktree_id, cx) else {
            return Task::ready(Err(anyhow!(format!(
                "No worktree for path {project_path:?}"
            ))));
        };
        worktree.update(cx, |worktree, cx| {
            worktree.create_entry(project_path.path, is_directory, cx)
        })
    }

    pub fn copy_entry(
        &mut self,
        entry_id: ProjectEntryId,
        relative_worktree_source_path: Option<PathBuf>,
        new_path: impl Into<Arc<Path>>,
        cx: &mut ModelContext<Self>,
    ) -> Task<Result<Option<Entry>>> {
        let Some(worktree) = self.worktree_for_entry(entry_id, cx) else {
            return Task::ready(Ok(None));
        };
        worktree.update(cx, |worktree, cx| {
            worktree.copy_entry(entry_id, relative_worktree_source_path, new_path, cx)
        })
    }

    pub fn rename_entry(
        &mut self,
        entry_id: ProjectEntryId,
        new_path: impl Into<Arc<Path>>,
        cx: &mut ModelContext<Self>,
    ) -> Task<Result<CreatedEntry>> {
        let Some(worktree) = self.worktree_for_entry(entry_id, cx) else {
            return Task::ready(Err(anyhow!(format!("No worktree for entry {entry_id:?}"))));
        };
        worktree.update(cx, |worktree, cx| {
            worktree.rename_entry(entry_id, new_path, cx)
        })
    }

    pub fn delete_entry(
        &mut self,
        entry_id: ProjectEntryId,
        trash: bool,
        cx: &mut ModelContext<Self>,
    ) -> Option<Task<Result<()>>> {
        let worktree = self.worktree_for_entry(entry_id, cx)?;
        worktree.update(cx, |worktree, cx| {
            worktree.delete_entry(entry_id, trash, cx)
        })
    }

    pub fn expand_entry(
        &mut self,
        worktree_id: WorktreeId,
        entry_id: ProjectEntryId,
        cx: &mut ModelContext<Self>,
    ) -> Option<Task<Result<()>>> {
        let worktree = self.worktree_for_id(worktree_id, cx)?;
        worktree.update(cx, |worktree, cx| worktree.expand_entry(entry_id, cx))
    }

    pub fn shared(&mut self, project_id: u64, cx: &mut ModelContext<Self>) -> Result<()> {
        if !matches!(self.client_state, ProjectClientState::Local) {
            if let ProjectClientState::Remote { in_room, .. } = &mut self.client_state {
                if *in_room || self.dev_server_project_id.is_none() {
                    return Err(anyhow!("project was already shared"));
                } else {
                    *in_room = true;
                    return Ok(());
                }
            } else {
                return Err(anyhow!("project was already shared"));
            }
        }
        self.client_subscriptions.extend([
            self.client
                .subscribe_to_entity(project_id)?
                .set_model(&cx.handle(), &mut cx.to_async()),
            self.client
                .subscribe_to_entity(project_id)?
                .set_model(&self.worktree_store, &mut cx.to_async()),
            self.client
                .subscribe_to_entity(project_id)?
                .set_model(&self.buffer_store, &mut cx.to_async()),
            self.client
                .subscribe_to_entity(project_id)?
                .set_model(&self.lsp_store, &mut cx.to_async()),
            self.client
                .subscribe_to_entity(project_id)?
                .set_model(&self.settings_observer, &mut cx.to_async()),
        ]);

        self.buffer_store.update(cx, |buffer_store, cx| {
            buffer_store.shared(project_id, self.client.clone().into(), cx)
        });
        self.worktree_store.update(cx, |worktree_store, cx| {
            worktree_store.shared(project_id, self.client.clone().into(), cx);
        });
        self.lsp_store.update(cx, |lsp_store, cx| {
            lsp_store.shared(project_id, self.client.clone().into(), cx)
        });
        self.settings_observer.update(cx, |settings_observer, cx| {
            settings_observer.shared(project_id, self.client.clone().into(), cx)
        });

        self.client_state = ProjectClientState::Shared {
            remote_id: project_id,
        };

        cx.emit(Event::RemoteIdChanged(Some(project_id)));
        cx.notify();
        Ok(())
    }

    pub fn reshared(
        &mut self,
        message: proto::ResharedProject,
        cx: &mut ModelContext<Self>,
    ) -> Result<()> {
        self.buffer_store
            .update(cx, |buffer_store, _| buffer_store.forget_shared_buffers());
        self.set_collaborators_from_proto(message.collaborators, cx)?;

        self.worktree_store.update(cx, |worktree_store, cx| {
            worktree_store.send_project_updates(cx);
        });
        cx.notify();
        cx.emit(Event::Reshared);
        Ok(())
    }

    pub fn rejoined(
        &mut self,
        message: proto::RejoinedProject,
        message_id: u32,
        cx: &mut ModelContext<Self>,
    ) -> Result<()> {
        cx.update_global::<SettingsStore, _>(|store, cx| {
            self.worktree_store.update(cx, |worktree_store, cx| {
                for worktree in worktree_store.worktrees() {
                    store
                        .clear_local_settings(worktree.read(cx).id(), cx)
                        .log_err();
                }
            });
        });

        self.join_project_response_message_id = message_id;
        self.set_worktrees_from_proto(message.worktrees, cx)?;
        self.set_collaborators_from_proto(message.collaborators, cx)?;
        self.lsp_store.update(cx, |lsp_store, _| {
            lsp_store.set_language_server_statuses_from_proto(message.language_servers)
        });
        self.enqueue_buffer_ordered_message(BufferOrderedMessage::Resync)
            .unwrap();
        cx.emit(Event::Rejoined);
        cx.notify();
        Ok(())
    }

    pub fn unshare(&mut self, cx: &mut ModelContext<Self>) -> Result<()> {
        self.unshare_internal(cx)?;
        cx.notify();
        Ok(())
    }

    fn unshare_internal(&mut self, cx: &mut AppContext) -> Result<()> {
        if self.is_via_collab() {
            if self.dev_server_project_id().is_some() {
                if let ProjectClientState::Remote { in_room, .. } = &mut self.client_state {
                    *in_room = false
                }
                return Ok(());
            } else {
                return Err(anyhow!("attempted to unshare a remote project"));
            }
        }

        if let ProjectClientState::Shared { remote_id, .. } = self.client_state {
            self.client_state = ProjectClientState::Local;
            self.collaborators.clear();
            self.client_subscriptions.clear();
            self.worktree_store.update(cx, |store, cx| {
                store.unshared(cx);
            });
            self.buffer_store.update(cx, |buffer_store, cx| {
                buffer_store.forget_shared_buffers();
                buffer_store.unshared(cx)
            });
            self.settings_observer.update(cx, |settings_observer, cx| {
                settings_observer.unshared(cx);
            });
            self.client
                .send(proto::UnshareProject {
                    project_id: remote_id,
                })
                .ok();
            Ok(())
        } else {
            Err(anyhow!("attempted to unshare an unshared project"))
        }
    }

    pub fn disconnected_from_host(&mut self, cx: &mut ModelContext<Self>) {
        if self.is_disconnected() {
            return;
        }
        self.disconnected_from_host_internal(cx);
        cx.emit(Event::DisconnectedFromHost);
        cx.notify();
    }

    pub fn set_role(&mut self, role: proto::ChannelRole, cx: &mut ModelContext<Self>) {
        let new_capability =
            if role == proto::ChannelRole::Member || role == proto::ChannelRole::Admin {
                Capability::ReadWrite
            } else {
                Capability::ReadOnly
            };
        if let ProjectClientState::Remote { capability, .. } = &mut self.client_state {
            if *capability == new_capability {
                return;
            }

            *capability = new_capability;
            for buffer in self.opened_buffers(cx) {
                buffer.update(cx, |buffer, cx| buffer.set_capability(new_capability, cx));
            }
        }
    }

    fn disconnected_from_host_internal(&mut self, cx: &mut AppContext) {
        if let ProjectClientState::Remote {
            sharing_has_stopped,
            ..
        } = &mut self.client_state
        {
            *sharing_has_stopped = true;
            self.collaborators.clear();
            self.worktree_store.update(cx, |store, cx| {
                store.disconnected_from_host(cx);
            });
            self.buffer_store.update(cx, |buffer_store, cx| {
                buffer_store.disconnected_from_host(cx)
            });
            self.lsp_store
                .update(cx, |lsp_store, _cx| lsp_store.disconnected_from_host());
        }
    }

    pub fn close(&mut self, cx: &mut ModelContext<Self>) {
        cx.emit(Event::Closed);
    }

    pub fn is_disconnected(&self) -> bool {
        match &self.client_state {
            ProjectClientState::Remote {
                sharing_has_stopped,
                ..
            } => *sharing_has_stopped,
            _ => false,
        }
    }

    pub fn capability(&self) -> Capability {
        match &self.client_state {
            ProjectClientState::Remote { capability, .. } => *capability,
            ProjectClientState::Shared { .. } | ProjectClientState::Local => Capability::ReadWrite,
        }
    }

    pub fn is_read_only(&self) -> bool {
        self.is_disconnected() || self.capability() == Capability::ReadOnly
    }

    pub fn is_local(&self) -> bool {
        match &self.client_state {
            ProjectClientState::Local | ProjectClientState::Shared { .. } => {
                self.ssh_client.is_none()
            }
            ProjectClientState::Remote { .. } => false,
        }
    }

    pub fn is_via_ssh(&self) -> bool {
        match &self.client_state {
            ProjectClientState::Local | ProjectClientState::Shared { .. } => {
                self.ssh_client.is_some()
            }
            ProjectClientState::Remote { .. } => false,
        }
    }

    pub fn is_via_collab(&self) -> bool {
        match &self.client_state {
            ProjectClientState::Local | ProjectClientState::Shared { .. } => false,
            ProjectClientState::Remote { .. } => true,
        }
    }

    pub fn create_buffer(&mut self, cx: &mut ModelContext<Self>) -> Task<Result<Model<Buffer>>> {
        self.buffer_store
            .update(cx, |buffer_store, cx| buffer_store.create_buffer(cx))
    }

    pub fn create_local_buffer(
        &mut self,
        text: &str,
        language: Option<Arc<Language>>,
        cx: &mut ModelContext<Self>,
    ) -> Model<Buffer> {
        if self.is_via_collab() || self.is_via_ssh() {
            panic!("called create_local_buffer on a remote project")
        }
        self.buffer_store.update(cx, |buffer_store, cx| {
            buffer_store.create_local_buffer(text, language, cx)
        })
    }

    pub fn open_path(
        &mut self,
        path: ProjectPath,
        cx: &mut ModelContext<Self>,
    ) -> Task<Result<(Option<ProjectEntryId>, AnyModel)>> {
        let task = self.open_buffer(path.clone(), cx);
        cx.spawn(move |_project, cx| async move {
            let buffer = task.await?;
            let project_entry_id = buffer.read_with(&cx, |buffer, cx| {
                File::from_dyn(buffer.file()).and_then(|file| file.project_entry_id(cx))
            })?;

            let buffer: &AnyModel = &buffer;
            Ok((project_entry_id, buffer.clone()))
        })
    }

    pub fn open_local_buffer(
        &mut self,
        abs_path: impl AsRef<Path>,
        cx: &mut ModelContext<Self>,
    ) -> Task<Result<Model<Buffer>>> {
        if let Some((worktree, relative_path)) = self.find_worktree(abs_path.as_ref(), cx) {
            self.open_buffer((worktree.read(cx).id(), relative_path), cx)
        } else {
            Task::ready(Err(anyhow!("no such path")))
        }
    }

    pub fn open_buffer(
        &mut self,
        path: impl Into<ProjectPath>,
        cx: &mut ModelContext<Self>,
    ) -> Task<Result<Model<Buffer>>> {
        if self.is_via_collab() && self.is_disconnected() {
            return Task::ready(Err(anyhow!(ErrorCode::Disconnected)));
        }

        self.buffer_store.update(cx, |buffer_store, cx| {
            buffer_store.open_buffer(path.into(), cx)
        })
    }

    pub fn open_buffer_by_id(
        &mut self,
        id: BufferId,
        cx: &mut ModelContext<Self>,
    ) -> Task<Result<Model<Buffer>>> {
        if let Some(buffer) = self.buffer_for_id(id, cx) {
            Task::ready(Ok(buffer))
        } else if self.is_local() || self.is_via_ssh() {
            Task::ready(Err(anyhow!("buffer {} does not exist", id)))
        } else if let Some(project_id) = self.remote_id() {
            let request = self.client.request(proto::OpenBufferById {
                project_id,
                id: id.into(),
            });
            cx.spawn(move |this, mut cx| async move {
                let buffer_id = BufferId::new(request.await?.buffer_id)?;
                this.update(&mut cx, |this, cx| {
                    this.wait_for_remote_buffer(buffer_id, cx)
                })?
                .await
            })
        } else {
            Task::ready(Err(anyhow!("cannot open buffer while disconnected")))
        }
    }

    pub fn save_buffers(
        &self,
        buffers: HashSet<Model<Buffer>>,
        cx: &mut ModelContext<Self>,
    ) -> Task<Result<()>> {
        cx.spawn(move |this, mut cx| async move {
            let save_tasks = buffers.into_iter().filter_map(|buffer| {
                this.update(&mut cx, |this, cx| this.save_buffer(buffer, cx))
                    .ok()
            });
            try_join_all(save_tasks).await?;
            Ok(())
        })
    }

    pub fn save_buffer(
        &self,
        buffer: Model<Buffer>,
        cx: &mut ModelContext<Self>,
    ) -> Task<Result<()>> {
        self.buffer_store
            .update(cx, |buffer_store, cx| buffer_store.save_buffer(buffer, cx))
    }

    pub fn save_buffer_as(
        &mut self,
        buffer: Model<Buffer>,
        path: ProjectPath,
        cx: &mut ModelContext<Self>,
    ) -> Task<Result<()>> {
        self.buffer_store.update(cx, |buffer_store, cx| {
            buffer_store.save_buffer_as(buffer.clone(), path, cx)
        })
    }

    pub fn get_open_buffer(
        &mut self,
        path: &ProjectPath,
        cx: &mut ModelContext<Self>,
    ) -> Option<Model<Buffer>> {
        self.buffer_store.read(cx).get_by_path(path, cx)
    }

    fn register_buffer(
        &mut self,
        buffer: &Model<Buffer>,
        cx: &mut ModelContext<Self>,
    ) -> Result<()> {
        {
            let mut remotely_created_models = self.remotely_created_models.lock();
            if remotely_created_models.retain_count > 0 {
                remotely_created_models.buffers.push(buffer.clone())
            }
        }

        self.request_buffer_diff_recalculation(buffer, cx);

        cx.subscribe(buffer, |this, buffer, event, cx| {
            this.on_buffer_event(buffer, event, cx);
        })
        .detach();

        Ok(())
    }

    async fn send_buffer_ordered_messages(
        this: WeakModel<Self>,
        rx: UnboundedReceiver<BufferOrderedMessage>,
        mut cx: AsyncAppContext,
    ) -> Result<()> {
        const MAX_BATCH_SIZE: usize = 128;

        let mut operations_by_buffer_id = HashMap::default();
        async fn flush_operations(
            this: &WeakModel<Project>,
            operations_by_buffer_id: &mut HashMap<BufferId, Vec<proto::Operation>>,
            needs_resync_with_host: &mut bool,
            is_local: bool,
            cx: &mut AsyncAppContext,
        ) -> Result<()> {
            for (buffer_id, operations) in operations_by_buffer_id.drain() {
                let request = this.update(cx, |this, _| {
                    let project_id = this.remote_id()?;
                    Some(this.client.request(proto::UpdateBuffer {
                        buffer_id: buffer_id.into(),
                        project_id,
                        operations,
                    }))
                })?;
                if let Some(request) = request {
                    if request.await.is_err() && !is_local {
                        *needs_resync_with_host = true;
                        break;
                    }
                }
            }
            Ok(())
        }

        let mut needs_resync_with_host = false;
        let mut changes = rx.ready_chunks(MAX_BATCH_SIZE);

        while let Some(changes) = changes.next().await {
            let is_local = this.update(&mut cx, |this, _| this.is_local())?;

            for change in changes {
                match change {
                    BufferOrderedMessage::Operation {
                        buffer_id,
                        operation,
                    } => {
                        if needs_resync_with_host {
                            continue;
                        }

                        operations_by_buffer_id
                            .entry(buffer_id)
                            .or_insert(Vec::new())
                            .push(operation);
                    }

                    BufferOrderedMessage::Resync => {
                        operations_by_buffer_id.clear();
                        if this
                            .update(&mut cx, |this, cx| this.synchronize_remote_buffers(cx))?
                            .await
                            .is_ok()
                        {
                            needs_resync_with_host = false;
                        }
                    }

                    BufferOrderedMessage::LanguageServerUpdate {
                        language_server_id,
                        message,
                    } => {
                        flush_operations(
                            &this,
                            &mut operations_by_buffer_id,
                            &mut needs_resync_with_host,
                            is_local,
                            &mut cx,
                        )
                        .await?;

                        this.update(&mut cx, |this, _| {
                            if let Some(project_id) = this.remote_id() {
                                this.client
                                    .send(proto::UpdateLanguageServer {
                                        project_id,
                                        language_server_id: language_server_id.0 as u64,
                                        variant: Some(message),
                                    })
                                    .log_err();
                            }
                        })?;
                    }
                }
            }

            flush_operations(
                &this,
                &mut operations_by_buffer_id,
                &mut needs_resync_with_host,
                is_local,
                &mut cx,
            )
            .await?;
        }

        Ok(())
    }

    fn on_buffer_store_event(
        &mut self,
        _: Model<BufferStore>,
        event: &BufferStoreEvent,
        cx: &mut ModelContext<Self>,
    ) {
        match event {
            BufferStoreEvent::BufferAdded(buffer) => {
                self.register_buffer(buffer, cx).log_err();
            }
            BufferStoreEvent::BufferChangedFilePath { .. } => {}
            BufferStoreEvent::BufferDropped(buffer_id) => {
                if let Some(ref ssh_client) = self.ssh_client {
                    ssh_client
                        .to_proto_client()
                        .send(proto::CloseBuffer {
                            project_id: 0,
                            buffer_id: buffer_id.to_proto(),
                        })
                        .log_err();
                }
            }
        }
    }

    fn on_dap_store_event(
        &mut self,
        _: Model<DapStore>,
        event: &DapStoreEvent,
        cx: &mut ModelContext<Self>,
    ) {
        match event {
            DapStoreEvent::DebugClientStarted(client_id) => {
                self.dap_store.update(cx, |store, cx| {
                    store.initialize(client_id, cx).detach_and_log_err(cx)
                });
            }
            DapStoreEvent::DebugClientStopped(client_id) => {
                cx.emit(Event::DebugClientStopped(*client_id));
            }
            DapStoreEvent::DebugClientEvent { client_id, message } => {
                cx.emit(Event::DebugClientEvent {
                    client_id: *client_id,
                    message: message.clone(),
                });
            }
        }
    }

    fn on_lsp_store_event(
        &mut self,
        _: Model<LspStore>,
        event: &LspStoreEvent,
        cx: &mut ModelContext<Self>,
    ) {
        match event {
            LspStoreEvent::DiagnosticsUpdated {
                language_server_id,
                path,
            } => cx.emit(Event::DiagnosticsUpdated {
                path: path.clone(),
                language_server_id: *language_server_id,
            }),
            LspStoreEvent::LanguageServerAdded(language_server_id) => {
                cx.emit(Event::LanguageServerAdded(*language_server_id))
            }
            LspStoreEvent::LanguageServerRemoved(language_server_id) => {
                cx.emit(Event::LanguageServerRemoved(*language_server_id))
            }
            LspStoreEvent::LanguageServerLog(server_id, log_type, string) => cx.emit(
                Event::LanguageServerLog(*server_id, log_type.clone(), string.clone()),
            ),
            LspStoreEvent::LanguageDetected {
                buffer,
                new_language,
            } => {
                let Some(_) = new_language else {
                    cx.emit(Event::LanguageNotFound(buffer.clone()));
                    return;
                };
            }
            LspStoreEvent::RefreshInlayHints => cx.emit(Event::RefreshInlayHints),
            LspStoreEvent::LanguageServerPrompt(prompt) => {
                cx.emit(Event::LanguageServerPrompt(prompt.clone()))
            }
            LspStoreEvent::DiskBasedDiagnosticsStarted { language_server_id } => {
                cx.emit(Event::DiskBasedDiagnosticsStarted {
                    language_server_id: *language_server_id,
                });
            }
            LspStoreEvent::DiskBasedDiagnosticsFinished { language_server_id } => {
                cx.emit(Event::DiskBasedDiagnosticsFinished {
                    language_server_id: *language_server_id,
                });
            }
            LspStoreEvent::LanguageServerUpdate {
                language_server_id,
                message,
            } => {
                if self.is_local() {
                    self.enqueue_buffer_ordered_message(
                        BufferOrderedMessage::LanguageServerUpdate {
                            language_server_id: *language_server_id,
                            message: message.clone(),
                        },
                    )
                    .ok();
                }
            }
            LspStoreEvent::Notification(message) => cx.emit(Event::Notification(message.clone())),
            LspStoreEvent::SnippetEdit {
                buffer_id,
                edits,
                most_recent_edit,
            } => {
                if most_recent_edit.replica_id == self.replica_id() {
                    cx.emit(Event::SnippetEdit(*buffer_id, edits.clone()))
                }
            }
        }
    }

    fn on_settings_observer_event(
        &mut self,
        _: Model<SettingsObserver>,
        event: &SettingsObserverEvent,
        cx: &mut ModelContext<Self>,
    ) {
        match event {
            SettingsObserverEvent::LocalSettingsUpdated(error) => {
                cx.emit(Event::LocalSettingsUpdated(error.clone()))
            }
        }
    }

    fn on_worktree_store_event(
        &mut self,
        _: Model<WorktreeStore>,
        event: &WorktreeStoreEvent,
        cx: &mut ModelContext<Self>,
    ) {
        match event {
            WorktreeStoreEvent::WorktreeAdded(worktree) => {
                self.on_worktree_added(worktree, cx);
                cx.emit(Event::WorktreeAdded);
            }
            WorktreeStoreEvent::WorktreeRemoved(_, id) => {
                self.on_worktree_removed(*id, cx);
                cx.emit(Event::WorktreeRemoved(*id));
            }
            WorktreeStoreEvent::WorktreeOrderChanged => cx.emit(Event::WorktreeOrderChanged),
            WorktreeStoreEvent::WorktreeUpdateSent(_) => {}
        }
    }

    fn on_worktree_added(&mut self, worktree: &Model<Worktree>, cx: &mut ModelContext<Self>) {
        {
            let mut remotely_created_models = self.remotely_created_models.lock();
            if remotely_created_models.retain_count > 0 {
                remotely_created_models.worktrees.push(worktree.clone())
            }
        }
        cx.observe(worktree, |_, _, cx| cx.notify()).detach();
        cx.subscribe(worktree, |this, worktree, event, cx| {
            let is_local = worktree.read(cx).is_local();
            match event {
                worktree::Event::UpdatedEntries(changes) => {
                    if is_local {
                        this.update_local_worktree_settings(&worktree, changes, cx);
                    }

                    cx.emit(Event::WorktreeUpdatedEntries(
                        worktree.read(cx).id(),
                        changes.clone(),
                    ));

                    let worktree_id = worktree.update(cx, |worktree, _| worktree.id());
                    this.client()
                        .telemetry()
                        .report_discovered_project_events(worktree_id, changes);
                }
                worktree::Event::UpdatedGitRepositories(_) => {
                    cx.emit(Event::WorktreeUpdatedGitRepositories);
                }
                worktree::Event::DeletedEntry(id) => cx.emit(Event::DeletedEntry(*id)),
            }
        })
        .detach();
        cx.notify();
    }

    fn on_worktree_removed(&mut self, id_to_remove: WorktreeId, cx: &mut ModelContext<Self>) {
        if let Some(dev_server_project_id) = self.dev_server_project_id {
            let paths: Vec<String> = self
                .visible_worktrees(cx)
                .filter_map(|worktree| {
                    if worktree.read(cx).id() == id_to_remove {
                        None
                    } else {
                        Some(worktree.read(cx).abs_path().to_string_lossy().to_string())
                    }
                })
                .collect();
            if !paths.is_empty() {
                let request = self.client.request(proto::UpdateDevServerProject {
                    dev_server_project_id: dev_server_project_id.0,
                    paths,
                });
                cx.background_executor()
                    .spawn(request)
                    .detach_and_log_err(cx);
            }
            return;
        }

        self.task_inventory().update(cx, |inventory, _| {
            inventory.remove_worktree_sources(id_to_remove);
        });

        cx.notify();
    }

    fn on_buffer_event(
        &mut self,
        buffer: Model<Buffer>,
        event: &BufferEvent,
        cx: &mut ModelContext<Self>,
    ) -> Option<()> {
        if matches!(
            event,
            BufferEvent::Edited { .. } | BufferEvent::Reloaded | BufferEvent::DiffBaseChanged
        ) {
            self.request_buffer_diff_recalculation(&buffer, cx);
        }

        let buffer_id = buffer.read(cx).remote_id();
        match event {
            BufferEvent::Operation {
                operation,
                is_local: true,
            } => {
                let operation = language::proto::serialize_operation(operation);

                if let Some(ssh) = &self.ssh_client {
                    ssh.to_proto_client()
                        .send(proto::UpdateBuffer {
                            project_id: 0,
                            buffer_id: buffer_id.to_proto(),
                            operations: vec![operation.clone()],
                        })
                        .ok();
                }

                self.enqueue_buffer_ordered_message(BufferOrderedMessage::Operation {
                    buffer_id,
                    operation,
                })
                .ok();
            }

            _ => {}
        }

        None
    }

    fn request_buffer_diff_recalculation(
        &mut self,
        buffer: &Model<Buffer>,
        cx: &mut ModelContext<Self>,
    ) {
        self.buffers_needing_diff.insert(buffer.downgrade());
        let first_insertion = self.buffers_needing_diff.len() == 1;

        let settings = ProjectSettings::get_global(cx);
        let delay = if let Some(delay) = settings.git.gutter_debounce {
            delay
        } else {
            if first_insertion {
                let this = cx.weak_model();
                cx.defer(move |cx| {
                    if let Some(this) = this.upgrade() {
                        this.update(cx, |this, cx| {
                            this.recalculate_buffer_diffs(cx).detach();
                        });
                    }
                });
            }
            return;
        };

        const MIN_DELAY: u64 = 50;
        let delay = delay.max(MIN_DELAY);
        let duration = Duration::from_millis(delay);

        self.git_diff_debouncer
            .fire_new(duration, cx, move |this, cx| {
                this.recalculate_buffer_diffs(cx)
            });
    }

    fn recalculate_buffer_diffs(&mut self, cx: &mut ModelContext<Self>) -> Task<()> {
        let buffers = self.buffers_needing_diff.drain().collect::<Vec<_>>();
        cx.spawn(move |this, mut cx| async move {
            let tasks: Vec<_> = buffers
                .iter()
                .filter_map(|buffer| {
                    let buffer = buffer.upgrade()?;
                    buffer
                        .update(&mut cx, |buffer, cx| buffer.recalculate_diff(cx))
                        .ok()
                        .flatten()
                })
                .collect();

            futures::future::join_all(tasks).await;

            this.update(&mut cx, |this, cx| {
                if this.buffers_needing_diff.is_empty() {
                    // TODO: Would a `ModelContext<Project>.notify()` suffice here?
                    for buffer in buffers {
                        if let Some(buffer) = buffer.upgrade() {
                            buffer.update(cx, |_, cx| cx.notify());
                        }
                    }
                } else {
                    this.recalculate_buffer_diffs(cx).detach();
                }
            })
            .ok();
        })
    }

    pub fn set_language_for_buffer(
        &mut self,
        buffer: &Model<Buffer>,
        new_language: Arc<Language>,
        cx: &mut ModelContext<Self>,
    ) {
        self.lsp_store.update(cx, |lsp_store, cx| {
            lsp_store.set_language_for_buffer(buffer, new_language, cx)
        })
    }

    pub fn restart_language_servers_for_buffers(
        &mut self,
        buffers: impl IntoIterator<Item = Model<Buffer>>,
        cx: &mut ModelContext<Self>,
    ) {
        self.lsp_store.update(cx, |lsp_store, cx| {
            lsp_store.restart_language_servers_for_buffers(buffers, cx)
        })
    }

    pub fn cancel_language_server_work_for_buffers(
        &mut self,
        buffers: impl IntoIterator<Item = Model<Buffer>>,
        cx: &mut ModelContext<Self>,
    ) {
        self.lsp_store.update(cx, |lsp_store, cx| {
            lsp_store.cancel_language_server_work_for_buffers(buffers, cx)
        })
    }

    pub fn cancel_language_server_work(
        &mut self,
        server_id: LanguageServerId,
        token_to_cancel: Option<String>,
        cx: &mut ModelContext<Self>,
    ) {
        self.lsp_store.update(cx, |lsp_store, cx| {
            lsp_store.cancel_language_server_work(server_id, token_to_cancel, cx)
        })
    }

    fn enqueue_buffer_ordered_message(&mut self, message: BufferOrderedMessage) -> Result<()> {
        self.buffer_ordered_messages_tx
            .unbounded_send(message)
            .map_err(|e| anyhow!(e))
    }

    pub fn language_server_statuses<'a>(
        &'a self,
        cx: &'a AppContext,
    ) -> impl DoubleEndedIterator<Item = (LanguageServerId, &'a LanguageServerStatus)> {
        self.lsp_store.read(cx).language_server_statuses()
    }

    pub fn last_formatting_failure<'a>(&self, cx: &'a AppContext) -> Option<&'a str> {
        self.lsp_store.read(cx).last_formatting_failure()
    }

    pub fn update_diagnostics(
        &mut self,
        language_server_id: LanguageServerId,
        params: lsp::PublishDiagnosticsParams,
        disk_based_sources: &[String],
        cx: &mut ModelContext<Self>,
    ) -> Result<()> {
        self.lsp_store.update(cx, |lsp_store, cx| {
            lsp_store.update_diagnostics(language_server_id, params, disk_based_sources, cx)
        })
    }

    pub fn update_diagnostic_entries(
        &mut self,
        server_id: LanguageServerId,
        abs_path: PathBuf,
        version: Option<i32>,
        diagnostics: Vec<DiagnosticEntry<Unclipped<PointUtf16>>>,
        cx: &mut ModelContext<Project>,
    ) -> Result<(), anyhow::Error> {
        self.lsp_store.update(cx, |lsp_store, cx| {
            lsp_store.update_diagnostic_entries(server_id, abs_path, version, diagnostics, cx)
        })
    }

    pub fn reload_buffers(
        &self,
        buffers: HashSet<Model<Buffer>>,
        push_to_history: bool,
        cx: &mut ModelContext<Self>,
    ) -> Task<Result<ProjectTransaction>> {
        self.buffer_store.update(cx, |buffer_store, cx| {
            buffer_store.reload_buffers(buffers, push_to_history, cx)
        })
    }

    pub fn format(
        &mut self,
        buffers: HashSet<Model<Buffer>>,
        push_to_history: bool,
        trigger: lsp_store::FormatTrigger,
        cx: &mut ModelContext<Project>,
    ) -> Task<anyhow::Result<ProjectTransaction>> {
        self.lsp_store.update(cx, |lsp_store, cx| {
            lsp_store.format(buffers, push_to_history, trigger, cx)
        })
    }

    #[inline(never)]
    fn definition_impl(
        &mut self,
        buffer: &Model<Buffer>,
        position: PointUtf16,
        cx: &mut ModelContext<Self>,
    ) -> Task<Result<Vec<LocationLink>>> {
        self.request_lsp(
            buffer.clone(),
            LanguageServerToQuery::Primary,
            GetDefinition { position },
            cx,
        )
    }
    pub fn definition<T: ToPointUtf16>(
        &mut self,
        buffer: &Model<Buffer>,
        position: T,
        cx: &mut ModelContext<Self>,
    ) -> Task<Result<Vec<LocationLink>>> {
        let position = position.to_point_utf16(buffer.read(cx));
        self.definition_impl(buffer, position, cx)
    }

    fn declaration_impl(
        &mut self,
        buffer: &Model<Buffer>,
        position: PointUtf16,
        cx: &mut ModelContext<Self>,
    ) -> Task<Result<Vec<LocationLink>>> {
        self.request_lsp(
            buffer.clone(),
            LanguageServerToQuery::Primary,
            GetDeclaration { position },
            cx,
        )
    }

    pub fn declaration<T: ToPointUtf16>(
        &mut self,
        buffer: &Model<Buffer>,
        position: T,
        cx: &mut ModelContext<Self>,
    ) -> Task<Result<Vec<LocationLink>>> {
        let position = position.to_point_utf16(buffer.read(cx));
        self.declaration_impl(buffer, position, cx)
    }

    fn type_definition_impl(
        &mut self,
        buffer: &Model<Buffer>,
        position: PointUtf16,
        cx: &mut ModelContext<Self>,
    ) -> Task<Result<Vec<LocationLink>>> {
        self.request_lsp(
            buffer.clone(),
            LanguageServerToQuery::Primary,
            GetTypeDefinition { position },
            cx,
        )
    }

    pub fn type_definition<T: ToPointUtf16>(
        &mut self,
        buffer: &Model<Buffer>,
        position: T,
        cx: &mut ModelContext<Self>,
    ) -> Task<Result<Vec<LocationLink>>> {
        let position = position.to_point_utf16(buffer.read(cx));
        self.type_definition_impl(buffer, position, cx)
    }

    pub fn implementation<T: ToPointUtf16>(
        &mut self,
        buffer: &Model<Buffer>,
        position: T,
        cx: &mut ModelContext<Self>,
    ) -> Task<Result<Vec<LocationLink>>> {
        let position = position.to_point_utf16(buffer.read(cx));
        self.request_lsp(
            buffer.clone(),
            LanguageServerToQuery::Primary,
            GetImplementation { position },
            cx,
        )
    }

    pub fn references<T: ToPointUtf16>(
        &mut self,
        buffer: &Model<Buffer>,
        position: T,
        cx: &mut ModelContext<Self>,
    ) -> Task<Result<Vec<Location>>> {
        let position = position.to_point_utf16(buffer.read(cx));
        self.request_lsp(
            buffer.clone(),
            LanguageServerToQuery::Primary,
            GetReferences { position },
            cx,
        )
    }

    fn document_highlights_impl(
        &mut self,
        buffer: &Model<Buffer>,
        position: PointUtf16,
        cx: &mut ModelContext<Self>,
    ) -> Task<Result<Vec<DocumentHighlight>>> {
        self.request_lsp(
            buffer.clone(),
            LanguageServerToQuery::Primary,
            GetDocumentHighlights { position },
            cx,
        )
    }

    pub fn document_highlights<T: ToPointUtf16>(
        &mut self,
        buffer: &Model<Buffer>,
        position: T,
        cx: &mut ModelContext<Self>,
    ) -> Task<Result<Vec<DocumentHighlight>>> {
        let position = position.to_point_utf16(buffer.read(cx));
        self.document_highlights_impl(buffer, position, cx)
    }

    pub fn symbols(&self, query: &str, cx: &mut ModelContext<Self>) -> Task<Result<Vec<Symbol>>> {
        self.lsp_store
            .update(cx, |lsp_store, cx| lsp_store.symbols(query, cx))
    }

    pub fn open_buffer_for_symbol(
        &mut self,
        symbol: &Symbol,
        cx: &mut ModelContext<Self>,
    ) -> Task<Result<Model<Buffer>>> {
        self.lsp_store.update(cx, |lsp_store, cx| {
            lsp_store.open_buffer_for_symbol(symbol, cx)
        })
    }

    pub fn open_local_buffer_via_lsp(
        &mut self,
        abs_path: lsp::Url,
        language_server_id: LanguageServerId,
        language_server_name: LanguageServerName,
        cx: &mut ModelContext<Self>,
    ) -> Task<Result<Model<Buffer>>> {
        self.lsp_store.update(cx, |lsp_store, cx| {
            lsp_store.open_local_buffer_via_lsp(
                abs_path,
                language_server_id,
                language_server_name,
                cx,
            )
        })
    }

    pub fn signature_help<T: ToPointUtf16>(
        &self,
        buffer: &Model<Buffer>,
        position: T,
        cx: &mut ModelContext<Self>,
    ) -> Task<Vec<SignatureHelp>> {
        self.lsp_store.update(cx, |lsp_store, cx| {
            lsp_store.signature_help(buffer, position, cx)
        })
    }

    pub fn hover<T: ToPointUtf16>(
        &self,
        buffer: &Model<Buffer>,
        position: T,
        cx: &mut ModelContext<Self>,
    ) -> Task<Vec<Hover>> {
        let position = position.to_point_utf16(buffer.read(cx));
        self.lsp_store
            .update(cx, |lsp_store, cx| lsp_store.hover(buffer, position, cx))
    }

    pub fn linked_edit(
        &self,
        buffer: &Model<Buffer>,
        position: Anchor,
        cx: &mut ModelContext<Self>,
    ) -> Task<Result<Vec<Range<Anchor>>>> {
        self.lsp_store.update(cx, |lsp_store, cx| {
            lsp_store.linked_edit(buffer, position, cx)
        })
    }

    pub fn completions<T: ToOffset + ToPointUtf16>(
        &self,
        buffer: &Model<Buffer>,
        position: T,
        context: CompletionContext,
        cx: &mut ModelContext<Self>,
    ) -> Task<Result<Vec<Completion>>> {
        let position = position.to_point_utf16(buffer.read(cx));
        self.lsp_store.update(cx, |lsp_store, cx| {
            lsp_store.completions(buffer, position, context, cx)
        })
    }

    pub fn resolve_completions(
        &self,
        buffer: Model<Buffer>,
        completion_indices: Vec<usize>,
        completions: Arc<RwLock<Box<[Completion]>>>,
        cx: &mut ModelContext<Self>,
    ) -> Task<Result<bool>> {
        self.lsp_store.update(cx, |lsp_store, cx| {
            lsp_store.resolve_completions(buffer, completion_indices, completions, cx)
        })
    }

    pub fn apply_additional_edits_for_completion(
        &self,
        buffer_handle: Model<Buffer>,
        completion: Completion,
        push_to_history: bool,
        cx: &mut ModelContext<Self>,
    ) -> Task<Result<Option<Transaction>>> {
        self.lsp_store.update(cx, |lsp_store, cx| {
            lsp_store.apply_additional_edits_for_completion(
                buffer_handle,
                completion,
                push_to_history,
                cx,
            )
        })
    }

    pub fn code_actions<T: Clone + ToOffset>(
        &mut self,
        buffer_handle: &Model<Buffer>,
        range: Range<T>,
        cx: &mut ModelContext<Self>,
    ) -> Task<Result<Vec<CodeAction>>> {
        let buffer = buffer_handle.read(cx);
        let range = buffer.anchor_before(range.start)..buffer.anchor_before(range.end);
        self.lsp_store.update(cx, |lsp_store, cx| {
            lsp_store.code_actions(buffer_handle, range, cx)
        })
    }

    pub fn apply_code_action(
        &self,
        buffer_handle: Model<Buffer>,
        action: CodeAction,
        push_to_history: bool,
        cx: &mut ModelContext<Self>,
    ) -> Task<Result<ProjectTransaction>> {
        self.lsp_store.update(cx, |lsp_store, cx| {
            lsp_store.apply_code_action(buffer_handle, action, push_to_history, cx)
        })
    }

    fn prepare_rename_impl(
        &mut self,
        buffer: Model<Buffer>,
        position: PointUtf16,
        cx: &mut ModelContext<Self>,
    ) -> Task<Result<Option<Range<Anchor>>>> {
        self.request_lsp(
            buffer,
            LanguageServerToQuery::Primary,
            PrepareRename { position },
            cx,
        )
    }
    pub fn prepare_rename<T: ToPointUtf16>(
        &mut self,
        buffer: Model<Buffer>,
        position: T,
        cx: &mut ModelContext<Self>,
    ) -> Task<Result<Option<Range<Anchor>>>> {
        let position = position.to_point_utf16(buffer.read(cx));
        self.prepare_rename_impl(buffer, position, cx)
    }

    fn perform_rename_impl(
        &mut self,
        buffer: Model<Buffer>,
        position: PointUtf16,
        new_name: String,
        push_to_history: bool,
        cx: &mut ModelContext<Self>,
    ) -> Task<Result<ProjectTransaction>> {
        let position = position.to_point_utf16(buffer.read(cx));
        self.request_lsp(
            buffer,
            LanguageServerToQuery::Primary,
            PerformRename {
                position,
                new_name,
                push_to_history,
            },
            cx,
        )
    }
    pub fn perform_rename<T: ToPointUtf16>(
        &mut self,
        buffer: Model<Buffer>,
        position: T,
        new_name: String,
        push_to_history: bool,
        cx: &mut ModelContext<Self>,
    ) -> Task<Result<ProjectTransaction>> {
        let position = position.to_point_utf16(buffer.read(cx));
        self.perform_rename_impl(buffer, position, new_name, push_to_history, cx)
    }

    pub fn on_type_format<T: ToPointUtf16>(
        &mut self,
        buffer: Model<Buffer>,
        position: T,
        trigger: String,
        push_to_history: bool,
        cx: &mut ModelContext<Self>,
    ) -> Task<Result<Option<Transaction>>> {
        self.lsp_store.update(cx, |lsp_store, cx| {
            lsp_store.on_type_format(buffer, position, trigger, push_to_history, cx)
        })
    }

    pub fn inlay_hints<T: ToOffset>(
        &mut self,
        buffer_handle: Model<Buffer>,
        range: Range<T>,
        cx: &mut ModelContext<Self>,
    ) -> Task<anyhow::Result<Vec<InlayHint>>> {
        let buffer = buffer_handle.read(cx);
        let range = buffer.anchor_before(range.start)..buffer.anchor_before(range.end);
        self.lsp_store.update(cx, |lsp_store, cx| {
            lsp_store.inlay_hints(buffer_handle, range, cx)
        })
    }

    pub fn resolve_inlay_hint(
        &self,
        hint: InlayHint,
        buffer_handle: Model<Buffer>,
        server_id: LanguageServerId,
        cx: &mut ModelContext<Self>,
    ) -> Task<anyhow::Result<InlayHint>> {
        self.lsp_store.update(cx, |lsp_store, cx| {
            lsp_store.resolve_inlay_hint(hint, buffer_handle, server_id, cx)
        })
    }

    pub fn search(
        &mut self,
        query: SearchQuery,
        cx: &mut ModelContext<Self>,
    ) -> Receiver<SearchResult> {
        let (result_tx, result_rx) = smol::channel::unbounded();

        let matching_buffers_rx = if query.is_opened_only() {
            self.sort_search_candidates(&query, cx)
        } else {
            self.find_search_candidate_buffers(&query, MAX_SEARCH_RESULT_FILES + 1, cx)
        };

        cx.spawn(|_, cx| async move {
            let mut range_count = 0;
            let mut buffer_count = 0;
            let mut limit_reached = false;
            let query = Arc::new(query);
            let mut chunks = matching_buffers_rx.ready_chunks(64);

            // Now that we know what paths match the query, we will load at most
            // 64 buffers at a time to avoid overwhelming the main thread. For each
            // opened buffer, we will spawn a background task that retrieves all the
            // ranges in the buffer matched by the query.
            'outer: while let Some(matching_buffer_chunk) = chunks.next().await {
                let mut chunk_results = Vec::new();
                for buffer in matching_buffer_chunk {
                    let buffer = buffer.clone();
                    let query = query.clone();
                    let snapshot = buffer.read_with(&cx, |buffer, _| buffer.snapshot())?;
                    chunk_results.push(cx.background_executor().spawn(async move {
                        let ranges = query
                            .search(&snapshot, None)
                            .await
                            .iter()
                            .map(|range| {
                                snapshot.anchor_before(range.start)
                                    ..snapshot.anchor_after(range.end)
                            })
                            .collect::<Vec<_>>();
                        anyhow::Ok((buffer, ranges))
                    }));
                }

                let chunk_results = futures::future::join_all(chunk_results).await;
                for result in chunk_results {
                    if let Some((buffer, ranges)) = result.log_err() {
                        range_count += ranges.len();
                        buffer_count += 1;
                        result_tx
                            .send(SearchResult::Buffer { buffer, ranges })
                            .await?;
                        if buffer_count > MAX_SEARCH_RESULT_FILES
                            || range_count > MAX_SEARCH_RESULT_RANGES
                        {
                            limit_reached = true;
                            break 'outer;
                        }
                    }
                }
            }

            if limit_reached {
                result_tx.send(SearchResult::LimitReached).await?;
            }

            anyhow::Ok(())
        })
        .detach();

        result_rx
    }

    fn find_search_candidate_buffers(
        &mut self,
        query: &SearchQuery,
        limit: usize,
        cx: &mut ModelContext<Project>,
    ) -> Receiver<Model<Buffer>> {
        if self.is_local() {
            let fs = self.fs.clone();
            self.buffer_store.update(cx, |buffer_store, cx| {
                buffer_store.find_search_candidates(query, limit, fs, cx)
            })
        } else {
            self.find_search_candidates_remote(query, limit, cx)
        }
    }

    fn sort_search_candidates(
        &mut self,
        search_query: &SearchQuery,
        cx: &mut ModelContext<Project>,
    ) -> Receiver<Model<Buffer>> {
        let worktree_store = self.worktree_store.read(cx);
        let mut buffers = search_query
            .buffers()
            .into_iter()
            .flatten()
            .filter(|buffer| {
                let b = buffer.read(cx);
                if let Some(file) = b.file() {
                    if !search_query.file_matches(file.path()) {
                        return false;
                    }
                    if let Some(entry) = b
                        .entry_id(cx)
                        .and_then(|entry_id| worktree_store.entry_for_id(entry_id, cx))
                    {
                        if entry.is_ignored && !search_query.include_ignored() {
                            return false;
                        }
                    }
                }
                true
            })
            .collect::<Vec<_>>();
        let (tx, rx) = smol::channel::unbounded();
        buffers.sort_by(|a, b| match (a.read(cx).file(), b.read(cx).file()) {
            (None, None) => a.read(cx).remote_id().cmp(&b.read(cx).remote_id()),
            (None, Some(_)) => std::cmp::Ordering::Less,
            (Some(_), None) => std::cmp::Ordering::Greater,
            (Some(a), Some(b)) => compare_paths((a.path(), true), (b.path(), true)),
        });
        for buffer in buffers {
            tx.send_blocking(buffer.clone()).unwrap()
        }

        rx
    }

    fn find_search_candidates_remote(
        &mut self,
        query: &SearchQuery,
        limit: usize,
        cx: &mut ModelContext<Project>,
    ) -> Receiver<Model<Buffer>> {
        let (tx, rx) = smol::channel::unbounded();

        let (client, remote_id): (AnyProtoClient, _) = if let Some(ssh_client) = &self.ssh_client {
            (ssh_client.to_proto_client(), 0)
        } else if let Some(remote_id) = self.remote_id() {
            (self.client.clone().into(), remote_id)
        } else {
            return rx;
        };

        let request = client.request(proto::FindSearchCandidates {
            project_id: remote_id,
            query: Some(query.to_proto()),
            limit: limit as _,
        });
        let guard = self.retain_remotely_created_models(cx);

        cx.spawn(move |this, mut cx| async move {
            let response = request.await?;
            for buffer_id in response.buffer_ids {
                let buffer_id = BufferId::new(buffer_id)?;
                let buffer = this
                    .update(&mut cx, |this, cx| {
                        this.wait_for_remote_buffer(buffer_id, cx)
                    })?
                    .await?;
                let _ = tx.send(buffer).await;
            }

            drop(guard);
            anyhow::Ok(())
        })
        .detach_and_log_err(cx);
        rx
    }

    pub fn request_lsp<R: LspCommand>(
        &mut self,
        buffer_handle: Model<Buffer>,
        server: LanguageServerToQuery,
        request: R,
        cx: &mut ModelContext<Self>,
    ) -> Task<Result<R::Response>>
    where
        <R::LspRequest as lsp::request::Request>::Result: Send,
        <R::LspRequest as lsp::request::Request>::Params: Send,
    {
        let guard = self.retain_remotely_created_models(cx);
        let task = self.lsp_store.update(cx, |lsp_store, cx| {
            lsp_store.request_lsp(buffer_handle, server, request, cx)
        });
        cx.spawn(|_, _| async move {
            let result = task.await;
            drop(guard);
            result
        })
    }

    /// Move a worktree to a new position in the worktree order.
    ///
    /// The worktree will moved to the opposite side of the destination worktree.
    ///
    /// # Example
    ///
    /// Given the worktree order `[11, 22, 33]` and a call to move worktree `22` to `33`,
    /// worktree_order will be updated to produce the indexes `[11, 33, 22]`.
    ///
    /// Given the worktree order `[11, 22, 33]` and a call to move worktree `22` to `11`,
    /// worktree_order will be updated to produce the indexes `[22, 11, 33]`.
    ///
    /// # Errors
    ///
    /// An error will be returned if the worktree or destination worktree are not found.
    pub fn move_worktree(
        &mut self,
        source: WorktreeId,
        destination: WorktreeId,
        cx: &mut ModelContext<'_, Self>,
    ) -> Result<()> {
        self.worktree_store.update(cx, |worktree_store, cx| {
            worktree_store.move_worktree(source, destination, cx)
        })
    }

    pub fn find_or_create_worktree(
        &mut self,
        abs_path: impl AsRef<Path>,
        visible: bool,
        cx: &mut ModelContext<Self>,
    ) -> Task<Result<(Model<Worktree>, PathBuf)>> {
        let abs_path = abs_path.as_ref();
        if let Some((tree, relative_path)) = self.find_worktree(abs_path, cx) {
            Task::ready(Ok((tree, relative_path)))
        } else {
            let worktree = self.create_worktree(abs_path, visible, cx);
            cx.background_executor()
                .spawn(async move { Ok((worktree.await?, PathBuf::new())) })
        }
    }

    pub fn find_worktree(
        &self,
        abs_path: &Path,
        cx: &AppContext,
    ) -> Option<(Model<Worktree>, PathBuf)> {
        self.worktree_store.read_with(cx, |worktree_store, cx| {
            worktree_store.find_worktree(abs_path, cx)
        })
    }

    pub fn is_shared(&self) -> bool {
        match &self.client_state {
            ProjectClientState::Shared { .. } => true,
            ProjectClientState::Local => false,
            ProjectClientState::Remote { in_room, .. } => *in_room,
        }
    }

    // Returns the resolved version of `path`, that was found in `buffer`, if it exists.
    pub fn resolve_existing_file_path(
        &self,
        path: &str,
        buffer: &Model<Buffer>,
        cx: &mut ModelContext<Self>,
    ) -> Task<Option<ResolvedPath>> {
        let path_buf = PathBuf::from(path);
        if path_buf.is_absolute() || path.starts_with("~") {
            if self.is_local() {
                let expanded = PathBuf::from(shellexpand::tilde(&path).into_owned());

                let fs = self.fs.clone();
                cx.background_executor().spawn(async move {
                    let path = expanded.as_path();
                    let exists = fs.is_file(path).await;

                    exists.then(|| ResolvedPath::AbsPath(expanded))
                })
            } else if let Some(ssh_client) = self.ssh_client.as_ref() {
                let request = ssh_client
                    .to_proto_client()
                    .request(proto::CheckFileExists {
                        project_id: SSH_PROJECT_ID,
                        path: path.to_string(),
                    });
                cx.background_executor().spawn(async move {
                    let response = request.await.log_err()?;
                    if response.exists {
                        Some(ResolvedPath::AbsPath(PathBuf::from(response.path)))
                    } else {
                        None
                    }
                })
            } else {
                return Task::ready(None);
            }
        } else {
            self.resolve_path_in_worktrees(path_buf, buffer, cx)
        }
    }

    fn resolve_path_in_worktrees(
        &self,
        path: PathBuf,
        buffer: &Model<Buffer>,
        cx: &mut ModelContext<Self>,
    ) -> Task<Option<ResolvedPath>> {
        let mut candidates = vec![path.clone()];

        if let Some(file) = buffer.read(cx).file() {
            if let Some(dir) = file.path().parent() {
                let joined = dir.to_path_buf().join(path);
                candidates.push(joined);
            }
        }

        let worktrees = self.worktrees(cx).collect::<Vec<_>>();
        cx.spawn(|_, mut cx| async move {
            for worktree in worktrees {
                for candidate in candidates.iter() {
                    let path = worktree
                        .update(&mut cx, |worktree, _| {
                            let root_entry_path = &worktree.root_entry()?.path;

                            let resolved = resolve_path(root_entry_path, candidate);

                            let stripped =
                                resolved.strip_prefix(root_entry_path).unwrap_or(&resolved);

                            worktree.entry_for_path(stripped).map(|entry| {
                                ResolvedPath::ProjectPath(ProjectPath {
                                    worktree_id: worktree.id(),
                                    path: entry.path.clone(),
                                })
                            })
                        })
                        .ok()?;

                    if path.is_some() {
                        return path;
                    }
                }
            }
            None
        })
    }

    pub fn list_directory(
        &self,
        query: String,
        cx: &mut ModelContext<Self>,
    ) -> Task<Result<Vec<PathBuf>>> {
        if self.is_local() {
            DirectoryLister::Local(self.fs.clone()).list_directory(query, cx)
        } else if let Some(session) = self.ssh_client.as_ref() {
            let request = proto::ListRemoteDirectory {
                dev_server_id: SSH_PROJECT_ID,
                path: query,
            };

            let response = session.to_proto_client().request(request);
            cx.background_executor().spawn(async move {
                let response = response.await?;
                Ok(response.entries.into_iter().map(PathBuf::from).collect())
            })
        } else if let Some(dev_server) = self.dev_server_project_id().and_then(|id| {
            dev_server_projects::Store::global(cx)
                .read(cx)
                .dev_server_for_project(id)
        }) {
            let request = proto::ListRemoteDirectory {
                dev_server_id: dev_server.id.0,
                path: query,
            };
            let response = self.client.request(request);
            cx.background_executor().spawn(async move {
                let response = response.await?;
                Ok(response.entries.into_iter().map(PathBuf::from).collect())
            })
        } else {
            Task::ready(Err(anyhow!("cannot list directory in remote project")))
        }
    }

    fn create_worktree(
        &mut self,
        abs_path: impl AsRef<Path>,
        visible: bool,
        cx: &mut ModelContext<Self>,
    ) -> Task<Result<Model<Worktree>>> {
        self.worktree_store.update(cx, |worktree_store, cx| {
            worktree_store.create_worktree(abs_path, visible, cx)
        })
    }

    pub fn remove_worktree(&mut self, id_to_remove: WorktreeId, cx: &mut ModelContext<Self>) {
        self.worktree_store.update(cx, |worktree_store, cx| {
            worktree_store.remove_worktree(id_to_remove, cx);
        });
    }

    fn add_worktree(&mut self, worktree: &Model<Worktree>, cx: &mut ModelContext<Self>) {
        self.worktree_store.update(cx, |worktree_store, cx| {
            worktree_store.add(worktree, cx);
        });
    }

    fn update_local_worktree_settings(
        &mut self,
        worktree: &Model<Worktree>,
        changes: &UpdatedEntriesSet,
        cx: &mut ModelContext<Self>,
    ) {
        if worktree.read(cx).is_remote() {
            return;
        }
        let remote_worktree_id = worktree.read(cx).id();

        for (path, _, change) in changes.iter() {
            let removed = change == &PathChange::Removed;
            let abs_path = match worktree.read(cx).absolutize(path) {
                Ok(abs_path) => abs_path,
                Err(e) => {
                    log::warn!("Cannot absolutize {path:?} received as {change:?} FS change: {e}");
                    continue;
                }
            };

            if path.ends_with(local_tasks_file_relative_path()) {
                self.task_inventory().update(cx, |task_inventory, cx| {
                    if removed {
                        task_inventory.remove_local_static_source(&abs_path);
                    } else {
                        let fs = self.fs.clone();
                        let task_abs_path = abs_path.clone();
                        let tasks_file_rx =
                            watch_config_file(cx.background_executor(), fs, task_abs_path);
                        task_inventory.add_source(
                            TaskSourceKind::Worktree {
                                id: remote_worktree_id,
                                abs_path,
                                id_base: "local_tasks_for_worktree".into(),
                            },
                            |tx, cx| StaticSource::new(TrackedFile::new(tasks_file_rx, tx, cx)),
                            cx,
                        );
                    }
                })
            } else if path.ends_with(local_vscode_tasks_file_relative_path()) {
                self.task_inventory().update(cx, |task_inventory, cx| {
                    if removed {
                        task_inventory.remove_local_static_source(&abs_path);
                    } else {
                        let fs = self.fs.clone();
                        let task_abs_path = abs_path.clone();
                        let tasks_file_rx =
                            watch_config_file(cx.background_executor(), fs, task_abs_path);
                        task_inventory.add_source(
                            TaskSourceKind::Worktree {
                                id: remote_worktree_id,
                                abs_path,
                                id_base: "local_vscode_tasks_for_worktree".into(),
                            },
                            |tx, cx| {
                                StaticSource::new(TrackedFile::new_convertible::<VsCodeTaskFile>(
                                    tasks_file_rx,
                                    tx,
                                    cx,
                                ))
                            },
                            cx,
                        );
                    }
                })
            } else if path.ends_with(local_debug_file_relative_path()) {
                self.task_inventory().update(cx, |task_inventory, cx| {
                    if removed {
                        task_inventory.remove_local_static_source(&abs_path);
                    } else {
                        let fs = self.fs.clone();
                        let debug_task_file_rx =
                            watch_config_file(&cx.background_executor(), fs, abs_path.clone());

                        task_inventory.add_source(
                            TaskSourceKind::Worktree {
                                id: remote_worktree_id,
                                abs_path,
                                id_base: "local_debug_file_for_worktree".into(),
                            },
                            |tx, cx| {
                                StaticSource::new(TrackedFile::new_convertible::<DebugTaskFile>(
                                    debug_task_file_rx,
                                    tx,
                                    cx,
                                ))
                            },
                            cx,
                        );
                    }
                });
            } else if path.ends_with(local_vscode_launch_file_relative_path()) {
                // TODO: handle vscode launch file (.vscode/launch.json)
            }
        }
    }

    pub fn set_active_path(&mut self, entry: Option<ProjectPath>, cx: &mut ModelContext<Self>) {
        let new_active_entry = entry.and_then(|project_path| {
            let worktree = self.worktree_for_id(project_path.worktree_id, cx)?;
            let entry = worktree.read(cx).entry_for_path(project_path.path)?;
            Some(entry.id)
        });
        if new_active_entry != self.active_entry {
            self.active_entry = new_active_entry;
            self.lsp_store.update(cx, |lsp_store, _| {
                lsp_store.set_active_entry(new_active_entry);
            });
            cx.emit(Event::ActiveEntryChanged(new_active_entry));
        }
    }

    pub fn language_servers_running_disk_based_diagnostics<'a>(
        &'a self,
        cx: &'a AppContext,
    ) -> impl Iterator<Item = LanguageServerId> + 'a {
        self.lsp_store
            .read(cx)
            .language_servers_running_disk_based_diagnostics()
    }

    pub fn diagnostic_summary(&self, include_ignored: bool, cx: &AppContext) -> DiagnosticSummary {
        let mut summary = DiagnosticSummary::default();
        for (_, _, path_summary) in self.diagnostic_summaries(include_ignored, cx) {
            summary.error_count += path_summary.error_count;
            summary.warning_count += path_summary.warning_count;
        }
        summary
    }

    pub fn diagnostic_summaries<'a>(
        &'a self,
        include_ignored: bool,
        cx: &'a AppContext,
    ) -> impl Iterator<Item = (ProjectPath, LanguageServerId, DiagnosticSummary)> + 'a {
        self.lsp_store
            .read(cx)
            .diagnostic_summaries(include_ignored, cx)
    }

    pub fn active_entry(&self) -> Option<ProjectEntryId> {
        self.active_entry
    }

    pub fn entry_for_path(&self, path: &ProjectPath, cx: &AppContext) -> Option<Entry> {
        self.worktree_store.read(cx).entry_for_path(path, cx)
    }

    pub fn path_for_entry(&self, entry_id: ProjectEntryId, cx: &AppContext) -> Option<ProjectPath> {
        let worktree = self.worktree_for_entry(entry_id, cx)?;
        let worktree = worktree.read(cx);
        let worktree_id = worktree.id();
        let path = worktree.entry_for_id(entry_id)?.path.clone();
        Some(ProjectPath { worktree_id, path })
    }

    pub fn absolute_path(&self, project_path: &ProjectPath, cx: &AppContext) -> Option<PathBuf> {
        let workspace_root = self
            .worktree_for_id(project_path.worktree_id, cx)?
            .read(cx)
            .abs_path();
        let project_path = project_path.path.as_ref();

        Some(if project_path == Path::new("") {
            workspace_root.to_path_buf()
        } else {
            workspace_root.join(project_path)
        })
    }

    /// Attempts to find a `ProjectPath` corresponding to the given path. If the path
    /// is a *full path*, meaning it starts with the root name of a worktree, we'll locate
    /// it in that worktree. Otherwise, we'll attempt to find it as a relative path in
    /// the first visible worktree that has an entry for that relative path.
    ///
    /// We use this to resolve edit steps, when there's a chance an LLM may omit the workree
    /// root name from paths.
    ///
    /// # Arguments
    ///
    /// * `path` - A full path that starts with a worktree root name, or alternatively a
    ///            relative path within a visible worktree.
    /// * `cx` - A reference to the `AppContext`.
    ///
    /// # Returns
    ///
    /// Returns `Some(ProjectPath)` if a matching worktree is found, otherwise `None`.
    pub fn find_project_path(&self, path: &Path, cx: &AppContext) -> Option<ProjectPath> {
        let worktree_store = self.worktree_store.read(cx);

        for worktree in worktree_store.visible_worktrees(cx) {
            let worktree_root_name = worktree.read(cx).root_name();
            if let Ok(relative_path) = path.strip_prefix(worktree_root_name) {
                return Some(ProjectPath {
                    worktree_id: worktree.read(cx).id(),
                    path: relative_path.into(),
                });
            }
        }

        for worktree in worktree_store.visible_worktrees(cx) {
            let worktree = worktree.read(cx);
            if let Some(entry) = worktree.entry_for_path(path) {
                return Some(ProjectPath {
                    worktree_id: worktree.id(),
                    path: entry.path.clone(),
                });
            }
        }

        None
    }

    pub fn project_path_for_absolute_path(
        &self,
        abs_path: &Path,
        cx: &AppContext,
    ) -> Option<ProjectPath> {
        self.find_local_worktree(abs_path, cx)
            .map(|(worktree, relative_path)| ProjectPath {
                worktree_id: worktree.read(cx).id(),
                path: relative_path.into(),
            })
    }

    pub fn find_local_worktree(
        &self,
        abs_path: &Path,
        cx: &AppContext,
    ) -> Option<(Model<Worktree>, PathBuf)> {
        let trees = self.worktrees(cx);

        for tree in trees {
            if let Some(relative_path) = tree
                .read(cx)
                .as_local()
                .and_then(|t| abs_path.strip_prefix(t.abs_path()).ok())
            {
                return Some((tree.clone(), relative_path.into()));
            }
        }
        None
    }

    pub fn get_workspace_root(
        &self,
        project_path: &ProjectPath,
        cx: &AppContext,
    ) -> Option<PathBuf> {
        Some(
            self.worktree_for_id(project_path.worktree_id, cx)?
                .read(cx)
                .abs_path()
                .to_path_buf(),
        )
    }

    pub fn get_repo(
        &self,
        project_path: &ProjectPath,
        cx: &AppContext,
    ) -> Option<Arc<dyn GitRepository>> {
        self.worktree_for_id(project_path.worktree_id, cx)?
            .read(cx)
            .as_local()?
            .local_git_repo(&project_path.path)
    }

    pub fn get_first_worktree_root_repo(&self, cx: &AppContext) -> Option<Arc<dyn GitRepository>> {
        let worktree = self.visible_worktrees(cx).next()?.read(cx).as_local()?;
        let root_entry = worktree.root_git_entry()?;
        worktree.get_local_repo(&root_entry)?.repo().clone().into()
    }

    pub fn blame_buffer(
        &self,
        buffer: &Model<Buffer>,
        version: Option<clock::Global>,
        cx: &AppContext,
    ) -> Task<Result<Blame>> {
        self.buffer_store.read(cx).blame_buffer(buffer, version, cx)
    }

    // RPC message handlers

    async fn handle_unshare_project(
        this: Model<Self>,
        _: TypedEnvelope<proto::UnshareProject>,
        mut cx: AsyncAppContext,
    ) -> Result<()> {
        this.update(&mut cx, |this, cx| {
            if this.is_local() || this.is_via_ssh() {
                this.unshare(cx)?;
            } else {
                this.disconnected_from_host(cx);
            }
            Ok(())
        })?
    }

    async fn handle_add_collaborator(
        this: Model<Self>,
        mut envelope: TypedEnvelope<proto::AddProjectCollaborator>,
        mut cx: AsyncAppContext,
    ) -> Result<()> {
        let collaborator = envelope
            .payload
            .collaborator
            .take()
            .ok_or_else(|| anyhow!("empty collaborator"))?;

        let collaborator = Collaborator::from_proto(collaborator)?;
        this.update(&mut cx, |this, cx| {
            this.buffer_store.update(cx, |buffer_store, _| {
                buffer_store.forget_shared_buffers_for(&collaborator.peer_id);
            });
            cx.emit(Event::CollaboratorJoined(collaborator.peer_id));
            this.collaborators
                .insert(collaborator.peer_id, collaborator);
            cx.notify();
        })?;

        Ok(())
    }

    async fn handle_update_project_collaborator(
        this: Model<Self>,
        envelope: TypedEnvelope<proto::UpdateProjectCollaborator>,
        mut cx: AsyncAppContext,
    ) -> Result<()> {
        let old_peer_id = envelope
            .payload
            .old_peer_id
            .ok_or_else(|| anyhow!("missing old peer id"))?;
        let new_peer_id = envelope
            .payload
            .new_peer_id
            .ok_or_else(|| anyhow!("missing new peer id"))?;
        this.update(&mut cx, |this, cx| {
            let collaborator = this
                .collaborators
                .remove(&old_peer_id)
                .ok_or_else(|| anyhow!("received UpdateProjectCollaborator for unknown peer"))?;
            let is_host = collaborator.replica_id == 0;
            this.collaborators.insert(new_peer_id, collaborator);

            log::info!("peer {} became {}", old_peer_id, new_peer_id,);
            this.buffer_store.update(cx, |buffer_store, _| {
                buffer_store.update_peer_id(&old_peer_id, new_peer_id)
            });

            if is_host {
                this.buffer_store
                    .update(cx, |buffer_store, _| buffer_store.discard_incomplete());
                this.enqueue_buffer_ordered_message(BufferOrderedMessage::Resync)
                    .unwrap();
                cx.emit(Event::HostReshared);
            }

            cx.emit(Event::CollaboratorUpdated {
                old_peer_id,
                new_peer_id,
            });
            cx.notify();
            Ok(())
        })?
    }

    async fn handle_remove_collaborator(
        this: Model<Self>,
        envelope: TypedEnvelope<proto::RemoveProjectCollaborator>,
        mut cx: AsyncAppContext,
    ) -> Result<()> {
        this.update(&mut cx, |this, cx| {
            let peer_id = envelope
                .payload
                .peer_id
                .ok_or_else(|| anyhow!("invalid peer id"))?;
            let replica_id = this
                .collaborators
                .remove(&peer_id)
                .ok_or_else(|| anyhow!("unknown peer {:?}", peer_id))?
                .replica_id;
            this.buffer_store.update(cx, |buffer_store, cx| {
                buffer_store.forget_shared_buffers_for(&peer_id);
                for buffer in buffer_store.buffers() {
                    buffer.update(cx, |buffer, cx| buffer.remove_peer(replica_id, cx));
                }
            });

            cx.emit(Event::CollaboratorLeft(peer_id));
            cx.notify();
            Ok(())
        })?
    }

    async fn handle_update_project(
        this: Model<Self>,
        envelope: TypedEnvelope<proto::UpdateProject>,
        mut cx: AsyncAppContext,
    ) -> Result<()> {
        this.update(&mut cx, |this, cx| {
            // Don't handle messages that were sent before the response to us joining the project
            if envelope.message_id > this.join_project_response_message_id {
                this.set_worktrees_from_proto(envelope.payload.worktrees, cx)?;
            }
            Ok(())
        })?
    }

    // Collab sends UpdateWorktree protos as messages
    async fn handle_update_worktree(
        this: Model<Self>,
        envelope: TypedEnvelope<proto::UpdateWorktree>,
        mut cx: AsyncAppContext,
    ) -> Result<()> {
        this.update(&mut cx, |this, cx| {
            let worktree_id = WorktreeId::from_proto(envelope.payload.worktree_id);
            if let Some(worktree) = this.worktree_for_id(worktree_id, cx) {
                worktree.update(cx, |worktree, _| {
                    let worktree = worktree.as_remote_mut().unwrap();
                    worktree.update_from_remote(envelope.payload);
                });
            }
            Ok(())
        })?
    }

    async fn handle_update_buffer(
        this: Model<Self>,
        envelope: TypedEnvelope<proto::UpdateBuffer>,
        cx: AsyncAppContext,
    ) -> Result<proto::Ack> {
        let buffer_store = this.read_with(&cx, |this, cx| {
            if let Some(ssh) = &this.ssh_client {
                let mut payload = envelope.payload.clone();
                payload.project_id = 0;
                cx.background_executor()
                    .spawn(ssh.to_proto_client().request(payload))
                    .detach_and_log_err(cx);
            }
            this.buffer_store.clone()
        })?;
        BufferStore::handle_update_buffer(buffer_store, envelope, cx).await
    }

    fn retain_remotely_created_models(
        &mut self,
        cx: &mut ModelContext<Self>,
    ) -> RemotelyCreatedModelGuard {
        {
            let mut remotely_create_models = self.remotely_created_models.lock();
            if remotely_create_models.retain_count == 0 {
                remotely_create_models.buffers = self.buffer_store.read(cx).buffers().collect();
                remotely_create_models.worktrees =
                    self.worktree_store.read(cx).worktrees().collect();
            }
            remotely_create_models.retain_count += 1;
        }
        RemotelyCreatedModelGuard {
            remote_models: Arc::downgrade(&self.remotely_created_models),
        }
    }

    async fn handle_create_buffer_for_peer(
        this: Model<Self>,
        envelope: TypedEnvelope<proto::CreateBufferForPeer>,
        mut cx: AsyncAppContext,
    ) -> Result<()> {
        this.update(&mut cx, |this, cx| {
            this.buffer_store.update(cx, |buffer_store, cx| {
                buffer_store.handle_create_buffer_for_peer(
                    envelope,
                    this.replica_id(),
                    this.capability(),
                    cx,
                )
            })
        })?
    }

    async fn handle_synchronize_buffers(
        this: Model<Self>,
        envelope: TypedEnvelope<proto::SynchronizeBuffers>,
        mut cx: AsyncAppContext,
    ) -> Result<proto::SynchronizeBuffersResponse> {
        let response = this.update(&mut cx, |this, cx| {
            let client = this.client.clone();
            this.buffer_store.update(cx, |this, cx| {
                this.handle_synchronize_buffers(envelope, cx, client)
            })
        })??;

        Ok(response)
    }

    async fn handle_task_context_for_location(
        project: Model<Self>,
        envelope: TypedEnvelope<proto::TaskContextForLocation>,
        mut cx: AsyncAppContext,
    ) -> Result<proto::TaskContext> {
        let location = envelope
            .payload
            .location
            .context("no location given for task context handling")?;
        let location = cx
            .update(|cx| deserialize_location(&project, location, cx))?
            .await?;
        let context_task = project.update(&mut cx, |project, cx| {
            let captured_variables = {
                let mut variables = TaskVariables::default();
                for range in location
                    .buffer
                    .read(cx)
                    .snapshot()
                    .runnable_ranges(location.range.clone())
                {
                    for (capture_name, value) in range.extra_captures {
                        variables.insert(VariableName::Custom(capture_name.into()), value);
                    }
                }
                variables
            };
            project.task_context_for_location(captured_variables, location, cx)
        })?;
        let task_context = context_task.await.unwrap_or_default();
        Ok(proto::TaskContext {
            project_env: task_context.project_env.into_iter().collect(),
            cwd: task_context
                .cwd
                .map(|cwd| cwd.to_string_lossy().to_string()),
            task_variables: task_context
                .task_variables
                .into_iter()
                .map(|(variable_name, variable_value)| (variable_name.to_string(), variable_value))
                .collect(),
        })
    }

    async fn handle_task_templates(
        project: Model<Self>,
        envelope: TypedEnvelope<proto::TaskTemplates>,
        mut cx: AsyncAppContext,
    ) -> Result<proto::TaskTemplatesResponse> {
        let worktree = envelope.payload.worktree_id.map(WorktreeId::from_proto);
        let location = match envelope.payload.location {
            Some(location) => Some(
                cx.update(|cx| deserialize_location(&project, location, cx))?
                    .await
                    .context("task templates request location deserializing")?,
            ),
            None => None,
        };

        let templates = project
            .update(&mut cx, |project, cx| {
                project.task_templates(worktree, location, cx)
            })?
            .await
            .context("receiving task templates")?
            .into_iter()
            .map(|(kind, template)| {
                let kind = Some(match kind {
                    TaskSourceKind::UserInput => proto::task_source_kind::Kind::UserInput(
                        proto::task_source_kind::UserInput {},
                    ),
                    TaskSourceKind::Worktree {
                        id,
                        abs_path,
                        id_base,
                    } => {
                        proto::task_source_kind::Kind::Worktree(proto::task_source_kind::Worktree {
                            id: id.to_proto(),
                            abs_path: abs_path.to_string_lossy().to_string(),
                            id_base: id_base.to_string(),
                        })
                    }
                    TaskSourceKind::AbsPath { id_base, abs_path } => {
                        proto::task_source_kind::Kind::AbsPath(proto::task_source_kind::AbsPath {
                            abs_path: abs_path.to_string_lossy().to_string(),
                            id_base: id_base.to_string(),
                        })
                    }
                    TaskSourceKind::Language { name } => {
                        proto::task_source_kind::Kind::Language(proto::task_source_kind::Language {
                            name: name.to_string(),
                        })
                    }
                });
                let kind = Some(proto::TaskSourceKind { kind });
                let template = Some(proto::TaskTemplate {
                    label: template.label,
                    command: template.command,
                    args: template.args,
                    env: template.env.into_iter().collect(),
                    cwd: template.cwd,
                    use_new_terminal: template.use_new_terminal,
                    allow_concurrent_runs: template.allow_concurrent_runs,
                    reveal: match template.reveal {
                        RevealStrategy::Always => proto::RevealStrategy::RevealAlways as i32,
                        RevealStrategy::Never => proto::RevealStrategy::RevealNever as i32,
                    },
                    hide: match template.hide {
                        HideStrategy::Always => proto::HideStrategy::HideAlways as i32,
                        HideStrategy::Never => proto::HideStrategy::HideNever as i32,
                        HideStrategy::OnSuccess => proto::HideStrategy::HideOnSuccess as i32,
                    },
                    shell: Some(proto::Shell {
                        shell_type: Some(match template.shell {
                            Shell::System => proto::shell::ShellType::System(proto::System {}),
                            Shell::Program(program) => proto::shell::ShellType::Program(program),
                            Shell::WithArguments { program, args } => {
                                proto::shell::ShellType::WithArguments(
                                    proto::shell::WithArguments { program, args },
                                )
                            }
                        }),
                    }),
                    tags: template.tags,
                });
                proto::TemplatePair { kind, template }
            })
            .collect();

        Ok(proto::TaskTemplatesResponse { templates })
    }

    async fn handle_search_candidate_buffers(
        this: Model<Self>,
        envelope: TypedEnvelope<proto::FindSearchCandidates>,
        mut cx: AsyncAppContext,
    ) -> Result<proto::FindSearchCandidatesResponse> {
        let peer_id = envelope.original_sender_id()?;
        let message = envelope.payload;
        let query = SearchQuery::from_proto(
            message
                .query
                .ok_or_else(|| anyhow!("missing query field"))?,
        )?;
        let mut results = this.update(&mut cx, |this, cx| {
            this.find_search_candidate_buffers(&query, message.limit as _, cx)
        })?;

        let mut response = proto::FindSearchCandidatesResponse {
            buffer_ids: Vec::new(),
        };

        while let Some(buffer) = results.next().await {
            this.update(&mut cx, |this, cx| {
                let buffer_id = this.create_buffer_for_peer(&buffer, peer_id, cx);
                response.buffer_ids.push(buffer_id.to_proto());
            })?;
        }

        Ok(response)
    }

    async fn handle_open_buffer_by_id(
        this: Model<Self>,
        envelope: TypedEnvelope<proto::OpenBufferById>,
        mut cx: AsyncAppContext,
    ) -> Result<proto::OpenBufferResponse> {
        let peer_id = envelope.original_sender_id()?;
        let buffer_id = BufferId::new(envelope.payload.id)?;
        let buffer = this
            .update(&mut cx, |this, cx| this.open_buffer_by_id(buffer_id, cx))?
            .await?;
        Project::respond_to_open_buffer_request(this, buffer, peer_id, &mut cx)
    }

    async fn handle_open_buffer_by_path(
        this: Model<Self>,
        envelope: TypedEnvelope<proto::OpenBufferByPath>,
        mut cx: AsyncAppContext,
    ) -> Result<proto::OpenBufferResponse> {
        let peer_id = envelope.original_sender_id()?;
        let worktree_id = WorktreeId::from_proto(envelope.payload.worktree_id);
        let open_buffer = this.update(&mut cx, |this, cx| {
            this.open_buffer(
                ProjectPath {
                    worktree_id,
                    path: PathBuf::from(envelope.payload.path).into(),
                },
                cx,
            )
        })?;

        let buffer = open_buffer.await?;
        Project::respond_to_open_buffer_request(this, buffer, peer_id, &mut cx)
    }

    async fn handle_open_new_buffer(
        this: Model<Self>,
        envelope: TypedEnvelope<proto::OpenNewBuffer>,
        mut cx: AsyncAppContext,
    ) -> Result<proto::OpenBufferResponse> {
        let buffer = this
            .update(&mut cx, |this, cx| this.create_buffer(cx))?
            .await?;
        let peer_id = envelope.original_sender_id()?;

        Project::respond_to_open_buffer_request(this, buffer, peer_id, &mut cx)
    }

    fn respond_to_open_buffer_request(
        this: Model<Self>,
        buffer: Model<Buffer>,
        peer_id: proto::PeerId,
        cx: &mut AsyncAppContext,
    ) -> Result<proto::OpenBufferResponse> {
        this.update(cx, |this, cx| {
            let is_private = buffer
                .read(cx)
                .file()
                .map(|f| f.is_private())
                .unwrap_or_default();
            if is_private {
                Err(anyhow!(ErrorCode::UnsharedItem))
            } else {
                Ok(proto::OpenBufferResponse {
                    buffer_id: this.create_buffer_for_peer(&buffer, peer_id, cx).into(),
                })
            }
        })?
    }

    fn create_buffer_for_peer(
        &mut self,
        buffer: &Model<Buffer>,
        peer_id: proto::PeerId,
        cx: &mut AppContext,
    ) -> BufferId {
        self.buffer_store
            .update(cx, |buffer_store, cx| {
                buffer_store.create_buffer_for_peer(buffer, peer_id, cx)
            })
            .detach_and_log_err(cx);
        buffer.read(cx).remote_id()
    }

    fn wait_for_remote_buffer(
        &mut self,
        id: BufferId,
        cx: &mut ModelContext<Self>,
    ) -> Task<Result<Model<Buffer>>> {
        self.buffer_store.update(cx, |buffer_store, cx| {
            buffer_store.wait_for_remote_buffer(id, cx)
        })
    }

    fn synchronize_remote_buffers(&mut self, cx: &mut ModelContext<Self>) -> Task<Result<()>> {
        let project_id = match self.client_state {
            ProjectClientState::Remote {
                sharing_has_stopped,
                remote_id,
                ..
            } => {
                if sharing_has_stopped {
                    return Task::ready(Err(anyhow!(
                        "can't synchronize remote buffers on a readonly project"
                    )));
                } else {
                    remote_id
                }
            }
            ProjectClientState::Shared { .. } | ProjectClientState::Local => {
                return Task::ready(Err(anyhow!(
                    "can't synchronize remote buffers on a local project"
                )))
            }
        };

        let client = self.client.clone();
        cx.spawn(move |this, mut cx| async move {
            let (buffers, incomplete_buffer_ids) = this.update(&mut cx, |this, cx| {
                this.buffer_store.read(cx).buffer_version_info(cx)
            })?;
            let response = client
                .request(proto::SynchronizeBuffers {
                    project_id,
                    buffers,
                })
                .await?;

            let send_updates_for_buffers = this.update(&mut cx, |this, cx| {
                response
                    .buffers
                    .into_iter()
                    .map(|buffer| {
                        let client = client.clone();
                        let buffer_id = match BufferId::new(buffer.id) {
                            Ok(id) => id,
                            Err(e) => {
                                return Task::ready(Err(e));
                            }
                        };
                        let remote_version = language::proto::deserialize_version(&buffer.version);
                        if let Some(buffer) = this.buffer_for_id(buffer_id, cx) {
                            let operations =
                                buffer.read(cx).serialize_ops(Some(remote_version), cx);
                            cx.background_executor().spawn(async move {
                                let operations = operations.await;
                                for chunk in split_operations(operations) {
                                    client
                                        .request(proto::UpdateBuffer {
                                            project_id,
                                            buffer_id: buffer_id.into(),
                                            operations: chunk,
                                        })
                                        .await?;
                                }
                                anyhow::Ok(())
                            })
                        } else {
                            Task::ready(Ok(()))
                        }
                    })
                    .collect::<Vec<_>>()
            })?;

            // Any incomplete buffers have open requests waiting. Request that the host sends
            // creates these buffers for us again to unblock any waiting futures.
            for id in incomplete_buffer_ids {
                cx.background_executor()
                    .spawn(client.request(proto::OpenBufferById {
                        project_id,
                        id: id.into(),
                    }))
                    .detach();
            }

            futures::future::join_all(send_updates_for_buffers)
                .await
                .into_iter()
                .collect()
        })
    }

    pub fn worktree_metadata_protos(&self, cx: &AppContext) -> Vec<proto::WorktreeMetadata> {
        self.worktree_store.read(cx).worktree_metadata_protos(cx)
    }

    fn set_worktrees_from_proto(
        &mut self,
        worktrees: Vec<proto::WorktreeMetadata>,
        cx: &mut ModelContext<Project>,
    ) -> Result<()> {
        cx.notify();
        self.worktree_store.update(cx, |worktree_store, cx| {
            worktree_store.set_worktrees_from_proto(worktrees, self.replica_id(), cx)
        })
    }

    fn set_collaborators_from_proto(
        &mut self,
        messages: Vec<proto::Collaborator>,
        cx: &mut ModelContext<Self>,
    ) -> Result<()> {
        let mut collaborators = HashMap::default();
        for message in messages {
            let collaborator = Collaborator::from_proto(message)?;
            collaborators.insert(collaborator.peer_id, collaborator);
        }
        for old_peer_id in self.collaborators.keys() {
            if !collaborators.contains_key(old_peer_id) {
                cx.emit(Event::CollaboratorLeft(*old_peer_id));
            }
        }
        self.collaborators = collaborators;
        Ok(())
    }

    pub fn language_servers<'a>(
        &'a self,
        cx: &'a AppContext,
    ) -> impl 'a + Iterator<Item = (LanguageServerId, LanguageServerName, WorktreeId)> {
        self.lsp_store.read(cx).language_servers()
    }

    pub fn supplementary_language_servers<'a>(
        &'a self,
        cx: &'a AppContext,
    ) -> impl 'a + Iterator<Item = (LanguageServerId, LanguageServerName)> {
        self.lsp_store.read(cx).supplementary_language_servers()
    }

    pub fn language_server_for_id(
        &self,
        id: LanguageServerId,
        cx: &AppContext,
    ) -> Option<Arc<LanguageServer>> {
        self.lsp_store.read(cx).language_server_for_id(id)
    }

    pub fn language_servers_for_buffer<'a>(
        &'a self,
        buffer: &'a Buffer,
        cx: &'a AppContext,
    ) -> impl Iterator<Item = (&'a Arc<CachedLspAdapter>, &'a Arc<LanguageServer>)> {
        self.lsp_store
            .read(cx)
            .language_servers_for_buffer(buffer, cx)
    }

    pub fn language_server_for_buffer<'a>(
        &'a self,
        buffer: &'a Buffer,
        server_id: LanguageServerId,
        cx: &'a AppContext,
    ) -> Option<(&'a Arc<CachedLspAdapter>, &'a Arc<LanguageServer>)> {
        self.lsp_store
            .read(cx)
            .language_server_for_buffer(buffer, server_id, cx)
    }

    pub fn task_context_for_location(
        &self,
        captured_variables: TaskVariables,
        location: Location,
        cx: &mut ModelContext<'_, Project>,
    ) -> Task<Option<TaskContext>> {
        if self.is_local() {
            let (worktree_id, worktree_abs_path) = if let Some(worktree) = self.task_worktree(cx) {
                (
                    Some(worktree.read(cx).id()),
                    Some(worktree.read(cx).abs_path()),
                )
            } else {
                (None, None)
            };

            cx.spawn(|project, mut cx| async move {
                let project_env = project
                    .update(&mut cx, |project, cx| {
                        let worktree_abs_path = worktree_abs_path.clone();
                        project.environment.update(cx, |environment, cx| {
                            environment.get_environment(worktree_id, worktree_abs_path, cx)
                        })
                    })
                    .ok()?
                    .await;

                let mut task_variables = cx
                    .update(|cx| {
                        combine_task_variables(
                            captured_variables,
                            location,
                            project_env.as_ref(),
                            BasicContextProvider::new(project.upgrade()?),
                            cx,
                        )
                        .log_err()
                    })
                    .ok()
                    .flatten()?;
                // Remove all custom entries starting with _, as they're not intended for use by the end user.
                task_variables.sweep();

                Some(TaskContext {
                    project_env: project_env.unwrap_or_default(),
                    cwd: worktree_abs_path.map(|p| p.to_path_buf()),
                    task_variables,
                })
            })
        } else if let Some(project_id) = self
            .remote_id()
            .filter(|_| self.ssh_connection_string(cx).is_some())
        {
            let task_context = self.client().request(proto::TaskContextForLocation {
                project_id,
                location: Some(proto::Location {
                    buffer_id: location.buffer.read(cx).remote_id().into(),
                    start: Some(serialize_anchor(&location.range.start)),
                    end: Some(serialize_anchor(&location.range.end)),
                }),
            });
            cx.background_executor().spawn(async move {
                let task_context = task_context.await.log_err()?;
                Some(TaskContext {
                    project_env: task_context.project_env.into_iter().collect(),
                    cwd: task_context.cwd.map(PathBuf::from),
                    task_variables: task_context
                        .task_variables
                        .into_iter()
                        .filter_map(
                            |(variable_name, variable_value)| match variable_name.parse() {
                                Ok(variable_name) => Some((variable_name, variable_value)),
                                Err(()) => {
                                    log::error!("Unknown variable name: {variable_name}");
                                    None
                                }
                            },
                        )
                        .collect(),
                })
            })
        } else {
            Task::ready(None)
        }
    }

    pub fn task_templates(
        &self,
        worktree: Option<WorktreeId>,
        location: Option<Location>,
        cx: &mut ModelContext<Self>,
    ) -> Task<Result<Vec<(TaskSourceKind, TaskTemplate)>>> {
        if self.is_local() {
            let (file, language) = location
                .map(|location| {
                    let buffer = location.buffer.read(cx);
                    (
                        buffer.file().cloned(),
                        buffer.language_at(location.range.start),
                    )
                })
                .unwrap_or_default();
            Task::ready(Ok(self
                .task_inventory()
                .read(cx)
                .list_tasks(file, language, worktree, cx)))
        } else if let Some(project_id) = self
            .remote_id()
            .filter(|_| self.ssh_connection_string(cx).is_some())
        {
            let remote_templates =
                self.query_remote_task_templates(project_id, worktree, location.as_ref(), cx);
            cx.background_executor().spawn(remote_templates)
        } else {
            Task::ready(Ok(Vec::new()))
        }
    }

    pub fn query_remote_task_templates(
        &self,
        project_id: u64,
        worktree: Option<WorktreeId>,
        location: Option<&Location>,
        cx: &AppContext,
    ) -> Task<Result<Vec<(TaskSourceKind, TaskTemplate)>>> {
        let client = self.client();
        let location = location.map(|location| serialize_location(location, cx));
        cx.spawn(|_| async move {
            let response = client
                .request(proto::TaskTemplates {
                    project_id,
                    worktree_id: worktree.map(|id| id.to_proto()),
                    location,
                })
                .await?;

            Ok(response
                .templates
                .into_iter()
                .filter_map(|template_pair| {
                    let task_source_kind = match template_pair.kind?.kind? {
                        proto::task_source_kind::Kind::UserInput(_) => TaskSourceKind::UserInput,
                        proto::task_source_kind::Kind::Worktree(worktree) => {
                            TaskSourceKind::Worktree {
                                id: WorktreeId::from_proto(worktree.id),
                                abs_path: PathBuf::from(worktree.abs_path),
                                id_base: Cow::Owned(worktree.id_base),
                            }
                        }
                        proto::task_source_kind::Kind::AbsPath(abs_path) => {
                            TaskSourceKind::AbsPath {
                                id_base: Cow::Owned(abs_path.id_base),
                                abs_path: PathBuf::from(abs_path.abs_path),
                            }
                        }
                        proto::task_source_kind::Kind::Language(language) => {
                            TaskSourceKind::Language {
                                name: language.name.into(),
                            }
                        }
                    };

                    let proto_template = template_pair.template?;
                    let reveal = match proto::RevealStrategy::from_i32(proto_template.reveal)
                        .unwrap_or(proto::RevealStrategy::RevealAlways)
                    {
                        proto::RevealStrategy::RevealAlways => RevealStrategy::Always,
                        proto::RevealStrategy::RevealNever => RevealStrategy::Never,
                    };
                    let hide = match proto::HideStrategy::from_i32(proto_template.hide)
                        .unwrap_or(proto::HideStrategy::HideNever)
                    {
                        proto::HideStrategy::HideAlways => HideStrategy::Always,
                        proto::HideStrategy::HideNever => HideStrategy::Never,
                        proto::HideStrategy::HideOnSuccess => HideStrategy::OnSuccess,
                    };
                    let shell = match proto_template
                        .shell
                        .and_then(|shell| shell.shell_type)
                        .unwrap_or(proto::shell::ShellType::System(proto::System {}))
                    {
                        proto::shell::ShellType::System(_) => Shell::System,
                        proto::shell::ShellType::Program(program) => Shell::Program(program),
                        proto::shell::ShellType::WithArguments(with_arguments) => {
                            Shell::WithArguments {
                                program: with_arguments.program,
                                args: with_arguments.args,
                            }
                        }
                    };
                    let task_template = TaskTemplate {
                        label: proto_template.label,
                        command: proto_template.command,
                        args: proto_template.args,
                        env: proto_template.env.into_iter().collect(),
                        cwd: proto_template.cwd,
                        use_new_terminal: proto_template.use_new_terminal,
                        allow_concurrent_runs: proto_template.allow_concurrent_runs,
                        reveal,
                        hide,
                        shell,
                        tags: proto_template.tags,
                        ..Default::default()
                    };
                    Some((task_source_kind, task_template))
                })
                .collect())
        })
    }

    fn task_worktree(&self, cx: &AppContext) -> Option<Model<Worktree>> {
        let available_worktrees = self
            .worktrees(cx)
            .filter(|worktree| {
                let worktree = worktree.read(cx);
                worktree.is_visible()
                    && worktree.is_local()
                    && worktree.root_entry().map_or(false, |e| e.is_dir())
            })
            .collect::<Vec<_>>();

        match available_worktrees.len() {
            0 => None,
            1 => Some(available_worktrees[0].clone()),
            _ => self.active_entry().and_then(|entry_id| {
                available_worktrees.into_iter().find_map(|worktree| {
                    if worktree.read(cx).contains_entry(entry_id) {
                        Some(worktree)
                    } else {
                        None
                    }
                })
            }),
        }
    }
}

fn combine_task_variables(
    mut captured_variables: TaskVariables,
    location: Location,
    project_env: Option<&HashMap<String, String>>,
    baseline: BasicContextProvider,
    cx: &mut AppContext,
) -> anyhow::Result<TaskVariables> {
    let language_context_provider = location
        .buffer
        .read(cx)
        .language()
        .and_then(|language| language.context_provider());
    let baseline = baseline
        .build_context(&captured_variables, &location, project_env, cx)
        .context("building basic default context")?;
    captured_variables.extend(baseline);
    if let Some(provider) = language_context_provider {
        captured_variables.extend(
            provider
                .build_context(&captured_variables, &location, project_env, cx)
                .context("building provider context")?,
        );
    }
    Ok(captured_variables)
}

fn deserialize_code_actions(code_actions: &HashMap<String, bool>) -> Vec<lsp::CodeActionKind> {
    code_actions
        .iter()
        .flat_map(|(kind, enabled)| {
            if *enabled {
                Some(kind.clone().into())
            } else {
                None
            }
        })
        .collect()
}

pub struct PathMatchCandidateSet {
    pub snapshot: Snapshot,
    pub include_ignored: bool,
    pub include_root_name: bool,
    pub candidates: Candidates,
}

pub enum Candidates {
    /// Only consider directories.
    Directories,
    /// Only consider files.
    Files,
    /// Consider directories and files.
    Entries,
}

impl<'a> fuzzy::PathMatchCandidateSet<'a> for PathMatchCandidateSet {
    type Candidates = PathMatchCandidateSetIter<'a>;

    fn id(&self) -> usize {
        self.snapshot.id().to_usize()
    }

    fn len(&self) -> usize {
        match self.candidates {
            Candidates::Files => {
                if self.include_ignored {
                    self.snapshot.file_count()
                } else {
                    self.snapshot.visible_file_count()
                }
            }

            Candidates::Directories => {
                if self.include_ignored {
                    self.snapshot.dir_count()
                } else {
                    self.snapshot.visible_dir_count()
                }
            }

            Candidates::Entries => {
                if self.include_ignored {
                    self.snapshot.entry_count()
                } else {
                    self.snapshot.visible_entry_count()
                }
            }
        }
    }

    fn prefix(&self) -> Arc<str> {
        if self.snapshot.root_entry().map_or(false, |e| e.is_file()) {
            self.snapshot.root_name().into()
        } else if self.include_root_name {
            format!("{}/", self.snapshot.root_name()).into()
        } else {
            Arc::default()
        }
    }

    fn candidates(&'a self, start: usize) -> Self::Candidates {
        PathMatchCandidateSetIter {
            traversal: match self.candidates {
                Candidates::Directories => self.snapshot.directories(self.include_ignored, start),
                Candidates::Files => self.snapshot.files(self.include_ignored, start),
                Candidates::Entries => self.snapshot.entries(self.include_ignored, start),
            },
        }
    }
}

pub struct PathMatchCandidateSetIter<'a> {
    traversal: Traversal<'a>,
}

impl<'a> Iterator for PathMatchCandidateSetIter<'a> {
    type Item = fuzzy::PathMatchCandidate<'a>;

    fn next(&mut self) -> Option<Self::Item> {
        self.traversal
            .next()
            .map(|entry| fuzzy::PathMatchCandidate {
                is_dir: entry.kind.is_dir(),
                path: &entry.path,
                char_bag: entry.char_bag,
            })
    }
}

impl EventEmitter<Event> for Project {}

impl<'a> From<&'a ProjectPath> for SettingsLocation<'a> {
    fn from(val: &'a ProjectPath) -> Self {
        SettingsLocation {
            worktree_id: val.worktree_id,
            path: val.path.as_ref(),
        }
    }
}

impl<P: AsRef<Path>> From<(WorktreeId, P)> for ProjectPath {
    fn from((worktree_id, path): (WorktreeId, P)) -> Self {
        Self {
            worktree_id,
            path: path.as_ref().into(),
        }
    }
}

pub fn relativize_path(base: &Path, path: &Path) -> PathBuf {
    let mut path_components = path.components();
    let mut base_components = base.components();
    let mut components: Vec<Component> = Vec::new();
    loop {
        match (path_components.next(), base_components.next()) {
            (None, None) => break,
            (Some(a), None) => {
                components.push(a);
                components.extend(path_components.by_ref());
                break;
            }
            (None, _) => components.push(Component::ParentDir),
            (Some(a), Some(b)) if components.is_empty() && a == b => (),
            (Some(a), Some(Component::CurDir)) => components.push(a),
            (Some(a), Some(_)) => {
                components.push(Component::ParentDir);
                for _ in base_components {
                    components.push(Component::ParentDir);
                }
                components.push(a);
                components.extend(path_components.by_ref());
                break;
            }
        }
    }
    components.iter().map(|c| c.as_os_str()).collect()
}

fn resolve_path(base: &Path, path: &Path) -> PathBuf {
    let mut result = base.to_path_buf();
    for component in path.components() {
        match component {
            Component::ParentDir => {
                result.pop();
            }
            Component::CurDir => (),
            _ => result.push(component),
        }
    }
    result
}

/// ResolvedPath is a path that has been resolved to either a ProjectPath
/// or an AbsPath and that *exists*.
#[derive(Debug, Clone)]
pub enum ResolvedPath {
    ProjectPath(ProjectPath),
    AbsPath(PathBuf),
}

impl ResolvedPath {
    pub fn abs_path(&self) -> Option<&Path> {
        match self {
            Self::AbsPath(path) => Some(path.as_path()),
            _ => None,
        }
    }

    pub fn project_path(&self) -> Option<&ProjectPath> {
        match self {
            Self::ProjectPath(path) => Some(&path),
            _ => None,
        }
    }
}

impl Item for Buffer {
    fn try_open(
        project: &Model<Project>,
        path: &ProjectPath,
        cx: &mut AppContext,
    ) -> Option<Task<Result<Model<Self>>>> {
        Some(project.update(cx, |project, cx| project.open_buffer(path.clone(), cx)))
    }

    fn entry_id(&self, cx: &AppContext) -> Option<ProjectEntryId> {
        File::from_dyn(self.file()).and_then(|file| file.project_entry_id(cx))
    }

    fn project_path(&self, cx: &AppContext) -> Option<ProjectPath> {
        File::from_dyn(self.file()).map(|file| ProjectPath {
            worktree_id: file.worktree_id(cx),
            path: file.path().clone(),
        })
    }
}

impl Completion {
    /// A key that can be used to sort completions when displaying
    /// them to the user.
    pub fn sort_key(&self) -> (usize, &str) {
        let kind_key = match self.lsp_completion.kind {
            Some(lsp::CompletionItemKind::KEYWORD) => 0,
            Some(lsp::CompletionItemKind::VARIABLE) => 1,
            _ => 2,
        };
        (kind_key, &self.label.text[self.label.filter_range.clone()])
    }

    /// Whether this completion is a snippet.
    pub fn is_snippet(&self) -> bool {
        self.lsp_completion.insert_text_format == Some(lsp::InsertTextFormat::SNIPPET)
    }

    /// Returns the corresponding color for this completion.
    ///
    /// Will return `None` if this completion's kind is not [`CompletionItemKind::COLOR`].
    pub fn color(&self) -> Option<Hsla> {
        match self.lsp_completion.kind {
            Some(CompletionItemKind::COLOR) => color_extractor::extract_color(&self.lsp_completion),
            _ => None,
        }
    }
}

#[derive(Debug)]
pub struct NoRepositoryError {}

impl std::fmt::Display for NoRepositoryError {
    fn fmt(&self, f: &mut std::fmt::Formatter<'_>) -> std::fmt::Result {
        write!(f, "no git repository for worktree found")
    }
}

impl std::error::Error for NoRepositoryError {}

fn serialize_location(location: &Location, cx: &AppContext) -> proto::Location {
    proto::Location {
        buffer_id: location.buffer.read(cx).remote_id().into(),
        start: Some(serialize_anchor(&location.range.start)),
        end: Some(serialize_anchor(&location.range.end)),
    }
}

fn deserialize_location(
    project: &Model<Project>,
    location: proto::Location,
    cx: &mut AppContext,
) -> Task<Result<Location>> {
    let buffer_id = match BufferId::new(location.buffer_id) {
        Ok(id) => id,
        Err(e) => return Task::ready(Err(e)),
    };
    let buffer_task = project.update(cx, |project, cx| {
        project.wait_for_remote_buffer(buffer_id, cx)
    });
    cx.spawn(|_| async move {
        let buffer = buffer_task.await?;
        let start = location
            .start
            .and_then(deserialize_anchor)
            .context("missing task context location start")?;
        let end = location
            .end
            .and_then(deserialize_anchor)
            .context("missing task context location end")?;
        Ok(Location {
            buffer,
            range: start..end,
        })
    })
}

pub fn sort_worktree_entries(entries: &mut [Entry]) {
    entries.sort_by(|entry_a, entry_b| {
        compare_paths(
            (&entry_a.path, entry_a.is_file()),
            (&entry_b.path, entry_b.is_file()),
        )
    });
}<|MERGE_RESOLUTION|>--- conflicted
+++ resolved
@@ -618,7 +618,6 @@
             cx.subscribe(&worktree_store, Self::on_worktree_store_event)
                 .detach();
 
-<<<<<<< HEAD
             let dap_store = cx.new_model(|cx| {
                 DapStore::new(
                     Some(client.http_client()),
@@ -628,14 +627,8 @@
                 )
             });
 
-            let buffer_store = cx.new_model(|cx| {
-                BufferStore::new(worktree_store.clone(), None, dap_store.clone(), cx)
-            });
-=======
-            let dap_store = cx.new_model(DapStore::new);
             let buffer_store = cx
                 .new_model(|cx| BufferStore::local(worktree_store.clone(), dap_store.clone(), cx));
->>>>>>> f9b045bd
             cx.subscribe(&buffer_store, Self::on_buffer_store_event)
                 .detach();
 
@@ -734,18 +727,6 @@
             cx.subscribe(&worktree_store, Self::on_worktree_store_event)
                 .detach();
 
-<<<<<<< HEAD
-            let dap_store = cx.new_model(|cx| {
-                DapStore::new(
-                    Some(client.http_client()),
-                    Some(node.clone()),
-                    fs.clone(),
-                    cx,
-                )
-            });
-
-=======
->>>>>>> f9b045bd
             let buffer_store = cx.new_model(|cx| {
                 BufferStore::remote(
                     worktree_store.clone(),
@@ -776,7 +757,14 @@
             });
             cx.subscribe(&lsp_store, Self::on_lsp_store_event).detach();
 
-            let dap_store = cx.new_model(DapStore::new);
+            let dap_store = cx.new_model(|cx| {
+                DapStore::new(
+                    Some(client.http_client()),
+                    Some(node.clone()),
+                    fs.clone(),
+                    cx,
+                )
+            });
 
             let this = Self {
                 buffer_ordered_messages_tx: tx,
@@ -912,18 +900,12 @@
                     .map(DevServerProjectId),
             )
         })?;
-<<<<<<< HEAD
-
-        let dap_store =
-            cx.new_model(|cx| DapStore::new(Some(client.http_client()), None, fs.clone(), cx))?;
-
-=======
->>>>>>> f9b045bd
         let buffer_store = cx.new_model(|cx| {
             BufferStore::remote(worktree_store.clone(), client.clone().into(), remote_id, cx)
         })?;
 
-        let dap_store = cx.new_model(DapStore::new)?;
+        let dap_store =
+            cx.new_model(|cx| DapStore::new(Some(client.http_client()), None, fs.clone(), cx))?;
 
         let lsp_store = cx.new_model(|cx| {
             let mut lsp_store = LspStore::new_remote(
