--- conflicted
+++ resolved
@@ -861,13 +861,10 @@
             });
             cx.subscribe(&lsp_store, Self::on_lsp_store_event).detach();
 
-<<<<<<< HEAD
             let dap_store =
                 cx.new(|cx| DapStore::new_remote(SSH_PROJECT_ID, client.clone().into(), cx));
-=======
             let git_state =
                 Some(cx.new(|cx| GitState::new(&worktree_store, languages.clone(), cx)));
->>>>>>> 3b6e1be1
 
             cx.subscribe(&ssh, Self::on_ssh_event).detach();
             cx.observe(&ssh, |_, _, cx| cx.notify()).detach();
@@ -1132,12 +1129,8 @@
                     remote_id,
                     replica_id,
                 },
-<<<<<<< HEAD
                 dap_store: dap_store.clone(),
-                git_state: None,
-=======
                 git_state,
->>>>>>> 3b6e1be1
                 buffers_needing_diff: Default::default(),
                 git_diff_debouncer: DebouncedDelay::new(),
                 terminals: Terminals {
@@ -1401,7 +1394,7 @@
     async fn handle_toggle_ignore_breakpoints(
         this: Entity<Self>,
         envelope: TypedEnvelope<proto::ToggleIgnoreBreakpoints>,
-        mut cx: AsyncAppContext,
+        mut cx: AsyncApp,
     ) -> Result<()> {
         this.update(&mut cx, |project, cx| {
             // Only the host should handle this message because the host
