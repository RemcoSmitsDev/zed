pub mod buffer_store;
pub mod connection_manager;
pub mod dap_store;
pub mod debounced_delay;
pub mod lsp_command;
pub mod lsp_ext_command;
pub mod lsp_store;
mod prettier_support;
pub mod project_settings;
pub mod search;
mod task_inventory;
pub mod terminals;
pub mod worktree_store;

#[cfg(test)]
mod project_tests;

mod environment;
pub mod search_history;
mod yarn;

use anyhow::{anyhow, Context as _, Result};
use buffer_store::{BufferStore, BufferStoreEvent};
use client::{
    proto, Client, Collaborator, DevServerProjectId, PendingEntitySubscription, ProjectId,
    TypedEnvelope, UserStore,
};
use clock::ReplicaId;

use dap::{
    client::{Breakpoint, DebugAdapterClient, DebugAdapterClientId, SerializedBreakpoint},
    debugger_settings::DebuggerSettings,
    transport::Payload,
};

use collections::{BTreeSet, HashMap, HashSet};
use dap_store::{DapStore, DapStoreEvent};
use debounced_delay::DebouncedDelay;
pub use environment::ProjectEnvironment;
use futures::{
    channel::mpsc::{self, UnboundedReceiver},
    future::try_join_all,
    stream::FuturesUnordered,
    AsyncWriteExt, FutureExt, StreamExt,
};

use git::{blame::Blame, repository::GitRepository};
use gpui::{
    AnyModel, AppContext, AsyncAppContext, BorrowAppContext, Context, EventEmitter, Model,
    ModelContext, SharedString, Task, WeakModel, WindowContext,
};
use itertools::Itertools;
use language::{
    language_settings::{
        language_settings, FormatOnSave, Formatter, InlayHintKind, LanguageSettings,
        SelectedFormatter,
    },
    proto::{
        deserialize_anchor, serialize_anchor, serialize_line_ending, serialize_version,
        split_operations,
    },
    Buffer, CachedLspAdapter, Capability, CodeLabel, ContextProvider, DiagnosticEntry, Diff,
    Documentation, Event as BufferEvent, File as _, Language, LanguageRegistry, LanguageServerName,
    PointUtf16, ToOffset, ToPointUtf16, Transaction, Unclipped,
};
use lsp::{CompletionContext, DocumentHighlightKind, LanguageServer, LanguageServerId};
use lsp_command::*;
use multi_buffer::MultiBuffer;
use node_runtime::NodeRuntime;
use parking_lot::{Mutex, RwLock};
use paths::{
    local_debug_file_relative_path, local_tasks_file_relative_path,
    local_vscode_launch_file_relative_path, local_vscode_tasks_file_relative_path,
};
use prettier_support::{DefaultPrettier, PrettierInstance};
use project_settings::{LspSettings, ProjectSettings, SettingsObserver};
use remote::SshSession;
use rpc::{
    proto::{AnyProtoClient, SSH_PROJECT_ID},
    ErrorCode,
};
use search::{SearchInputKind, SearchQuery, SearchResult};
use search_history::SearchHistory;
use settings::{watch_config_file, Settings, SettingsLocation, SettingsStore};
use smol::channel::Receiver;
use snippet::Snippet;
use snippet_provider::SnippetProvider;
use std::{
    borrow::Cow,
    ops::Range,
    path::{Component, Path, PathBuf},
    str,
    sync::Arc,
    time::Duration,
};
use task::{
    static_source::{StaticSource, TrackedFile},
    DebugAdapterConfig, DebugTaskFile, HideStrategy, RevealStrategy, Shell, TaskContext,
    TaskTemplate, TaskVariables, VariableName,
};
use terminals::Terminals;
use text::{Anchor, BufferId};
use util::{defer, maybe, paths::compare_paths, ResultExt};
use worktree::{CreatedEntry, Snapshot, Traversal};
use worktree_store::{WorktreeStore, WorktreeStoreEvent};

pub use fs::*;
pub use language::Location;
#[cfg(any(test, feature = "test-support"))]
pub use prettier::FORMAT_SUFFIX as TEST_PRETTIER_FORMAT_SUFFIX;
pub use task_inventory::{
    BasicContextProvider, ContextProviderWithTasks, Inventory, TaskSourceKind,
};
pub use worktree::{
    Entry, EntryKind, File, LocalWorktree, PathChange, ProjectEntryId, RepositoryEntry,
    UpdatedEntriesSet, UpdatedGitRepositoriesSet, Worktree, WorktreeId, WorktreeSettings,
    FS_WATCH_LATENCY,
};

pub use buffer_store::ProjectTransaction;
pub use lsp_store::{
    DiagnosticSummary, LanguageServerLogType, LanguageServerProgress, LanguageServerPromptRequest,
    LanguageServerStatus, LanguageServerToQuery, LspStore, LspStoreEvent,
    ProjectLspAdapterDelegate, SERVER_PROGRESS_THROTTLE_TIMEOUT,
};

const MAX_PROJECT_SEARCH_HISTORY_SIZE: usize = 500;
const MAX_SEARCH_RESULT_FILES: usize = 5_000;
const MAX_SEARCH_RESULT_RANGES: usize = 10_000;

pub trait Item {
    fn try_open(
        project: &Model<Project>,
        path: &ProjectPath,
        cx: &mut AppContext,
    ) -> Option<Task<Result<Model<Self>>>>
    where
        Self: Sized;
    fn entry_id(&self, cx: &AppContext) -> Option<ProjectEntryId>;
    fn project_path(&self, cx: &AppContext) -> Option<ProjectPath>;
}

#[derive(Clone)]
pub enum OpenedBufferEvent {
    Disconnected,
    Ok(BufferId),
    Err(BufferId, Arc<anyhow::Error>),
}

/// Semantics-aware entity that is relevant to one or more [`Worktree`] with the files.
/// `Project` is responsible for tasks, LSP and collab queries, synchronizing worktree states accordingly.
/// Maps [`Worktree`] entries with its own logic using [`ProjectEntryId`] and [`ProjectPath`] structs.
///
/// Can be either local (for the project opened on the same host) or remote.(for collab projects, browsed by multiple remote users).
pub struct Project {
    active_entry: Option<ProjectEntryId>,
    buffer_ordered_messages_tx: mpsc::UnboundedSender<BufferOrderedMessage>,
    languages: Arc<LanguageRegistry>,
    dap_store: Model<DapStore>,
    client: Arc<client::Client>,
    current_lsp_settings: HashMap<Arc<str>, LspSettings>,
    join_project_response_message_id: u32,
    user_store: Model<UserStore>,
    fs: Arc<dyn Fs>,
    ssh_session: Option<Arc<SshSession>>,
    client_state: ProjectClientState,
    collaborators: HashMap<proto::PeerId, Collaborator>,
    client_subscriptions: Vec<client::Subscription>,
    worktree_store: Model<WorktreeStore>,
    buffer_store: Model<BufferStore>,
    lsp_store: Model<LspStore>,
    _subscriptions: Vec<gpui::Subscription>,
    buffers_needing_diff: HashSet<WeakModel<Buffer>>,
    git_diff_debouncer: DebouncedDelay<Self>,
    remotely_created_buffers: Arc<Mutex<RemotelyCreatedBuffers>>,
    terminals: Terminals,
    node: Option<Arc<dyn NodeRuntime>>,
    default_prettier: DefaultPrettier,
    prettiers_per_worktree: HashMap<WorktreeId, HashSet<Option<PathBuf>>>,
    prettier_instances: HashMap<PathBuf, PrettierInstance>,
    tasks: Model<Inventory>,
    hosted_project_id: Option<ProjectId>,
    dev_server_project_id: Option<client::DevServerProjectId>,
    search_history: SearchHistory,
    search_included_history: SearchHistory,
    search_excluded_history: SearchHistory,
    snippets: Model<SnippetProvider>,
    last_formatting_failure: Option<String>,
    buffers_being_formatted: HashSet<BufferId>,
    environment: Model<ProjectEnvironment>,
    settings_observer: Model<SettingsObserver>,
}

#[derive(Default)]
struct RemotelyCreatedBuffers {
    buffers: Vec<Model<Buffer>>,
    retain_count: usize,
}

struct RemotelyCreatedBufferGuard {
    remote_buffers: std::sync::Weak<Mutex<RemotelyCreatedBuffers>>,
}

impl Drop for RemotelyCreatedBufferGuard {
    fn drop(&mut self) {
        if let Some(remote_buffers) = self.remote_buffers.upgrade() {
            let mut remote_buffers = remote_buffers.lock();
            assert!(
                remote_buffers.retain_count > 0,
                "RemotelyCreatedBufferGuard dropped too many times"
            );
            remote_buffers.retain_count -= 1;
            if remote_buffers.retain_count == 0 {
                remote_buffers.buffers.clear();
            }
        }
    }
}
/// Message ordered with respect to buffer operations
#[derive(Debug)]
enum BufferOrderedMessage {
    Operation {
        buffer_id: BufferId,
        operation: proto::Operation,
    },
    LanguageServerUpdate {
        language_server_id: LanguageServerId,
        message: proto::update_language_server::Variant,
    },
    Resync,
}

#[derive(Debug)]
enum ProjectClientState {
    Local,
    Shared {
        remote_id: u64,
    },
    Remote {
        sharing_has_stopped: bool,
        capability: Capability,
        remote_id: u64,
        replica_id: ReplicaId,
        in_room: bool,
    },
}

#[derive(Clone, Debug, PartialEq)]
pub enum Event {
    LanguageServerAdded(LanguageServerId),
    LanguageServerRemoved(LanguageServerId),
    LanguageServerLog(LanguageServerId, LanguageServerLogType, String),
    Notification(String),
    LanguageServerPrompt(LanguageServerPromptRequest),
    LanguageNotFound(Model<Buffer>),
    DebugClientStarted(DebugAdapterClientId),
    DebugClientStopped(DebugAdapterClientId),
    DebugClientEvent {
        client_id: DebugAdapterClientId,
        payload: Payload,
    },
    ActiveEntryChanged(Option<ProjectEntryId>),
    ActivateProjectPanel,
    WorktreeAdded,
    WorktreeOrderChanged,
    WorktreeRemoved(WorktreeId),
    WorktreeUpdatedEntries(WorktreeId, UpdatedEntriesSet),
    WorktreeUpdatedGitRepositories,
    DiskBasedDiagnosticsStarted {
        language_server_id: LanguageServerId,
    },
    DiskBasedDiagnosticsFinished {
        language_server_id: LanguageServerId,
    },
    DiagnosticsUpdated {
        path: ProjectPath,
        language_server_id: LanguageServerId,
    },
    RemoteIdChanged(Option<u64>),
    DisconnectedFromHost,
    Closed,
    DeletedEntry(ProjectEntryId),
    CollaboratorUpdated {
        old_peer_id: proto::PeerId,
        new_peer_id: proto::PeerId,
    },
    CollaboratorJoined(proto::PeerId),
    CollaboratorLeft(proto::PeerId),
    HostReshared,
    Reshared,
    Rejoined,
    RefreshInlayHints,
    RevealInProjectPanel(ProjectEntryId),
    SnippetEdit(BufferId, Vec<(lsp::Range, Snippet)>),
}

pub enum DebugAdapterClientState {
    Starting(Task<Option<Arc<DebugAdapterClient>>>),
    Running(Arc<DebugAdapterClient>),
}

#[derive(Clone, Debug, Eq, PartialEq, Hash, PartialOrd, Ord)]
pub struct ProjectPath {
    pub worktree_id: WorktreeId,
    pub path: Arc<Path>,
}

impl ProjectPath {
    pub fn from_proto(p: proto::ProjectPath) -> Self {
        Self {
            worktree_id: WorktreeId::from_proto(p.worktree_id),
            path: Arc::from(PathBuf::from(p.path)),
        }
    }

    pub fn to_proto(&self) -> proto::ProjectPath {
        proto::ProjectPath {
            worktree_id: self.worktree_id.to_proto(),
            path: self.path.to_string_lossy().to_string(),
        }
    }
}

#[derive(Debug, Clone, PartialEq, Eq)]
pub struct InlayHint {
    pub position: language::Anchor,
    pub label: InlayHintLabel,
    pub kind: Option<InlayHintKind>,
    pub padding_left: bool,
    pub padding_right: bool,
    pub tooltip: Option<InlayHintTooltip>,
    pub resolve_state: ResolveState,
}

/// The user's intent behind a given completion confirmation
#[derive(PartialEq, Eq, Hash, Debug, Clone, Copy)]
pub enum CompletionIntent {
    /// The user intends to 'commit' this result, if possible
    /// completion confirmations should run side effects
    Complete,
    /// The user intends to continue 'composing' this completion
    /// completion confirmations should not run side effects and
    /// let the user continue composing their action
    Compose,
}

impl CompletionIntent {
    pub fn is_complete(&self) -> bool {
        self == &Self::Complete
    }

    pub fn is_compose(&self) -> bool {
        self == &Self::Compose
    }
}

/// A completion provided by a language server
#[derive(Clone)]
pub struct Completion {
    /// The range of the buffer that will be replaced.
    pub old_range: Range<Anchor>,
    /// The new text that will be inserted.
    pub new_text: String,
    /// A label for this completion that is shown in the menu.
    pub label: CodeLabel,
    /// The id of the language server that produced this completion.
    pub server_id: LanguageServerId,
    /// The documentation for this completion.
    pub documentation: Option<Documentation>,
    /// The raw completion provided by the language server.
    pub lsp_completion: lsp::CompletionItem,
    /// An optional callback to invoke when this completion is confirmed.
    /// Returns, whether new completions should be retriggered after the current one.
    /// If `true` is returned, the editor will show a new completion menu after this completion is confirmed.
    /// if no confirmation is provided or `false` is returned, the completion will be committed.
    pub confirm: Option<Arc<dyn Send + Sync + Fn(CompletionIntent, &mut WindowContext) -> bool>>,
}

impl std::fmt::Debug for Completion {
    fn fmt(&self, f: &mut std::fmt::Formatter<'_>) -> std::fmt::Result {
        f.debug_struct("Completion")
            .field("old_range", &self.old_range)
            .field("new_text", &self.new_text)
            .field("label", &self.label)
            .field("server_id", &self.server_id)
            .field("documentation", &self.documentation)
            .field("lsp_completion", &self.lsp_completion)
            .finish()
    }
}

/// A completion provided by a language server
#[derive(Clone, Debug)]
pub(crate) struct CoreCompletion {
    old_range: Range<Anchor>,
    new_text: String,
    server_id: LanguageServerId,
    lsp_completion: lsp::CompletionItem,
}

/// A code action provided by a language server.
#[derive(Clone, Debug)]
pub struct CodeAction {
    /// The id of the language server that produced this code action.
    pub server_id: LanguageServerId,
    /// The range of the buffer where this code action is applicable.
    pub range: Range<Anchor>,
    /// The raw code action provided by the language server.
    pub lsp_action: lsp::CodeAction,
}

#[derive(Debug, Clone, PartialEq, Eq)]
pub enum ResolveState {
    Resolved,
    CanResolve(LanguageServerId, Option<lsp::LSPAny>),
    Resolving,
}

impl InlayHint {
    pub fn text(&self) -> String {
        match &self.label {
            InlayHintLabel::String(s) => s.to_owned(),
            InlayHintLabel::LabelParts(parts) => parts.iter().map(|part| &part.value).join(""),
        }
    }
}

#[derive(Debug, Clone, PartialEq, Eq)]
pub enum InlayHintLabel {
    String(String),
    LabelParts(Vec<InlayHintLabelPart>),
}

#[derive(Debug, Clone, PartialEq, Eq)]
pub struct InlayHintLabelPart {
    pub value: String,
    pub tooltip: Option<InlayHintLabelPartTooltip>,
    pub location: Option<(LanguageServerId, lsp::Location)>,
}

#[derive(Debug, Clone, PartialEq, Eq)]
pub enum InlayHintTooltip {
    String(String),
    MarkupContent(MarkupContent),
}

#[derive(Debug, Clone, PartialEq, Eq)]
pub enum InlayHintLabelPartTooltip {
    String(String),
    MarkupContent(MarkupContent),
}

#[derive(Debug, Clone, PartialEq, Eq)]
pub struct MarkupContent {
    pub kind: HoverBlockKind,
    pub value: String,
}

#[derive(Debug, Clone)]
pub struct LocationLink {
    pub origin: Option<Location>,
    pub target: Location,
}

#[derive(Debug)]
pub struct DocumentHighlight {
    pub range: Range<language::Anchor>,
    pub kind: DocumentHighlightKind,
}

#[derive(Clone, Debug)]
pub struct Symbol {
    pub language_server_name: LanguageServerName,
    pub source_worktree_id: WorktreeId,
    pub path: ProjectPath,
    pub label: CodeLabel,
    pub name: String,
    pub kind: lsp::SymbolKind,
    pub range: Range<Unclipped<PointUtf16>>,
    pub signature: [u8; 32],
}

#[derive(Clone, Debug, PartialEq)]
pub struct HoverBlock {
    pub text: String,
    pub kind: HoverBlockKind,
}

#[derive(Clone, Debug, PartialEq, Eq)]
pub enum HoverBlockKind {
    PlainText,
    Markdown,
    Code { language: String },
}

#[derive(Debug, Clone)]
pub struct Hover {
    pub contents: Vec<HoverBlock>,
    pub range: Option<Range<language::Anchor>>,
    pub language: Option<Arc<Language>>,
}

impl Hover {
    pub fn is_empty(&self) -> bool {
        self.contents.iter().all(|block| block.text.is_empty())
    }
}

#[derive(Debug, Clone, Copy, PartialEq, Eq)]
pub enum FormatTrigger {
    Save,
    Manual,
}

// Currently, formatting operations are represented differently depending on
// whether they come from a language server or an external command.
#[derive(Debug)]
enum FormatOperation {
    Lsp(Vec<(Range<Anchor>, String)>),
    External(Diff),
    Prettier(Diff),
}

impl FormatTrigger {
    fn from_proto(value: i32) -> FormatTrigger {
        match value {
            0 => FormatTrigger::Save,
            1 => FormatTrigger::Manual,
            _ => FormatTrigger::Save,
        }
    }
}

enum EntitySubscription {
    Project(PendingEntitySubscription<Project>),
    BufferStore(PendingEntitySubscription<BufferStore>),
    WorktreeStore(PendingEntitySubscription<WorktreeStore>),
    LspStore(PendingEntitySubscription<LspStore>),
    SettingsObserver(PendingEntitySubscription<SettingsObserver>),
}

#[derive(Clone)]
pub enum DirectoryLister {
    Project(Model<Project>),
    Local(Arc<dyn Fs>),
}

impl DirectoryLister {
    pub fn is_local(&self, cx: &AppContext) -> bool {
        match self {
            DirectoryLister::Local(_) => true,
            DirectoryLister::Project(project) => project.read(cx).is_local_or_ssh(),
        }
    }

    pub fn resolve_tilde<'a>(&self, path: &'a String, cx: &AppContext) -> Cow<'a, str> {
        if self.is_local(cx) {
            shellexpand::tilde(path)
        } else {
            Cow::from(path)
        }
    }

    pub fn default_query(&self, cx: &mut AppContext) -> String {
        if let DirectoryLister::Project(project) = self {
            if let Some(worktree) = project.read(cx).visible_worktrees(cx).next() {
                return worktree.read(cx).abs_path().to_string_lossy().to_string();
            }
        };
        "~/".to_string()
    }

    pub fn list_directory(&self, path: String, cx: &mut AppContext) -> Task<Result<Vec<PathBuf>>> {
        match self {
            DirectoryLister::Project(project) => {
                project.update(cx, |project, cx| project.list_directory(path, cx))
            }
            DirectoryLister::Local(fs) => {
                let fs = fs.clone();
                cx.background_executor().spawn(async move {
                    let mut results = vec![];
                    let expanded = shellexpand::tilde(&path);
                    let query = Path::new(expanded.as_ref());
                    let mut response = fs.read_dir(query).await?;
                    while let Some(path) = response.next().await {
                        if let Some(file_name) = path?.file_name() {
                            results.push(PathBuf::from(file_name.to_os_string()));
                        }
                    }
                    Ok(results)
                })
            }
        }
    }
}

#[cfg(any(test, feature = "test-support"))]
pub const DEFAULT_COMPLETION_CONTEXT: CompletionContext = CompletionContext {
    trigger_kind: lsp::CompletionTriggerKind::INVOKED,
    trigger_character: None,
};

impl Project {
    pub fn init_settings(cx: &mut AppContext) {
        WorktreeSettings::register(cx);
        ProjectSettings::register(cx);
    }

    pub fn init(client: &Arc<Client>, cx: &mut AppContext) {
        connection_manager::init(client.clone(), cx);
        Self::init_settings(cx);

        let client: AnyProtoClient = client.clone().into();
        client.add_model_message_handler(Self::handle_add_collaborator);
        client.add_model_message_handler(Self::handle_update_project_collaborator);
        client.add_model_message_handler(Self::handle_remove_collaborator);
        client.add_model_message_handler(Self::handle_update_project);
        client.add_model_message_handler(Self::handle_unshare_project);
        client.add_model_request_handler(Self::handle_update_buffer);
        client.add_model_message_handler(Self::handle_update_worktree);
        client.add_model_request_handler(Self::handle_reload_buffers);
        client.add_model_request_handler(Self::handle_synchronize_buffers);
        client.add_model_request_handler(Self::handle_format_buffers);
        client.add_model_request_handler(Self::handle_search_project);
        client.add_model_request_handler(Self::handle_search_candidate_buffers);
        client.add_model_request_handler(Self::handle_open_buffer_by_id);
        client.add_model_request_handler(Self::handle_open_buffer_by_path);
        client.add_model_request_handler(Self::handle_open_new_buffer);
        client.add_model_request_handler(Self::handle_task_context_for_location);
        client.add_model_request_handler(Self::handle_task_templates);
        client.add_model_message_handler(Self::handle_create_buffer_for_peer);

        WorktreeStore::init(&client);
        BufferStore::init(&client);
        LspStore::init(&client);
        SettingsObserver::init(&client);
    }

    pub fn local(
        client: Arc<Client>,
        node: Arc<dyn NodeRuntime>,
        user_store: Model<UserStore>,
        languages: Arc<LanguageRegistry>,
        fs: Arc<dyn Fs>,
        env: Option<HashMap<String, String>>,
        cx: &mut AppContext,
    ) -> Model<Self> {
        cx.new_model(|cx: &mut ModelContext<Self>| {
            let (tx, rx) = mpsc::unbounded();
            cx.spawn(move |this, cx| Self::send_buffer_ordered_messages(this, rx, cx))
                .detach();
            let tasks = Inventory::new(cx);
            let global_snippets_dir = paths::config_dir().join("snippets");
            let snippets =
                SnippetProvider::new(fs.clone(), BTreeSet::from_iter([global_snippets_dir]), cx);

            let worktree_store = cx.new_model(|_| WorktreeStore::new(false, fs.clone()));
            cx.subscribe(&worktree_store, Self::on_worktree_store_event)
                .detach();

            let buffer_store =
                cx.new_model(|cx| BufferStore::new(worktree_store.clone(), None, cx));
            cx.subscribe(&buffer_store, Self::on_buffer_store_event)
                .detach();

            let settings_observer = cx.new_model(|cx| {
                SettingsObserver::new_local(fs.clone(), worktree_store.clone(), cx)
            });

            let dap_store = cx.new_model(DapStore::new);
            cx.subscribe(&dap_store, Self::on_dap_store_event).detach();

            let environment = ProjectEnvironment::new(&worktree_store, env, cx);
            let lsp_store = cx.new_model(|cx| {
                LspStore::new(
                    buffer_store.clone(),
                    worktree_store.clone(),
                    dap_store.clone(),
                    Some(environment.clone()),
                    languages.clone(),
                    Some(client.http_client()),
                    fs.clone(),
                    None,
                    None,
                    None,
                    cx,
                )
            });
            cx.subscribe(&lsp_store, Self::on_lsp_store_event).detach();

            Self {
                buffer_ordered_messages_tx: tx,
                collaborators: Default::default(),
                worktree_store,
                buffer_store,
                lsp_store,
                current_lsp_settings: ProjectSettings::get_global(cx).lsp.clone(),
                join_project_response_message_id: 0,
                client_state: ProjectClientState::Local,
                client_subscriptions: Vec::new(),
                _subscriptions: vec![
                    cx.observe_global::<SettingsStore>(Self::on_settings_changed),
                    cx.on_release(Self::release),
                ],
                active_entry: None,
                snippets,
                languages,
                client,
                user_store,
                settings_observer,
                fs,
                ssh_session: None,
                dap_store,
                buffers_needing_diff: Default::default(),
                git_diff_debouncer: DebouncedDelay::new(),
                terminals: Terminals {
                    local_handles: Vec::new(),
                },
                node: Some(node),
                default_prettier: DefaultPrettier::default(),
                prettiers_per_worktree: HashMap::default(),
                prettier_instances: HashMap::default(),
                tasks,
                hosted_project_id: None,
                dev_server_project_id: None,
                search_history: Self::new_search_history(),
                environment,
                remotely_created_buffers: Default::default(),
                last_formatting_failure: None,
                buffers_being_formatted: Default::default(),
                search_included_history: Self::new_search_history(),
                search_excluded_history: Self::new_search_history(),
            }
        })
    }

    pub fn ssh(
        ssh: Arc<SshSession>,
        client: Arc<Client>,
        node: Arc<dyn NodeRuntime>,
        user_store: Model<UserStore>,
        languages: Arc<LanguageRegistry>,
        fs: Arc<dyn Fs>,
        cx: &mut AppContext,
    ) -> Model<Self> {
        let this = Self::local(client, node, user_store, languages, fs, None, cx);
        this.update(cx, |this, cx| {
            let client: AnyProtoClient = ssh.clone().into();

            this.worktree_store.update(cx, |store, _cx| {
                store.set_upstream_client(client.clone());
            });
            this.settings_observer = cx.new_model(|cx| {
                SettingsObserver::new_ssh(ssh.clone().into(), this.worktree_store.clone(), cx)
            });

            ssh.subscribe_to_entity(SSH_PROJECT_ID, &cx.handle());
            ssh.subscribe_to_entity(SSH_PROJECT_ID, &this.buffer_store);
            ssh.subscribe_to_entity(SSH_PROJECT_ID, &this.worktree_store);
            ssh.subscribe_to_entity(SSH_PROJECT_ID, &this.lsp_store);
            ssh.subscribe_to_entity(SSH_PROJECT_ID, &this.settings_observer);
            client.add_model_message_handler(Self::handle_update_worktree);
            client.add_model_message_handler(Self::handle_create_buffer_for_peer);
            client.add_model_message_handler(BufferStore::handle_update_buffer_file);
            client.add_model_message_handler(BufferStore::handle_update_diff_base);
            LspStore::init(&client);
            SettingsObserver::init(&client);

            this.ssh_session = Some(ssh);
        });
        this
    }

    pub async fn remote(
        remote_id: u64,
        client: Arc<Client>,
        user_store: Model<UserStore>,
        languages: Arc<LanguageRegistry>,
        fs: Arc<dyn Fs>,
        cx: AsyncAppContext,
    ) -> Result<Model<Self>> {
        let project =
            Self::in_room(remote_id, client, user_store, languages, fs, cx.clone()).await?;
        cx.update(|cx| {
            connection_manager::Manager::global(cx).update(cx, |manager, cx| {
                manager.maintain_project_connection(&project, cx)
            })
        })?;
        Ok(project)
    }

    pub async fn in_room(
        remote_id: u64,
        client: Arc<Client>,
        user_store: Model<UserStore>,
        languages: Arc<LanguageRegistry>,
        fs: Arc<dyn Fs>,
        cx: AsyncAppContext,
    ) -> Result<Model<Self>> {
        client.authenticate_and_connect(true, &cx).await?;

        let subscriptions = [
            EntitySubscription::Project(client.subscribe_to_entity::<Self>(remote_id)?),
            EntitySubscription::BufferStore(client.subscribe_to_entity::<BufferStore>(remote_id)?),
            EntitySubscription::WorktreeStore(
                client.subscribe_to_entity::<WorktreeStore>(remote_id)?,
            ),
            EntitySubscription::LspStore(client.subscribe_to_entity::<LspStore>(remote_id)?),
            EntitySubscription::SettingsObserver(
                client.subscribe_to_entity::<SettingsObserver>(remote_id)?,
            ),
        ];
        let response = client
            .request_envelope(proto::JoinProject {
                project_id: remote_id,
            })
            .await?;
        Self::from_join_project_response(
            response,
            subscriptions,
            client,
            user_store,
            languages,
            fs,
            cx,
        )
        .await
    }

    async fn from_join_project_response(
        response: TypedEnvelope<proto::JoinProjectResponse>,
        subscriptions: [EntitySubscription; 5],
        client: Arc<Client>,
        user_store: Model<UserStore>,
        languages: Arc<LanguageRegistry>,
        fs: Arc<dyn Fs>,
        mut cx: AsyncAppContext,
    ) -> Result<Model<Self>> {
        let remote_id = response.payload.project_id;
        let role = response.payload.role();

        let worktree_store = cx.new_model(|_| {
            let mut store = WorktreeStore::new(true, fs.clone());
            store.set_upstream_client(client.clone().into());
            if let Some(dev_server_project_id) = response.payload.dev_server_project_id {
                store.set_dev_server_project_id(DevServerProjectId(dev_server_project_id));
            }
            store
        })?;
        let buffer_store =
            cx.new_model(|cx| BufferStore::new(worktree_store.clone(), Some(remote_id), cx))?;

        let dap_store = cx.new_model(DapStore::new)?;

        let lsp_store = cx.new_model(|cx| {
            let mut lsp_store = LspStore::new(
                buffer_store.clone(),
                worktree_store.clone(),
                dap_store.clone(),
                None,
                languages.clone(),
                Some(client.http_client()),
                fs.clone(),
                None,
                Some(client.clone().into()),
                Some(remote_id),
                cx,
            );
            lsp_store.set_language_server_statuses_from_proto(response.payload.language_servers);
            lsp_store
        })?;

        let settings_observer =
            cx.new_model(|cx| SettingsObserver::new_remote(worktree_store.clone(), cx))?;

        let this = cx.new_model(|cx| {
            let replica_id = response.payload.replica_id as ReplicaId;
            let tasks = Inventory::new(cx);
            let global_snippets_dir = paths::config_dir().join("snippets");
            let snippets =
                SnippetProvider::new(fs.clone(), BTreeSet::from_iter([global_snippets_dir]), cx);

            let mut worktrees = Vec::new();
            for worktree in response.payload.worktrees {
                let worktree =
                    Worktree::remote(remote_id, replica_id, worktree, client.clone().into(), cx);
                worktrees.push(worktree);
            }

            let (tx, rx) = mpsc::unbounded();
            cx.spawn(move |this, cx| Self::send_buffer_ordered_messages(this, rx, cx))
                .detach();

            cx.subscribe(&buffer_store, Self::on_buffer_store_event)
                .detach();
            cx.subscribe(&lsp_store, Self::on_lsp_store_event).detach();

            cx.subscribe(&dap_store, Self::on_dap_store_event).detach();

            let mut this = Self {
                buffer_ordered_messages_tx: tx,
                buffer_store: buffer_store.clone(),
                worktree_store: worktree_store.clone(),
                lsp_store: lsp_store.clone(),
                current_lsp_settings: ProjectSettings::get_global(cx).lsp.clone(),
                active_entry: None,
                collaborators: Default::default(),
                join_project_response_message_id: response.message_id,
                languages,
                user_store: user_store.clone(),
                snippets,
                fs,
                ssh_session: None,
                settings_observer: settings_observer.clone(),
                client_subscriptions: Default::default(),
                _subscriptions: vec![cx.on_release(Self::release)],
                client: client.clone(),
                client_state: ProjectClientState::Remote {
                    sharing_has_stopped: false,
                    capability: Capability::ReadWrite,
                    remote_id,
                    replica_id,
                    in_room: response.payload.dev_server_project_id.is_none(),
                },
                dap_store,
                buffers_needing_diff: Default::default(),
                git_diff_debouncer: DebouncedDelay::new(),
                terminals: Terminals {
                    local_handles: Vec::new(),
                },
                node: None,
                default_prettier: DefaultPrettier::default(),
                prettiers_per_worktree: HashMap::default(),
                prettier_instances: HashMap::default(),
                tasks,
                hosted_project_id: None,
                dev_server_project_id: response
                    .payload
                    .dev_server_project_id
                    .map(DevServerProjectId),
                search_history: Self::new_search_history(),
                search_included_history: Self::new_search_history(),
                search_excluded_history: Self::new_search_history(),
                environment: ProjectEnvironment::new(&worktree_store, None, cx),
                remotely_created_buffers: Arc::new(Mutex::new(RemotelyCreatedBuffers::default())),
                last_formatting_failure: None,
                buffers_being_formatted: Default::default(),
            };
            this.set_role(role, cx);
            for worktree in worktrees {
                this.add_worktree(&worktree, cx);
            }
            this
        })?;

        let subscriptions = subscriptions
            .into_iter()
            .map(|s| match s {
                EntitySubscription::BufferStore(subscription) => {
                    subscription.set_model(&buffer_store, &mut cx)
                }
                EntitySubscription::WorktreeStore(subscription) => {
                    subscription.set_model(&worktree_store, &mut cx)
                }
                EntitySubscription::SettingsObserver(subscription) => {
                    subscription.set_model(&settings_observer, &mut cx)
                }
                EntitySubscription::Project(subscription) => subscription.set_model(&this, &mut cx),
                EntitySubscription::LspStore(subscription) => {
                    subscription.set_model(&lsp_store, &mut cx)
                }
            })
            .collect::<Vec<_>>();

        let user_ids = response
            .payload
            .collaborators
            .iter()
            .map(|peer| peer.user_id)
            .collect();
        user_store
            .update(&mut cx, |user_store, cx| user_store.get_users(user_ids, cx))?
            .await?;

        this.update(&mut cx, |this, cx| {
            this.set_collaborators_from_proto(response.payload.collaborators, cx)?;
            this.client_subscriptions.extend(subscriptions);
            anyhow::Ok(())
        })??;

        Ok(this)
    }

    pub async fn hosted(
        remote_id: ProjectId,
        user_store: Model<UserStore>,
        client: Arc<Client>,
        languages: Arc<LanguageRegistry>,
        fs: Arc<dyn Fs>,
        cx: AsyncAppContext,
    ) -> Result<Model<Self>> {
        client.authenticate_and_connect(true, &cx).await?;

        let subscriptions = [
            EntitySubscription::Project(client.subscribe_to_entity::<Self>(remote_id.0)?),
            EntitySubscription::BufferStore(
                client.subscribe_to_entity::<BufferStore>(remote_id.0)?,
            ),
            EntitySubscription::WorktreeStore(
                client.subscribe_to_entity::<WorktreeStore>(remote_id.0)?,
            ),
            EntitySubscription::LspStore(client.subscribe_to_entity::<LspStore>(remote_id.0)?),
            EntitySubscription::SettingsObserver(
                client.subscribe_to_entity::<SettingsObserver>(remote_id.0)?,
            ),
        ];
        let response = client
            .request_envelope(proto::JoinHostedProject {
                project_id: remote_id.0,
            })
            .await?;
        Self::from_join_project_response(
            response,
            subscriptions,
            client,
            user_store,
            languages,
            fs,
            cx,
        )
        .await
    }

    fn new_search_history() -> SearchHistory {
        SearchHistory::new(
            Some(MAX_PROJECT_SEARCH_HISTORY_SIZE),
            search_history::QueryInsertionBehavior::AlwaysInsert,
        )
    }

    fn release(&mut self, cx: &mut AppContext) {
        match &self.client_state {
            ProjectClientState::Local => {}
            ProjectClientState::Shared { .. } => {
                let _ = self.unshare_internal(cx);
            }
            ProjectClientState::Remote { remote_id, .. } => {
                let _ = self.client.send(proto::LeaveProject {
                    project_id: *remote_id,
                });
                self.disconnected_from_host_internal(cx);
            }
        }
    }

    pub fn all_breakpoints(
        &self,
        as_abs_path: bool,
        cx: &mut ModelContext<Self>,
    ) -> HashMap<Arc<Path>, Vec<SerializedBreakpoint>> {
        let mut all_breakpoints: HashMap<Arc<Path>, Vec<SerializedBreakpoint>> = Default::default();

        let open_breakpoints = self.dap_store.read(cx).open_breakpoints();
        for (buffer_id, breakpoints) in open_breakpoints.iter() {
            let Some(buffer) = maybe!({
                let buffer = self.buffer_for_id(*buffer_id, cx)?;
                Some(buffer.read(cx))
            }) else {
                continue;
            };

            let Some(path) = maybe!({
                let project_path = buffer.project_path(cx)?;

                if as_abs_path {
                    let worktree = self.worktree_for_id(project_path.worktree_id, cx)?;
                    Some(Arc::from(
                        worktree
                            .read(cx)
                            .absolutize(&project_path.path)
                            .ok()?
                            .as_path(),
                    ))
                } else {
                    Some(project_path.path)
                }
            }) else {
                continue;
            };

            let Some(relative_path) = maybe!({ Some(buffer.project_path(cx)?.path) }) else {
                continue;
            };

            all_breakpoints.entry(path).or_default().extend(
                breakpoints
                    .into_iter()
                    .map(|bp| bp.to_serialized(buffer, relative_path.clone())),
            );
        }

        let closed_breakpoints = self.dap_store.read(cx).closed_breakpoints();
        for (project_path, serialized_breakpoints) in closed_breakpoints.iter() {
            let file_path = maybe!({
                if as_abs_path {
                    Some(Arc::from(self.absolute_path(project_path, cx)?))
                } else {
                    Some(project_path.path.clone())
                }
            });

            if let Some(file_path) = file_path {
                all_breakpoints
                    .entry(file_path)
                    .or_default()
                    .extend(serialized_breakpoints.iter().map(|bp| bp.clone()));
            }
        }

        all_breakpoints
    }

    pub fn send_breakpoints(
        &self,
        client: Arc<DebugAdapterClient>,
        cx: &mut ModelContext<Self>,
    ) -> Task<Result<()>> {
        cx.spawn(|project, mut cx| async move {
            let task = project.update(&mut cx, |project, cx| {
                let mut tasks = Vec::new();

                for (abs_path, serialized_breakpoints) in project.all_breakpoints(true, cx) {
                    let source_breakpoints = serialized_breakpoints
                        .iter()
                        .map(|bp| bp.to_source_breakpoint())
                        .collect::<Vec<_>>();

                    tasks
                        .push(client.set_breakpoints(abs_path.clone(), source_breakpoints.clone()));
                }

                try_join_all(tasks)
            })?;

            task.await?;

            Ok(())
        })
    }

    pub fn start_debug_adapter_client_from_task(
        &mut self,
        debug_task: task::ResolvedTask,
        cx: &mut ModelContext<Self>,
    ) {
        let adapter_config = debug_task
            .debug_adapter_config()
            .expect("Debug tasks need to specify adapter configuration");

        self.start_debug_adapter_client(adapter_config, cx);
    }

    pub fn start_debug_adapter_client(
        &mut self,
        config: DebugAdapterConfig,
        cx: &mut ModelContext<Self>,
    ) {
<<<<<<< HEAD
        let id = DebugAdapterClientId(self.next_debugger_id());
        let task = cx.spawn(|this, mut cx| async move {
            let project = this.clone();

            let client = DebugAdapterClient::new(
                id,
                config,
                move |event, cx| {
                    project
                        .update(cx, |_, cx| {
                            cx.emit(Event::DebugClientEvent {
                                client_id: id,
                                payload: event,
                            })
                        })
                        .log_err();
                },
                &mut cx,
            )
            .await
            .log_err()?;

            this.update(&mut cx, |this, cx| {
                let handle = this
                    .debug_adapters
                    .get_mut(&id)
                    .with_context(|| "Failed to find debug adapter with given id")?;
                *handle = DebugAdapterClientState::Running(client.clone());

                cx.emit(Event::DebugClientStarted(id));

                anyhow::Ok(())
            })
            .log_err();

            Some(client)
=======
        self.dap_store.update(cx, |store, cx| {
            store.start_client(config, command, args, cwd, request_args, cx);
>>>>>>> dc5d0f41
        });
    }

    /// Get all serialized breakpoints that belong to a buffer
    ///
    /// # Parameters
    /// `buffer_id`: The buffer id to get serialized breakpoints of
    /// `cx`: The context of the editor
    ///
    /// # Return
    /// `None`: If the buffer associated with buffer id doesn't exist or this editor
    ///     doesn't belong to a project
    ///
    /// `(Path, Vec<SerializedBreakpoint)`: Returns worktree path (used when saving workspace)
    ///     and a vector of the serialized breakpoints
    pub fn serialize_breakpoints_for_buffer_id(
        &self,
        buffer_id: &BufferId,
        cx: &ModelContext<Self>,
    ) -> Option<(Arc<Path>, Vec<SerializedBreakpoint>)> {
        let buffer = self.buffer_for_id(*buffer_id, cx)?.read(cx);
        let project_path = buffer.project_path(cx)?;
        let worktree_path = self
            .worktree_for_id(project_path.worktree_id, cx)?
            .read(cx)
            .abs_path();
        let open_breakpoints = self.dap_store.read(cx).open_breakpoints();

        Some((
            worktree_path,
            open_breakpoints
                .get(buffer_id)?
                .iter()
                .map(|bp| bp.to_serialized(buffer, project_path.path.clone()))
                .collect(),
        ))
    }

    /// Serialize all breakpoints to save within workspace's database
    ///
    /// # Return
    /// HashMap:
    ///     Key: A valid worktree path
    ///     Value: All serialized breakpoints that belong to a worktree
    pub fn serialize_breakpoints(
        &self,
        cx: &ModelContext<Self>,
    ) -> HashMap<Arc<Path>, Vec<SerializedBreakpoint>> {
        let mut result: HashMap<Arc<Path>, Vec<SerializedBreakpoint>> = Default::default();

        if !DebuggerSettings::get_global(cx).save_breakpoints {
            return result;
        }

        let open_breakpoints = self.dap_store.read(cx).open_breakpoints();
        for buffer_id in open_breakpoints.keys() {
            if let Some((worktree_path, mut serialized_breakpoint)) =
                self.serialize_breakpoints_for_buffer_id(&buffer_id, cx)
            {
                result
                    .entry(worktree_path.clone())
                    .or_default()
                    .append(&mut serialized_breakpoint)
            }
        }

        let closed_breakpoints = self.dap_store.read(cx).closed_breakpoints();
        for (project_path, serialized_bp) in closed_breakpoints.iter() {
            let Some(worktree) = self.worktree_for_id(project_path.worktree_id, cx) else {
                continue;
            };

            let worktree_path = worktree.read(cx).abs_path();

            result
                .entry(worktree_path)
                .or_default()
                .extend(serialized_bp.iter().map(|bp| bp.clone()));
        }

        result
    }

    /// Sends updated breakpoint information of one file to all active debug adapters
    ///
    /// This function is called whenever a breakpoint is toggled, and it doesn't need
    /// to send breakpoints from closed files because those breakpoints can't change
    /// without opening a buffer.
    pub fn toggle_breakpoint(
        &self,
        buffer_id: BufferId,
        breakpoint: Breakpoint,
        cx: &mut ModelContext<Self>,
    ) {
        let Some(buffer) = self.buffer_for_id(buffer_id, cx) else {
            return;
        };

        let abs_file_path = maybe!({
            let project_path = buffer.read(cx).project_path(cx)?;
            let worktree = self.worktree_for_id(project_path.worktree_id, cx)?;
            worktree.read(cx).absolutize(&project_path.path).ok()
        });

        let Some(buffer_path) = abs_file_path else {
            return;
        };

        self.dap_store.update(cx, |store, cx| {
            store.toggle_breakpoint_for_buffer(
                &buffer_id,
                breakpoint,
                buffer_path,
                buffer.read(cx).snapshot(),
                cx,
            );
        });
    }

    #[cfg(any(test, feature = "test-support"))]
    pub async fn example(
        root_paths: impl IntoIterator<Item = &Path>,
        cx: &mut AsyncAppContext,
    ) -> Model<Project> {
        use clock::FakeSystemClock;

        let fs = Arc::new(RealFs::default());
        let languages = LanguageRegistry::test(cx.background_executor().clone());
        let clock = Arc::new(FakeSystemClock::default());
        let http_client = http_client::FakeHttpClient::with_404_response();
        let client = cx
            .update(|cx| client::Client::new(clock, http_client.clone(), cx))
            .unwrap();
        let user_store = cx
            .new_model(|cx| UserStore::new(client.clone(), cx))
            .unwrap();
        let project = cx
            .update(|cx| {
                Project::local(
                    client,
                    node_runtime::FakeNodeRuntime::new(),
                    user_store,
                    Arc::new(languages),
                    fs,
                    None,
                    cx,
                )
            })
            .unwrap();
        for path in root_paths {
            let (tree, _) = project
                .update(cx, |project, cx| {
                    project.find_or_create_worktree(path, true, cx)
                })
                .unwrap()
                .await
                .unwrap();
            tree.update(cx, |tree, _| tree.as_local().unwrap().scan_complete())
                .unwrap()
                .await;
        }
        project
    }

    #[cfg(any(test, feature = "test-support"))]
    pub async fn test(
        fs: Arc<dyn Fs>,
        root_paths: impl IntoIterator<Item = &Path>,
        cx: &mut gpui::TestAppContext,
    ) -> Model<Project> {
        use clock::FakeSystemClock;

        let languages = LanguageRegistry::test(cx.executor());
        let clock = Arc::new(FakeSystemClock::default());
        let http_client = http_client::FakeHttpClient::with_404_response();
        let client = cx.update(|cx| client::Client::new(clock, http_client.clone(), cx));
        let user_store = cx.new_model(|cx| UserStore::new(client.clone(), cx));
        let project = cx.update(|cx| {
            Project::local(
                client,
                node_runtime::FakeNodeRuntime::new(),
                user_store,
                Arc::new(languages),
                fs,
                None,
                cx,
            )
        });
        for path in root_paths {
            let (tree, _) = project
                .update(cx, |project, cx| {
                    project.find_or_create_worktree(path, true, cx)
                })
                .await
                .unwrap();

            project.update(cx, |project, cx| {
                let tree_id = tree.read(cx).id();
                project.environment.update(cx, |environment, _| {
                    environment.set_cached(&[(tree_id, HashMap::default())])
                });
            });

            tree.update(cx, |tree, _| tree.as_local().unwrap().scan_complete())
                .await;
        }
        project
    }

    pub fn dap_store(&self) -> Model<DapStore> {
        self.dap_store.clone()
    }

    pub fn lsp_store(&self) -> Model<LspStore> {
        self.lsp_store.clone()
    }

    pub fn worktree_store(&self) -> Model<WorktreeStore> {
        self.worktree_store.clone()
    }

    fn on_settings_changed(&mut self, cx: &mut ModelContext<Self>) {
        let mut language_servers_to_start = Vec::new();
        let mut language_formatters_to_check = Vec::new();
        for buffer in self.buffer_store.read(cx).buffers() {
            let buffer = buffer.read(cx);
            let buffer_file = File::from_dyn(buffer.file());
            let buffer_language = buffer.language();
            let settings = language_settings(buffer_language, buffer.file(), cx);
            if let Some(language) = buffer_language {
                if settings.enable_language_server {
                    if let Some(file) = buffer_file {
                        language_servers_to_start
                            .push((file.worktree.clone(), Arc::clone(language)));
                    }
                }
                language_formatters_to_check
                    .push((buffer_file.map(|f| f.worktree_id(cx)), settings.clone()));
            }
        }

        let mut language_servers_to_stop = Vec::new();
        let mut language_servers_to_restart = Vec::new();
        let languages = self.languages.to_vec();

        let new_lsp_settings = ProjectSettings::get_global(cx).lsp.clone();
        let current_lsp_settings = &self.current_lsp_settings;
        for (worktree_id, started_lsp_name) in self.lsp_store.read(cx).started_language_servers() {
            let language = languages.iter().find_map(|l| {
                let adapter = self
                    .languages
                    .lsp_adapters(l)
                    .iter()
                    .find(|adapter| adapter.name == started_lsp_name)?
                    .clone();
                Some((l, adapter))
            });
            if let Some((language, adapter)) = language {
                let worktree = self.worktree_for_id(worktree_id, cx);
                let file = worktree.as_ref().and_then(|tree| {
                    tree.update(cx, |tree, cx| tree.root_file(cx).map(|f| f as _))
                });
                if !language_settings(Some(language), file.as_ref(), cx).enable_language_server {
                    language_servers_to_stop.push((worktree_id, started_lsp_name.clone()));
                } else if let Some(worktree) = worktree {
                    let server_name = &adapter.name.0;
                    match (
                        current_lsp_settings.get(server_name),
                        new_lsp_settings.get(server_name),
                    ) {
                        (None, None) => {}
                        (Some(_), None) | (None, Some(_)) => {
                            language_servers_to_restart.push((worktree, Arc::clone(language)));
                        }
                        (Some(current_lsp_settings), Some(new_lsp_settings)) => {
                            if current_lsp_settings != new_lsp_settings {
                                language_servers_to_restart.push((worktree, Arc::clone(language)));
                            }
                        }
                    }
                }
            }
        }
        self.current_lsp_settings = new_lsp_settings;

        // Stop all newly-disabled language servers.
        self.lsp_store.update(cx, |lsp_store, cx| {
            for (worktree_id, adapter_name) in language_servers_to_stop {
                lsp_store
                    .stop_language_server(worktree_id, adapter_name, cx)
                    .detach();
            }
        });

        let mut prettier_plugins_by_worktree = HashMap::default();
        for (worktree, language_settings) in language_formatters_to_check {
            if let Some(plugins) =
                prettier_support::prettier_plugins_for_language(&language_settings)
            {
                prettier_plugins_by_worktree
                    .entry(worktree)
                    .or_insert_with(HashSet::default)
                    .extend(plugins.iter().cloned());
            }
        }
        for (worktree, prettier_plugins) in prettier_plugins_by_worktree {
            self.install_default_prettier(
                worktree,
                prettier_plugins.into_iter().map(Arc::from),
                cx,
            );
        }

        // Start all the newly-enabled language servers.
        self.lsp_store.update(cx, |lsp_store, cx| {
            for (worktree, language) in language_servers_to_start {
                lsp_store.start_language_servers(&worktree, language, cx);
            }

            // Restart all language servers with changed initialization options.
            for (worktree, language) in language_servers_to_restart {
                lsp_store.restart_language_servers(worktree, language, cx);
            }
        });

        cx.notify();
    }

    pub fn buffer_for_id(&self, remote_id: BufferId, cx: &AppContext) -> Option<Model<Buffer>> {
        self.buffer_store.read(cx).get(remote_id)
    }

    pub fn languages(&self) -> &Arc<LanguageRegistry> {
        &self.languages
    }

    pub fn client(&self) -> Arc<Client> {
        self.client.clone()
    }

    pub fn user_store(&self) -> Model<UserStore> {
        self.user_store.clone()
    }

    pub fn node_runtime(&self) -> Option<&Arc<dyn NodeRuntime>> {
        self.node.as_ref()
    }

    pub fn opened_buffers(&self, cx: &AppContext) -> Vec<Model<Buffer>> {
        self.buffer_store.read(cx).buffers().collect()
    }

    pub fn cli_environment(&self, cx: &AppContext) -> Option<HashMap<String, String>> {
        self.environment.read(cx).get_cli_environment()
    }

    #[cfg(any(test, feature = "test-support"))]
    pub fn has_open_buffer(&self, path: impl Into<ProjectPath>, cx: &AppContext) -> bool {
        self.buffer_store
            .read(cx)
            .get_by_path(&path.into(), cx)
            .is_some()
    }

    pub fn fs(&self) -> &Arc<dyn Fs> {
        &self.fs
    }

    pub fn remote_id(&self) -> Option<u64> {
        match self.client_state {
            ProjectClientState::Local => None,
            ProjectClientState::Shared { remote_id, .. }
            | ProjectClientState::Remote { remote_id, .. } => Some(remote_id),
        }
    }

    pub fn hosted_project_id(&self) -> Option<ProjectId> {
        self.hosted_project_id
    }

    pub fn dev_server_project_id(&self) -> Option<DevServerProjectId> {
        self.dev_server_project_id
    }

    pub fn supports_remote_terminal(&self, cx: &AppContext) -> bool {
        let Some(id) = self.dev_server_project_id else {
            return false;
        };
        let Some(server) = dev_server_projects::Store::global(cx)
            .read(cx)
            .dev_server_for_project(id)
        else {
            return false;
        };
        server.ssh_connection_string.is_some()
    }

    pub fn ssh_connection_string(&self, cx: &ModelContext<Self>) -> Option<SharedString> {
        if self.is_local_or_ssh() {
            return None;
        }

        let dev_server_id = self.dev_server_project_id()?;
        dev_server_projects::Store::global(cx)
            .read(cx)
            .dev_server_for_project(dev_server_id)?
            .ssh_connection_string
            .clone()
    }

    pub fn replica_id(&self) -> ReplicaId {
        match self.client_state {
            ProjectClientState::Remote { replica_id, .. } => replica_id,
            _ => 0,
        }
    }

    fn metadata_changed(&mut self, cx: &mut ModelContext<Self>) {
        cx.notify();

        let ProjectClientState::Shared { remote_id } = self.client_state else {
            return;
        };
        let project_id = remote_id;

        let update_project = self.client.request(proto::UpdateProject {
            project_id,
            worktrees: self.worktree_metadata_protos(cx),
        });
        cx.spawn(|this, mut cx| async move {
            update_project.await?;
            this.update(&mut cx, |this, cx| {
                let client = this.client.clone();
                let worktrees = this.worktree_store.read(cx).worktrees().collect::<Vec<_>>();

                for worktree in worktrees {
                    worktree.update(cx, |worktree, cx| {
                        let client = client.clone();
                        worktree.observe_updates(project_id, cx, {
                            move |update| client.request(update).map(|result| result.is_ok())
                        });

                        this.lsp_store.update(cx, |lsp_store, _| {
                            lsp_store.send_diagnostic_summaries(worktree)
                        })
                    })?;
                }

                anyhow::Ok(())
            })
        })
        .detach_and_log_err(cx);
    }

    pub fn task_inventory(&self) -> &Model<Inventory> {
        &self.tasks
    }

    pub fn snippets(&self) -> &Model<SnippetProvider> {
        &self.snippets
    }

    pub fn search_history(&self, kind: SearchInputKind) -> &SearchHistory {
        match kind {
            SearchInputKind::Query => &self.search_history,
            SearchInputKind::Include => &self.search_included_history,
            SearchInputKind::Exclude => &self.search_excluded_history,
        }
    }

    pub fn search_history_mut(&mut self, kind: SearchInputKind) -> &mut SearchHistory {
        match kind {
            SearchInputKind::Query => &mut self.search_history,
            SearchInputKind::Include => &mut self.search_included_history,
            SearchInputKind::Exclude => &mut self.search_excluded_history,
        }
    }

    pub fn collaborators(&self) -> &HashMap<proto::PeerId, Collaborator> {
        &self.collaborators
    }

    pub fn host(&self) -> Option<&Collaborator> {
        self.collaborators.values().find(|c| c.replica_id == 0)
    }

    pub fn set_worktrees_reordered(&mut self, worktrees_reordered: bool, cx: &mut AppContext) {
        self.worktree_store.update(cx, |store, _| {
            store.set_worktrees_reordered(worktrees_reordered);
        });
    }

    /// Collect all worktrees, including ones that don't appear in the project panel
    pub fn worktrees<'a>(
        &self,
        cx: &'a AppContext,
    ) -> impl 'a + DoubleEndedIterator<Item = Model<Worktree>> {
        self.worktree_store.read(cx).worktrees()
    }

    /// Collect all user-visible worktrees, the ones that appear in the project panel.
    pub fn visible_worktrees<'a>(
        &'a self,
        cx: &'a AppContext,
    ) -> impl 'a + DoubleEndedIterator<Item = Model<Worktree>> {
        self.worktree_store.read(cx).visible_worktrees(cx)
    }

    pub fn worktree_root_names<'a>(&'a self, cx: &'a AppContext) -> impl Iterator<Item = &'a str> {
        self.visible_worktrees(cx)
            .map(|tree| tree.read(cx).root_name())
    }

    pub fn worktree_for_id(&self, id: WorktreeId, cx: &AppContext) -> Option<Model<Worktree>> {
        self.worktree_store.read(cx).worktree_for_id(id, cx)
    }

    pub fn worktree_for_entry(
        &self,
        entry_id: ProjectEntryId,
        cx: &AppContext,
    ) -> Option<Model<Worktree>> {
        self.worktree_store
            .read(cx)
            .worktree_for_entry(entry_id, cx)
    }

    pub fn worktree_id_for_entry(
        &self,
        entry_id: ProjectEntryId,
        cx: &AppContext,
    ) -> Option<WorktreeId> {
        self.worktree_for_entry(entry_id, cx)
            .map(|worktree| worktree.read(cx).id())
    }

    /// Checks if the entry is the root of a worktree.
    pub fn entry_is_worktree_root(&self, entry_id: ProjectEntryId, cx: &AppContext) -> bool {
        self.worktree_for_entry(entry_id, cx)
            .map(|worktree| {
                worktree
                    .read(cx)
                    .root_entry()
                    .is_some_and(|e| e.id == entry_id)
            })
            .unwrap_or(false)
    }

    pub fn visibility_for_paths(&self, paths: &[PathBuf], cx: &AppContext) -> Option<bool> {
        paths
            .iter()
            .map(|path| self.visibility_for_path(path, cx))
            .max()
            .flatten()
    }

    pub fn visibility_for_path(&self, path: &Path, cx: &AppContext) -> Option<bool> {
        self.worktrees(cx)
            .filter_map(|worktree| {
                let worktree = worktree.read(cx);
                worktree
                    .as_local()?
                    .contains_abs_path(path)
                    .then(|| worktree.is_visible())
            })
            .max()
    }

    pub fn create_entry(
        &mut self,
        project_path: impl Into<ProjectPath>,
        is_directory: bool,
        cx: &mut ModelContext<Self>,
    ) -> Task<Result<CreatedEntry>> {
        let project_path = project_path.into();
        let Some(worktree) = self.worktree_for_id(project_path.worktree_id, cx) else {
            return Task::ready(Err(anyhow!(format!(
                "No worktree for path {project_path:?}"
            ))));
        };
        worktree.update(cx, |worktree, cx| {
            worktree.create_entry(project_path.path, is_directory, cx)
        })
    }

    pub fn copy_entry(
        &mut self,
        entry_id: ProjectEntryId,
        relative_worktree_source_path: Option<PathBuf>,
        new_path: impl Into<Arc<Path>>,
        cx: &mut ModelContext<Self>,
    ) -> Task<Result<Option<Entry>>> {
        let Some(worktree) = self.worktree_for_entry(entry_id, cx) else {
            return Task::ready(Ok(None));
        };
        worktree.update(cx, |worktree, cx| {
            worktree.copy_entry(entry_id, relative_worktree_source_path, new_path, cx)
        })
    }

    pub fn rename_entry(
        &mut self,
        entry_id: ProjectEntryId,
        new_path: impl Into<Arc<Path>>,
        cx: &mut ModelContext<Self>,
    ) -> Task<Result<CreatedEntry>> {
        let Some(worktree) = self.worktree_for_entry(entry_id, cx) else {
            return Task::ready(Err(anyhow!(format!("No worktree for entry {entry_id:?}"))));
        };
        worktree.update(cx, |worktree, cx| {
            worktree.rename_entry(entry_id, new_path, cx)
        })
    }

    pub fn delete_entry(
        &mut self,
        entry_id: ProjectEntryId,
        trash: bool,
        cx: &mut ModelContext<Self>,
    ) -> Option<Task<Result<()>>> {
        let worktree = self.worktree_for_entry(entry_id, cx)?;
        worktree.update(cx, |worktree, cx| {
            worktree.delete_entry(entry_id, trash, cx)
        })
    }

    pub fn expand_entry(
        &mut self,
        worktree_id: WorktreeId,
        entry_id: ProjectEntryId,
        cx: &mut ModelContext<Self>,
    ) -> Option<Task<Result<()>>> {
        let worktree = self.worktree_for_id(worktree_id, cx)?;
        worktree.update(cx, |worktree, cx| worktree.expand_entry(entry_id, cx))
    }

    pub fn shared(&mut self, project_id: u64, cx: &mut ModelContext<Self>) -> Result<()> {
        if !matches!(self.client_state, ProjectClientState::Local) {
            if let ProjectClientState::Remote { in_room, .. } = &mut self.client_state {
                if *in_room || self.dev_server_project_id.is_none() {
                    return Err(anyhow!("project was already shared"));
                } else {
                    *in_room = true;
                    return Ok(());
                }
            } else {
                return Err(anyhow!("project was already shared"));
            }
        }
        self.client_subscriptions.extend([
            self.client
                .subscribe_to_entity(project_id)?
                .set_model(&cx.handle(), &mut cx.to_async()),
            self.client
                .subscribe_to_entity(project_id)?
                .set_model(&self.worktree_store, &mut cx.to_async()),
            self.client
                .subscribe_to_entity(project_id)?
                .set_model(&self.buffer_store, &mut cx.to_async()),
            self.client
                .subscribe_to_entity(project_id)?
                .set_model(&self.lsp_store, &mut cx.to_async()),
            self.client
                .subscribe_to_entity(project_id)?
                .set_model(&self.settings_observer, &mut cx.to_async()),
        ]);

        self.buffer_store.update(cx, |buffer_store, cx| {
            buffer_store.shared(project_id, self.client.clone().into(), cx)
        });
        self.worktree_store.update(cx, |worktree_store, cx| {
            worktree_store.set_shared(true, cx);
        });
        self.lsp_store.update(cx, |lsp_store, cx| {
            lsp_store.shared(project_id, self.client.clone().into(), cx)
        });
        self.settings_observer.update(cx, |settings_observer, cx| {
            settings_observer.shared(project_id, self.client.clone().into(), cx)
        });

        self.client_state = ProjectClientState::Shared {
            remote_id: project_id,
        };

        self.metadata_changed(cx);
        cx.emit(Event::RemoteIdChanged(Some(project_id)));
        cx.notify();
        Ok(())
    }

    pub fn reshared(
        &mut self,
        message: proto::ResharedProject,
        cx: &mut ModelContext<Self>,
    ) -> Result<()> {
        self.buffer_store
            .update(cx, |buffer_store, _| buffer_store.forget_shared_buffers());
        self.set_collaborators_from_proto(message.collaborators, cx)?;
        self.metadata_changed(cx);
        cx.emit(Event::Reshared);
        Ok(())
    }

    pub fn rejoined(
        &mut self,
        message: proto::RejoinedProject,
        message_id: u32,
        cx: &mut ModelContext<Self>,
    ) -> Result<()> {
        cx.update_global::<SettingsStore, _>(|store, cx| {
            self.worktree_store.update(cx, |worktree_store, cx| {
                for worktree in worktree_store.worktrees() {
                    store
                        .clear_local_settings(worktree.read(cx).id(), cx)
                        .log_err();
                }
            });
        });

        self.join_project_response_message_id = message_id;
        self.set_worktrees_from_proto(message.worktrees, cx)?;
        self.set_collaborators_from_proto(message.collaborators, cx)?;
        self.lsp_store.update(cx, |lsp_store, _| {
            lsp_store.set_language_server_statuses_from_proto(message.language_servers)
        });
        self.enqueue_buffer_ordered_message(BufferOrderedMessage::Resync)
            .unwrap();
        cx.emit(Event::Rejoined);
        cx.notify();
        Ok(())
    }

    pub fn unshare(&mut self, cx: &mut ModelContext<Self>) -> Result<()> {
        self.unshare_internal(cx)?;
        self.metadata_changed(cx);
        cx.notify();
        Ok(())
    }

    fn unshare_internal(&mut self, cx: &mut AppContext) -> Result<()> {
        if self.is_via_collab() {
            if self.dev_server_project_id().is_some() {
                if let ProjectClientState::Remote { in_room, .. } = &mut self.client_state {
                    *in_room = false
                }
                return Ok(());
            } else {
                return Err(anyhow!("attempted to unshare a remote project"));
            }
        }

        if let ProjectClientState::Shared { remote_id, .. } = self.client_state {
            self.client_state = ProjectClientState::Local;
            self.collaborators.clear();
            self.client_subscriptions.clear();
            self.worktree_store.update(cx, |store, cx| {
                store.set_shared(false, cx);
            });
            self.buffer_store.update(cx, |buffer_store, cx| {
                buffer_store.forget_shared_buffers();
                buffer_store.unshared(cx)
            });
            self.settings_observer.update(cx, |settings_observer, cx| {
                settings_observer.unshared(cx);
            });
            self.client
                .send(proto::UnshareProject {
                    project_id: remote_id,
                })
                .ok();
            Ok(())
        } else {
            Err(anyhow!("attempted to unshare an unshared project"))
        }
    }

    pub fn disconnected_from_host(&mut self, cx: &mut ModelContext<Self>) {
        if self.is_disconnected() {
            return;
        }
        self.disconnected_from_host_internal(cx);
        cx.emit(Event::DisconnectedFromHost);
        cx.notify();
    }

    pub fn set_role(&mut self, role: proto::ChannelRole, cx: &mut ModelContext<Self>) {
        let new_capability =
            if role == proto::ChannelRole::Member || role == proto::ChannelRole::Admin {
                Capability::ReadWrite
            } else {
                Capability::ReadOnly
            };
        if let ProjectClientState::Remote { capability, .. } = &mut self.client_state {
            if *capability == new_capability {
                return;
            }

            *capability = new_capability;
            for buffer in self.opened_buffers(cx) {
                buffer.update(cx, |buffer, cx| buffer.set_capability(new_capability, cx));
            }
        }
    }

    fn disconnected_from_host_internal(&mut self, cx: &mut AppContext) {
        if let ProjectClientState::Remote {
            sharing_has_stopped,
            ..
        } = &mut self.client_state
        {
            *sharing_has_stopped = true;
            self.collaborators.clear();
            self.worktree_store.update(cx, |store, cx| {
                store.disconnected_from_host(cx);
            });
            self.buffer_store.update(cx, |buffer_store, cx| {
                buffer_store.disconnected_from_host(cx)
            });
            self.lsp_store
                .update(cx, |lsp_store, _cx| lsp_store.disconnected_from_host());
        }
    }

    pub fn close(&mut self, cx: &mut ModelContext<Self>) {
        cx.emit(Event::Closed);
    }

    pub fn is_disconnected(&self) -> bool {
        match &self.client_state {
            ProjectClientState::Remote {
                sharing_has_stopped,
                ..
            } => *sharing_has_stopped,
            _ => false,
        }
    }

    pub fn capability(&self) -> Capability {
        match &self.client_state {
            ProjectClientState::Remote { capability, .. } => *capability,
            ProjectClientState::Shared { .. } | ProjectClientState::Local => Capability::ReadWrite,
        }
    }

    pub fn is_read_only(&self) -> bool {
        self.is_disconnected() || self.capability() == Capability::ReadOnly
    }

    pub fn is_local(&self) -> bool {
        match &self.client_state {
            ProjectClientState::Local | ProjectClientState::Shared { .. } => {
                self.ssh_session.is_none()
            }
            ProjectClientState::Remote { .. } => false,
        }
    }

    pub fn is_local_or_ssh(&self) -> bool {
        match &self.client_state {
            ProjectClientState::Local | ProjectClientState::Shared { .. } => true,
            ProjectClientState::Remote { .. } => false,
        }
    }

    pub fn is_via_collab(&self) -> bool {
        match &self.client_state {
            ProjectClientState::Local | ProjectClientState::Shared { .. } => false,
            ProjectClientState::Remote { .. } => true,
        }
    }

    pub fn create_buffer(&mut self, cx: &mut ModelContext<Self>) -> Task<Result<Model<Buffer>>> {
        self.buffer_store.update(cx, |buffer_store, cx| {
            buffer_store.create_buffer(
                if self.is_via_collab() {
                    Some((self.client.clone().into(), self.remote_id().unwrap()))
                } else {
                    None
                },
                cx,
            )
        })
    }

    pub fn create_local_buffer(
        &mut self,
        text: &str,
        language: Option<Arc<Language>>,
        cx: &mut ModelContext<Self>,
    ) -> Model<Buffer> {
        if self.is_via_collab() {
            panic!("called create_local_buffer on a remote project")
        }
        self.buffer_store.update(cx, |buffer_store, cx| {
            buffer_store.create_local_buffer(text, language, cx)
        })
    }

    pub fn open_path(
        &mut self,
        path: ProjectPath,
        cx: &mut ModelContext<Self>,
    ) -> Task<Result<(Option<ProjectEntryId>, AnyModel)>> {
        let task = self.open_buffer(path.clone(), cx);
        cx.spawn(move |project, mut cx| async move {
            let buffer = task.await?;
            let (project_entry_id, buffer_id) = buffer.read_with(&cx, |buffer, cx| {
                (
                    File::from_dyn(buffer.file()).and_then(|file| file.project_entry_id(cx)),
                    buffer.remote_id(),
                )
            })?;

            let multi_buffer = cx.new_model(|cx| MultiBuffer::singleton(buffer.clone(), cx))?;
            project.update(&mut cx, |project, cx| {
                project.dap_store.update(cx, |store, cx| {
                    store.sync_closed_breakpoint_to_open_breakpoint(
                        &buffer_id,
                        &path,
                        multi_buffer.read(cx).snapshot(cx),
                    );
                });
            })?;

            let buffer: &AnyModel = &buffer;
            Ok((project_entry_id, buffer.clone()))
        })
    }

    pub fn open_local_buffer(
        &mut self,
        abs_path: impl AsRef<Path>,
        cx: &mut ModelContext<Self>,
    ) -> Task<Result<Model<Buffer>>> {
        if let Some((worktree, relative_path)) = self.find_worktree(abs_path.as_ref(), cx) {
            self.open_buffer((worktree.read(cx).id(), relative_path), cx)
        } else {
            Task::ready(Err(anyhow!("no such path")))
        }
    }

    pub fn open_buffer(
        &mut self,
        path: impl Into<ProjectPath>,
        cx: &mut ModelContext<Self>,
    ) -> Task<Result<Model<Buffer>>> {
        if self.is_via_collab() && self.is_disconnected() {
            return Task::ready(Err(anyhow!(ErrorCode::Disconnected)));
        }

        self.buffer_store.update(cx, |buffer_store, cx| {
            buffer_store.open_buffer(path.into(), cx)
        })
    }

    pub fn open_buffer_by_id(
        &mut self,
        id: BufferId,
        cx: &mut ModelContext<Self>,
    ) -> Task<Result<Model<Buffer>>> {
        if let Some(buffer) = self.buffer_for_id(id, cx) {
            Task::ready(Ok(buffer))
        } else if self.is_local_or_ssh() {
            Task::ready(Err(anyhow!("buffer {} does not exist", id)))
        } else if let Some(project_id) = self.remote_id() {
            let request = self.client.request(proto::OpenBufferById {
                project_id,
                id: id.into(),
            });
            cx.spawn(move |this, mut cx| async move {
                let buffer_id = BufferId::new(request.await?.buffer_id)?;
                this.update(&mut cx, |this, cx| {
                    this.wait_for_remote_buffer(buffer_id, cx)
                })?
                .await
            })
        } else {
            Task::ready(Err(anyhow!("cannot open buffer while disconnected")))
        }
    }

    pub fn save_buffers(
        &self,
        buffers: HashSet<Model<Buffer>>,
        cx: &mut ModelContext<Self>,
    ) -> Task<Result<()>> {
        cx.spawn(move |this, mut cx| async move {
            let save_tasks = buffers.into_iter().filter_map(|buffer| {
                this.update(&mut cx, |this, cx| this.save_buffer(buffer, cx))
                    .ok()
            });
            try_join_all(save_tasks).await?;
            Ok(())
        })
    }

    pub fn save_buffer(
        &self,
        buffer: Model<Buffer>,
        cx: &mut ModelContext<Self>,
    ) -> Task<Result<()>> {
        self.buffer_store
            .update(cx, |buffer_store, cx| buffer_store.save_buffer(buffer, cx))
    }

    pub fn save_buffer_as(
        &mut self,
        buffer: Model<Buffer>,
        path: ProjectPath,
        cx: &mut ModelContext<Self>,
    ) -> Task<Result<()>> {
        self.buffer_store.update(cx, |buffer_store, cx| {
            buffer_store.save_buffer_as(buffer.clone(), path, cx)
        })
    }

    pub fn get_open_buffer(
        &mut self,
        path: &ProjectPath,
        cx: &mut ModelContext<Self>,
    ) -> Option<Model<Buffer>> {
        self.buffer_store.read(cx).get_by_path(path, cx)
    }

    fn register_buffer(
        &mut self,
        buffer: &Model<Buffer>,
        cx: &mut ModelContext<Self>,
    ) -> Result<()> {
        {
            let mut remotely_created_buffers = self.remotely_created_buffers.lock();
            if remotely_created_buffers.retain_count > 0 {
                remotely_created_buffers.buffers.push(buffer.clone())
            }
        }

        self.request_buffer_diff_recalculation(buffer, cx);

        cx.subscribe(buffer, |this, buffer, event, cx| {
            this.on_buffer_event(buffer, event, cx);
        })
        .detach();

        Ok(())
    }

    async fn send_buffer_ordered_messages(
        this: WeakModel<Self>,
        rx: UnboundedReceiver<BufferOrderedMessage>,
        mut cx: AsyncAppContext,
    ) -> Result<()> {
        const MAX_BATCH_SIZE: usize = 128;

        let mut operations_by_buffer_id = HashMap::default();
        async fn flush_operations(
            this: &WeakModel<Project>,
            operations_by_buffer_id: &mut HashMap<BufferId, Vec<proto::Operation>>,
            needs_resync_with_host: &mut bool,
            is_local: bool,
            cx: &mut AsyncAppContext,
        ) -> Result<()> {
            for (buffer_id, operations) in operations_by_buffer_id.drain() {
                let request = this.update(cx, |this, _| {
                    let project_id = this.remote_id()?;
                    Some(this.client.request(proto::UpdateBuffer {
                        buffer_id: buffer_id.into(),
                        project_id,
                        operations,
                    }))
                })?;
                if let Some(request) = request {
                    if request.await.is_err() && !is_local {
                        *needs_resync_with_host = true;
                        break;
                    }
                }
            }
            Ok(())
        }

        let mut needs_resync_with_host = false;
        let mut changes = rx.ready_chunks(MAX_BATCH_SIZE);

        while let Some(changes) = changes.next().await {
            let is_local = this.update(&mut cx, |this, _| this.is_local_or_ssh())?;

            for change in changes {
                match change {
                    BufferOrderedMessage::Operation {
                        buffer_id,
                        operation,
                    } => {
                        if needs_resync_with_host {
                            continue;
                        }

                        operations_by_buffer_id
                            .entry(buffer_id)
                            .or_insert(Vec::new())
                            .push(operation);
                    }

                    BufferOrderedMessage::Resync => {
                        operations_by_buffer_id.clear();
                        if this
                            .update(&mut cx, |this, cx| this.synchronize_remote_buffers(cx))?
                            .await
                            .is_ok()
                        {
                            needs_resync_with_host = false;
                        }
                    }

                    BufferOrderedMessage::LanguageServerUpdate {
                        language_server_id,
                        message,
                    } => {
                        flush_operations(
                            &this,
                            &mut operations_by_buffer_id,
                            &mut needs_resync_with_host,
                            is_local,
                            &mut cx,
                        )
                        .await?;

                        this.update(&mut cx, |this, _| {
                            if let Some(project_id) = this.remote_id() {
                                this.client
                                    .send(proto::UpdateLanguageServer {
                                        project_id,
                                        language_server_id: language_server_id.0 as u64,
                                        variant: Some(message),
                                    })
                                    .log_err();
                            }
                        })?;
                    }
                }
            }

            flush_operations(
                &this,
                &mut operations_by_buffer_id,
                &mut needs_resync_with_host,
                is_local,
                &mut cx,
            )
            .await?;
        }

        Ok(())
    }

    fn on_buffer_store_event(
        &mut self,
        _: Model<BufferStore>,
        event: &BufferStoreEvent,
        cx: &mut ModelContext<Self>,
    ) {
        match event {
            BufferStoreEvent::BufferAdded(buffer) => {
                self.register_buffer(buffer, cx).log_err();
            }
            BufferStoreEvent::BufferChangedFilePath { .. } => {}
            BufferStoreEvent::BufferDropped(buffer_id) => {
                if let Some(ref ssh_session) = self.ssh_session {
                    ssh_session
                        .send(proto::CloseBuffer {
                            project_id: 0,
                            buffer_id: buffer_id.to_proto(),
                        })
                        .log_err();
                }
            }
        }
    }

    fn on_dap_store_event(
        &mut self,
        _: Model<DapStore>,
        event: &DapStoreEvent,
        cx: &mut ModelContext<Self>,
    ) {
        match event {
            DapStoreEvent::DebugClientStarted(client_id) => {
                cx.emit(Event::DebugClientStarted(*client_id));
            }
            DapStoreEvent::DebugClientStopped(client_id) => {
                cx.emit(Event::DebugClientStopped(*client_id));
            }
            DapStoreEvent::DebugClientEvent { client_id, payload } => {
                cx.emit(Event::DebugClientEvent {
                    client_id: *client_id,
                    payload: payload.clone(),
                });
            }
        }
    }

    fn on_lsp_store_event(
        &mut self,
        _: Model<LspStore>,
        event: &LspStoreEvent,
        cx: &mut ModelContext<Self>,
    ) {
        match event {
            LspStoreEvent::DiagnosticsUpdated {
                language_server_id,
                path,
            } => cx.emit(Event::DiagnosticsUpdated {
                path: path.clone(),
                language_server_id: *language_server_id,
            }),
            LspStoreEvent::LanguageServerAdded(language_server_id) => {
                cx.emit(Event::LanguageServerAdded(*language_server_id))
            }
            LspStoreEvent::LanguageServerRemoved(language_server_id) => {
                cx.emit(Event::LanguageServerAdded(*language_server_id))
            }
            LspStoreEvent::LanguageServerLog(server_id, log_type, string) => cx.emit(
                Event::LanguageServerLog(*server_id, log_type.clone(), string.clone()),
            ),
            LspStoreEvent::LanguageDetected {
                buffer,
                new_language,
            } => {
                let Some(new_language) = new_language else {
                    cx.emit(Event::LanguageNotFound(buffer.clone()));
                    return;
                };
                let buffer_file = buffer.read(cx).file().cloned();
                let settings =
                    language_settings(Some(new_language), buffer_file.as_ref(), cx).clone();
                let buffer_file = File::from_dyn(buffer_file.as_ref());
                let worktree = buffer_file.as_ref().map(|f| f.worktree_id(cx));
                if let Some(prettier_plugins) =
                    prettier_support::prettier_plugins_for_language(&settings)
                {
                    self.install_default_prettier(
                        worktree,
                        prettier_plugins.iter().map(|s| Arc::from(s.as_str())),
                        cx,
                    );
                };
            }
            LspStoreEvent::RefreshInlayHints => cx.emit(Event::RefreshInlayHints),
            LspStoreEvent::LanguageServerPrompt(prompt) => {
                cx.emit(Event::LanguageServerPrompt(prompt.clone()))
            }
            LspStoreEvent::DiskBasedDiagnosticsStarted { language_server_id } => {
                cx.emit(Event::DiskBasedDiagnosticsStarted {
                    language_server_id: *language_server_id,
                });
                if self.is_local_or_ssh() {
                    self.enqueue_buffer_ordered_message(BufferOrderedMessage::LanguageServerUpdate {
                        language_server_id: *language_server_id,
                        message: proto::update_language_server::Variant::DiskBasedDiagnosticsUpdating(
                            Default::default(),
                        ),
                    })
                    .ok();
                }
            }
            LspStoreEvent::DiskBasedDiagnosticsFinished { language_server_id } => {
                cx.emit(Event::DiskBasedDiagnosticsFinished {
                    language_server_id: *language_server_id,
                });
                if self.is_local_or_ssh() {
                    self.enqueue_buffer_ordered_message(
                        BufferOrderedMessage::LanguageServerUpdate {
                            language_server_id: *language_server_id,
                            message:
                                proto::update_language_server::Variant::DiskBasedDiagnosticsUpdated(
                                    Default::default(),
                                ),
                        },
                    )
                    .ok();
                }
            }
            LspStoreEvent::LanguageServerUpdate {
                language_server_id,
                message,
            } => {
                if self.is_local_or_ssh() {
                    self.enqueue_buffer_ordered_message(
                        BufferOrderedMessage::LanguageServerUpdate {
                            language_server_id: *language_server_id,
                            message: message.clone(),
                        },
                    )
                    .ok();
                }
            }
            LspStoreEvent::Notification(message) => cx.emit(Event::Notification(message.clone())),
            LspStoreEvent::SnippetEdit {
                buffer_id,
                edits,
                most_recent_edit,
            } => {
                if most_recent_edit.replica_id == self.replica_id() {
                    cx.emit(Event::SnippetEdit(*buffer_id, edits.clone()))
                }
            }
            LspStoreEvent::StartFormattingLocalBuffer(buffer_id) => {
                self.buffers_being_formatted.insert(*buffer_id);
            }
            LspStoreEvent::FinishFormattingLocalBuffer(buffer_id) => {
                self.buffers_being_formatted.remove(buffer_id);
            }
        }
    }

    fn on_worktree_store_event(
        &mut self,
        _: Model<WorktreeStore>,
        event: &WorktreeStoreEvent,
        cx: &mut ModelContext<Self>,
    ) {
        match event {
            WorktreeStoreEvent::WorktreeAdded(worktree) => {
                self.on_worktree_added(worktree, cx);
                cx.emit(Event::WorktreeAdded);
            }
            WorktreeStoreEvent::WorktreeRemoved(_, id) => {
                self.on_worktree_removed(*id, cx);
                cx.emit(Event::WorktreeRemoved(*id));
            }
            WorktreeStoreEvent::WorktreeOrderChanged => cx.emit(Event::WorktreeOrderChanged),
        }
    }

    fn on_worktree_added(&mut self, worktree: &Model<Worktree>, cx: &mut ModelContext<Self>) {
        cx.observe(worktree, |_, _, cx| cx.notify()).detach();
        cx.subscribe(worktree, |this, worktree, event, cx| {
            let is_local = worktree.read(cx).is_local();
            match event {
                worktree::Event::UpdatedEntries(changes) => {
                    if is_local {
                        this.update_local_worktree_settings(&worktree, changes, cx);
                        this.update_prettier_settings(&worktree, changes, cx);
                    }

                    cx.emit(Event::WorktreeUpdatedEntries(
                        worktree.read(cx).id(),
                        changes.clone(),
                    ));

                    let worktree_id = worktree.update(cx, |worktree, _| worktree.id());
                    this.client()
                        .telemetry()
                        .report_discovered_project_events(worktree_id, changes);
                }
                worktree::Event::UpdatedGitRepositories(_) => {
                    cx.emit(Event::WorktreeUpdatedGitRepositories);
                }
                worktree::Event::DeletedEntry(id) => cx.emit(Event::DeletedEntry(*id)),
            }
        })
        .detach();
        self.metadata_changed(cx);
    }

    fn on_worktree_removed(&mut self, id_to_remove: WorktreeId, cx: &mut ModelContext<Self>) {
        if let Some(dev_server_project_id) = self.dev_server_project_id {
            let paths: Vec<String> = self
                .visible_worktrees(cx)
                .filter_map(|worktree| {
                    if worktree.read(cx).id() == id_to_remove {
                        None
                    } else {
                        Some(worktree.read(cx).abs_path().to_string_lossy().to_string())
                    }
                })
                .collect();
            if !paths.is_empty() {
                let request = self.client.request(proto::UpdateDevServerProject {
                    dev_server_project_id: dev_server_project_id.0,
                    paths,
                });
                cx.background_executor()
                    .spawn(request)
                    .detach_and_log_err(cx);
            }
            return;
        }

        let mut prettier_instances_to_clean = FuturesUnordered::new();
        if let Some(prettier_paths) = self.prettiers_per_worktree.remove(&id_to_remove) {
            for path in prettier_paths.iter().flatten() {
                if let Some(prettier_instance) = self.prettier_instances.remove(path) {
                    prettier_instances_to_clean.push(async move {
                        prettier_instance
                            .server()
                            .await
                            .map(|server| server.server_id())
                    });
                }
            }
        }
        cx.spawn(|project, mut cx| async move {
            while let Some(prettier_server_id) = prettier_instances_to_clean.next().await {
                if let Some(prettier_server_id) = prettier_server_id {
                    project
                        .update(&mut cx, |project, cx| {
                            project.lsp_store.update(cx, |lsp_store, cx| {
                                lsp_store.unregister_supplementary_language_server(
                                    prettier_server_id,
                                    cx,
                                );
                            });
                        })
                        .ok();
                }
            }
        })
        .detach();

        self.task_inventory().update(cx, |inventory, _| {
            inventory.remove_worktree_sources(id_to_remove);
        });

        self.metadata_changed(cx);
    }

    fn on_buffer_event(
        &mut self,
        buffer: Model<Buffer>,
        event: &BufferEvent,
        cx: &mut ModelContext<Self>,
    ) -> Option<()> {
        if matches!(
            event,
            BufferEvent::Edited { .. } | BufferEvent::Reloaded | BufferEvent::DiffBaseChanged
        ) {
            self.request_buffer_diff_recalculation(&buffer, cx);
        }

        let buffer_id = buffer.read(cx).remote_id();
        match event {
            BufferEvent::Operation(operation) => {
                let operation = language::proto::serialize_operation(operation);

                if let Some(ssh) = &self.ssh_session {
                    ssh.send(proto::UpdateBuffer {
                        project_id: 0,
                        buffer_id: buffer_id.to_proto(),
                        operations: vec![operation.clone()],
                    })
                    .ok();
                }

                self.enqueue_buffer_ordered_message(BufferOrderedMessage::Operation {
                    buffer_id,
                    operation,
                })
                .ok();
            }

            BufferEvent::Reloaded => {
                if self.is_local_or_ssh() {
                    if let Some(project_id) = self.remote_id() {
                        let buffer = buffer.read(cx);
                        self.client
                            .send(proto::BufferReloaded {
                                project_id,
                                buffer_id: buffer.remote_id().to_proto(),
                                version: serialize_version(&buffer.version()),
                                mtime: buffer.saved_mtime().map(|t| t.into()),
                                line_ending: serialize_line_ending(buffer.line_ending()) as i32,
                            })
                            .log_err();
                    }
                }
            }

            _ => {}
        }

        None
    }

    fn request_buffer_diff_recalculation(
        &mut self,
        buffer: &Model<Buffer>,
        cx: &mut ModelContext<Self>,
    ) {
        self.buffers_needing_diff.insert(buffer.downgrade());
        let first_insertion = self.buffers_needing_diff.len() == 1;

        let settings = ProjectSettings::get_global(cx);
        let delay = if let Some(delay) = settings.git.gutter_debounce {
            delay
        } else {
            if first_insertion {
                let this = cx.weak_model();
                cx.defer(move |cx| {
                    if let Some(this) = this.upgrade() {
                        this.update(cx, |this, cx| {
                            this.recalculate_buffer_diffs(cx).detach();
                        });
                    }
                });
            }
            return;
        };

        const MIN_DELAY: u64 = 50;
        let delay = delay.max(MIN_DELAY);
        let duration = Duration::from_millis(delay);

        self.git_diff_debouncer
            .fire_new(duration, cx, move |this, cx| {
                this.recalculate_buffer_diffs(cx)
            });
    }

    fn recalculate_buffer_diffs(&mut self, cx: &mut ModelContext<Self>) -> Task<()> {
        let buffers = self.buffers_needing_diff.drain().collect::<Vec<_>>();
        cx.spawn(move |this, mut cx| async move {
            let tasks: Vec<_> = buffers
                .iter()
                .filter_map(|buffer| {
                    let buffer = buffer.upgrade()?;
                    buffer
                        .update(&mut cx, |buffer, cx| buffer.git_diff_recalc(cx))
                        .ok()
                        .flatten()
                })
                .collect();

            futures::future::join_all(tasks).await;

            this.update(&mut cx, |this, cx| {
                if this.buffers_needing_diff.is_empty() {
                    // TODO: Would a `ModelContext<Project>.notify()` suffice here?
                    for buffer in buffers {
                        if let Some(buffer) = buffer.upgrade() {
                            buffer.update(cx, |_, cx| cx.notify());
                        }
                    }
                } else {
                    this.recalculate_buffer_diffs(cx).detach();
                }
            })
            .ok();
        })
    }

    pub fn set_language_for_buffer(
        &mut self,
        buffer: &Model<Buffer>,
        new_language: Arc<Language>,
        cx: &mut ModelContext<Self>,
    ) {
        self.lsp_store.update(cx, |lsp_store, cx| {
            lsp_store.set_language_for_buffer(buffer, new_language, cx)
        })
    }

    pub fn restart_language_servers_for_buffers(
        &mut self,
        buffers: impl IntoIterator<Item = Model<Buffer>>,
        cx: &mut ModelContext<Self>,
    ) {
        self.lsp_store.update(cx, |lsp_store, cx| {
            lsp_store.restart_language_servers_for_buffers(buffers, cx)
        })
    }

    pub fn cancel_language_server_work_for_buffers(
        &mut self,
        buffers: impl IntoIterator<Item = Model<Buffer>>,
        cx: &mut ModelContext<Self>,
    ) {
        self.lsp_store.update(cx, |lsp_store, cx| {
            lsp_store.cancel_language_server_work_for_buffers(buffers, cx)
        })
    }

    pub fn cancel_language_server_work(
        &mut self,
        server_id: LanguageServerId,
        token_to_cancel: Option<String>,
        cx: &mut ModelContext<Self>,
    ) {
        self.lsp_store.update(cx, |lsp_store, cx| {
            lsp_store.cancel_language_server_work(server_id, token_to_cancel, cx)
        })
    }

    fn enqueue_buffer_ordered_message(&mut self, message: BufferOrderedMessage) -> Result<()> {
        self.buffer_ordered_messages_tx
            .unbounded_send(message)
            .map_err(|e| anyhow!(e))
    }

    pub fn language_server_statuses<'a>(
        &'a self,
        cx: &'a AppContext,
    ) -> impl DoubleEndedIterator<Item = (LanguageServerId, &'a LanguageServerStatus)> {
        self.lsp_store.read(cx).language_server_statuses()
    }

    pub fn last_formatting_failure(&self) -> Option<&str> {
        self.last_formatting_failure.as_deref()
    }

    pub fn update_diagnostics(
        &mut self,
        language_server_id: LanguageServerId,
        params: lsp::PublishDiagnosticsParams,
        disk_based_sources: &[String],
        cx: &mut ModelContext<Self>,
    ) -> Result<()> {
        self.lsp_store.update(cx, |lsp_store, cx| {
            lsp_store.update_diagnostics(language_server_id, params, disk_based_sources, cx)
        })
    }

    pub fn update_diagnostic_entries(
        &mut self,
        server_id: LanguageServerId,
        abs_path: PathBuf,
        version: Option<i32>,
        diagnostics: Vec<DiagnosticEntry<Unclipped<PointUtf16>>>,
        cx: &mut ModelContext<Project>,
    ) -> Result<(), anyhow::Error> {
        self.lsp_store.update(cx, |lsp_store, cx| {
            lsp_store.update_diagnostic_entries(server_id, abs_path, version, diagnostics, cx)
        })
    }

    pub fn reload_buffers(
        &self,
        buffers: HashSet<Model<Buffer>>,
        push_to_history: bool,
        cx: &mut ModelContext<Self>,
    ) -> Task<Result<ProjectTransaction>> {
        let mut local_buffers = Vec::new();
        let mut remote_buffers = None;
        for buffer_handle in buffers {
            let buffer = buffer_handle.read(cx);
            if buffer.is_dirty() {
                if let Some(file) = File::from_dyn(buffer.file()) {
                    if file.is_local() {
                        local_buffers.push(buffer_handle);
                    } else {
                        remote_buffers.get_or_insert(Vec::new()).push(buffer_handle);
                    }
                }
            }
        }

        let remote_buffers = self.remote_id().zip(remote_buffers);
        let client = self.client.clone();

        cx.spawn(move |this, mut cx| async move {
            let mut project_transaction = ProjectTransaction::default();

            if let Some((project_id, remote_buffers)) = remote_buffers {
                let response = client
                    .request(proto::ReloadBuffers {
                        project_id,
                        buffer_ids: remote_buffers
                            .iter()
                            .filter_map(|buffer| {
                                buffer
                                    .update(&mut cx, |buffer, _| buffer.remote_id().into())
                                    .ok()
                            })
                            .collect(),
                    })
                    .await?
                    .transaction
                    .ok_or_else(|| anyhow!("missing transaction"))?;
                BufferStore::deserialize_project_transaction(
                    this.read_with(&cx, |this, _| this.buffer_store.downgrade())?,
                    response,
                    push_to_history,
                    cx.clone(),
                )
                .await?;
            }

            for buffer in local_buffers {
                let transaction = buffer
                    .update(&mut cx, |buffer, cx| buffer.reload(cx))?
                    .await?;
                buffer.update(&mut cx, |buffer, cx| {
                    if let Some(transaction) = transaction {
                        if !push_to_history {
                            buffer.forget_transaction(transaction.id);
                        }
                        project_transaction.0.insert(cx.handle(), transaction);
                    }
                })?;
            }

            Ok(project_transaction)
        })
    }

    pub fn format(
        &mut self,
        buffers: HashSet<Model<Buffer>>,
        push_to_history: bool,
        trigger: FormatTrigger,
        cx: &mut ModelContext<Project>,
    ) -> Task<anyhow::Result<ProjectTransaction>> {
        if self.is_local_or_ssh() {
            let buffers_with_paths = buffers
                .into_iter()
                .map(|buffer_handle| {
                    let buffer = buffer_handle.read(cx);
                    let buffer_abs_path = File::from_dyn(buffer.file())
                        .and_then(|file| file.as_local().map(|f| f.abs_path(cx)));
                    (buffer_handle, buffer_abs_path)
                })
                .collect::<Vec<_>>();

            cx.spawn(move |project, mut cx| async move {
                let result = Self::format_locally(
                    project.clone(),
                    buffers_with_paths,
                    push_to_history,
                    trigger,
                    cx.clone(),
                )
                .await;

                project.update(&mut cx, |project, _| match &result {
                    Ok(_) => project.last_formatting_failure = None,
                    Err(error) => {
                        project.last_formatting_failure.replace(error.to_string());
                    }
                })?;

                result
            })
        } else {
            let remote_id = self.remote_id();
            let client = self.client.clone();
            cx.spawn(move |this, mut cx| async move {
                if let Some(project_id) = remote_id {
                    let response = client
                        .request(proto::FormatBuffers {
                            project_id,
                            trigger: trigger as i32,
                            buffer_ids: buffers
                                .iter()
                                .map(|buffer| {
                                    buffer.update(&mut cx, |buffer, _| buffer.remote_id().into())
                                })
                                .collect::<Result<_>>()?,
                        })
                        .await?
                        .transaction
                        .ok_or_else(|| anyhow!("missing transaction"))?;
                    BufferStore::deserialize_project_transaction(
                        this.read_with(&cx, |this, _| this.buffer_store.downgrade())?,
                        response,
                        push_to_history,
                        cx,
                    )
                    .await
                } else {
                    Ok(ProjectTransaction::default())
                }
            })
        }
    }

    async fn format_locally(
        project: WeakModel<Project>,
        mut buffers_with_paths: Vec<(Model<Buffer>, Option<PathBuf>)>,
        push_to_history: bool,
        trigger: FormatTrigger,
        mut cx: AsyncAppContext,
    ) -> anyhow::Result<ProjectTransaction> {
        // Do not allow multiple concurrent formatting requests for the
        // same buffer.
        let lsp_store = project.update(&mut cx, |this, cx| {
            buffers_with_paths.retain(|(buffer, _)| {
                this.buffers_being_formatted
                    .insert(buffer.read(cx).remote_id())
            });
            this.lsp_store.downgrade()
        })?;

        let _cleanup = defer({
            let this = project.clone();
            let mut cx = cx.clone();
            let buffers = &buffers_with_paths;
            move || {
                this.update(&mut cx, |this, cx| {
                    for (buffer, _) in buffers {
                        this.buffers_being_formatted
                            .remove(&buffer.read(cx).remote_id());
                    }
                })
                .ok();
            }
        });

        let mut project_transaction = ProjectTransaction::default();
        for (buffer, buffer_abs_path) in &buffers_with_paths {
            let (primary_adapter_and_server, adapters_and_servers) =
                project.update(&mut cx, |project, cx| {
                    let buffer = buffer.read(cx);

                    let adapters_and_servers = project
                        .language_servers_for_buffer(buffer, cx)
                        .map(|(adapter, lsp)| (adapter.clone(), lsp.clone()))
                        .collect::<Vec<_>>();

                    let primary_adapter = project
                        .lsp_store
                        .read(cx)
                        .primary_language_server_for_buffer(buffer, cx)
                        .map(|(adapter, lsp)| (adapter.clone(), lsp.clone()));

                    (primary_adapter, adapters_and_servers)
                })?;

            let settings = buffer.update(&mut cx, |buffer, cx| {
                language_settings(buffer.language(), buffer.file(), cx).clone()
            })?;

            let remove_trailing_whitespace = settings.remove_trailing_whitespace_on_save;
            let ensure_final_newline = settings.ensure_final_newline_on_save;

            // First, format buffer's whitespace according to the settings.
            let trailing_whitespace_diff = if remove_trailing_whitespace {
                Some(
                    buffer
                        .update(&mut cx, |b, cx| b.remove_trailing_whitespace(cx))?
                        .await,
                )
            } else {
                None
            };
            let whitespace_transaction_id = buffer.update(&mut cx, |buffer, cx| {
                buffer.finalize_last_transaction();
                buffer.start_transaction();
                if let Some(diff) = trailing_whitespace_diff {
                    buffer.apply_diff(diff, cx);
                }
                if ensure_final_newline {
                    buffer.ensure_final_newline(cx);
                }
                buffer.end_transaction(cx)
            })?;

            // Apply the `code_actions_on_format` before we run the formatter.
            let code_actions = deserialize_code_actions(&settings.code_actions_on_format);
            #[allow(clippy::nonminimal_bool)]
            if !code_actions.is_empty()
                && !(trigger == FormatTrigger::Save && settings.format_on_save == FormatOnSave::Off)
            {
                LspStore::execute_code_actions_on_servers(
                    &lsp_store,
                    &adapters_and_servers,
                    code_actions,
                    buffer,
                    push_to_history,
                    &mut project_transaction,
                    &mut cx,
                )
                .await?;
            }

            // Apply language-specific formatting using either the primary language server
            // or external command.
            // Except for code actions, which are applied with all connected language servers.
            let primary_language_server =
                primary_adapter_and_server.map(|(_adapter, server)| server.clone());
            let server_and_buffer = primary_language_server
                .as_ref()
                .zip(buffer_abs_path.as_ref());

            let prettier_settings = buffer.read_with(&cx, |buffer, cx| {
                language_settings(buffer.language(), buffer.file(), cx)
                    .prettier
                    .clone()
            })?;

            let mut format_operations: Vec<FormatOperation> = vec![];
            {
                match trigger {
                    FormatTrigger::Save => {
                        match &settings.format_on_save {
                            FormatOnSave::Off => {
                                // nothing
                            }
                            FormatOnSave::On => {
                                match &settings.formatter {
                                    SelectedFormatter::Auto => {
                                        // do the auto-format: prefer prettier, fallback to primary language server
                                        let diff = {
                                            if prettier_settings.allowed {
                                                Self::perform_format(
                                                    &Formatter::Prettier,
                                                    server_and_buffer,
                                                    project.clone(),
                                                    buffer,
                                                    buffer_abs_path,
                                                    &settings,
                                                    &adapters_and_servers,
                                                    push_to_history,
                                                    &mut project_transaction,
                                                    &mut cx,
                                                )
                                                .await
                                            } else {
                                                Self::perform_format(
                                                    &Formatter::LanguageServer { name: None },
                                                    server_and_buffer,
                                                    project.clone(),
                                                    buffer,
                                                    buffer_abs_path,
                                                    &settings,
                                                    &adapters_and_servers,
                                                    push_to_history,
                                                    &mut project_transaction,
                                                    &mut cx,
                                                )
                                                .await
                                            }
                                        }
                                        .log_err()
                                        .flatten();
                                        if let Some(op) = diff {
                                            format_operations.push(op);
                                        }
                                    }
                                    SelectedFormatter::List(formatters) => {
                                        for formatter in formatters.as_ref() {
                                            let diff = Self::perform_format(
                                                formatter,
                                                server_and_buffer,
                                                project.clone(),
                                                buffer,
                                                buffer_abs_path,
                                                &settings,
                                                &adapters_and_servers,
                                                push_to_history,
                                                &mut project_transaction,
                                                &mut cx,
                                            )
                                            .await
                                            .log_err()
                                            .flatten();
                                            if let Some(op) = diff {
                                                format_operations.push(op);
                                            }

                                            // format with formatter
                                        }
                                    }
                                }
                            }
                            FormatOnSave::List(formatters) => {
                                for formatter in formatters.as_ref() {
                                    let diff = Self::perform_format(
                                        formatter,
                                        server_and_buffer,
                                        project.clone(),
                                        buffer,
                                        buffer_abs_path,
                                        &settings,
                                        &adapters_and_servers,
                                        push_to_history,
                                        &mut project_transaction,
                                        &mut cx,
                                    )
                                    .await
                                    .log_err()
                                    .flatten();
                                    if let Some(op) = diff {
                                        format_operations.push(op);
                                    }
                                }
                            }
                        }
                    }
                    FormatTrigger::Manual => {
                        match &settings.formatter {
                            SelectedFormatter::Auto => {
                                // do the auto-format: prefer prettier, fallback to primary language server
                                let diff = {
                                    if prettier_settings.allowed {
                                        Self::perform_format(
                                            &Formatter::Prettier,
                                            server_and_buffer,
                                            project.clone(),
                                            buffer,
                                            buffer_abs_path,
                                            &settings,
                                            &adapters_and_servers,
                                            push_to_history,
                                            &mut project_transaction,
                                            &mut cx,
                                        )
                                        .await
                                    } else {
                                        Self::perform_format(
                                            &Formatter::LanguageServer { name: None },
                                            server_and_buffer,
                                            project.clone(),
                                            buffer,
                                            buffer_abs_path,
                                            &settings,
                                            &adapters_and_servers,
                                            push_to_history,
                                            &mut project_transaction,
                                            &mut cx,
                                        )
                                        .await
                                    }
                                }
                                .log_err()
                                .flatten();

                                if let Some(op) = diff {
                                    format_operations.push(op)
                                }
                            }
                            SelectedFormatter::List(formatters) => {
                                for formatter in formatters.as_ref() {
                                    // format with formatter
                                    let diff = Self::perform_format(
                                        formatter,
                                        server_and_buffer,
                                        project.clone(),
                                        buffer,
                                        buffer_abs_path,
                                        &settings,
                                        &adapters_and_servers,
                                        push_to_history,
                                        &mut project_transaction,
                                        &mut cx,
                                    )
                                    .await
                                    .log_err()
                                    .flatten();
                                    if let Some(op) = diff {
                                        format_operations.push(op);
                                    }
                                }
                            }
                        }
                    }
                }
            }

            buffer.update(&mut cx, |b, cx| {
                // If the buffer had its whitespace formatted and was edited while the language-specific
                // formatting was being computed, avoid applying the language-specific formatting, because
                // it can't be grouped with the whitespace formatting in the undo history.
                if let Some(transaction_id) = whitespace_transaction_id {
                    if b.peek_undo_stack()
                        .map_or(true, |e| e.transaction_id() != transaction_id)
                    {
                        format_operations.clear();
                    }
                }

                // Apply any language-specific formatting, and group the two formatting operations
                // in the buffer's undo history.
                for operation in format_operations {
                    match operation {
                        FormatOperation::Lsp(edits) => {
                            b.edit(edits, None, cx);
                        }
                        FormatOperation::External(diff) => {
                            b.apply_diff(diff, cx);
                        }
                        FormatOperation::Prettier(diff) => {
                            b.apply_diff(diff, cx);
                        }
                    }

                    if let Some(transaction_id) = whitespace_transaction_id {
                        b.group_until_transaction(transaction_id);
                    } else if let Some(transaction) = project_transaction.0.get(buffer) {
                        b.group_until_transaction(transaction.id)
                    }
                }

                if let Some(transaction) = b.finalize_last_transaction().cloned() {
                    if !push_to_history {
                        b.forget_transaction(transaction.id);
                    }
                    project_transaction.0.insert(buffer.clone(), transaction);
                }
            })?;
        }

        Ok(project_transaction)
    }

    #[allow(clippy::too_many_arguments)]
    async fn perform_format(
        formatter: &Formatter,
        primary_server_and_buffer: Option<(&Arc<LanguageServer>, &PathBuf)>,
        project: WeakModel<Project>,
        buffer: &Model<Buffer>,
        buffer_abs_path: &Option<PathBuf>,
        settings: &LanguageSettings,
        adapters_and_servers: &[(Arc<CachedLspAdapter>, Arc<LanguageServer>)],
        push_to_history: bool,
        transaction: &mut ProjectTransaction,
        cx: &mut AsyncAppContext,
    ) -> Result<Option<FormatOperation>, anyhow::Error> {
        let result = match formatter {
            Formatter::LanguageServer { name } => {
                if let Some((language_server, buffer_abs_path)) = primary_server_and_buffer {
                    let language_server = if let Some(name) = name {
                        adapters_and_servers
                            .iter()
                            .find_map(|(adapter, server)| {
                                adapter.name.0.as_ref().eq(name.as_str()).then_some(server)
                            })
                            .unwrap_or(language_server)
                    } else {
                        language_server
                    };

                    let lsp_store = project.update(cx, |p, _| p.lsp_store.downgrade())?;
                    Some(FormatOperation::Lsp(
                        LspStore::format_via_lsp(
                            &lsp_store,
                            buffer,
                            buffer_abs_path,
                            language_server,
                            settings,
                            cx,
                        )
                        .await
                        .context("failed to format via language server")?,
                    ))
                } else {
                    None
                }
            }
            Formatter::Prettier => prettier_support::format_with_prettier(&project, buffer, cx)
                .await
                .transpose()
                .ok()
                .flatten(),
            Formatter::External { command, arguments } => {
                let buffer_abs_path = buffer_abs_path.as_ref().map(|path| path.as_path());
                Self::format_via_external_command(buffer, buffer_abs_path, command, arguments, cx)
                    .await
                    .context(format!(
                        "failed to format via external command {:?}",
                        command
                    ))?
                    .map(FormatOperation::External)
            }
            Formatter::CodeActions(code_actions) => {
                let code_actions = deserialize_code_actions(code_actions);
                let lsp_store = project.update(cx, |p, _| p.lsp_store.downgrade())?;
                if !code_actions.is_empty() {
                    LspStore::execute_code_actions_on_servers(
                        &lsp_store,
                        adapters_and_servers,
                        code_actions,
                        buffer,
                        push_to_history,
                        transaction,
                        cx,
                    )
                    .await?;
                }
                None
            }
        };
        anyhow::Ok(result)
    }

    async fn format_via_external_command(
        buffer: &Model<Buffer>,
        buffer_abs_path: Option<&Path>,
        command: &str,
        arguments: &[String],
        cx: &mut AsyncAppContext,
    ) -> Result<Option<Diff>> {
        let working_dir_path = buffer.update(cx, |buffer, cx| {
            let file = File::from_dyn(buffer.file())?;
            let worktree = file.worktree.read(cx);
            let mut worktree_path = worktree.abs_path().to_path_buf();
            if worktree.root_entry()?.is_file() {
                worktree_path.pop();
            }
            Some(worktree_path)
        })?;

        let mut child = smol::process::Command::new(command);
        #[cfg(target_os = "windows")]
        {
            use smol::process::windows::CommandExt;
            child.creation_flags(windows::Win32::System::Threading::CREATE_NO_WINDOW.0);
        }

        if let Some(working_dir_path) = working_dir_path {
            child.current_dir(working_dir_path);
        }

        let mut child = child
            .args(arguments.iter().map(|arg| {
                if let Some(buffer_abs_path) = buffer_abs_path {
                    arg.replace("{buffer_path}", &buffer_abs_path.to_string_lossy())
                } else {
                    arg.replace("{buffer_path}", "Untitled")
                }
            }))
            .stdin(smol::process::Stdio::piped())
            .stdout(smol::process::Stdio::piped())
            .stderr(smol::process::Stdio::piped())
            .spawn()?;

        let stdin = child
            .stdin
            .as_mut()
            .ok_or_else(|| anyhow!("failed to acquire stdin"))?;
        let text = buffer.update(cx, |buffer, _| buffer.as_rope().clone())?;
        for chunk in text.chunks() {
            stdin.write_all(chunk.as_bytes()).await?;
        }
        stdin.flush().await?;

        let output = child.output().await?;
        if !output.status.success() {
            return Err(anyhow!(
                "command failed with exit code {:?}:\nstdout: {}\nstderr: {}",
                output.status.code(),
                String::from_utf8_lossy(&output.stdout),
                String::from_utf8_lossy(&output.stderr),
            ));
        }

        let stdout = String::from_utf8(output.stdout)?;
        Ok(Some(
            buffer
                .update(cx, |buffer, cx| buffer.diff(stdout, cx))?
                .await,
        ))
    }

    #[inline(never)]
    fn definition_impl(
        &self,
        buffer: &Model<Buffer>,
        position: PointUtf16,
        cx: &mut ModelContext<Self>,
    ) -> Task<Result<Vec<LocationLink>>> {
        self.request_lsp(
            buffer.clone(),
            LanguageServerToQuery::Primary,
            GetDefinition { position },
            cx,
        )
    }
    pub fn definition<T: ToPointUtf16>(
        &self,
        buffer: &Model<Buffer>,
        position: T,
        cx: &mut ModelContext<Self>,
    ) -> Task<Result<Vec<LocationLink>>> {
        let position = position.to_point_utf16(buffer.read(cx));
        self.definition_impl(buffer, position, cx)
    }

    fn declaration_impl(
        &self,
        buffer: &Model<Buffer>,
        position: PointUtf16,
        cx: &mut ModelContext<Self>,
    ) -> Task<Result<Vec<LocationLink>>> {
        self.request_lsp(
            buffer.clone(),
            LanguageServerToQuery::Primary,
            GetDeclaration { position },
            cx,
        )
    }

    pub fn declaration<T: ToPointUtf16>(
        &self,
        buffer: &Model<Buffer>,
        position: T,
        cx: &mut ModelContext<Self>,
    ) -> Task<Result<Vec<LocationLink>>> {
        let position = position.to_point_utf16(buffer.read(cx));
        self.declaration_impl(buffer, position, cx)
    }

    fn type_definition_impl(
        &self,
        buffer: &Model<Buffer>,
        position: PointUtf16,
        cx: &mut ModelContext<Self>,
    ) -> Task<Result<Vec<LocationLink>>> {
        self.request_lsp(
            buffer.clone(),
            LanguageServerToQuery::Primary,
            GetTypeDefinition { position },
            cx,
        )
    }

    pub fn type_definition<T: ToPointUtf16>(
        &self,
        buffer: &Model<Buffer>,
        position: T,
        cx: &mut ModelContext<Self>,
    ) -> Task<Result<Vec<LocationLink>>> {
        let position = position.to_point_utf16(buffer.read(cx));
        self.type_definition_impl(buffer, position, cx)
    }

    pub fn implementation<T: ToPointUtf16>(
        &self,
        buffer: &Model<Buffer>,
        position: T,
        cx: &mut ModelContext<Self>,
    ) -> Task<Result<Vec<LocationLink>>> {
        let position = position.to_point_utf16(buffer.read(cx));
        self.request_lsp(
            buffer.clone(),
            LanguageServerToQuery::Primary,
            GetImplementation { position },
            cx,
        )
    }

    pub fn references<T: ToPointUtf16>(
        &self,
        buffer: &Model<Buffer>,
        position: T,
        cx: &mut ModelContext<Self>,
    ) -> Task<Result<Vec<Location>>> {
        let position = position.to_point_utf16(buffer.read(cx));
        self.request_lsp(
            buffer.clone(),
            LanguageServerToQuery::Primary,
            GetReferences { position },
            cx,
        )
    }

    fn document_highlights_impl(
        &self,
        buffer: &Model<Buffer>,
        position: PointUtf16,
        cx: &mut ModelContext<Self>,
    ) -> Task<Result<Vec<DocumentHighlight>>> {
        self.request_lsp(
            buffer.clone(),
            LanguageServerToQuery::Primary,
            GetDocumentHighlights { position },
            cx,
        )
    }

    pub fn document_highlights<T: ToPointUtf16>(
        &self,
        buffer: &Model<Buffer>,
        position: T,
        cx: &mut ModelContext<Self>,
    ) -> Task<Result<Vec<DocumentHighlight>>> {
        let position = position.to_point_utf16(buffer.read(cx));
        self.document_highlights_impl(buffer, position, cx)
    }

    pub fn symbols(&self, query: &str, cx: &mut ModelContext<Self>) -> Task<Result<Vec<Symbol>>> {
        self.lsp_store
            .update(cx, |lsp_store, cx| lsp_store.symbols(query, cx))
    }

    pub fn open_buffer_for_symbol(
        &mut self,
        symbol: &Symbol,
        cx: &mut ModelContext<Self>,
    ) -> Task<Result<Model<Buffer>>> {
        self.lsp_store.update(cx, |lsp_store, cx| {
            lsp_store.open_buffer_for_symbol(symbol, cx)
        })
    }

    pub fn open_local_buffer_via_lsp(
        &mut self,
        abs_path: lsp::Url,
        language_server_id: LanguageServerId,
        language_server_name: LanguageServerName,
        cx: &mut ModelContext<Self>,
    ) -> Task<Result<Model<Buffer>>> {
        self.lsp_store.update(cx, |lsp_store, cx| {
            lsp_store.open_local_buffer_via_lsp(
                abs_path,
                language_server_id,
                language_server_name,
                cx,
            )
        })
    }

    pub fn signature_help<T: ToPointUtf16>(
        &self,
        buffer: &Model<Buffer>,
        position: T,
        cx: &mut ModelContext<Self>,
    ) -> Task<Vec<SignatureHelp>> {
        self.lsp_store.update(cx, |lsp_store, cx| {
            lsp_store.signature_help(buffer, position, cx)
        })
    }

    pub fn hover<T: ToPointUtf16>(
        &self,
        buffer: &Model<Buffer>,
        position: T,
        cx: &mut ModelContext<Self>,
    ) -> Task<Vec<Hover>> {
        let position = position.to_point_utf16(buffer.read(cx));
        self.lsp_store
            .update(cx, |lsp_store, cx| lsp_store.hover(buffer, position, cx))
    }

    pub fn linked_edit(
        &self,
        buffer: &Model<Buffer>,
        position: Anchor,
        cx: &mut ModelContext<Self>,
    ) -> Task<Result<Vec<Range<Anchor>>>> {
        self.lsp_store.update(cx, |lsp_store, cx| {
            lsp_store.linked_edit(buffer, position, cx)
        })
    }

    pub fn completions<T: ToOffset + ToPointUtf16>(
        &self,
        buffer: &Model<Buffer>,
        position: T,
        context: CompletionContext,
        cx: &mut ModelContext<Self>,
    ) -> Task<Result<Vec<Completion>>> {
        let position = position.to_point_utf16(buffer.read(cx));
        self.lsp_store.update(cx, |lsp_store, cx| {
            lsp_store.completions(buffer, position, context, cx)
        })
    }

    pub fn resolve_completions(
        &self,
        buffer: Model<Buffer>,
        completion_indices: Vec<usize>,
        completions: Arc<RwLock<Box<[Completion]>>>,
        cx: &mut ModelContext<Self>,
    ) -> Task<Result<bool>> {
        self.lsp_store.update(cx, |lsp_store, cx| {
            lsp_store.resolve_completions(buffer, completion_indices, completions, cx)
        })
    }

    pub fn apply_additional_edits_for_completion(
        &self,
        buffer_handle: Model<Buffer>,
        completion: Completion,
        push_to_history: bool,
        cx: &mut ModelContext<Self>,
    ) -> Task<Result<Option<Transaction>>> {
        self.lsp_store.update(cx, |lsp_store, cx| {
            lsp_store.apply_additional_edits_for_completion(
                buffer_handle,
                completion,
                push_to_history,
                cx,
            )
        })
    }

    pub fn code_actions<T: Clone + ToOffset>(
        &mut self,
        buffer_handle: &Model<Buffer>,
        range: Range<T>,
        cx: &mut ModelContext<Self>,
    ) -> Task<Vec<CodeAction>> {
        let buffer = buffer_handle.read(cx);
        let range = buffer.anchor_before(range.start)..buffer.anchor_before(range.end);
        self.lsp_store.update(cx, |lsp_store, cx| {
            lsp_store.code_actions(buffer_handle, range, cx)
        })
    }

    pub fn apply_code_action(
        &self,
        buffer_handle: Model<Buffer>,
        action: CodeAction,
        push_to_history: bool,
        cx: &mut ModelContext<Self>,
    ) -> Task<Result<ProjectTransaction>> {
        self.lsp_store.update(cx, |lsp_store, cx| {
            lsp_store.apply_code_action(buffer_handle, action, push_to_history, cx)
        })
    }

    fn prepare_rename_impl(
        &mut self,
        buffer: Model<Buffer>,
        position: PointUtf16,
        cx: &mut ModelContext<Self>,
    ) -> Task<Result<Option<Range<Anchor>>>> {
        self.request_lsp(
            buffer,
            LanguageServerToQuery::Primary,
            PrepareRename { position },
            cx,
        )
    }
    pub fn prepare_rename<T: ToPointUtf16>(
        &mut self,
        buffer: Model<Buffer>,
        position: T,
        cx: &mut ModelContext<Self>,
    ) -> Task<Result<Option<Range<Anchor>>>> {
        let position = position.to_point_utf16(buffer.read(cx));
        self.prepare_rename_impl(buffer, position, cx)
    }

    fn perform_rename_impl(
        &mut self,
        buffer: Model<Buffer>,
        position: PointUtf16,
        new_name: String,
        push_to_history: bool,
        cx: &mut ModelContext<Self>,
    ) -> Task<Result<ProjectTransaction>> {
        let position = position.to_point_utf16(buffer.read(cx));
        self.request_lsp(
            buffer,
            LanguageServerToQuery::Primary,
            PerformRename {
                position,
                new_name,
                push_to_history,
            },
            cx,
        )
    }
    pub fn perform_rename<T: ToPointUtf16>(
        &mut self,
        buffer: Model<Buffer>,
        position: T,
        new_name: String,
        push_to_history: bool,
        cx: &mut ModelContext<Self>,
    ) -> Task<Result<ProjectTransaction>> {
        let position = position.to_point_utf16(buffer.read(cx));
        self.perform_rename_impl(buffer, position, new_name, push_to_history, cx)
    }

    pub fn on_type_format<T: ToPointUtf16>(
        &mut self,
        buffer: Model<Buffer>,
        position: T,
        trigger: String,
        push_to_history: bool,
        cx: &mut ModelContext<Self>,
    ) -> Task<Result<Option<Transaction>>> {
        self.lsp_store.update(cx, |lsp_store, cx| {
            lsp_store.on_type_format(buffer, position, trigger, push_to_history, cx)
        })
    }

    pub fn inlay_hints<T: ToOffset>(
        &mut self,
        buffer_handle: Model<Buffer>,
        range: Range<T>,
        cx: &mut ModelContext<Self>,
    ) -> Task<anyhow::Result<Vec<InlayHint>>> {
        let buffer = buffer_handle.read(cx);
        let range = buffer.anchor_before(range.start)..buffer.anchor_before(range.end);
        self.lsp_store.update(cx, |lsp_store, cx| {
            lsp_store.inlay_hints(buffer_handle, range, cx)
        })
    }

    pub fn resolve_inlay_hint(
        &self,
        hint: InlayHint,
        buffer_handle: Model<Buffer>,
        server_id: LanguageServerId,
        cx: &mut ModelContext<Self>,
    ) -> Task<anyhow::Result<InlayHint>> {
        self.lsp_store.update(cx, |lsp_store, cx| {
            lsp_store.resolve_inlay_hint(hint, buffer_handle, server_id, cx)
        })
    }

    pub fn search(
        &mut self,
        query: SearchQuery,
        cx: &mut ModelContext<Self>,
    ) -> Receiver<SearchResult> {
        let (result_tx, result_rx) = smol::channel::unbounded();

        let matching_buffers_rx = if query.is_opened_only() {
            self.sort_candidate_buffers(&query, cx)
        } else {
            self.search_for_candidate_buffers(&query, MAX_SEARCH_RESULT_FILES + 1, cx)
        };

        cx.spawn(|_, cx| async move {
            let mut range_count = 0;
            let mut buffer_count = 0;
            let mut limit_reached = false;
            let query = Arc::new(query);
            let mut chunks = matching_buffers_rx.ready_chunks(64);

            // Now that we know what paths match the query, we will load at most
            // 64 buffers at a time to avoid overwhelming the main thread. For each
            // opened buffer, we will spawn a background task that retrieves all the
            // ranges in the buffer matched by the query.
            'outer: while let Some(matching_buffer_chunk) = chunks.next().await {
                let mut chunk_results = Vec::new();
                for buffer in matching_buffer_chunk {
                    let buffer = buffer.clone();
                    let query = query.clone();
                    let snapshot = buffer.read_with(&cx, |buffer, _| buffer.snapshot())?;
                    chunk_results.push(cx.background_executor().spawn(async move {
                        let ranges = query
                            .search(&snapshot, None)
                            .await
                            .iter()
                            .map(|range| {
                                snapshot.anchor_before(range.start)
                                    ..snapshot.anchor_after(range.end)
                            })
                            .collect::<Vec<_>>();
                        anyhow::Ok((buffer, ranges))
                    }));
                }

                let chunk_results = futures::future::join_all(chunk_results).await;
                for result in chunk_results {
                    if let Some((buffer, ranges)) = result.log_err() {
                        range_count += ranges.len();
                        buffer_count += 1;
                        result_tx
                            .send(SearchResult::Buffer { buffer, ranges })
                            .await?;
                        if buffer_count > MAX_SEARCH_RESULT_FILES
                            || range_count > MAX_SEARCH_RESULT_RANGES
                        {
                            limit_reached = true;
                            break 'outer;
                        }
                    }
                }
            }

            if limit_reached {
                result_tx.send(SearchResult::LimitReached).await?;
            }

            anyhow::Ok(())
        })
        .detach();

        result_rx
    }

    fn search_for_candidate_buffers(
        &mut self,
        query: &SearchQuery,
        limit: usize,
        cx: &mut ModelContext<Project>,
    ) -> Receiver<Model<Buffer>> {
        if self.is_local() {
            let fs = self.fs.clone();
            self.buffer_store.update(cx, |buffer_store, cx| {
                buffer_store.find_search_candidates(query, limit, fs, cx)
            })
        } else {
            self.search_for_candidate_buffers_remote(query, limit, cx)
        }
    }

    fn sort_candidate_buffers(
        &mut self,
        search_query: &SearchQuery,
        cx: &mut ModelContext<Project>,
    ) -> Receiver<Model<Buffer>> {
        let worktree_store = self.worktree_store.read(cx);
        let mut buffers = search_query
            .buffers()
            .into_iter()
            .flatten()
            .filter(|buffer| {
                let b = buffer.read(cx);
                if let Some(file) = b.file() {
                    if !search_query.file_matches(file.path()) {
                        return false;
                    }
                    if let Some(entry) = b
                        .entry_id(cx)
                        .and_then(|entry_id| worktree_store.entry_for_id(entry_id, cx))
                    {
                        if entry.is_ignored && !search_query.include_ignored() {
                            return false;
                        }
                    }
                }
                true
            })
            .collect::<Vec<_>>();
        let (tx, rx) = smol::channel::unbounded();
        buffers.sort_by(|a, b| match (a.read(cx).file(), b.read(cx).file()) {
            (None, None) => a.read(cx).remote_id().cmp(&b.read(cx).remote_id()),
            (None, Some(_)) => std::cmp::Ordering::Less,
            (Some(_), None) => std::cmp::Ordering::Greater,
            (Some(a), Some(b)) => compare_paths((a.path(), true), (b.path(), true)),
        });
        for buffer in buffers {
            tx.send_blocking(buffer.clone()).unwrap()
        }

        rx
    }

    fn search_for_candidate_buffers_remote(
        &mut self,
        query: &SearchQuery,
        limit: usize,
        cx: &mut ModelContext<Project>,
    ) -> Receiver<Model<Buffer>> {
        let (tx, rx) = smol::channel::unbounded();

        let (client, remote_id): (AnyProtoClient, _) =
            if let Some(ssh_session) = self.ssh_session.clone() {
                (ssh_session.into(), 0)
            } else if let Some(remote_id) = self.remote_id() {
                (self.client.clone().into(), remote_id)
            } else {
                return rx;
            };

        let request = client.request(proto::FindSearchCandidates {
            project_id: remote_id,
            query: Some(query.to_proto()),
            limit: limit as _,
        });
        let guard = self.retain_remotely_created_buffers(cx);

        cx.spawn(move |this, mut cx| async move {
            let response = request.await?;
            for buffer_id in response.buffer_ids {
                let buffer_id = BufferId::new(buffer_id)?;
                let buffer = this
                    .update(&mut cx, |this, cx| {
                        this.wait_for_remote_buffer(buffer_id, cx)
                    })?
                    .await?;
                let _ = tx.send(buffer).await;
            }

            drop(guard);
            anyhow::Ok(())
        })
        .detach_and_log_err(cx);
        rx
    }

    pub fn request_lsp<R: LspCommand>(
        &self,
        buffer_handle: Model<Buffer>,
        server: LanguageServerToQuery,
        request: R,
        cx: &mut ModelContext<Self>,
    ) -> Task<Result<R::Response>>
    where
        <R::LspRequest as lsp::request::Request>::Result: Send,
        <R::LspRequest as lsp::request::Request>::Params: Send,
    {
        self.lsp_store.update(cx, |lsp_store, cx| {
            lsp_store.request_lsp(buffer_handle, server, request, cx)
        })
    }

    /// Move a worktree to a new position in the worktree order.
    ///
    /// The worktree will moved to the opposite side of the destination worktree.
    ///
    /// # Example
    ///
    /// Given the worktree order `[11, 22, 33]` and a call to move worktree `22` to `33`,
    /// worktree_order will be updated to produce the indexes `[11, 33, 22]`.
    ///
    /// Given the worktree order `[11, 22, 33]` and a call to move worktree `22` to `11`,
    /// worktree_order will be updated to produce the indexes `[22, 11, 33]`.
    ///
    /// # Errors
    ///
    /// An error will be returned if the worktree or destination worktree are not found.
    pub fn move_worktree(
        &mut self,
        source: WorktreeId,
        destination: WorktreeId,
        cx: &mut ModelContext<'_, Self>,
    ) -> Result<()> {
        self.worktree_store.update(cx, |worktree_store, cx| {
            worktree_store.move_worktree(source, destination, cx)
        })
    }

    pub fn find_or_create_worktree(
        &mut self,
        abs_path: impl AsRef<Path>,
        visible: bool,
        cx: &mut ModelContext<Self>,
    ) -> Task<Result<(Model<Worktree>, PathBuf)>> {
        let abs_path = abs_path.as_ref();
        if let Some((tree, relative_path)) = self.find_worktree(abs_path, cx) {
            Task::ready(Ok((tree, relative_path)))
        } else {
            let worktree = self.create_worktree(abs_path, visible, cx);
            cx.background_executor()
                .spawn(async move { Ok((worktree.await?, PathBuf::new())) })
        }
    }

    pub fn find_worktree(
        &self,
        abs_path: &Path,
        cx: &AppContext,
    ) -> Option<(Model<Worktree>, PathBuf)> {
        self.worktree_store.read_with(cx, |worktree_store, cx| {
            worktree_store.find_worktree(abs_path, cx)
        })
    }

    pub fn is_shared(&self) -> bool {
        match &self.client_state {
            ProjectClientState::Shared { .. } => true,
            ProjectClientState::Local => false,
            ProjectClientState::Remote { in_room, .. } => *in_room,
        }
    }

    // Returns the resolved version of `path`, that was found in `buffer`, if it exists.
    pub fn resolve_existing_file_path(
        &self,
        path: &str,
        buffer: &Model<Buffer>,
        cx: &mut ModelContext<Self>,
    ) -> Task<Option<ResolvedPath>> {
        // TODO: ssh based remoting.
        if self.ssh_session.is_some() {
            return Task::ready(None);
        }

        if self.is_local_or_ssh() {
            let expanded = PathBuf::from(shellexpand::tilde(&path).into_owned());

            if expanded.is_absolute() {
                let fs = self.fs.clone();
                cx.background_executor().spawn(async move {
                    let path = expanded.as_path();
                    let exists = fs.is_file(path).await;

                    exists.then(|| ResolvedPath::AbsPath(expanded))
                })
            } else {
                self.resolve_path_in_worktrees(expanded, buffer, cx)
            }
        } else {
            let path = PathBuf::from(path);
            if path.is_absolute() || path.starts_with("~") {
                return Task::ready(None);
            }

            self.resolve_path_in_worktrees(path, buffer, cx)
        }
    }

    fn resolve_path_in_worktrees(
        &self,
        path: PathBuf,
        buffer: &Model<Buffer>,
        cx: &mut ModelContext<Self>,
    ) -> Task<Option<ResolvedPath>> {
        let mut candidates = vec![path.clone()];

        if let Some(file) = buffer.read(cx).file() {
            if let Some(dir) = file.path().parent() {
                let joined = dir.to_path_buf().join(path);
                candidates.push(joined);
            }
        }

        let worktrees = self.worktrees(cx).collect::<Vec<_>>();
        cx.spawn(|_, mut cx| async move {
            for worktree in worktrees {
                for candidate in candidates.iter() {
                    let path = worktree
                        .update(&mut cx, |worktree, _| {
                            let root_entry_path = &worktree.root_entry()?.path;

                            let resolved = resolve_path(root_entry_path, candidate);

                            let stripped =
                                resolved.strip_prefix(root_entry_path).unwrap_or(&resolved);

                            worktree.entry_for_path(stripped).map(|entry| {
                                ResolvedPath::ProjectPath(ProjectPath {
                                    worktree_id: worktree.id(),
                                    path: entry.path.clone(),
                                })
                            })
                        })
                        .ok()?;

                    if path.is_some() {
                        return path;
                    }
                }
            }
            None
        })
    }

    pub fn list_directory(
        &self,
        query: String,
        cx: &mut ModelContext<Self>,
    ) -> Task<Result<Vec<PathBuf>>> {
        if self.is_local_or_ssh() {
            DirectoryLister::Local(self.fs.clone()).list_directory(query, cx)
        } else if let Some(dev_server) = self.dev_server_project_id().and_then(|id| {
            dev_server_projects::Store::global(cx)
                .read(cx)
                .dev_server_for_project(id)
        }) {
            let request = proto::ListRemoteDirectory {
                dev_server_id: dev_server.id.0,
                path: query,
            };
            let response = self.client.request(request);
            cx.background_executor().spawn(async move {
                let response = response.await?;
                Ok(response.entries.into_iter().map(PathBuf::from).collect())
            })
        } else {
            Task::ready(Err(anyhow!("cannot list directory in remote project")))
        }
    }

    fn create_worktree(
        &mut self,
        abs_path: impl AsRef<Path>,
        visible: bool,
        cx: &mut ModelContext<Self>,
    ) -> Task<Result<Model<Worktree>>> {
        self.worktree_store.update(cx, |worktree_store, cx| {
            worktree_store.create_worktree(abs_path, visible, cx)
        })
    }

    pub fn remove_worktree(&mut self, id_to_remove: WorktreeId, cx: &mut ModelContext<Self>) {
        self.worktree_store.update(cx, |worktree_store, cx| {
            worktree_store.remove_worktree(id_to_remove, cx);
        });
    }

    fn add_worktree(&mut self, worktree: &Model<Worktree>, cx: &mut ModelContext<Self>) {
        self.worktree_store.update(cx, |worktree_store, cx| {
            worktree_store.add(worktree, cx);
        });
    }

    fn update_local_worktree_settings(
        &mut self,
        worktree: &Model<Worktree>,
        changes: &UpdatedEntriesSet,
        cx: &mut ModelContext<Self>,
    ) {
        if worktree.read(cx).is_remote() {
            return;
        }
        let remote_worktree_id = worktree.read(cx).id();

        for (path, _, change) in changes.iter() {
            let removed = change == &PathChange::Removed;
            let abs_path = match worktree.read(cx).absolutize(path) {
                Ok(abs_path) => abs_path,
                Err(e) => {
                    log::warn!("Cannot absolutize {path:?} received as {change:?} FS change: {e}");
                    continue;
                }
            };

            if path.ends_with(local_tasks_file_relative_path()) {
                self.task_inventory().update(cx, |task_inventory, cx| {
                    if removed {
                        task_inventory.remove_local_static_source(&abs_path);
                    } else {
                        let fs = self.fs.clone();
                        let task_abs_path = abs_path.clone();
                        let tasks_file_rx =
                            watch_config_file(cx.background_executor(), fs, task_abs_path);
                        task_inventory.add_source(
                            TaskSourceKind::Worktree {
                                id: remote_worktree_id,
                                abs_path,
                                id_base: "local_tasks_for_worktree".into(),
                            },
                            |tx, cx| StaticSource::new(TrackedFile::new(tasks_file_rx, tx, cx)),
                            cx,
                        );
                    }
                })
            } else if path.ends_with(local_vscode_tasks_file_relative_path()) {
                self.task_inventory().update(cx, |task_inventory, cx| {
                    if removed {
                        task_inventory.remove_local_static_source(&abs_path);
                    } else {
                        let fs = self.fs.clone();
                        let task_abs_path = abs_path.clone();
                        let tasks_file_rx =
                            watch_config_file(cx.background_executor(), fs, task_abs_path);
                        task_inventory.add_source(
                            TaskSourceKind::Worktree {
                                id: remote_worktree_id,
                                abs_path,
                                id_base: "local_vscode_tasks_for_worktree".into(),
                            },
                            |tx, cx| {
                                StaticSource::new(TrackedFile::new_convertible::<
                                    task::VsCodeTaskFile,
                                >(
                                    tasks_file_rx, tx, cx
                                ))
                            },
                            cx,
                        );
                    }
                })
            } else if path.ends_with(local_debug_file_relative_path()) {
                self.task_inventory().update(cx, |task_inventory, cx| {
                    if removed {
                        task_inventory.remove_local_static_source(&abs_path);
                    } else {
                        let fs = self.fs.clone();
                        let debug_task_file_rx =
                            watch_config_file(&cx.background_executor(), fs, abs_path.clone());

                        task_inventory.add_source(
                            TaskSourceKind::Worktree {
                                id: remote_worktree_id,
                                abs_path,
                                id_base: "local_debug_file_for_worktree".into(),
                            },
                            |tx, cx| {
                                StaticSource::new(TrackedFile::new_convertible::<DebugTaskFile>(
                                    debug_task_file_rx,
                                    tx,
                                    cx,
                                ))
                            },
                            cx,
                        );
                    }
                });
            } else if path.ends_with(local_vscode_launch_file_relative_path()) {
                // TODO Debugger: handle vscode launch file (.vscode/launch.json)
            }
        }
    }

    pub fn set_active_path(&mut self, entry: Option<ProjectPath>, cx: &mut ModelContext<Self>) {
        let new_active_entry = entry.and_then(|project_path| {
            let worktree = self.worktree_for_id(project_path.worktree_id, cx)?;
            let entry = worktree.read(cx).entry_for_path(project_path.path)?;
            Some(entry.id)
        });
        if new_active_entry != self.active_entry {
            self.active_entry = new_active_entry;
            self.lsp_store.update(cx, |lsp_store, _| {
                lsp_store.set_active_entry(new_active_entry);
            });
            cx.emit(Event::ActiveEntryChanged(new_active_entry));
        }
    }

    pub fn language_servers_running_disk_based_diagnostics<'a>(
        &'a self,
        cx: &'a AppContext,
    ) -> impl Iterator<Item = LanguageServerId> + 'a {
        self.lsp_store
            .read(cx)
            .language_servers_running_disk_based_diagnostics()
    }

    pub fn diagnostic_summary(&self, include_ignored: bool, cx: &AppContext) -> DiagnosticSummary {
        let mut summary = DiagnosticSummary::default();
        for (_, _, path_summary) in self.diagnostic_summaries(include_ignored, cx) {
            summary.error_count += path_summary.error_count;
            summary.warning_count += path_summary.warning_count;
        }
        summary
    }

    pub fn diagnostic_summaries<'a>(
        &'a self,
        include_ignored: bool,
        cx: &'a AppContext,
    ) -> impl Iterator<Item = (ProjectPath, LanguageServerId, DiagnosticSummary)> + 'a {
        self.lsp_store
            .read(cx)
            .diagnostic_summaries(include_ignored, cx)
    }

    pub fn active_entry(&self) -> Option<ProjectEntryId> {
        self.active_entry
    }

    pub fn entry_for_path(&self, path: &ProjectPath, cx: &AppContext) -> Option<Entry> {
        self.worktree_store.read(cx).entry_for_path(path, cx)
    }

    pub fn path_for_entry(&self, entry_id: ProjectEntryId, cx: &AppContext) -> Option<ProjectPath> {
        let worktree = self.worktree_for_entry(entry_id, cx)?;
        let worktree = worktree.read(cx);
        let worktree_id = worktree.id();
        let path = worktree.entry_for_id(entry_id)?.path.clone();
        Some(ProjectPath { worktree_id, path })
    }

    pub fn absolute_path(&self, project_path: &ProjectPath, cx: &AppContext) -> Option<PathBuf> {
        let workspace_root = self
            .worktree_for_id(project_path.worktree_id, cx)?
            .read(cx)
            .abs_path();
        let project_path = project_path.path.as_ref();

        Some(if project_path == Path::new("") {
            workspace_root.to_path_buf()
        } else {
            workspace_root.join(project_path)
        })
    }

    /// Attempts to find a `ProjectPath` corresponding to the given path. If the path
    /// is a *full path*, meaning it starts with the root name of a worktree, we'll locate
    /// it in that worktree. Otherwise, we'll attempt to find it as a relative path in
    /// the first visible worktree that has an entry for that relative path.
    ///
    /// We use this to resolve edit steps, when there's a chance an LLM may omit the workree
    /// root name from paths.
    ///
    /// # Arguments
    ///
    /// * `path` - A full path that starts with a worktree root name, or alternatively a
    ///            relative path within a visible worktree.
    /// * `cx` - A reference to the `AppContext`.
    ///
    /// # Returns
    ///
    /// Returns `Some(ProjectPath)` if a matching worktree is found, otherwise `None`.
    pub fn find_project_path(&self, path: &Path, cx: &AppContext) -> Option<ProjectPath> {
        let worktree_store = self.worktree_store.read(cx);

        for worktree in worktree_store.visible_worktrees(cx) {
            let worktree_root_name = worktree.read(cx).root_name();
            if let Ok(relative_path) = path.strip_prefix(worktree_root_name) {
                return Some(ProjectPath {
                    worktree_id: worktree.read(cx).id(),
                    path: relative_path.into(),
                });
            }
        }

        for worktree in worktree_store.visible_worktrees(cx) {
            let worktree = worktree.read(cx);
            if let Some(entry) = worktree.entry_for_path(path) {
                return Some(ProjectPath {
                    worktree_id: worktree.id(),
                    path: entry.path.clone(),
                });
            }
        }

        None
    }

    pub fn project_path_for_absolute_path(
        &self,
        abs_path: &Path,
        cx: &AppContext,
    ) -> Option<ProjectPath> {
        self.find_local_worktree(abs_path, cx)
            .map(|(worktree, relative_path)| ProjectPath {
                worktree_id: worktree.read(cx).id(),
                path: relative_path.into(),
            })
    }

    pub fn find_local_worktree(
        &self,
        abs_path: &Path,
        cx: &AppContext,
    ) -> Option<(Model<Worktree>, PathBuf)> {
        let trees = self.worktrees(cx);

        for tree in trees {
            if let Some(relative_path) = tree
                .read(cx)
                .as_local()
                .and_then(|t| abs_path.strip_prefix(t.abs_path()).ok())
            {
                return Some((tree.clone(), relative_path.into()));
            }
        }
        None
    }

    pub fn get_workspace_root(
        &self,
        project_path: &ProjectPath,
        cx: &AppContext,
    ) -> Option<PathBuf> {
        Some(
            self.worktree_for_id(project_path.worktree_id, cx)?
                .read(cx)
                .abs_path()
                .to_path_buf(),
        )
    }

    pub fn get_repo(
        &self,
        project_path: &ProjectPath,
        cx: &AppContext,
    ) -> Option<Arc<dyn GitRepository>> {
        self.worktree_for_id(project_path.worktree_id, cx)?
            .read(cx)
            .as_local()?
            .local_git_repo(&project_path.path)
    }

    pub fn get_first_worktree_root_repo(&self, cx: &AppContext) -> Option<Arc<dyn GitRepository>> {
        let worktree = self.visible_worktrees(cx).next()?.read(cx).as_local()?;
        let root_entry = worktree.root_git_entry()?;
        worktree.get_local_repo(&root_entry)?.repo().clone().into()
    }

    pub fn blame_buffer(
        &self,
        buffer: &Model<Buffer>,
        version: Option<clock::Global>,
        cx: &AppContext,
    ) -> Task<Result<Blame>> {
        self.buffer_store.read(cx).blame_buffer(buffer, version, cx)
    }

    // RPC message handlers

    async fn handle_unshare_project(
        this: Model<Self>,
        _: TypedEnvelope<proto::UnshareProject>,
        mut cx: AsyncAppContext,
    ) -> Result<()> {
        this.update(&mut cx, |this, cx| {
            if this.is_local_or_ssh() {
                this.unshare(cx)?;
            } else {
                this.disconnected_from_host(cx);
            }
            Ok(())
        })?
    }

    async fn handle_add_collaborator(
        this: Model<Self>,
        mut envelope: TypedEnvelope<proto::AddProjectCollaborator>,
        mut cx: AsyncAppContext,
    ) -> Result<()> {
        let collaborator = envelope
            .payload
            .collaborator
            .take()
            .ok_or_else(|| anyhow!("empty collaborator"))?;

        let collaborator = Collaborator::from_proto(collaborator)?;
        this.update(&mut cx, |this, cx| {
            this.buffer_store.update(cx, |buffer_store, _| {
                buffer_store.forget_shared_buffers_for(&collaborator.peer_id);
            });
            cx.emit(Event::CollaboratorJoined(collaborator.peer_id));
            this.collaborators
                .insert(collaborator.peer_id, collaborator);
            cx.notify();
        })?;

        Ok(())
    }

    async fn handle_update_project_collaborator(
        this: Model<Self>,
        envelope: TypedEnvelope<proto::UpdateProjectCollaborator>,
        mut cx: AsyncAppContext,
    ) -> Result<()> {
        let old_peer_id = envelope
            .payload
            .old_peer_id
            .ok_or_else(|| anyhow!("missing old peer id"))?;
        let new_peer_id = envelope
            .payload
            .new_peer_id
            .ok_or_else(|| anyhow!("missing new peer id"))?;
        this.update(&mut cx, |this, cx| {
            let collaborator = this
                .collaborators
                .remove(&old_peer_id)
                .ok_or_else(|| anyhow!("received UpdateProjectCollaborator for unknown peer"))?;
            let is_host = collaborator.replica_id == 0;
            this.collaborators.insert(new_peer_id, collaborator);

            log::info!("peer {} became {}", old_peer_id, new_peer_id,);
            this.buffer_store.update(cx, |buffer_store, _| {
                buffer_store.update_peer_id(&old_peer_id, new_peer_id)
            });

            if is_host {
                this.buffer_store
                    .update(cx, |buffer_store, _| buffer_store.discard_incomplete());
                this.enqueue_buffer_ordered_message(BufferOrderedMessage::Resync)
                    .unwrap();
                cx.emit(Event::HostReshared);
            }

            cx.emit(Event::CollaboratorUpdated {
                old_peer_id,
                new_peer_id,
            });
            cx.notify();
            Ok(())
        })?
    }

    async fn handle_remove_collaborator(
        this: Model<Self>,
        envelope: TypedEnvelope<proto::RemoveProjectCollaborator>,
        mut cx: AsyncAppContext,
    ) -> Result<()> {
        this.update(&mut cx, |this, cx| {
            let peer_id = envelope
                .payload
                .peer_id
                .ok_or_else(|| anyhow!("invalid peer id"))?;
            let replica_id = this
                .collaborators
                .remove(&peer_id)
                .ok_or_else(|| anyhow!("unknown peer {:?}", peer_id))?
                .replica_id;
            this.buffer_store.update(cx, |buffer_store, cx| {
                buffer_store.forget_shared_buffers_for(&peer_id);
                for buffer in buffer_store.buffers() {
                    buffer.update(cx, |buffer, cx| buffer.remove_peer(replica_id, cx));
                }
            });

            cx.emit(Event::CollaboratorLeft(peer_id));
            cx.notify();
            Ok(())
        })?
    }

    async fn handle_update_project(
        this: Model<Self>,
        envelope: TypedEnvelope<proto::UpdateProject>,
        mut cx: AsyncAppContext,
    ) -> Result<()> {
        this.update(&mut cx, |this, cx| {
            // Don't handle messages that were sent before the response to us joining the project
            if envelope.message_id > this.join_project_response_message_id {
                this.set_worktrees_from_proto(envelope.payload.worktrees, cx)?;
            }
            Ok(())
        })?
    }

    async fn handle_update_worktree(
        this: Model<Self>,
        envelope: TypedEnvelope<proto::UpdateWorktree>,
        mut cx: AsyncAppContext,
    ) -> Result<()> {
        this.update(&mut cx, |this, cx| {
            let worktree_id = WorktreeId::from_proto(envelope.payload.worktree_id);
            if let Some(worktree) = this.worktree_for_id(worktree_id, cx) {
                worktree.update(cx, |worktree, _| {
                    let worktree = worktree.as_remote_mut().unwrap();
                    worktree.update_from_remote(envelope.payload);
                });
            }
            Ok(())
        })?
    }

    async fn handle_update_buffer(
        this: Model<Self>,
        envelope: TypedEnvelope<proto::UpdateBuffer>,
        cx: AsyncAppContext,
    ) -> Result<proto::Ack> {
        let buffer_store = this.read_with(&cx, |this, cx| {
            if let Some(ssh) = &this.ssh_session {
                let mut payload = envelope.payload.clone();
                payload.project_id = 0;
                cx.background_executor()
                    .spawn(ssh.request(payload))
                    .detach_and_log_err(cx);
            }
            this.buffer_store.clone()
        })?;
        BufferStore::handle_update_buffer(buffer_store, envelope, cx).await
    }

    fn retain_remotely_created_buffers(
        &mut self,
        cx: &mut ModelContext<Self>,
    ) -> RemotelyCreatedBufferGuard {
        {
            let mut remotely_created_buffers = self.remotely_created_buffers.lock();
            if remotely_created_buffers.retain_count == 0 {
                remotely_created_buffers.buffers = self.buffer_store.read(cx).buffers().collect();
            }
            remotely_created_buffers.retain_count += 1;
        }
        RemotelyCreatedBufferGuard {
            remote_buffers: Arc::downgrade(&self.remotely_created_buffers),
        }
    }

    async fn handle_create_buffer_for_peer(
        this: Model<Self>,
        envelope: TypedEnvelope<proto::CreateBufferForPeer>,
        mut cx: AsyncAppContext,
    ) -> Result<()> {
        this.update(&mut cx, |this, cx| {
            this.buffer_store.update(cx, |buffer_store, cx| {
                buffer_store.handle_create_buffer_for_peer(
                    envelope,
                    this.replica_id(),
                    this.capability(),
                    cx,
                )
            })
        })?
    }

    async fn handle_reload_buffers(
        this: Model<Self>,
        envelope: TypedEnvelope<proto::ReloadBuffers>,
        mut cx: AsyncAppContext,
    ) -> Result<proto::ReloadBuffersResponse> {
        let sender_id = envelope.original_sender_id()?;
        let reload = this.update(&mut cx, |this, cx| {
            let mut buffers = HashSet::default();
            for buffer_id in &envelope.payload.buffer_ids {
                let buffer_id = BufferId::new(*buffer_id)?;
                buffers.insert(this.buffer_store.read(cx).get_existing(buffer_id)?);
            }
            Ok::<_, anyhow::Error>(this.reload_buffers(buffers, false, cx))
        })??;

        let project_transaction = reload.await?;
        let project_transaction = this.update(&mut cx, |this, cx| {
            this.serialize_project_transaction_for_peer(project_transaction, sender_id, cx)
        })?;
        Ok(proto::ReloadBuffersResponse {
            transaction: Some(project_transaction),
        })
    }

    async fn handle_synchronize_buffers(
        this: Model<Self>,
        envelope: TypedEnvelope<proto::SynchronizeBuffers>,
        mut cx: AsyncAppContext,
    ) -> Result<proto::SynchronizeBuffersResponse> {
        let response = this.update(&mut cx, |this, cx| {
            let client = this.client.clone();
            this.buffer_store.update(cx, |this, cx| {
                this.handle_synchronize_buffers(envelope, cx, client)
            })
        })??;

        Ok(response)
    }

    async fn handle_format_buffers(
        this: Model<Self>,
        envelope: TypedEnvelope<proto::FormatBuffers>,
        mut cx: AsyncAppContext,
    ) -> Result<proto::FormatBuffersResponse> {
        let sender_id = envelope.original_sender_id()?;
        let format = this.update(&mut cx, |this, cx| {
            let mut buffers = HashSet::default();
            for buffer_id in &envelope.payload.buffer_ids {
                let buffer_id = BufferId::new(*buffer_id)?;
                buffers.insert(this.buffer_store.read(cx).get_existing(buffer_id)?);
            }
            let trigger = FormatTrigger::from_proto(envelope.payload.trigger);
            Ok::<_, anyhow::Error>(this.format(buffers, false, trigger, cx))
        })??;

        let project_transaction = format.await?;
        let project_transaction = this.update(&mut cx, |this, cx| {
            this.serialize_project_transaction_for_peer(project_transaction, sender_id, cx)
        })?;
        Ok(proto::FormatBuffersResponse {
            transaction: Some(project_transaction),
        })
    }

    async fn handle_task_context_for_location(
        project: Model<Self>,
        envelope: TypedEnvelope<proto::TaskContextForLocation>,
        mut cx: AsyncAppContext,
    ) -> Result<proto::TaskContext> {
        let location = envelope
            .payload
            .location
            .context("no location given for task context handling")?;
        let location = cx
            .update(|cx| deserialize_location(&project, location, cx))?
            .await?;
        let context_task = project.update(&mut cx, |project, cx| {
            let captured_variables = {
                let mut variables = TaskVariables::default();
                for range in location
                    .buffer
                    .read(cx)
                    .snapshot()
                    .runnable_ranges(location.range.clone())
                {
                    for (capture_name, value) in range.extra_captures {
                        variables.insert(VariableName::Custom(capture_name.into()), value);
                    }
                }
                variables
            };
            project.task_context_for_location(captured_variables, location, cx)
        })?;
        let task_context = context_task.await.unwrap_or_default();
        Ok(proto::TaskContext {
            project_env: task_context.project_env.into_iter().collect(),
            cwd: task_context
                .cwd
                .map(|cwd| cwd.to_string_lossy().to_string()),
            task_variables: task_context
                .task_variables
                .into_iter()
                .map(|(variable_name, variable_value)| (variable_name.to_string(), variable_value))
                .collect(),
        })
    }

    async fn handle_task_templates(
        project: Model<Self>,
        envelope: TypedEnvelope<proto::TaskTemplates>,
        mut cx: AsyncAppContext,
    ) -> Result<proto::TaskTemplatesResponse> {
        let worktree = envelope.payload.worktree_id.map(WorktreeId::from_proto);
        let location = match envelope.payload.location {
            Some(location) => Some(
                cx.update(|cx| deserialize_location(&project, location, cx))?
                    .await
                    .context("task templates request location deserializing")?,
            ),
            None => None,
        };

        let templates = project
            .update(&mut cx, |project, cx| {
                project.task_templates(worktree, location, cx)
            })?
            .await
            .context("receiving task templates")?
            .into_iter()
            .map(|(kind, template)| {
                let kind = Some(match kind {
                    TaskSourceKind::UserInput => proto::task_source_kind::Kind::UserInput(
                        proto::task_source_kind::UserInput {},
                    ),
                    TaskSourceKind::Worktree {
                        id,
                        abs_path,
                        id_base,
                    } => {
                        proto::task_source_kind::Kind::Worktree(proto::task_source_kind::Worktree {
                            id: id.to_proto(),
                            abs_path: abs_path.to_string_lossy().to_string(),
                            id_base: id_base.to_string(),
                        })
                    }
                    TaskSourceKind::AbsPath { id_base, abs_path } => {
                        proto::task_source_kind::Kind::AbsPath(proto::task_source_kind::AbsPath {
                            abs_path: abs_path.to_string_lossy().to_string(),
                            id_base: id_base.to_string(),
                        })
                    }
                    TaskSourceKind::Language { name } => {
                        proto::task_source_kind::Kind::Language(proto::task_source_kind::Language {
                            name: name.to_string(),
                        })
                    }
                });
                let kind = Some(proto::TaskSourceKind { kind });
                let template = Some(proto::TaskTemplate {
                    label: template.label,
                    command: template.command,
                    args: template.args,
                    env: template.env.into_iter().collect(),
                    cwd: template.cwd,
                    use_new_terminal: template.use_new_terminal,
                    allow_concurrent_runs: template.allow_concurrent_runs,
                    reveal: match template.reveal {
                        RevealStrategy::Always => proto::RevealStrategy::RevealAlways as i32,
                        RevealStrategy::Never => proto::RevealStrategy::RevealNever as i32,
                    },
                    hide: match template.hide {
                        HideStrategy::Always => proto::HideStrategy::HideAlways as i32,
                        HideStrategy::Never => proto::HideStrategy::HideNever as i32,
                        HideStrategy::OnSuccess => proto::HideStrategy::HideOnSuccess as i32,
                    },
                    shell: Some(proto::Shell {
                        shell_type: Some(match template.shell {
                            Shell::System => proto::shell::ShellType::System(proto::System {}),
                            Shell::Program(program) => proto::shell::ShellType::Program(program),
                            Shell::WithArguments { program, args } => {
                                proto::shell::ShellType::WithArguments(
                                    proto::shell::WithArguments { program, args },
                                )
                            }
                        }),
                    }),
                    tags: template.tags,
                });
                proto::TemplatePair { kind, template }
            })
            .collect();

        Ok(proto::TaskTemplatesResponse { templates })
    }

    async fn handle_search_project(
        this: Model<Self>,
        envelope: TypedEnvelope<proto::SearchProject>,
        mut cx: AsyncAppContext,
    ) -> Result<proto::SearchProjectResponse> {
        let peer_id = envelope.original_sender_id()?;
        let query = SearchQuery::from_proto_v1(envelope.payload)?;
        let mut result = this.update(&mut cx, |this, cx| this.search(query, cx))?;

        cx.spawn(move |mut cx| async move {
            let mut locations = Vec::new();
            let mut limit_reached = false;
            while let Some(result) = result.next().await {
                match result {
                    SearchResult::Buffer { buffer, ranges } => {
                        for range in ranges {
                            let start = serialize_anchor(&range.start);
                            let end = serialize_anchor(&range.end);
                            let buffer_id = this.update(&mut cx, |this, cx| {
                                this.create_buffer_for_peer(&buffer, peer_id, cx).into()
                            })?;
                            locations.push(proto::Location {
                                buffer_id,
                                start: Some(start),
                                end: Some(end),
                            });
                        }
                    }
                    SearchResult::LimitReached => limit_reached = true,
                }
            }
            Ok(proto::SearchProjectResponse {
                locations,
                limit_reached,
                // will restart
            })
        })
        .await
    }

    async fn handle_search_candidate_buffers(
        this: Model<Self>,
        envelope: TypedEnvelope<proto::FindSearchCandidates>,
        mut cx: AsyncAppContext,
    ) -> Result<proto::FindSearchCandidatesResponse> {
        let peer_id = envelope.original_sender_id()?;
        let message = envelope.payload;
        let query = SearchQuery::from_proto(
            message
                .query
                .ok_or_else(|| anyhow!("missing query field"))?,
        )?;
        let mut results = this.update(&mut cx, |this, cx| {
            this.search_for_candidate_buffers(&query, message.limit as _, cx)
        })?;

        let mut response = proto::FindSearchCandidatesResponse {
            buffer_ids: Vec::new(),
        };

        while let Some(buffer) = results.next().await {
            this.update(&mut cx, |this, cx| {
                let buffer_id = this.create_buffer_for_peer(&buffer, peer_id, cx);
                response.buffer_ids.push(buffer_id.to_proto());
            })?;
        }

        Ok(response)
    }

    async fn handle_open_buffer_by_id(
        this: Model<Self>,
        envelope: TypedEnvelope<proto::OpenBufferById>,
        mut cx: AsyncAppContext,
    ) -> Result<proto::OpenBufferResponse> {
        let peer_id = envelope.original_sender_id()?;
        let buffer_id = BufferId::new(envelope.payload.id)?;
        let buffer = this
            .update(&mut cx, |this, cx| this.open_buffer_by_id(buffer_id, cx))?
            .await?;
        Project::respond_to_open_buffer_request(this, buffer, peer_id, &mut cx)
    }

    async fn handle_open_buffer_by_path(
        this: Model<Self>,
        envelope: TypedEnvelope<proto::OpenBufferByPath>,
        mut cx: AsyncAppContext,
    ) -> Result<proto::OpenBufferResponse> {
        let peer_id = envelope.original_sender_id()?;
        let worktree_id = WorktreeId::from_proto(envelope.payload.worktree_id);
        let open_buffer = this.update(&mut cx, |this, cx| {
            this.open_buffer(
                ProjectPath {
                    worktree_id,
                    path: PathBuf::from(envelope.payload.path).into(),
                },
                cx,
            )
        })?;

        let buffer = open_buffer.await?;
        Project::respond_to_open_buffer_request(this, buffer, peer_id, &mut cx)
    }

    async fn handle_open_new_buffer(
        this: Model<Self>,
        envelope: TypedEnvelope<proto::OpenNewBuffer>,
        mut cx: AsyncAppContext,
    ) -> Result<proto::OpenBufferResponse> {
        let buffer = this.update(&mut cx, |this, cx| this.create_local_buffer("", None, cx))?;
        let peer_id = envelope.original_sender_id()?;

        Project::respond_to_open_buffer_request(this, buffer, peer_id, &mut cx)
    }

    fn respond_to_open_buffer_request(
        this: Model<Self>,
        buffer: Model<Buffer>,
        peer_id: proto::PeerId,
        cx: &mut AsyncAppContext,
    ) -> Result<proto::OpenBufferResponse> {
        this.update(cx, |this, cx| {
            let is_private = buffer
                .read(cx)
                .file()
                .map(|f| f.is_private())
                .unwrap_or_default();
            if is_private {
                Err(anyhow!(ErrorCode::UnsharedItem))
            } else {
                Ok(proto::OpenBufferResponse {
                    buffer_id: this.create_buffer_for_peer(&buffer, peer_id, cx).into(),
                })
            }
        })?
    }

    fn serialize_project_transaction_for_peer(
        &mut self,
        project_transaction: ProjectTransaction,
        peer_id: proto::PeerId,
        cx: &mut AppContext,
    ) -> proto::ProjectTransaction {
        self.buffer_store.update(cx, |buffer_store, cx| {
            buffer_store.serialize_project_transaction_for_peer(project_transaction, peer_id, cx)
        })
    }

    fn create_buffer_for_peer(
        &mut self,
        buffer: &Model<Buffer>,
        peer_id: proto::PeerId,
        cx: &mut AppContext,
    ) -> BufferId {
        self.buffer_store
            .update(cx, |buffer_store, cx| {
                buffer_store.create_buffer_for_peer(buffer, peer_id, cx)
            })
            .detach_and_log_err(cx);
        buffer.read(cx).remote_id()
    }

    fn wait_for_remote_buffer(
        &mut self,
        id: BufferId,
        cx: &mut ModelContext<Self>,
    ) -> Task<Result<Model<Buffer>>> {
        self.buffer_store.update(cx, |buffer_store, cx| {
            buffer_store.wait_for_remote_buffer(id, cx)
        })
    }

    fn synchronize_remote_buffers(&mut self, cx: &mut ModelContext<Self>) -> Task<Result<()>> {
        let project_id = match self.client_state {
            ProjectClientState::Remote {
                sharing_has_stopped,
                remote_id,
                ..
            } => {
                if sharing_has_stopped {
                    return Task::ready(Err(anyhow!(
                        "can't synchronize remote buffers on a readonly project"
                    )));
                } else {
                    remote_id
                }
            }
            ProjectClientState::Shared { .. } | ProjectClientState::Local => {
                return Task::ready(Err(anyhow!(
                    "can't synchronize remote buffers on a local project"
                )))
            }
        };

        let client = self.client.clone();
        cx.spawn(move |this, mut cx| async move {
            let (buffers, incomplete_buffer_ids) = this.update(&mut cx, |this, cx| {
                this.buffer_store.read(cx).buffer_version_info(cx)
            })?;
            let response = client
                .request(proto::SynchronizeBuffers {
                    project_id,
                    buffers,
                })
                .await?;

            let send_updates_for_buffers = this.update(&mut cx, |this, cx| {
                response
                    .buffers
                    .into_iter()
                    .map(|buffer| {
                        let client = client.clone();
                        let buffer_id = match BufferId::new(buffer.id) {
                            Ok(id) => id,
                            Err(e) => {
                                return Task::ready(Err(e));
                            }
                        };
                        let remote_version = language::proto::deserialize_version(&buffer.version);
                        if let Some(buffer) = this.buffer_for_id(buffer_id, cx) {
                            let operations =
                                buffer.read(cx).serialize_ops(Some(remote_version), cx);
                            cx.background_executor().spawn(async move {
                                let operations = operations.await;
                                for chunk in split_operations(operations) {
                                    client
                                        .request(proto::UpdateBuffer {
                                            project_id,
                                            buffer_id: buffer_id.into(),
                                            operations: chunk,
                                        })
                                        .await?;
                                }
                                anyhow::Ok(())
                            })
                        } else {
                            Task::ready(Ok(()))
                        }
                    })
                    .collect::<Vec<_>>()
            })?;

            // Any incomplete buffers have open requests waiting. Request that the host sends
            // creates these buffers for us again to unblock any waiting futures.
            for id in incomplete_buffer_ids {
                cx.background_executor()
                    .spawn(client.request(proto::OpenBufferById {
                        project_id,
                        id: id.into(),
                    }))
                    .detach();
            }

            futures::future::join_all(send_updates_for_buffers)
                .await
                .into_iter()
                .collect()
        })
    }

    pub fn worktree_metadata_protos(&self, cx: &AppContext) -> Vec<proto::WorktreeMetadata> {
        self.worktrees(cx)
            .map(|worktree| {
                let worktree = worktree.read(cx);
                proto::WorktreeMetadata {
                    id: worktree.id().to_proto(),
                    root_name: worktree.root_name().into(),
                    visible: worktree.is_visible(),
                    abs_path: worktree.abs_path().to_string_lossy().into(),
                }
            })
            .collect()
    }

    fn set_worktrees_from_proto(
        &mut self,
        worktrees: Vec<proto::WorktreeMetadata>,
        cx: &mut ModelContext<Project>,
    ) -> Result<()> {
        self.metadata_changed(cx);
        self.worktree_store.update(cx, |worktree_store, cx| {
            worktree_store.set_worktrees_from_proto(
                worktrees,
                self.replica_id(),
                self.remote_id().ok_or_else(|| anyhow!("invalid project"))?,
                self.client.clone().into(),
                cx,
            )
        })
    }

    fn set_collaborators_from_proto(
        &mut self,
        messages: Vec<proto::Collaborator>,
        cx: &mut ModelContext<Self>,
    ) -> Result<()> {
        let mut collaborators = HashMap::default();
        for message in messages {
            let collaborator = Collaborator::from_proto(message)?;
            collaborators.insert(collaborator.peer_id, collaborator);
        }
        for old_peer_id in self.collaborators.keys() {
            if !collaborators.contains_key(old_peer_id) {
                cx.emit(Event::CollaboratorLeft(*old_peer_id));
            }
        }
        self.collaborators = collaborators;
        Ok(())
    }

    pub fn language_servers<'a>(
        &'a self,
        cx: &'a AppContext,
    ) -> impl 'a + Iterator<Item = (LanguageServerId, LanguageServerName, WorktreeId)> {
        self.lsp_store.read(cx).language_servers()
    }

    pub fn supplementary_language_servers<'a>(
        &'a self,
        cx: &'a AppContext,
    ) -> impl '_ + Iterator<Item = (&'a LanguageServerId, &'a LanguageServerName)> {
        self.lsp_store.read(cx).supplementary_language_servers()
    }

    pub fn language_server_adapter_for_id(
        &self,
        id: LanguageServerId,
        cx: &AppContext,
    ) -> Option<Arc<CachedLspAdapter>> {
        self.lsp_store.read(cx).language_server_adapter_for_id(id)
    }

    pub fn language_server_for_id(
        &self,
        id: LanguageServerId,
        cx: &AppContext,
    ) -> Option<Arc<LanguageServer>> {
        self.lsp_store.read(cx).language_server_for_id(id)
    }

    pub fn language_servers_for_buffer<'a>(
        &'a self,
        buffer: &'a Buffer,
        cx: &'a AppContext,
    ) -> impl Iterator<Item = (&'a Arc<CachedLspAdapter>, &'a Arc<LanguageServer>)> {
        self.lsp_store
            .read(cx)
            .language_servers_for_buffer(buffer, cx)
    }

    pub fn language_server_for_buffer<'a>(
        &'a self,
        buffer: &'a Buffer,
        server_id: LanguageServerId,
        cx: &'a AppContext,
    ) -> Option<(&'a Arc<CachedLspAdapter>, &'a Arc<LanguageServer>)> {
        self.lsp_store
            .read(cx)
            .language_server_for_buffer(buffer, server_id, cx)
    }

    pub fn task_context_for_location(
        &self,
        captured_variables: TaskVariables,
        location: Location,
        cx: &mut ModelContext<'_, Project>,
    ) -> Task<Option<TaskContext>> {
        if self.is_local_or_ssh() {
            let (worktree_id, worktree_abs_path) = if let Some(worktree) = self.task_worktree(cx) {
                (
                    Some(worktree.read(cx).id()),
                    Some(worktree.read(cx).abs_path()),
                )
            } else {
                (None, None)
            };

            cx.spawn(|project, mut cx| async move {
                let mut task_variables = cx
                    .update(|cx| {
                        combine_task_variables(
                            captured_variables,
                            location,
                            BasicContextProvider::new(project.upgrade()?),
                            cx,
                        )
                        .log_err()
                    })
                    .ok()
                    .flatten()?;
                // Remove all custom entries starting with _, as they're not intended for use by the end user.
                task_variables.sweep();

                let project_env = project
                    .update(&mut cx, |project, cx| {
                        let worktree_abs_path = worktree_abs_path.clone();
                        project.environment.update(cx, |environment, cx| {
                            environment.get_environment(worktree_id, worktree_abs_path, cx)
                        })
                    })
                    .ok()?
                    .await;

                Some(TaskContext {
                    project_env: project_env.unwrap_or_default(),
                    cwd: worktree_abs_path.map(|p| p.to_path_buf()),
                    task_variables,
                })
            })
        } else if let Some(project_id) = self
            .remote_id()
            .filter(|_| self.ssh_connection_string(cx).is_some())
        {
            let task_context = self.client().request(proto::TaskContextForLocation {
                project_id,
                location: Some(proto::Location {
                    buffer_id: location.buffer.read(cx).remote_id().into(),
                    start: Some(serialize_anchor(&location.range.start)),
                    end: Some(serialize_anchor(&location.range.end)),
                }),
            });
            cx.background_executor().spawn(async move {
                let task_context = task_context.await.log_err()?;
                Some(TaskContext {
                    project_env: task_context.project_env.into_iter().collect(),
                    cwd: task_context.cwd.map(PathBuf::from),
                    task_variables: task_context
                        .task_variables
                        .into_iter()
                        .filter_map(
                            |(variable_name, variable_value)| match variable_name.parse() {
                                Ok(variable_name) => Some((variable_name, variable_value)),
                                Err(()) => {
                                    log::error!("Unknown variable name: {variable_name}");
                                    None
                                }
                            },
                        )
                        .collect(),
                })
            })
        } else {
            Task::ready(None)
        }
    }

    pub fn task_templates(
        &self,
        worktree: Option<WorktreeId>,
        location: Option<Location>,
        cx: &mut ModelContext<Self>,
    ) -> Task<Result<Vec<(TaskSourceKind, TaskTemplate)>>> {
        if self.is_local_or_ssh() {
            let (file, language) = location
                .map(|location| {
                    let buffer = location.buffer.read(cx);
                    (
                        buffer.file().cloned(),
                        buffer.language_at(location.range.start),
                    )
                })
                .unwrap_or_default();
            Task::ready(Ok(self
                .task_inventory()
                .read(cx)
                .list_tasks(file, language, worktree, cx)))
        } else if let Some(project_id) = self
            .remote_id()
            .filter(|_| self.ssh_connection_string(cx).is_some())
        {
            let remote_templates =
                self.query_remote_task_templates(project_id, worktree, location.as_ref(), cx);
            cx.background_executor().spawn(remote_templates)
        } else {
            Task::ready(Ok(Vec::new()))
        }
    }

    pub fn query_remote_task_templates(
        &self,
        project_id: u64,
        worktree: Option<WorktreeId>,
        location: Option<&Location>,
        cx: &AppContext,
    ) -> Task<Result<Vec<(TaskSourceKind, TaskTemplate)>>> {
        let client = self.client();
        let location = location.map(|location| serialize_location(location, cx));
        cx.spawn(|_| async move {
            let response = client
                .request(proto::TaskTemplates {
                    project_id,
                    worktree_id: worktree.map(|id| id.to_proto()),
                    location,
                })
                .await?;

            Ok(response
                .templates
                .into_iter()
                .filter_map(|template_pair| {
                    let task_source_kind = match template_pair.kind?.kind? {
                        proto::task_source_kind::Kind::UserInput(_) => TaskSourceKind::UserInput,
                        proto::task_source_kind::Kind::Worktree(worktree) => {
                            TaskSourceKind::Worktree {
                                id: WorktreeId::from_proto(worktree.id),
                                abs_path: PathBuf::from(worktree.abs_path),
                                id_base: Cow::Owned(worktree.id_base),
                            }
                        }
                        proto::task_source_kind::Kind::AbsPath(abs_path) => {
                            TaskSourceKind::AbsPath {
                                id_base: Cow::Owned(abs_path.id_base),
                                abs_path: PathBuf::from(abs_path.abs_path),
                            }
                        }
                        proto::task_source_kind::Kind::Language(language) => {
                            TaskSourceKind::Language {
                                name: language.name.into(),
                            }
                        }
                    };

                    let proto_template = template_pair.template?;
                    let reveal = match proto::RevealStrategy::from_i32(proto_template.reveal)
                        .unwrap_or(proto::RevealStrategy::RevealAlways)
                    {
                        proto::RevealStrategy::RevealAlways => RevealStrategy::Always,
                        proto::RevealStrategy::RevealNever => RevealStrategy::Never,
                    };
                    let hide = match proto::HideStrategy::from_i32(proto_template.hide)
                        .unwrap_or(proto::HideStrategy::HideNever)
                    {
                        proto::HideStrategy::HideAlways => HideStrategy::Always,
                        proto::HideStrategy::HideNever => HideStrategy::Never,
                        proto::HideStrategy::HideOnSuccess => HideStrategy::OnSuccess,
                    };
                    let shell = match proto_template
                        .shell
                        .and_then(|shell| shell.shell_type)
                        .unwrap_or(proto::shell::ShellType::System(proto::System {}))
                    {
                        proto::shell::ShellType::System(_) => Shell::System,
                        proto::shell::ShellType::Program(program) => Shell::Program(program),
                        proto::shell::ShellType::WithArguments(with_arguments) => {
                            Shell::WithArguments {
                                program: with_arguments.program,
                                args: with_arguments.args,
                            }
                        }
                    };
                    let task_template = TaskTemplate {
                        label: proto_template.label,
                        command: proto_template.command,
                        args: proto_template.args,
                        env: proto_template.env.into_iter().collect(),
                        cwd: proto_template.cwd,
                        use_new_terminal: proto_template.use_new_terminal,
                        allow_concurrent_runs: proto_template.allow_concurrent_runs,
                        reveal,
                        hide,
                        shell,
                        tags: proto_template.tags,
                        ..Default::default()
                    };
                    Some((task_source_kind, task_template))
                })
                .collect())
        })
    }

    fn task_worktree(&self, cx: &AppContext) -> Option<Model<Worktree>> {
        let available_worktrees = self
            .worktrees(cx)
            .filter(|worktree| {
                let worktree = worktree.read(cx);
                worktree.is_visible()
                    && worktree.is_local()
                    && worktree.root_entry().map_or(false, |e| e.is_dir())
            })
            .collect::<Vec<_>>();

        match available_worktrees.len() {
            0 => None,
            1 => Some(available_worktrees[0].clone()),
            _ => self.active_entry().and_then(|entry_id| {
                available_worktrees.into_iter().find_map(|worktree| {
                    if worktree.read(cx).contains_entry(entry_id) {
                        Some(worktree)
                    } else {
                        None
                    }
                })
            }),
        }
    }
}

fn combine_task_variables(
    mut captured_variables: TaskVariables,
    location: Location,
    baseline: BasicContextProvider,
    cx: &mut AppContext,
) -> anyhow::Result<TaskVariables> {
    let language_context_provider = location
        .buffer
        .read(cx)
        .language()
        .and_then(|language| language.context_provider());
    let baseline = baseline
        .build_context(&captured_variables, &location, cx)
        .context("building basic default context")?;
    captured_variables.extend(baseline);
    if let Some(provider) = language_context_provider {
        captured_variables.extend(
            provider
                .build_context(&captured_variables, &location, cx)
                .context("building provider context")?,
        );
    }
    Ok(captured_variables)
}

fn deserialize_code_actions(code_actions: &HashMap<String, bool>) -> Vec<lsp::CodeActionKind> {
    code_actions
        .iter()
        .flat_map(|(kind, enabled)| {
            if *enabled {
                Some(kind.clone().into())
            } else {
                None
            }
        })
        .collect()
}

pub struct PathMatchCandidateSet {
    pub snapshot: Snapshot,
    pub include_ignored: bool,
    pub include_root_name: bool,
    pub candidates: Candidates,
}

pub enum Candidates {
    /// Only consider directories.
    Directories,
    /// Only consider files.
    Files,
    /// Consider directories and files.
    Entries,
}

impl<'a> fuzzy::PathMatchCandidateSet<'a> for PathMatchCandidateSet {
    type Candidates = PathMatchCandidateSetIter<'a>;

    fn id(&self) -> usize {
        self.snapshot.id().to_usize()
    }

    fn len(&self) -> usize {
        match self.candidates {
            Candidates::Files => {
                if self.include_ignored {
                    self.snapshot.file_count()
                } else {
                    self.snapshot.visible_file_count()
                }
            }

            Candidates::Directories => {
                if self.include_ignored {
                    self.snapshot.dir_count()
                } else {
                    self.snapshot.visible_dir_count()
                }
            }

            Candidates::Entries => {
                if self.include_ignored {
                    self.snapshot.entry_count()
                } else {
                    self.snapshot.visible_entry_count()
                }
            }
        }
    }

    fn prefix(&self) -> Arc<str> {
        if self.snapshot.root_entry().map_or(false, |e| e.is_file()) {
            self.snapshot.root_name().into()
        } else if self.include_root_name {
            format!("{}/", self.snapshot.root_name()).into()
        } else {
            Arc::default()
        }
    }

    fn candidates(&'a self, start: usize) -> Self::Candidates {
        PathMatchCandidateSetIter {
            traversal: match self.candidates {
                Candidates::Directories => self.snapshot.directories(self.include_ignored, start),
                Candidates::Files => self.snapshot.files(self.include_ignored, start),
                Candidates::Entries => self.snapshot.entries(self.include_ignored, start),
            },
        }
    }
}

pub struct PathMatchCandidateSetIter<'a> {
    traversal: Traversal<'a>,
}

impl<'a> Iterator for PathMatchCandidateSetIter<'a> {
    type Item = fuzzy::PathMatchCandidate<'a>;

    fn next(&mut self) -> Option<Self::Item> {
        self.traversal
            .next()
            .map(|entry| fuzzy::PathMatchCandidate {
                is_dir: entry.kind.is_dir(),
                path: &entry.path,
                char_bag: entry.char_bag,
            })
    }
}

impl EventEmitter<Event> for Project {}

impl<'a> From<&'a ProjectPath> for SettingsLocation<'a> {
    fn from(val: &'a ProjectPath) -> Self {
        SettingsLocation {
            worktree_id: val.worktree_id,
            path: val.path.as_ref(),
        }
    }
}

impl<P: AsRef<Path>> From<(WorktreeId, P)> for ProjectPath {
    fn from((worktree_id, path): (WorktreeId, P)) -> Self {
        Self {
            worktree_id,
            path: path.as_ref().into(),
        }
    }
}

pub fn relativize_path(base: &Path, path: &Path) -> PathBuf {
    let mut path_components = path.components();
    let mut base_components = base.components();
    let mut components: Vec<Component> = Vec::new();
    loop {
        match (path_components.next(), base_components.next()) {
            (None, None) => break,
            (Some(a), None) => {
                components.push(a);
                components.extend(path_components.by_ref());
                break;
            }
            (None, _) => components.push(Component::ParentDir),
            (Some(a), Some(b)) if components.is_empty() && a == b => (),
            (Some(a), Some(Component::CurDir)) => components.push(a),
            (Some(a), Some(_)) => {
                components.push(Component::ParentDir);
                for _ in base_components {
                    components.push(Component::ParentDir);
                }
                components.push(a);
                components.extend(path_components.by_ref());
                break;
            }
        }
    }
    components.iter().map(|c| c.as_os_str()).collect()
}

fn resolve_path(base: &Path, path: &Path) -> PathBuf {
    let mut result = base.to_path_buf();
    for component in path.components() {
        match component {
            Component::ParentDir => {
                result.pop();
            }
            Component::CurDir => (),
            _ => result.push(component),
        }
    }
    result
}

/// ResolvedPath is a path that has been resolved to either a ProjectPath
/// or an AbsPath and that *exists*.
#[derive(Debug, Clone)]
pub enum ResolvedPath {
    ProjectPath(ProjectPath),
    AbsPath(PathBuf),
}

impl Item for Buffer {
    fn try_open(
        project: &Model<Project>,
        path: &ProjectPath,
        cx: &mut AppContext,
    ) -> Option<Task<Result<Model<Self>>>> {
        Some(project.update(cx, |project, cx| project.open_buffer(path.clone(), cx)))
    }

    fn entry_id(&self, cx: &AppContext) -> Option<ProjectEntryId> {
        File::from_dyn(self.file()).and_then(|file| file.project_entry_id(cx))
    }

    fn project_path(&self, cx: &AppContext) -> Option<ProjectPath> {
        File::from_dyn(self.file()).map(|file| ProjectPath {
            worktree_id: file.worktree_id(cx),
            path: file.path().clone(),
        })
    }
}

impl Completion {
    /// A key that can be used to sort completions when displaying
    /// them to the user.
    pub fn sort_key(&self) -> (usize, &str) {
        let kind_key = match self.lsp_completion.kind {
            Some(lsp::CompletionItemKind::KEYWORD) => 0,
            Some(lsp::CompletionItemKind::VARIABLE) => 1,
            _ => 2,
        };
        (kind_key, &self.label.text[self.label.filter_range.clone()])
    }

    /// Whether this completion is a snippet.
    pub fn is_snippet(&self) -> bool {
        self.lsp_completion.insert_text_format == Some(lsp::InsertTextFormat::SNIPPET)
    }
}

#[derive(Debug)]
pub struct NoRepositoryError {}

impl std::fmt::Display for NoRepositoryError {
    fn fmt(&self, f: &mut std::fmt::Formatter<'_>) -> std::fmt::Result {
        write!(f, "no git repository for worktree found")
    }
}

impl std::error::Error for NoRepositoryError {}

fn serialize_location(location: &Location, cx: &AppContext) -> proto::Location {
    proto::Location {
        buffer_id: location.buffer.read(cx).remote_id().into(),
        start: Some(serialize_anchor(&location.range.start)),
        end: Some(serialize_anchor(&location.range.end)),
    }
}

fn deserialize_location(
    project: &Model<Project>,
    location: proto::Location,
    cx: &mut AppContext,
) -> Task<Result<Location>> {
    let buffer_id = match BufferId::new(location.buffer_id) {
        Ok(id) => id,
        Err(e) => return Task::ready(Err(e)),
    };
    let buffer_task = project.update(cx, |project, cx| {
        project.wait_for_remote_buffer(buffer_id, cx)
    });
    cx.spawn(|_| async move {
        let buffer = buffer_task.await?;
        let start = location
            .start
            .and_then(deserialize_anchor)
            .context("missing task context location start")?;
        let end = location
            .end
            .and_then(deserialize_anchor)
            .context("missing task context location end")?;
        Ok(Location {
            buffer,
            range: start..end,
        })
    })
}

pub fn sort_worktree_entries(entries: &mut [Entry]) {
    entries.sort_by(|entry_a, entry_b| {
        compare_paths(
            (&entry_a.path, entry_a.is_file()),
            (&entry_b.path, entry_b.is_file()),
        )
    });
}<|MERGE_RESOLUTION|>--- conflicted
+++ resolved
@@ -95,8 +95,8 @@
 };
 use task::{
     static_source::{StaticSource, TrackedFile},
-    DebugAdapterConfig, DebugTaskFile, HideStrategy, RevealStrategy, Shell, TaskContext,
-    TaskTemplate, TaskVariables, VariableName,
+    DebugAdapterConfig, HideStrategy, RevealStrategy, Shell, TaskContext, TaskTemplate,
+    TaskVariables, VariableName,
 };
 use terminals::Terminals;
 use text::{Anchor, BufferId};
@@ -1165,48 +1165,8 @@
         config: DebugAdapterConfig,
         cx: &mut ModelContext<Self>,
     ) {
-<<<<<<< HEAD
-        let id = DebugAdapterClientId(self.next_debugger_id());
-        let task = cx.spawn(|this, mut cx| async move {
-            let project = this.clone();
-
-            let client = DebugAdapterClient::new(
-                id,
-                config,
-                move |event, cx| {
-                    project
-                        .update(cx, |_, cx| {
-                            cx.emit(Event::DebugClientEvent {
-                                client_id: id,
-                                payload: event,
-                            })
-                        })
-                        .log_err();
-                },
-                &mut cx,
-            )
-            .await
-            .log_err()?;
-
-            this.update(&mut cx, |this, cx| {
-                let handle = this
-                    .debug_adapters
-                    .get_mut(&id)
-                    .with_context(|| "Failed to find debug adapter with given id")?;
-                *handle = DebugAdapterClientState::Running(client.clone());
-
-                cx.emit(Event::DebugClientStarted(id));
-
-                anyhow::Ok(())
-            })
-            .log_err();
-
-            Some(client)
-=======
-        self.dap_store.update(cx, |store, cx| {
-            store.start_client(config, command, args, cwd, request_args, cx);
->>>>>>> dc5d0f41
-        });
+        self.dap_store
+            .update(cx, |store, cx| store.start_client(config, cx));
     }
 
     /// Get all serialized breakpoints that belong to a buffer
@@ -4246,13 +4206,7 @@
                                 abs_path,
                                 id_base: "local_vscode_tasks_for_worktree".into(),
                             },
-                            |tx, cx| {
-                                StaticSource::new(TrackedFile::new_convertible::<
-                                    task::VsCodeTaskFile,
-                                >(
-                                    tasks_file_rx, tx, cx
-                                ))
-                            },
+                            |tx, cx| StaticSource::new(TrackedFile::new(tasks_file_rx, tx, cx)),
                             cx,
                         );
                     }
@@ -4273,18 +4227,14 @@
                                 id_base: "local_debug_file_for_worktree".into(),
                             },
                             |tx, cx| {
-                                StaticSource::new(TrackedFile::new_convertible::<DebugTaskFile>(
-                                    debug_task_file_rx,
-                                    tx,
-                                    cx,
-                                ))
+                                StaticSource::new(TrackedFile::new(debug_task_file_rx, tx, cx))
                             },
                             cx,
                         );
                     }
                 });
             } else if path.ends_with(local_vscode_launch_file_relative_path()) {
-                // TODO Debugger: handle vscode launch file (.vscode/launch.json)
+                // TODO: handle vscode launch file (.vscode/launch.json)
             }
         }
     }
