--- conflicted
+++ resolved
@@ -259,8 +259,7 @@
         notification_id: SharedString,
     },
     LanguageServerPrompt(LanguageServerPromptRequest),
-<<<<<<< HEAD
-    LanguageNotFound(Model<Buffer>),
+    LanguageNotFound(Entity<Buffer>),
     DebugClientStarted((DebugSessionId, DebugAdapterClientId)),
     DebugClientShutdown(DebugAdapterClientId),
     SetDebugClient(SetDebuggerPanelItem),
@@ -271,9 +270,6 @@
         message: Message,
     },
     DebugClientLog(DebugAdapterClientId, String),
-=======
-    LanguageNotFound(Entity<Buffer>),
->>>>>>> 7d30dda5
     ActiveEntryChanged(Option<ProjectEntryId>),
     ActivateProjectPanel,
     WorktreeAdded(WorktreeId),
@@ -636,11 +632,8 @@
         client.add_model_request_handler(Self::handle_open_new_buffer);
         client.add_model_message_handler(Self::handle_create_buffer_for_peer);
 
-<<<<<<< HEAD
         client.add_model_message_handler(Self::handle_toggle_ignore_breakpoints);
 
-=======
->>>>>>> 7d30dda5
         WorktreeStore::init(&client);
         BufferStore::init(&client);
         LspStore::init(&client);
@@ -668,9 +661,7 @@
             cx.subscribe(&worktree_store, Self::on_worktree_store_event)
                 .detach();
 
-<<<<<<< HEAD
             let environment = ProjectEnvironment::new(&worktree_store, env, cx);
-
             let dap_store = cx.new_model(|cx| {
                 DapStore::new_local(
                     client.http_client(),
@@ -685,9 +676,6 @@
 
             let buffer_store = cx
                 .new_model(|cx| BufferStore::local(worktree_store.clone(), dap_store.clone(), cx));
-=======
-            let buffer_store = cx.new(|cx| BufferStore::local(worktree_store.clone(), cx));
->>>>>>> 7d30dda5
             cx.subscribe(&buffer_store, Self::on_buffer_store_event)
                 .detach();
 
@@ -705,12 +693,7 @@
                 )
             });
 
-<<<<<<< HEAD
-            let toolchain_store = cx.new_model(|cx| {
-=======
-            let environment = ProjectEnvironment::new(&worktree_store, env, cx);
             let toolchain_store = cx.new(|cx| {
->>>>>>> 7d30dda5
                 ToolchainStore::local(
                     languages.clone(),
                     worktree_store.clone(),
@@ -718,12 +701,7 @@
                     cx,
                 )
             });
-<<<<<<< HEAD
-
-            let task_store = cx.new_model(|cx| {
-=======
             let task_store = cx.new(|cx| {
->>>>>>> 7d30dda5
                 TaskStore::local(
                     fs.clone(),
                     buffer_store.downgrade(),
@@ -761,11 +739,7 @@
             });
 
             let git_state =
-<<<<<<< HEAD
-                Some(cx.new_model(|cx| GitState::new(&worktree_store, languages.clone(), cx)));
-=======
                 Some(cx.new(|cx| GitState::new(&worktree_store, languages.clone(), cx)));
->>>>>>> 7d30dda5
 
             cx.subscribe(&lsp_store, Self::on_lsp_store_event).detach();
 
@@ -1053,9 +1027,7 @@
             ImageStore::remote(worktree_store.clone(), client.clone().into(), remote_id, cx)
         })?;
 
-<<<<<<< HEAD
         let environment = cx.update(|cx| ProjectEnvironment::new(&worktree_store, None, cx))?;
-
         let dap_store = cx.new_model(|cx| {
             let mut dap_store = DapStore::new_remote(remote_id, client.clone().into(), cx);
 
@@ -1064,10 +1036,7 @@
             dap_store
         })?;
 
-        let lsp_store = cx.new_model(|cx| {
-=======
         let lsp_store = cx.new(|cx| {
->>>>>>> 7d30dda5
             let mut lsp_store = LspStore::new_remote(
                 buffer_store.clone(),
                 worktree_store.clone(),
@@ -1615,15 +1584,11 @@
         project
     }
 
-<<<<<<< HEAD
-    pub fn dap_store(&self) -> Model<DapStore> {
+    pub fn dap_store(&self) -> Entity<DapStore> {
         self.dap_store.clone()
     }
 
-    pub fn lsp_store(&self) -> Model<LspStore> {
-=======
     pub fn lsp_store(&self) -> Entity<LspStore> {
->>>>>>> 7d30dda5
         self.lsp_store.clone()
     }
 
@@ -3952,12 +3917,7 @@
         None
     }
 
-<<<<<<< HEAD
-    pub fn project_path_for_absolute_path(
-        &self,
-        abs_path: &Path,
-        cx: &AppContext,
-    ) -> Option<ProjectPath> {
+    pub fn project_path_for_absolute_path(&self, abs_path: &Path, cx: &App) -> Option<ProjectPath> {
         self.find_local_worktree(abs_path, cx)
             .map(|(worktree, relative_path)| ProjectPath {
                 worktree_id: worktree.read(cx).id(),
@@ -3968,8 +3928,8 @@
     pub fn find_local_worktree(
         &self,
         abs_path: &Path,
-        cx: &AppContext,
-    ) -> Option<(Model<Worktree>, PathBuf)> {
+        cx: &App,
+    ) -> Option<(Entity<Worktree>, PathBuf)> {
         let trees = self.worktrees(cx);
 
         for tree in trees {
@@ -3980,14 +3940,7 @@
         None
     }
 
-    pub fn get_workspace_root(
-        &self,
-        project_path: &ProjectPath,
-        cx: &AppContext,
-    ) -> Option<PathBuf> {
-=======
     pub fn get_workspace_root(&self, project_path: &ProjectPath, cx: &App) -> Option<PathBuf> {
->>>>>>> 7d30dda5
         Some(
             self.worktree_for_id(project_path.worktree_id, cx)?
                 .read(cx)
@@ -4624,20 +4577,12 @@
         self.git_state.as_ref()
     }
 
-<<<<<<< HEAD
-    pub fn active_repository(&self, cx: &AppContext) -> Option<RepositoryHandle> {
-=======
     pub fn active_repository(&self, cx: &App) -> Option<RepositoryHandle> {
->>>>>>> 7d30dda5
         self.git_state()
             .and_then(|git_state| git_state.read(cx).active_repository())
     }
 
-<<<<<<< HEAD
-    pub fn all_repositories(&self, cx: &AppContext) -> Vec<RepositoryHandle> {
-=======
     pub fn all_repositories(&self, cx: &App) -> Vec<RepositoryHandle> {
->>>>>>> 7d30dda5
         self.git_state()
             .map(|git_state| git_state.read(cx).all_repositories())
             .unwrap_or_default()
