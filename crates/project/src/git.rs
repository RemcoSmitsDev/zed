use crate::worktree_store::{WorktreeStore, WorktreeStoreEvent};
use crate::{Project, ProjectPath};
use anyhow::anyhow;
use futures::channel::mpsc;
use futures::{SinkExt as _, StreamExt as _};
use git::{
    repository::{GitRepository, RepoPath},
    status::{GitSummary, TrackedSummary},
};
use gpui::{
<<<<<<< HEAD
    AppContext, Context as _, EventEmitter, Model, ModelContext, SharedString, Subscription,
    WeakModel,
=======
    App, AppContext as _, Context, Entity, EventEmitter, SharedString, Subscription, WeakEntity,
>>>>>>> 7d30dda5
};
use language::{Buffer, LanguageRegistry};
use settings::WorktreeId;
use std::sync::Arc;
use text::Rope;
use util::maybe;
use worktree::{RepositoryEntry, StatusEntry};

pub struct GitState {
    repositories: Vec<RepositoryHandle>,
    active_index: Option<usize>,
    update_sender: mpsc::UnboundedSender<(Message, mpsc::Sender<anyhow::Error>)>,
    languages: Arc<LanguageRegistry>,
    _subscription: Subscription,
}

#[derive(Clone)]
pub struct RepositoryHandle {
<<<<<<< HEAD
    git_state: WeakModel<GitState>,
    worktree_id: WorktreeId,
    repository_entry: RepositoryEntry,
    git_repo: Arc<dyn GitRepository>,
    commit_message: Model<Buffer>,
=======
    git_state: WeakEntity<GitState>,
    worktree_id: WorktreeId,
    repository_entry: RepositoryEntry,
    git_repo: Arc<dyn GitRepository>,
    commit_message: Entity<Buffer>,
>>>>>>> 7d30dda5
    update_sender: mpsc::UnboundedSender<(Message, mpsc::Sender<anyhow::Error>)>,
}

impl PartialEq<Self> for RepositoryHandle {
    fn eq(&self, other: &Self) -> bool {
        self.worktree_id == other.worktree_id
            && self.repository_entry.work_directory_id()
                == other.repository_entry.work_directory_id()
    }
}

impl Eq for RepositoryHandle {}

impl PartialEq<RepositoryEntry> for RepositoryHandle {
    fn eq(&self, other: &RepositoryEntry) -> bool {
        self.repository_entry.work_directory_id() == other.work_directory_id()
    }
}

enum Message {
    StageAndCommit(Arc<dyn GitRepository>, Rope, Vec<RepoPath>),
    Commit(Arc<dyn GitRepository>, Rope),
    Stage(Arc<dyn GitRepository>, Vec<RepoPath>),
    Unstage(Arc<dyn GitRepository>, Vec<RepoPath>),
}

pub enum Event {
    RepositoriesUpdated,
}

impl EventEmitter<Event> for GitState {}

impl GitState {
    pub fn new(
<<<<<<< HEAD
        worktree_store: &Model<WorktreeStore>,
        languages: Arc<LanguageRegistry>,
        cx: &mut ModelContext<'_, Self>,
=======
        worktree_store: &Entity<WorktreeStore>,
        languages: Arc<LanguageRegistry>,
        cx: &mut Context<'_, Self>,
>>>>>>> 7d30dda5
    ) -> Self {
        let (update_sender, mut update_receiver) =
            mpsc::unbounded::<(Message, mpsc::Sender<anyhow::Error>)>();
        cx.spawn(|_, cx| async move {
            while let Some((msg, mut err_sender)) = update_receiver.next().await {
                let result = cx
                    .background_executor()
                    .spawn(async move {
                        match msg {
                            Message::StageAndCommit(repo, message, paths) => {
                                repo.stage_paths(&paths)?;
                                repo.commit(&message.to_string())?;
                                Ok(())
                            }
                            Message::Stage(repo, paths) => repo.stage_paths(&paths),
                            Message::Unstage(repo, paths) => repo.unstage_paths(&paths),
                            Message::Commit(repo, message) => repo.commit(&message.to_string()),
                        }
                    })
                    .await;
                if let Err(e) = result {
                    err_sender.send(e).await.ok();
                }
            }
        })
        .detach();

        let _subscription = cx.subscribe(worktree_store, Self::on_worktree_store_event);

        GitState {
            languages,
            repositories: vec![],
            active_index: None,
            update_sender,
            _subscription,
        }
    }

    pub fn active_repository(&self) -> Option<RepositoryHandle> {
        self.active_index
            .map(|index| self.repositories[index].clone())
    }

    fn on_worktree_store_event(
        &mut self,
<<<<<<< HEAD
        worktree_store: Model<WorktreeStore>,
        _event: &WorktreeStoreEvent,
        cx: &mut ModelContext<'_, Self>,
=======
        worktree_store: Entity<WorktreeStore>,
        _event: &WorktreeStoreEvent,
        cx: &mut Context<'_, Self>,
>>>>>>> 7d30dda5
    ) {
        // TODO inspect the event

        let mut new_repositories = Vec::new();
        let mut new_active_index = None;
        let this = cx.weak_model();

        worktree_store.update(cx, |worktree_store, cx| {
            for worktree in worktree_store.worktrees() {
                worktree.update(cx, |worktree, cx| {
                    let snapshot = worktree.snapshot();
                    let Some(local) = worktree.as_local() else {
                        return;
                    };
                    for repo in snapshot.repositories().iter() {
                        let Some(local_repo) = local.get_local_repo(repo) else {
                            continue;
                        };
                        let existing = self
                            .repositories
                            .iter()
                            .enumerate()
                            .find(|(_, existing_handle)| existing_handle == &repo);
                        let handle = if let Some((index, handle)) = existing {
                            if self.active_index == Some(index) {
                                new_active_index = Some(new_repositories.len());
                            }
                            // Update the statuses but keep everything else.
                            let mut existing_handle = handle.clone();
                            existing_handle.repository_entry = repo.clone();
                            existing_handle
                        } else {
<<<<<<< HEAD
                            let commit_message = cx.new_model(|cx| Buffer::local("", cx));
=======
                            let commit_message = cx.new(|cx| Buffer::local("", cx));
>>>>>>> 7d30dda5
                            cx.spawn({
                                let commit_message = commit_message.downgrade();
                                let languages = self.languages.clone();
                                |_, mut cx| async move {
                                    let markdown = languages.language_for_name("Markdown").await?;
                                    commit_message.update(&mut cx, |commit_message, cx| {
                                        commit_message.set_language(Some(markdown), cx);
                                    })?;
                                    anyhow::Ok(())
                                }
                            })
                            .detach_and_log_err(cx);
                            RepositoryHandle {
                                git_state: this.clone(),
                                worktree_id: worktree.id(),
                                repository_entry: repo.clone(),
                                git_repo: local_repo.repo().clone(),
                                commit_message,
                                update_sender: self.update_sender.clone(),
                            }
                        };
                        new_repositories.push(handle);
                    }
                })
            }
        });

        if new_active_index == None && new_repositories.len() > 0 {
            new_active_index = Some(0);
        }

        self.repositories = new_repositories;
        self.active_index = new_active_index;

        cx.emit(Event::RepositoriesUpdated);
    }

    pub fn all_repositories(&self) -> Vec<RepositoryHandle> {
        self.repositories.clone()
    }
}

impl RepositoryHandle {
<<<<<<< HEAD
    pub fn display_name(&self, project: &Project, cx: &AppContext) -> SharedString {
=======
    pub fn display_name(&self, project: &Project, cx: &App) -> SharedString {
>>>>>>> 7d30dda5
        maybe!({
            let path = self.unrelativize(&"".into())?;
            Some(
                project
                    .absolute_path(&path, cx)?
                    .file_name()?
                    .to_string_lossy()
                    .to_string()
                    .into(),
            )
        })
        .unwrap_or("".into())
    }

<<<<<<< HEAD
    pub fn activate(&self, cx: &mut AppContext) {
=======
    pub fn activate(&self, cx: &mut App) {
>>>>>>> 7d30dda5
        let Some(git_state) = self.git_state.upgrade() else {
            return;
        };
        git_state.update(cx, |git_state, cx| {
            let Some((index, _)) = git_state
                .repositories
                .iter()
                .enumerate()
                .find(|(_, handle)| handle == &self)
            else {
                return;
            };
            git_state.active_index = Some(index);
            cx.emit(Event::RepositoriesUpdated);
        });
    }

    pub fn status(&self) -> impl '_ + Iterator<Item = StatusEntry> {
        self.repository_entry.status()
    }

    pub fn unrelativize(&self, path: &RepoPath) -> Option<ProjectPath> {
        let path = self.repository_entry.unrelativize(path)?;
        Some((self.worktree_id, path).into())
    }

<<<<<<< HEAD
    pub fn commit_message(&self) -> Model<Buffer> {
=======
    pub fn commit_message(&self) -> Entity<Buffer> {
>>>>>>> 7d30dda5
        self.commit_message.clone()
    }

    pub fn stage_entries(
        &self,
        entries: Vec<RepoPath>,
        err_sender: mpsc::Sender<anyhow::Error>,
    ) -> anyhow::Result<()> {
        if entries.is_empty() {
            return Ok(());
        }
        self.update_sender
            .unbounded_send((Message::Stage(self.git_repo.clone(), entries), err_sender))
            .map_err(|_| anyhow!("Failed to submit stage operation"))?;
        Ok(())
    }

    pub fn unstage_entries(
        &self,
        entries: Vec<RepoPath>,
        err_sender: mpsc::Sender<anyhow::Error>,
    ) -> anyhow::Result<()> {
        if entries.is_empty() {
            return Ok(());
        }
        self.update_sender
            .unbounded_send((Message::Unstage(self.git_repo.clone(), entries), err_sender))
            .map_err(|_| anyhow!("Failed to submit unstage operation"))?;
        Ok(())
    }

    pub fn stage_all(&self, err_sender: mpsc::Sender<anyhow::Error>) -> anyhow::Result<()> {
        let to_stage = self
            .repository_entry
            .status()
            .filter(|entry| !entry.status.is_staged().unwrap_or(false))
            .map(|entry| entry.repo_path.clone())
            .collect();
        self.stage_entries(to_stage, err_sender)?;
        Ok(())
    }

    pub fn unstage_all(&self, err_sender: mpsc::Sender<anyhow::Error>) -> anyhow::Result<()> {
        let to_unstage = self
            .repository_entry
            .status()
            .filter(|entry| entry.status.is_staged().unwrap_or(true))
            .map(|entry| entry.repo_path.clone())
            .collect();
        self.unstage_entries(to_unstage, err_sender)?;
        Ok(())
    }

    /// Get a count of all entries in the active repository, including
    /// untracked files.
    pub fn entry_count(&self) -> usize {
        self.repository_entry.status_len()
    }

    fn have_changes(&self) -> bool {
        self.repository_entry.status_summary() != GitSummary::UNCHANGED
    }

    fn have_staged_changes(&self) -> bool {
        self.repository_entry.status_summary().index != TrackedSummary::UNCHANGED
    }

<<<<<<< HEAD
    pub fn can_commit(&self, commit_all: bool, cx: &AppContext) -> bool {
=======
    pub fn can_commit(&self, commit_all: bool, cx: &App) -> bool {
>>>>>>> 7d30dda5
        return self
            .commit_message
            .read(cx)
            .chars()
            .any(|c| !c.is_ascii_whitespace())
            && self.have_changes()
            && (commit_all || self.have_staged_changes());
    }

<<<<<<< HEAD
    pub fn commit(&self, mut err_sender: mpsc::Sender<anyhow::Error>, cx: &mut AppContext) {
=======
    pub fn commit(&self, mut err_sender: mpsc::Sender<anyhow::Error>, cx: &mut App) {
>>>>>>> 7d30dda5
        let message = self.commit_message.read(cx).as_rope().clone();
        let result = self.update_sender.unbounded_send((
            Message::Commit(self.git_repo.clone(), message),
            err_sender.clone(),
        ));
        if result.is_err() {
            cx.spawn(|_| async move {
                err_sender
                    .send(anyhow!("Failed to submit commit operation"))
                    .await
                    .ok();
            })
            .detach();
            return;
        }
        self.commit_message.update(cx, |commit_message, cx| {
            commit_message.set_text("", cx);
        });
    }

<<<<<<< HEAD
    pub fn commit_all(&self, mut err_sender: mpsc::Sender<anyhow::Error>, cx: &mut AppContext) {
=======
    pub fn commit_all(&self, mut err_sender: mpsc::Sender<anyhow::Error>, cx: &mut App) {
>>>>>>> 7d30dda5
        let to_stage = self
            .repository_entry
            .status()
            .filter(|entry| !entry.status.is_staged().unwrap_or(false))
            .map(|entry| entry.repo_path.clone())
            .collect::<Vec<_>>();
        let message = self.commit_message.read(cx).as_rope().clone();
        let result = self.update_sender.unbounded_send((
            Message::StageAndCommit(self.git_repo.clone(), message, to_stage),
            err_sender.clone(),
        ));
        if result.is_err() {
            cx.spawn(|_| async move {
                err_sender
                    .send(anyhow!("Failed to submit commit all operation"))
                    .await
                    .ok();
            })
            .detach();
            return;
        }
        self.commit_message.update(cx, |commit_message, cx| {
            commit_message.set_text("", cx);
        });
    }
}<|MERGE_RESOLUTION|>--- conflicted
+++ resolved
@@ -8,12 +8,7 @@
     status::{GitSummary, TrackedSummary},
 };
 use gpui::{
-<<<<<<< HEAD
-    AppContext, Context as _, EventEmitter, Model, ModelContext, SharedString, Subscription,
-    WeakModel,
-=======
     App, AppContext as _, Context, Entity, EventEmitter, SharedString, Subscription, WeakEntity,
->>>>>>> 7d30dda5
 };
 use language::{Buffer, LanguageRegistry};
 use settings::WorktreeId;
@@ -32,19 +27,11 @@
 
 #[derive(Clone)]
 pub struct RepositoryHandle {
-<<<<<<< HEAD
-    git_state: WeakModel<GitState>,
-    worktree_id: WorktreeId,
-    repository_entry: RepositoryEntry,
-    git_repo: Arc<dyn GitRepository>,
-    commit_message: Model<Buffer>,
-=======
     git_state: WeakEntity<GitState>,
     worktree_id: WorktreeId,
     repository_entry: RepositoryEntry,
     git_repo: Arc<dyn GitRepository>,
     commit_message: Entity<Buffer>,
->>>>>>> 7d30dda5
     update_sender: mpsc::UnboundedSender<(Message, mpsc::Sender<anyhow::Error>)>,
 }
 
@@ -79,15 +66,9 @@
 
 impl GitState {
     pub fn new(
-<<<<<<< HEAD
-        worktree_store: &Model<WorktreeStore>,
-        languages: Arc<LanguageRegistry>,
-        cx: &mut ModelContext<'_, Self>,
-=======
         worktree_store: &Entity<WorktreeStore>,
         languages: Arc<LanguageRegistry>,
         cx: &mut Context<'_, Self>,
->>>>>>> 7d30dda5
     ) -> Self {
         let (update_sender, mut update_receiver) =
             mpsc::unbounded::<(Message, mpsc::Sender<anyhow::Error>)>();
@@ -133,15 +114,9 @@
 
     fn on_worktree_store_event(
         &mut self,
-<<<<<<< HEAD
-        worktree_store: Model<WorktreeStore>,
-        _event: &WorktreeStoreEvent,
-        cx: &mut ModelContext<'_, Self>,
-=======
         worktree_store: Entity<WorktreeStore>,
         _event: &WorktreeStoreEvent,
         cx: &mut Context<'_, Self>,
->>>>>>> 7d30dda5
     ) {
         // TODO inspect the event
 
@@ -174,11 +149,7 @@
                             existing_handle.repository_entry = repo.clone();
                             existing_handle
                         } else {
-<<<<<<< HEAD
-                            let commit_message = cx.new_model(|cx| Buffer::local("", cx));
-=======
                             let commit_message = cx.new(|cx| Buffer::local("", cx));
->>>>>>> 7d30dda5
                             cx.spawn({
                                 let commit_message = commit_message.downgrade();
                                 let languages = self.languages.clone();
@@ -222,11 +193,7 @@
 }
 
 impl RepositoryHandle {
-<<<<<<< HEAD
-    pub fn display_name(&self, project: &Project, cx: &AppContext) -> SharedString {
-=======
     pub fn display_name(&self, project: &Project, cx: &App) -> SharedString {
->>>>>>> 7d30dda5
         maybe!({
             let path = self.unrelativize(&"".into())?;
             Some(
@@ -241,11 +208,7 @@
         .unwrap_or("".into())
     }
 
-<<<<<<< HEAD
-    pub fn activate(&self, cx: &mut AppContext) {
-=======
     pub fn activate(&self, cx: &mut App) {
->>>>>>> 7d30dda5
         let Some(git_state) = self.git_state.upgrade() else {
             return;
         };
@@ -272,11 +235,7 @@
         Some((self.worktree_id, path).into())
     }
 
-<<<<<<< HEAD
-    pub fn commit_message(&self) -> Model<Buffer> {
-=======
     pub fn commit_message(&self) -> Entity<Buffer> {
->>>>>>> 7d30dda5
         self.commit_message.clone()
     }
 
@@ -344,11 +303,7 @@
         self.repository_entry.status_summary().index != TrackedSummary::UNCHANGED
     }
 
-<<<<<<< HEAD
-    pub fn can_commit(&self, commit_all: bool, cx: &AppContext) -> bool {
-=======
     pub fn can_commit(&self, commit_all: bool, cx: &App) -> bool {
->>>>>>> 7d30dda5
         return self
             .commit_message
             .read(cx)
@@ -358,11 +313,7 @@
             && (commit_all || self.have_staged_changes());
     }
 
-<<<<<<< HEAD
-    pub fn commit(&self, mut err_sender: mpsc::Sender<anyhow::Error>, cx: &mut AppContext) {
-=======
     pub fn commit(&self, mut err_sender: mpsc::Sender<anyhow::Error>, cx: &mut App) {
->>>>>>> 7d30dda5
         let message = self.commit_message.read(cx).as_rope().clone();
         let result = self.update_sender.unbounded_send((
             Message::Commit(self.git_repo.clone(), message),
@@ -383,11 +334,7 @@
         });
     }
 
-<<<<<<< HEAD
-    pub fn commit_all(&self, mut err_sender: mpsc::Sender<anyhow::Error>, cx: &mut AppContext) {
-=======
     pub fn commit_all(&self, mut err_sender: mpsc::Sender<anyhow::Error>, cx: &mut App) {
->>>>>>> 7d30dda5
         let to_stage = self
             .repository_entry
             .status()
