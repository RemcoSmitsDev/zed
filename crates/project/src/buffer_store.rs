use crate::{
    lsp_store::OpenLspBufferHandle,
    search::SearchQuery,
    worktree_store::{WorktreeStore, WorktreeStoreEvent},
    ProjectItem as _, ProjectPath,
};
use ::git::{parse_git_remote_url, BuildPermalinkParams, GitHostingProviderRegistry};
use anyhow::{anyhow, bail, Context as _, Result};
use buffer_diff::{BufferDiff, BufferDiffEvent};
use client::Client;
use collections::{hash_map, HashMap, HashSet};
use fs::Fs;
use futures::{channel::oneshot, future::Shared, Future, FutureExt as _, StreamExt};
use git::{blame::Blame, repository::RepoPath};
use gpui::{
    App, AppContext as _, AsyncApp, Context, Entity, EventEmitter, Subscription, Task, WeakEntity,
};
use http_client::Url;
use language::{
    proto::{
        deserialize_line_ending, deserialize_version, serialize_line_ending, serialize_version,
        split_operations,
    },
    Buffer, BufferEvent, Capability, DiskState, File as _, Language, LanguageRegistry, Operation,
};
use rpc::{
    proto::{self, ToProto},
    AnyProtoClient, ErrorExt as _, TypedEnvelope,
};
use serde::Deserialize;
use smol::channel::Receiver;
use std::{
    io,
    ops::Range,
    path::{Path, PathBuf},
    pin::pin,
    str::FromStr as _,
    sync::Arc,
    time::Instant,
};
use text::BufferId;
use util::{debug_panic, maybe, ResultExt as _, TryFutureExt};
use worktree::{File, PathChange, ProjectEntryId, UpdatedGitRepositoriesSet, Worktree, WorktreeId};

#[derive(Clone, Copy, Debug, PartialEq, Eq, Hash)]
enum DiffKind {
    Unstaged,
    Uncommitted,
}

/// A set of open buffers.
pub struct BufferStore {
    state: BufferStoreState,
    #[allow(clippy::type_complexity)]
    loading_buffers: HashMap<ProjectPath, Shared<Task<Result<Entity<Buffer>, Arc<anyhow::Error>>>>>,
    #[allow(clippy::type_complexity)]
    loading_diffs:
        HashMap<(BufferId, DiffKind), Shared<Task<Result<Entity<BufferDiff>, Arc<anyhow::Error>>>>>,
    worktree_store: Entity<WorktreeStore>,
    opened_buffers: HashMap<BufferId, OpenBuffer>,
    downstream_client: Option<(AnyProtoClient, u64)>,
    shared_buffers: HashMap<proto::PeerId, HashMap<BufferId, SharedBuffer>>,
}

#[derive(Hash, Eq, PartialEq, Clone)]
struct SharedBuffer {
    buffer: Entity<Buffer>,
    diff: Option<Entity<BufferDiff>>,
    lsp_handle: Option<OpenLspBufferHandle>,
}

#[derive(Default)]
struct BufferDiffState {
    unstaged_diff: Option<WeakEntity<BufferDiff>>,
    uncommitted_diff: Option<WeakEntity<BufferDiff>>,
    recalculate_diff_task: Option<Task<Result<()>>>,
    language: Option<Arc<Language>>,
    language_registry: Option<Arc<LanguageRegistry>>,
    diff_updated_futures: Vec<oneshot::Sender<()>>,

    head_text: Option<Arc<String>>,
    index_text: Option<Arc<String>>,
    head_changed: bool,
    index_changed: bool,
    language_changed: bool,
}

#[derive(Clone, Debug)]
enum DiffBasesChange {
    SetIndex(Option<String>),
    SetHead(Option<String>),
    SetEach {
        index: Option<String>,
        head: Option<String>,
    },
    SetBoth(Option<String>),
}

impl BufferDiffState {
    fn buffer_language_changed(&mut self, buffer: Entity<Buffer>, cx: &mut Context<Self>) {
        self.language = buffer.read(cx).language().cloned();
        self.language_changed = true;
        let _ = self.recalculate_diffs(buffer.read(cx).text_snapshot(), cx);
    }

    fn unstaged_diff(&self) -> Option<Entity<BufferDiff>> {
        self.unstaged_diff.as_ref().and_then(|set| set.upgrade())
    }

    fn uncommitted_diff(&self) -> Option<Entity<BufferDiff>> {
        self.uncommitted_diff.as_ref().and_then(|set| set.upgrade())
    }

    fn handle_base_texts_updated(
        &mut self,
        buffer: text::BufferSnapshot,
        message: proto::UpdateDiffBases,
        cx: &mut Context<Self>,
    ) {
        use proto::update_diff_bases::Mode;

        let Some(mode) = Mode::from_i32(message.mode) else {
            return;
        };

        let diff_bases_change = match mode {
            Mode::HeadOnly => DiffBasesChange::SetHead(message.committed_text),
            Mode::IndexOnly => DiffBasesChange::SetIndex(message.staged_text),
            Mode::IndexMatchesHead => DiffBasesChange::SetBoth(message.committed_text),
            Mode::IndexAndHead => DiffBasesChange::SetEach {
                index: message.staged_text,
                head: message.committed_text,
            },
        };

        let _ = self.diff_bases_changed(buffer, diff_bases_change, cx);
    }

    pub fn wait_for_recalculation(&mut self) -> Option<oneshot::Receiver<()>> {
        if self.diff_updated_futures.is_empty() {
            return None;
        }
        let (tx, rx) = oneshot::channel();
        self.diff_updated_futures.push(tx);
        Some(rx)
    }

    fn diff_bases_changed(
        &mut self,
        buffer: text::BufferSnapshot,
        diff_bases_change: DiffBasesChange,
        cx: &mut Context<Self>,
    ) -> oneshot::Receiver<()> {
        match diff_bases_change {
            DiffBasesChange::SetIndex(index) => {
                self.index_text = index.map(|mut index| {
                    text::LineEnding::normalize(&mut index);
                    Arc::new(index)
                });
                self.index_changed = true;
            }
            DiffBasesChange::SetHead(head) => {
                self.head_text = head.map(|mut head| {
                    text::LineEnding::normalize(&mut head);
                    Arc::new(head)
                });
                self.head_changed = true;
            }
            DiffBasesChange::SetBoth(text) => {
                let text = text.map(|mut text| {
                    text::LineEnding::normalize(&mut text);
                    Arc::new(text)
                });
                self.head_text = text.clone();
                self.index_text = text;
                self.head_changed = true;
                self.index_changed = true;
            }
            DiffBasesChange::SetEach { index, head } => {
                self.index_text = index.map(|mut index| {
                    text::LineEnding::normalize(&mut index);
                    Arc::new(index)
                });
                self.index_changed = true;
                self.head_text = head.map(|mut head| {
                    text::LineEnding::normalize(&mut head);
                    Arc::new(head)
                });
                self.head_changed = true;
            }
        }

        self.recalculate_diffs(buffer, cx)
    }

    fn recalculate_diffs(
        &mut self,
        buffer: text::BufferSnapshot,
        cx: &mut Context<Self>,
    ) -> oneshot::Receiver<()> {
        log::debug!("recalculate diffs");
        let (tx, rx) = oneshot::channel();
        self.diff_updated_futures.push(tx);

        let language = self.language.clone();
        let language_registry = self.language_registry.clone();
        let unstaged_diff = self.unstaged_diff();
        let uncommitted_diff = self.uncommitted_diff();
        let head = self.head_text.clone();
        let index = self.index_text.clone();
        let index_changed = self.index_changed;
        let head_changed = self.head_changed;
        let language_changed = self.language_changed;
        let index_matches_head = match (self.index_text.as_ref(), self.head_text.as_ref()) {
            (Some(index), Some(head)) => Arc::ptr_eq(index, head),
            (None, None) => true,
            _ => false,
        };
        self.recalculate_diff_task = Some(cx.spawn(|this, mut cx| async move {
            let mut unstaged_changed_range = None;
            if let Some(unstaged_diff) = &unstaged_diff {
                unstaged_changed_range = BufferDiff::update_diff(
                    unstaged_diff.clone(),
                    buffer.clone(),
                    index,
                    index_changed,
                    language_changed,
                    language.clone(),
                    language_registry.clone(),
                    &mut cx,
                )
                .await?;

                unstaged_diff.update(&mut cx, |_, cx| {
                    if language_changed {
                        cx.emit(BufferDiffEvent::LanguageChanged);
                    }
                    if let Some(changed_range) = unstaged_changed_range.clone() {
                        cx.emit(BufferDiffEvent::DiffChanged {
                            changed_range: Some(changed_range),
                        })
                    }
                })?;
            }

            if let Some(uncommitted_diff) = &uncommitted_diff {
                let uncommitted_changed_range =
                    if let (Some(unstaged_diff), true) = (&unstaged_diff, index_matches_head) {
                        uncommitted_diff.update(&mut cx, |uncommitted_diff, cx| {
                            uncommitted_diff.update_diff_from(&buffer, unstaged_diff, cx)
                        })?
                    } else {
                        BufferDiff::update_diff(
                            uncommitted_diff.clone(),
                            buffer.clone(),
                            head,
                            head_changed,
                            language_changed,
                            language.clone(),
                            language_registry.clone(),
                            &mut cx,
                        )
                        .await?
                    };

                uncommitted_diff.update(&mut cx, |uncommitted_diff, cx| {
                    if language_changed {
                        cx.emit(BufferDiffEvent::LanguageChanged);
                    }
                    let changed_range = match (unstaged_changed_range, uncommitted_changed_range) {
                        (None, None) => None,
                        (Some(unstaged_range), None) => {
                            uncommitted_diff.range_to_hunk_range(unstaged_range, &buffer, cx)
                        }
                        (None, Some(uncommitted_range)) => Some(uncommitted_range),
                        (Some(unstaged_range), Some(uncommitted_range)) => {
                            let mut start = uncommitted_range.start;
                            let mut end = uncommitted_range.end;
                            if let Some(unstaged_range) =
                                uncommitted_diff.range_to_hunk_range(unstaged_range, &buffer, cx)
                            {
                                start = unstaged_range.start.min(&uncommitted_range.start, &buffer);
                                end = unstaged_range.end.max(&uncommitted_range.end, &buffer);
                            }
                            Some(start..end)
                        }
                    };
                    cx.emit(BufferDiffEvent::DiffChanged { changed_range });
                })?;
            }

            if let Some(this) = this.upgrade() {
                this.update(&mut cx, |this, _| {
                    this.index_changed = false;
                    this.head_changed = false;
                    this.language_changed = false;
                    for tx in this.diff_updated_futures.drain(..) {
                        tx.send(()).ok();
                    }
                })?;
            }

            Ok(())
        }));

        rx
    }
}

enum BufferStoreState {
    Local(LocalBufferStore),
    Remote(RemoteBufferStore),
}

struct RemoteBufferStore {
    shared_with_me: HashSet<Entity<Buffer>>,
    upstream_client: AnyProtoClient,
    project_id: u64,
    loading_remote_buffers_by_id: HashMap<BufferId, Entity<Buffer>>,
    remote_buffer_listeners:
        HashMap<BufferId, Vec<oneshot::Sender<Result<Entity<Buffer>, anyhow::Error>>>>,
    worktree_store: Entity<WorktreeStore>,
}

struct LocalBufferStore {
    local_buffer_ids_by_path: HashMap<ProjectPath, BufferId>,
    local_buffer_ids_by_entry_id: HashMap<ProjectEntryId, BufferId>,
    worktree_store: Entity<WorktreeStore>,
    _subscription: Subscription,
}

enum OpenBuffer {
    Complete {
        buffer: WeakEntity<Buffer>,
        diff_state: Entity<BufferDiffState>,
    },
    Operations(Vec<Operation>),
}

pub enum BufferStoreEvent {
    BufferAdded(Entity<Buffer>),
<<<<<<< HEAD
    BufferOpened {
        buffer: Entity<Buffer>,
        project_path: ProjectPath,
    },
=======
    BufferDiffAdded(Entity<BufferDiff>),
>>>>>>> e298301b
    BufferDropped(BufferId),
    BufferChangedFilePath {
        buffer: Entity<Buffer>,
        old_file: Option<Arc<dyn language::File>>,
    },
}

#[derive(Default, Debug)]
pub struct ProjectTransaction(pub HashMap<Entity<Buffer>, language::Transaction>);

impl EventEmitter<BufferStoreEvent> for BufferStore {}

impl RemoteBufferStore {
    fn open_unstaged_diff(&self, buffer_id: BufferId, cx: &App) -> Task<Result<Option<String>>> {
        let project_id = self.project_id;
        let client = self.upstream_client.clone();
        cx.background_spawn(async move {
            let response = client
                .request(proto::OpenUnstagedDiff {
                    project_id,
                    buffer_id: buffer_id.to_proto(),
                })
                .await?;
            Ok(response.staged_text)
        })
    }

    fn open_uncommitted_diff(
        &self,
        buffer_id: BufferId,
        cx: &App,
    ) -> Task<Result<DiffBasesChange>> {
        use proto::open_uncommitted_diff_response::Mode;

        let project_id = self.project_id;
        let client = self.upstream_client.clone();
        cx.background_spawn(async move {
            let response = client
                .request(proto::OpenUncommittedDiff {
                    project_id,
                    buffer_id: buffer_id.to_proto(),
                })
                .await?;
            let mode = Mode::from_i32(response.mode).ok_or_else(|| anyhow!("Invalid mode"))?;
            let bases = match mode {
                Mode::IndexMatchesHead => DiffBasesChange::SetBoth(response.committed_text),
                Mode::IndexAndHead => DiffBasesChange::SetEach {
                    head: response.committed_text,
                    index: response.staged_text,
                },
            };
            Ok(bases)
        })
    }

    pub fn wait_for_remote_buffer(
        &mut self,
        id: BufferId,
        cx: &mut Context<BufferStore>,
    ) -> Task<Result<Entity<Buffer>>> {
        let (tx, rx) = oneshot::channel();
        self.remote_buffer_listeners.entry(id).or_default().push(tx);

        cx.spawn(|this, cx| async move {
            if let Some(buffer) = this
                .read_with(&cx, |buffer_store, _| buffer_store.get(id))
                .ok()
                .flatten()
            {
                return Ok(buffer);
            }

            cx.background_spawn(async move { rx.await? }).await
        })
    }

    fn save_remote_buffer(
        &self,
        buffer_handle: Entity<Buffer>,
        new_path: Option<proto::ProjectPath>,
        cx: &Context<BufferStore>,
    ) -> Task<Result<()>> {
        let buffer = buffer_handle.read(cx);
        let buffer_id = buffer.remote_id().into();
        let version = buffer.version();
        let rpc = self.upstream_client.clone();
        let project_id = self.project_id;
        cx.spawn(move |_, mut cx| async move {
            let response = rpc
                .request(proto::SaveBuffer {
                    project_id,
                    buffer_id,
                    new_path,
                    version: serialize_version(&version),
                })
                .await?;
            let version = deserialize_version(&response.version);
            let mtime = response.mtime.map(|mtime| mtime.into());

            buffer_handle.update(&mut cx, |buffer, cx| {
                buffer.did_save(version.clone(), mtime, cx);
            })?;

            Ok(())
        })
    }

    pub fn handle_create_buffer_for_peer(
        &mut self,
        envelope: TypedEnvelope<proto::CreateBufferForPeer>,
        replica_id: u16,
        capability: Capability,
        cx: &mut Context<BufferStore>,
    ) -> Result<Option<Entity<Buffer>>> {
        match envelope
            .payload
            .variant
            .ok_or_else(|| anyhow!("missing variant"))?
        {
            proto::create_buffer_for_peer::Variant::State(mut state) => {
                let buffer_id = BufferId::new(state.id)?;

                let buffer_result = maybe!({
                    let mut buffer_file = None;
                    if let Some(file) = state.file.take() {
                        let worktree_id = worktree::WorktreeId::from_proto(file.worktree_id);
                        let worktree = self
                            .worktree_store
                            .read(cx)
                            .worktree_for_id(worktree_id, cx)
                            .ok_or_else(|| {
                                anyhow!("no worktree found for id {}", file.worktree_id)
                            })?;
                        buffer_file = Some(Arc::new(File::from_proto(file, worktree.clone(), cx)?)
                            as Arc<dyn language::File>);
                    }
                    Buffer::from_proto(replica_id, capability, state, buffer_file)
                });

                match buffer_result {
                    Ok(buffer) => {
                        let buffer = cx.new(|_| buffer);
                        self.loading_remote_buffers_by_id.insert(buffer_id, buffer);
                    }
                    Err(error) => {
                        if let Some(listeners) = self.remote_buffer_listeners.remove(&buffer_id) {
                            for listener in listeners {
                                listener.send(Err(anyhow!(error.cloned()))).ok();
                            }
                        }
                    }
                }
            }
            proto::create_buffer_for_peer::Variant::Chunk(chunk) => {
                let buffer_id = BufferId::new(chunk.buffer_id)?;
                let buffer = self
                    .loading_remote_buffers_by_id
                    .get(&buffer_id)
                    .cloned()
                    .ok_or_else(|| {
                        anyhow!(
                            "received chunk for buffer {} without initial state",
                            chunk.buffer_id
                        )
                    })?;

                let result = maybe!({
                    let operations = chunk
                        .operations
                        .into_iter()
                        .map(language::proto::deserialize_operation)
                        .collect::<Result<Vec<_>>>()?;
                    buffer.update(cx, |buffer, cx| buffer.apply_ops(operations, cx));
                    anyhow::Ok(())
                });

                if let Err(error) = result {
                    self.loading_remote_buffers_by_id.remove(&buffer_id);
                    if let Some(listeners) = self.remote_buffer_listeners.remove(&buffer_id) {
                        for listener in listeners {
                            listener.send(Err(error.cloned())).ok();
                        }
                    }
                } else if chunk.is_last {
                    self.loading_remote_buffers_by_id.remove(&buffer_id);
                    if self.upstream_client.is_via_collab() {
                        // retain buffers sent by peers to avoid races.
                        self.shared_with_me.insert(buffer.clone());
                    }

                    if let Some(senders) = self.remote_buffer_listeners.remove(&buffer_id) {
                        for sender in senders {
                            sender.send(Ok(buffer.clone())).ok();
                        }
                    }
                    return Ok(Some(buffer));
                }
            }
        }
        return Ok(None);
    }

    pub fn incomplete_buffer_ids(&self) -> Vec<BufferId> {
        self.loading_remote_buffers_by_id
            .keys()
            .copied()
            .collect::<Vec<_>>()
    }

    pub fn deserialize_project_transaction(
        &self,
        message: proto::ProjectTransaction,
        push_to_history: bool,
        cx: &mut Context<BufferStore>,
    ) -> Task<Result<ProjectTransaction>> {
        cx.spawn(|this, mut cx| async move {
            let mut project_transaction = ProjectTransaction::default();
            for (buffer_id, transaction) in message.buffer_ids.into_iter().zip(message.transactions)
            {
                let buffer_id = BufferId::new(buffer_id)?;
                let buffer = this
                    .update(&mut cx, |this, cx| {
                        this.wait_for_remote_buffer(buffer_id, cx)
                    })?
                    .await?;
                let transaction = language::proto::deserialize_transaction(transaction)?;
                project_transaction.0.insert(buffer, transaction);
            }

            for (buffer, transaction) in &project_transaction.0 {
                buffer
                    .update(&mut cx, |buffer, _| {
                        buffer.wait_for_edits(transaction.edit_ids.iter().copied())
                    })?
                    .await?;

                if push_to_history {
                    buffer.update(&mut cx, |buffer, _| {
                        buffer.push_transaction(transaction.clone(), Instant::now());
                    })?;
                }
            }

            Ok(project_transaction)
        })
    }

    fn open_buffer(
        &self,
        path: Arc<Path>,
        worktree: Entity<Worktree>,
        cx: &mut Context<BufferStore>,
    ) -> Task<Result<Entity<Buffer>>> {
        let worktree_id = worktree.read(cx).id().to_proto();
        let project_id = self.project_id;
        let client = self.upstream_client.clone();
        cx.spawn(move |this, mut cx| async move {
            let response = client
                .request(proto::OpenBufferByPath {
                    project_id,
                    worktree_id,
                    path: path.to_proto(),
                })
                .await?;
            let buffer_id = BufferId::new(response.buffer_id)?;

            let buffer = this
                .update(&mut cx, {
                    |this, cx| this.wait_for_remote_buffer(buffer_id, cx)
                })?
                .await?;

            Ok(buffer)
        })
    }

    fn create_buffer(&self, cx: &mut Context<BufferStore>) -> Task<Result<Entity<Buffer>>> {
        let create = self.upstream_client.request(proto::OpenNewBuffer {
            project_id: self.project_id,
        });
        cx.spawn(|this, mut cx| async move {
            let response = create.await?;
            let buffer_id = BufferId::new(response.buffer_id)?;

            this.update(&mut cx, |this, cx| {
                this.wait_for_remote_buffer(buffer_id, cx)
            })?
            .await
        })
    }

    fn reload_buffers(
        &self,
        buffers: HashSet<Entity<Buffer>>,
        push_to_history: bool,
        cx: &mut Context<BufferStore>,
    ) -> Task<Result<ProjectTransaction>> {
        let request = self.upstream_client.request(proto::ReloadBuffers {
            project_id: self.project_id,
            buffer_ids: buffers
                .iter()
                .map(|buffer| buffer.read(cx).remote_id().to_proto())
                .collect(),
        });

        cx.spawn(|this, mut cx| async move {
            let response = request
                .await?
                .transaction
                .ok_or_else(|| anyhow!("missing transaction"))?;
            this.update(&mut cx, |this, cx| {
                this.deserialize_project_transaction(response, push_to_history, cx)
            })?
            .await
        })
    }
}

impl LocalBufferStore {
    fn worktree_for_buffer(
        &self,
        buffer: &Entity<Buffer>,
        cx: &App,
    ) -> Option<(Entity<Worktree>, Arc<Path>)> {
        let file = buffer.read(cx).file()?;
        let worktree_id = file.worktree_id(cx);
        let path = file.path().clone();
        let worktree = self
            .worktree_store
            .read(cx)
            .worktree_for_id(worktree_id, cx)?;
        Some((worktree, path))
    }

    fn load_staged_text(&self, buffer: &Entity<Buffer>, cx: &App) -> Task<Result<Option<String>>> {
        if let Some((worktree, path)) = self.worktree_for_buffer(buffer, cx) {
            worktree.read(cx).load_staged_file(path.as_ref(), cx)
        } else {
            return Task::ready(Err(anyhow!("no such worktree")));
        }
    }

    fn load_committed_text(
        &self,
        buffer: &Entity<Buffer>,
        cx: &App,
    ) -> Task<Result<Option<String>>> {
        if let Some((worktree, path)) = self.worktree_for_buffer(buffer, cx) {
            worktree.read(cx).load_committed_file(path.as_ref(), cx)
        } else {
            Task::ready(Err(anyhow!("no such worktree")))
        }
    }

    fn save_local_buffer(
        &self,
        buffer_handle: Entity<Buffer>,
        worktree: Entity<Worktree>,
        path: Arc<Path>,
        mut has_changed_file: bool,
        cx: &mut Context<BufferStore>,
    ) -> Task<Result<()>> {
        let buffer = buffer_handle.read(cx);

        let text = buffer.as_rope().clone();
        let line_ending = buffer.line_ending();
        let version = buffer.version();
        let buffer_id = buffer.remote_id();
        if buffer
            .file()
            .is_some_and(|file| file.disk_state() == DiskState::New)
        {
            has_changed_file = true;
        }

        let save = worktree.update(cx, |worktree, cx| {
            worktree.write_file(path.as_ref(), text, line_ending, cx)
        });

        cx.spawn(move |this, mut cx| async move {
            let new_file = save.await?;
            let mtime = new_file.disk_state().mtime();
            this.update(&mut cx, |this, cx| {
                if let Some((downstream_client, project_id)) = this.downstream_client.clone() {
                    if has_changed_file {
                        downstream_client
                            .send(proto::UpdateBufferFile {
                                project_id,
                                buffer_id: buffer_id.to_proto(),
                                file: Some(language::File::to_proto(&*new_file, cx)),
                            })
                            .log_err();
                    }
                    downstream_client
                        .send(proto::BufferSaved {
                            project_id,
                            buffer_id: buffer_id.to_proto(),
                            version: serialize_version(&version),
                            mtime: mtime.map(|time| time.into()),
                        })
                        .log_err();
                }
            })?;
            buffer_handle.update(&mut cx, |buffer, cx| {
                if has_changed_file {
                    buffer.file_updated(new_file, cx);
                }
                buffer.did_save(version.clone(), mtime, cx);
            })
        })
    }

    fn subscribe_to_worktree(
        &mut self,
        worktree: &Entity<Worktree>,
        cx: &mut Context<BufferStore>,
    ) {
        cx.subscribe(worktree, |this, worktree, event, cx| {
            if worktree.read(cx).is_local() {
                match event {
                    worktree::Event::UpdatedEntries(changes) => {
                        Self::local_worktree_entries_changed(this, &worktree, changes, cx);
                    }
                    worktree::Event::UpdatedGitRepositories(updated_repos) => {
                        Self::local_worktree_git_repos_changed(
                            this,
                            worktree.clone(),
                            updated_repos,
                            cx,
                        )
                    }
                    _ => {}
                }
            }
        })
        .detach();
    }

    fn local_worktree_entries_changed(
        this: &mut BufferStore,
        worktree_handle: &Entity<Worktree>,
        changes: &[(Arc<Path>, ProjectEntryId, PathChange)],
        cx: &mut Context<BufferStore>,
    ) {
        let snapshot = worktree_handle.read(cx).snapshot();
        for (path, entry_id, _) in changes {
            Self::local_worktree_entry_changed(
                this,
                *entry_id,
                path,
                worktree_handle,
                &snapshot,
                cx,
            );
        }
    }

    fn local_worktree_git_repos_changed(
        this: &mut BufferStore,
        worktree_handle: Entity<Worktree>,
        changed_repos: &UpdatedGitRepositoriesSet,
        cx: &mut Context<BufferStore>,
    ) {
        debug_assert!(worktree_handle.read(cx).is_local());

        let mut diff_state_updates = Vec::new();
        for buffer in this.opened_buffers.values() {
            let OpenBuffer::Complete { buffer, diff_state } = buffer else {
                continue;
            };
            let Some(buffer) = buffer.upgrade() else {
                continue;
            };
            let buffer = buffer.read(cx);
            let Some(file) = File::from_dyn(buffer.file()) else {
                continue;
            };
            if file.worktree != worktree_handle {
                continue;
            }
            let diff_state = diff_state.read(cx);
            if changed_repos
                .iter()
                .any(|(work_dir, _)| file.path.starts_with(work_dir))
            {
                let snapshot = buffer.text_snapshot();
                let has_unstaged_diff = diff_state
                    .unstaged_diff
                    .as_ref()
                    .is_some_and(|diff| diff.is_upgradable());
                let has_uncommitted_diff = diff_state
                    .uncommitted_diff
                    .as_ref()
                    .is_some_and(|set| set.is_upgradable());
                diff_state_updates.push((
                    snapshot.clone(),
                    file.path.clone(),
                    has_unstaged_diff.then(|| diff_state.index_text.clone()),
                    has_uncommitted_diff.then(|| diff_state.head_text.clone()),
                ));
            }
        }

        if diff_state_updates.is_empty() {
            return;
        }

        cx.spawn(move |this, mut cx| async move {
            let snapshot =
                worktree_handle.update(&mut cx, |tree, _| tree.as_local().unwrap().snapshot())?;
            let diff_bases_changes_by_buffer = cx
                .background_spawn(async move {
                    diff_state_updates
                        .into_iter()
                        .filter_map(
                            |(buffer_snapshot, path, current_index_text, current_head_text)| {
                                let local_repo = snapshot.local_repo_for_path(&path)?;
                                let relative_path = local_repo.relativize(&path).ok()?;
                                let index_text = if current_index_text.is_some() {
                                    local_repo.repo().load_index_text(&relative_path)
                                } else {
                                    None
                                };
                                let head_text = if current_head_text.is_some() {
                                    local_repo.repo().load_committed_text(&relative_path)
                                } else {
                                    None
                                };

                                // Avoid triggering a diff update if the base text has not changed.
                                if let Some((current_index, current_head)) =
                                    current_index_text.as_ref().zip(current_head_text.as_ref())
                                {
                                    if current_index.as_deref() == index_text.as_ref()
                                        && current_head.as_deref() == head_text.as_ref()
                                    {
                                        return None;
                                    }
                                }

                                let diff_bases_change = match (
                                    current_index_text.is_some(),
                                    current_head_text.is_some(),
                                ) {
                                    (true, true) => Some(if index_text == head_text {
                                        DiffBasesChange::SetBoth(head_text)
                                    } else {
                                        DiffBasesChange::SetEach {
                                            index: index_text,
                                            head: head_text,
                                        }
                                    }),
                                    (true, false) => Some(DiffBasesChange::SetIndex(index_text)),
                                    (false, true) => Some(DiffBasesChange::SetHead(head_text)),
                                    (false, false) => None,
                                };
                                Some((buffer_snapshot, diff_bases_change))
                            },
                        )
                        .collect::<Vec<_>>()
                })
                .await;

            this.update(&mut cx, |this, cx| {
                for (buffer_snapshot, diff_bases_change) in diff_bases_changes_by_buffer {
                    let Some(OpenBuffer::Complete { diff_state, .. }) =
                        this.opened_buffers.get_mut(&buffer_snapshot.remote_id())
                    else {
                        continue;
                    };
                    let Some(diff_bases_change) = diff_bases_change else {
                        continue;
                    };

                    diff_state.update(cx, |diff_state, cx| {
                        use proto::update_diff_bases::Mode;

                        if let Some((client, project_id)) = this.downstream_client.as_ref() {
                            let buffer_id = buffer_snapshot.remote_id().to_proto();
                            let (staged_text, committed_text, mode) = match diff_bases_change
                                .clone()
                            {
                                DiffBasesChange::SetIndex(index) => (index, None, Mode::IndexOnly),
                                DiffBasesChange::SetHead(head) => (None, head, Mode::HeadOnly),
                                DiffBasesChange::SetEach { index, head } => {
                                    (index, head, Mode::IndexAndHead)
                                }
                                DiffBasesChange::SetBoth(text) => {
                                    (None, text, Mode::IndexMatchesHead)
                                }
                            };
                            let message = proto::UpdateDiffBases {
                                project_id: *project_id,
                                buffer_id,
                                staged_text,
                                committed_text,
                                mode: mode as i32,
                            };

                            client.send(message).log_err();
                        }

                        let _ =
                            diff_state.diff_bases_changed(buffer_snapshot, diff_bases_change, cx);
                    });
                }
            })
        })
        .detach_and_log_err(cx);
    }

    fn local_worktree_entry_changed(
        this: &mut BufferStore,
        entry_id: ProjectEntryId,
        path: &Arc<Path>,
        worktree: &Entity<worktree::Worktree>,
        snapshot: &worktree::Snapshot,
        cx: &mut Context<BufferStore>,
    ) -> Option<()> {
        let project_path = ProjectPath {
            worktree_id: snapshot.id(),
            path: path.clone(),
        };

        let buffer_id = {
            let local = this.as_local_mut()?;
            match local.local_buffer_ids_by_entry_id.get(&entry_id) {
                Some(&buffer_id) => buffer_id,
                None => local.local_buffer_ids_by_path.get(&project_path).copied()?,
            }
        };

        let buffer = if let Some(buffer) = this.get(buffer_id) {
            Some(buffer)
        } else {
            this.opened_buffers.remove(&buffer_id);
            None
        };

        let buffer = if let Some(buffer) = buffer {
            buffer
        } else {
            let this = this.as_local_mut()?;
            this.local_buffer_ids_by_path.remove(&project_path);
            this.local_buffer_ids_by_entry_id.remove(&entry_id);
            return None;
        };

        let events = buffer.update(cx, |buffer, cx| {
            let local = this.as_local_mut()?;
            let file = buffer.file()?;
            let old_file = File::from_dyn(Some(file))?;
            if old_file.worktree != *worktree {
                return None;
            }

            let snapshot_entry = old_file
                .entry_id
                .and_then(|entry_id| snapshot.entry_for_id(entry_id))
                .or_else(|| snapshot.entry_for_path(old_file.path.as_ref()));

            let new_file = if let Some(entry) = snapshot_entry {
                File {
                    disk_state: match entry.mtime {
                        Some(mtime) => DiskState::Present { mtime },
                        None => old_file.disk_state,
                    },
                    is_local: true,
                    entry_id: Some(entry.id),
                    path: entry.path.clone(),
                    worktree: worktree.clone(),
                    is_private: entry.is_private,
                }
            } else {
                File {
                    disk_state: DiskState::Deleted,
                    is_local: true,
                    entry_id: old_file.entry_id,
                    path: old_file.path.clone(),
                    worktree: worktree.clone(),
                    is_private: old_file.is_private,
                }
            };

            if new_file == *old_file {
                return None;
            }

            let mut events = Vec::new();
            if new_file.path != old_file.path {
                local.local_buffer_ids_by_path.remove(&ProjectPath {
                    path: old_file.path.clone(),
                    worktree_id: old_file.worktree_id(cx),
                });
                local.local_buffer_ids_by_path.insert(
                    ProjectPath {
                        worktree_id: new_file.worktree_id(cx),
                        path: new_file.path.clone(),
                    },
                    buffer_id,
                );
                events.push(BufferStoreEvent::BufferChangedFilePath {
                    buffer: cx.entity(),
                    old_file: buffer.file().cloned(),
                });
            }

            if new_file.entry_id != old_file.entry_id {
                if let Some(entry_id) = old_file.entry_id {
                    local.local_buffer_ids_by_entry_id.remove(&entry_id);
                }
                if let Some(entry_id) = new_file.entry_id {
                    local
                        .local_buffer_ids_by_entry_id
                        .insert(entry_id, buffer_id);
                }
            }

            if let Some((client, project_id)) = &this.downstream_client {
                client
                    .send(proto::UpdateBufferFile {
                        project_id: *project_id,
                        buffer_id: buffer_id.to_proto(),
                        file: Some(new_file.to_proto(cx)),
                    })
                    .ok();
            }

            buffer.file_updated(Arc::new(new_file), cx);
            Some(events)
        })?;

        for event in events {
            cx.emit(event);
        }

        None
    }

    fn buffer_changed_file(&mut self, buffer: Entity<Buffer>, cx: &mut App) -> Option<()> {
        let file = File::from_dyn(buffer.read(cx).file())?;

        let remote_id = buffer.read(cx).remote_id();
        if let Some(entry_id) = file.entry_id {
            match self.local_buffer_ids_by_entry_id.get(&entry_id) {
                Some(_) => {
                    return None;
                }
                None => {
                    self.local_buffer_ids_by_entry_id
                        .insert(entry_id, remote_id);
                }
            }
        };
        self.local_buffer_ids_by_path.insert(
            ProjectPath {
                worktree_id: file.worktree_id(cx),
                path: file.path.clone(),
            },
            remote_id,
        );

        Some(())
    }

    fn save_buffer(
        &self,
        buffer: Entity<Buffer>,
        cx: &mut Context<BufferStore>,
    ) -> Task<Result<()>> {
        let Some(file) = File::from_dyn(buffer.read(cx).file()) else {
            return Task::ready(Err(anyhow!("buffer doesn't have a file")));
        };
        let worktree = file.worktree.clone();
        self.save_local_buffer(buffer, worktree, file.path.clone(), false, cx)
    }

    fn save_buffer_as(
        &self,
        buffer: Entity<Buffer>,
        path: ProjectPath,
        cx: &mut Context<BufferStore>,
    ) -> Task<Result<()>> {
        let Some(worktree) = self
            .worktree_store
            .read(cx)
            .worktree_for_id(path.worktree_id, cx)
        else {
            return Task::ready(Err(anyhow!("no such worktree")));
        };
        self.save_local_buffer(buffer, worktree, path.path.clone(), true, cx)
    }

    fn open_buffer(
        &self,
        path: Arc<Path>,
        worktree: Entity<Worktree>,
        cx: &mut Context<BufferStore>,
    ) -> Task<Result<Entity<Buffer>>> {
        let load_buffer = worktree.update(cx, |worktree, cx| {
            let load_file = worktree.load_file(path.as_ref(), cx);
            let reservation = cx.reserve_entity();
            let buffer_id = BufferId::from(reservation.entity_id().as_non_zero_u64());
            cx.spawn(move |_, mut cx| async move {
                let loaded = load_file.await?;
                let text_buffer = cx
                    .background_spawn(async move { text::Buffer::new(0, buffer_id, loaded.text) })
                    .await;
                cx.insert_entity(reservation, |_| {
                    Buffer::build(text_buffer, Some(loaded.file), Capability::ReadWrite)
                })
            })
        });

        cx.spawn(move |this, mut cx| async move {
            let buffer = match load_buffer.await {
                Ok(buffer) => Ok(buffer),
                Err(error) if is_not_found_error(&error) => cx.new(|cx| {
                    let buffer_id = BufferId::from(cx.entity_id().as_non_zero_u64());
                    let text_buffer = text::Buffer::new(0, buffer_id, "".into());
                    Buffer::build(
                        text_buffer,
                        Some(Arc::new(File {
                            worktree,
                            path,
                            disk_state: DiskState::New,
                            entry_id: None,
                            is_local: true,
                            is_private: false,
                        })),
                        Capability::ReadWrite,
                    )
                }),
                Err(e) => Err(e),
            }?;
            this.update(&mut cx, |this, cx| {
                this.add_buffer(buffer.clone(), cx)?;
                let buffer_id = buffer.read(cx).remote_id();
                if let Some(file) = File::from_dyn(buffer.read(cx).file()) {
                    let this = this.as_local_mut().unwrap();
                    this.local_buffer_ids_by_path.insert(
                        ProjectPath {
                            worktree_id: file.worktree_id(cx),
                            path: file.path.clone(),
                        },
                        buffer_id,
                    );

                    if let Some(entry_id) = file.entry_id {
                        this.local_buffer_ids_by_entry_id
                            .insert(entry_id, buffer_id);
                    }
                }

                anyhow::Ok(())
            })??;

            Ok(buffer)
        })
    }

    fn create_buffer(&self, cx: &mut Context<BufferStore>) -> Task<Result<Entity<Buffer>>> {
        cx.spawn(|buffer_store, mut cx| async move {
            let buffer =
                cx.new(|cx| Buffer::local("", cx).with_language(language::PLAIN_TEXT.clone(), cx))?;
            buffer_store.update(&mut cx, |buffer_store, cx| {
                buffer_store.add_buffer(buffer.clone(), cx).log_err();
            })?;
            Ok(buffer)
        })
    }

    fn reload_buffers(
        &self,
        buffers: HashSet<Entity<Buffer>>,
        push_to_history: bool,
        cx: &mut Context<BufferStore>,
    ) -> Task<Result<ProjectTransaction>> {
        cx.spawn(move |_, mut cx| async move {
            let mut project_transaction = ProjectTransaction::default();
            for buffer in buffers {
                let transaction = buffer
                    .update(&mut cx, |buffer, cx| buffer.reload(cx))?
                    .await?;
                buffer.update(&mut cx, |buffer, cx| {
                    if let Some(transaction) = transaction {
                        if !push_to_history {
                            buffer.forget_transaction(transaction.id);
                        }
                        project_transaction.0.insert(cx.entity(), transaction);
                    }
                })?;
            }

            Ok(project_transaction)
        })
    }
}

impl BufferStore {
    pub fn init(client: &AnyProtoClient) {
        client.add_entity_message_handler(Self::handle_buffer_reloaded);
        client.add_entity_message_handler(Self::handle_buffer_saved);
        client.add_entity_message_handler(Self::handle_update_buffer_file);
        client.add_entity_request_handler(Self::handle_save_buffer);
        client.add_entity_request_handler(Self::handle_blame_buffer);
        client.add_entity_request_handler(Self::handle_reload_buffers);
        client.add_entity_request_handler(Self::handle_get_permalink_to_line);
        client.add_entity_request_handler(Self::handle_open_unstaged_diff);
        client.add_entity_request_handler(Self::handle_open_uncommitted_diff);
        client.add_entity_message_handler(Self::handle_update_diff_bases);
    }

    /// Creates a buffer store, optionally retaining its buffers.
    pub fn local(worktree_store: Entity<WorktreeStore>, cx: &mut Context<Self>) -> Self {
        Self {
            state: BufferStoreState::Local(LocalBufferStore {
                local_buffer_ids_by_path: Default::default(),
                local_buffer_ids_by_entry_id: Default::default(),
                worktree_store: worktree_store.clone(),
                _subscription: cx.subscribe(&worktree_store, |this, _, event, cx| {
                    if let WorktreeStoreEvent::WorktreeAdded(worktree) = event {
                        let this = this.as_local_mut().unwrap();
                        this.subscribe_to_worktree(worktree, cx);
                    }
                }),
            }),
            downstream_client: None,
            opened_buffers: Default::default(),
            shared_buffers: Default::default(),
            loading_buffers: Default::default(),
            loading_diffs: Default::default(),
            worktree_store,
        }
    }

    pub fn remote(
        worktree_store: Entity<WorktreeStore>,
        upstream_client: AnyProtoClient,
        remote_id: u64,
        _cx: &mut Context<Self>,
    ) -> Self {
        Self {
            state: BufferStoreState::Remote(RemoteBufferStore {
                shared_with_me: Default::default(),
                loading_remote_buffers_by_id: Default::default(),
                remote_buffer_listeners: Default::default(),
                project_id: remote_id,
                upstream_client,
                worktree_store: worktree_store.clone(),
            }),
            downstream_client: None,
            opened_buffers: Default::default(),
            loading_buffers: Default::default(),
            loading_diffs: Default::default(),
            shared_buffers: Default::default(),
            worktree_store,
        }
    }

    fn as_local(&self) -> Option<&LocalBufferStore> {
        match &self.state {
            BufferStoreState::Local(state) => Some(state),
            _ => None,
        }
    }

    fn as_local_mut(&mut self) -> Option<&mut LocalBufferStore> {
        match &mut self.state {
            BufferStoreState::Local(state) => Some(state),
            _ => None,
        }
    }

    fn as_remote_mut(&mut self) -> Option<&mut RemoteBufferStore> {
        match &mut self.state {
            BufferStoreState::Remote(state) => Some(state),
            _ => None,
        }
    }

    fn as_remote(&self) -> Option<&RemoteBufferStore> {
        match &self.state {
            BufferStoreState::Remote(state) => Some(state),
            _ => None,
        }
    }

    pub fn open_buffer(
        &mut self,
        project_path: ProjectPath,
        cx: &mut Context<Self>,
    ) -> Task<Result<Entity<Buffer>>> {
        if let Some(buffer) = self.get_by_path(&project_path, cx) {
            cx.emit(BufferStoreEvent::BufferOpened {
                buffer: buffer.clone(),
                project_path,
            });

            return Task::ready(Ok(buffer));
        }

        let task = match self.loading_buffers.entry(project_path.clone()) {
            hash_map::Entry::Occupied(e) => e.get().clone(),
            hash_map::Entry::Vacant(entry) => {
                let path = project_path.path.clone();
                let Some(worktree) = self
                    .worktree_store
                    .read(cx)
                    .worktree_for_id(project_path.worktree_id, cx)
                else {
                    return Task::ready(Err(anyhow!("no such worktree")));
                };
                let load_buffer = match &self.state {
                    BufferStoreState::Local(this) => this.open_buffer(path, worktree, cx),
                    BufferStoreState::Remote(this) => this.open_buffer(path, worktree, cx),
                };

                entry
                    .insert(
                        cx.spawn(move |this, mut cx| async move {
                            let load_result = load_buffer.await;
                            this.update(&mut cx, |this, cx| {
                                // Record the fact that the buffer is no longer loading.
                                this.loading_buffers.remove(&project_path);

                                let buffer = load_result.map_err(Arc::new)?;
                                cx.emit(BufferStoreEvent::BufferOpened {
                                    buffer: buffer.clone(),
                                    project_path,
                                });

                                Ok(buffer)
                            })?
                        })
                        .shared(),
                    )
                    .clone()
            }
        };

        cx.background_spawn(async move { task.await.map_err(|e| anyhow!("{e}")) })
    }

    pub fn open_unstaged_diff(
        &mut self,
        buffer: Entity<Buffer>,
        cx: &mut Context<Self>,
    ) -> Task<Result<Entity<BufferDiff>>> {
        let buffer_id = buffer.read(cx).remote_id();
        if let Some(OpenBuffer::Complete { diff_state, .. }) = self.opened_buffers.get(&buffer_id) {
            if let Some(unstaged_diff) = diff_state
                .read(cx)
                .unstaged_diff
                .as_ref()
                .and_then(|weak| weak.upgrade())
            {
                if let Some(task) =
                    diff_state.update(cx, |diff_state, _| diff_state.wait_for_recalculation())
                {
                    return cx.background_executor().spawn(async move {
                        task.await?;
                        Ok(unstaged_diff)
                    });
                }
                return Task::ready(Ok(unstaged_diff));
            }
        }

        let task = match self.loading_diffs.entry((buffer_id, DiffKind::Unstaged)) {
            hash_map::Entry::Occupied(e) => e.get().clone(),
            hash_map::Entry::Vacant(entry) => {
                let staged_text = match &self.state {
                    BufferStoreState::Local(this) => this.load_staged_text(&buffer, cx),
                    BufferStoreState::Remote(this) => this.open_unstaged_diff(buffer_id, cx),
                };

                entry
                    .insert(
                        cx.spawn(move |this, cx| async move {
                            Self::open_diff_internal(
                                this,
                                DiffKind::Unstaged,
                                staged_text.await.map(DiffBasesChange::SetIndex),
                                buffer,
                                cx,
                            )
                            .await
                            .map_err(Arc::new)
                        })
                        .shared(),
                    )
                    .clone()
            }
        };

        cx.background_spawn(async move { task.await.map_err(|e| anyhow!("{e}")) })
    }

    pub fn open_uncommitted_diff(
        &mut self,
        buffer: Entity<Buffer>,
        cx: &mut Context<Self>,
    ) -> Task<Result<Entity<BufferDiff>>> {
        let buffer_id = buffer.read(cx).remote_id();

        if let Some(OpenBuffer::Complete { diff_state, .. }) = self.opened_buffers.get(&buffer_id) {
            if let Some(uncommitted_diff) = diff_state
                .read(cx)
                .uncommitted_diff
                .as_ref()
                .and_then(|weak| weak.upgrade())
            {
                if let Some(task) =
                    diff_state.update(cx, |diff_state, _| diff_state.wait_for_recalculation())
                {
                    return cx.background_executor().spawn(async move {
                        task.await?;
                        Ok(uncommitted_diff)
                    });
                }
                return Task::ready(Ok(uncommitted_diff));
            }
        }

        let task = match self.loading_diffs.entry((buffer_id, DiffKind::Uncommitted)) {
            hash_map::Entry::Occupied(e) => e.get().clone(),
            hash_map::Entry::Vacant(entry) => {
                let changes = match &self.state {
                    BufferStoreState::Local(this) => {
                        let committed_text = this.load_committed_text(&buffer, cx);
                        let staged_text = this.load_staged_text(&buffer, cx);
                        cx.background_spawn(async move {
                            let committed_text = committed_text.await?;
                            let staged_text = staged_text.await?;
                            let diff_bases_change = if committed_text == staged_text {
                                DiffBasesChange::SetBoth(committed_text)
                            } else {
                                DiffBasesChange::SetEach {
                                    index: staged_text,
                                    head: committed_text,
                                }
                            };
                            Ok(diff_bases_change)
                        })
                    }
                    BufferStoreState::Remote(this) => this.open_uncommitted_diff(buffer_id, cx),
                };

                entry
                    .insert(
                        cx.spawn(move |this, cx| async move {
                            Self::open_diff_internal(
                                this,
                                DiffKind::Uncommitted,
                                changes.await,
                                buffer,
                                cx,
                            )
                            .await
                            .map_err(Arc::new)
                        })
                        .shared(),
                    )
                    .clone()
            }
        };

        cx.background_spawn(async move { task.await.map_err(|e| anyhow!("{e}")) })
    }

    async fn open_diff_internal(
        this: WeakEntity<Self>,
        kind: DiffKind,
        texts: Result<DiffBasesChange>,
        buffer_entity: Entity<Buffer>,
        mut cx: AsyncApp,
    ) -> Result<Entity<BufferDiff>> {
        let diff_bases_change = match texts {
            Err(e) => {
                this.update(&mut cx, |this, cx| {
                    let buffer = buffer_entity.read(cx);
                    let buffer_id = buffer.remote_id();
                    this.loading_diffs.remove(&(buffer_id, kind));
                })?;
                return Err(e);
            }
            Ok(change) => change,
        };

        this.update(&mut cx, |this, cx| {
            let buffer = buffer_entity.read(cx);
            let buffer_id = buffer.remote_id();
            let language = buffer.language().cloned();
            let language_registry = buffer.language_registry();
            let text_snapshot = buffer.text_snapshot();
            this.loading_diffs.remove(&(buffer_id, kind));

            if let Some(OpenBuffer::Complete { diff_state, .. }) =
                this.opened_buffers.get_mut(&buffer_id)
            {
                let diff = cx.new(|cx| BufferDiff::new(&text_snapshot, cx));
                cx.emit(BufferStoreEvent::BufferDiffAdded(diff.clone()));
                diff_state.update(cx, |diff_state, cx| {
                    diff_state.language = language;
                    diff_state.language_registry = language_registry;

                    match kind {
                        DiffKind::Unstaged => diff_state.unstaged_diff = Some(diff.downgrade()),
                        DiffKind::Uncommitted => {
                            let unstaged_diff = if let Some(diff) = diff_state.unstaged_diff() {
                                diff
                            } else {
                                let unstaged_diff =
                                    cx.new(|cx| BufferDiff::new(&text_snapshot, cx));
                                diff_state.unstaged_diff = Some(unstaged_diff.downgrade());
                                unstaged_diff
                            };

                            diff.update(cx, |diff, _| diff.set_secondary_diff(unstaged_diff));
                            diff_state.uncommitted_diff = Some(diff.downgrade())
                        }
                    };

                    let rx = diff_state.diff_bases_changed(text_snapshot, diff_bases_change, cx);

                    Ok(async move {
                        rx.await.ok();
                        Ok(diff)
                    })
                })
            } else {
                Err(anyhow!("buffer was closed"))
            }
        })??
        .await
    }

    pub fn create_buffer(&mut self, cx: &mut Context<Self>) -> Task<Result<Entity<Buffer>>> {
        match &self.state {
            BufferStoreState::Local(this) => this.create_buffer(cx),
            BufferStoreState::Remote(this) => this.create_buffer(cx),
        }
    }

    pub fn save_buffer(
        &mut self,
        buffer: Entity<Buffer>,
        cx: &mut Context<Self>,
    ) -> Task<Result<()>> {
        match &mut self.state {
            BufferStoreState::Local(this) => this.save_buffer(buffer, cx),
            BufferStoreState::Remote(this) => this.save_remote_buffer(buffer.clone(), None, cx),
        }
    }

    pub fn save_buffer_as(
        &mut self,
        buffer: Entity<Buffer>,
        path: ProjectPath,
        cx: &mut Context<Self>,
    ) -> Task<Result<()>> {
        let old_file = buffer.read(cx).file().cloned();
        let task = match &self.state {
            BufferStoreState::Local(this) => this.save_buffer_as(buffer.clone(), path, cx),
            BufferStoreState::Remote(this) => {
                this.save_remote_buffer(buffer.clone(), Some(path.to_proto()), cx)
            }
        };
        cx.spawn(|this, mut cx| async move {
            task.await?;
            this.update(&mut cx, |_, cx| {
                cx.emit(BufferStoreEvent::BufferChangedFilePath { buffer, old_file });
            })
        })
    }

    pub fn blame_buffer(
        &self,
        buffer: &Entity<Buffer>,
        version: Option<clock::Global>,
        cx: &App,
    ) -> Task<Result<Option<Blame>>> {
        let buffer = buffer.read(cx);
        let Some(file) = File::from_dyn(buffer.file()) else {
            return Task::ready(Err(anyhow!("buffer has no file")));
        };

        match file.worktree.clone().read(cx) {
            Worktree::Local(worktree) => {
                let worktree = worktree.snapshot();
                let blame_params = maybe!({
                    let local_repo = match worktree.local_repo_for_path(&file.path) {
                        Some(repo_for_path) => repo_for_path,
                        None => return Ok(None),
                    };

                    let relative_path = local_repo
                        .relativize(&file.path)
                        .context("failed to relativize buffer path")?;

                    let repo = local_repo.repo().clone();

                    let content = match version {
                        Some(version) => buffer.rope_for_version(&version).clone(),
                        None => buffer.as_rope().clone(),
                    };

                    anyhow::Ok(Some((repo, relative_path, content)))
                });

                cx.background_spawn(async move {
                    let Some((repo, relative_path, content)) = blame_params? else {
                        return Ok(None);
                    };
                    repo.blame(&relative_path, content)
                        .with_context(|| format!("Failed to blame {:?}", relative_path.0))
                        .map(Some)
                })
            }
            Worktree::Remote(worktree) => {
                let buffer_id = buffer.remote_id();
                let version = buffer.version();
                let project_id = worktree.project_id();
                let client = worktree.client();
                cx.spawn(|_| async move {
                    let response = client
                        .request(proto::BlameBuffer {
                            project_id,
                            buffer_id: buffer_id.into(),
                            version: serialize_version(&version),
                        })
                        .await?;
                    Ok(deserialize_blame_buffer_response(response))
                })
            }
        }
    }

    pub fn get_permalink_to_line(
        &self,
        buffer: &Entity<Buffer>,
        selection: Range<u32>,
        cx: &App,
    ) -> Task<Result<url::Url>> {
        let buffer = buffer.read(cx);
        let Some(file) = File::from_dyn(buffer.file()) else {
            return Task::ready(Err(anyhow!("buffer has no file")));
        };

        match file.worktree.read(cx) {
            Worktree::Local(worktree) => {
                let worktree_path = worktree.abs_path().clone();
                let Some((repo_entry, repo)) =
                    worktree.repository_for_path(file.path()).and_then(|entry| {
                        let repo = worktree.get_local_repo(&entry)?.repo().clone();
                        Some((entry, repo))
                    })
                else {
                    // If we're not in a Git repo, check whether this is a Rust source
                    // file in the Cargo registry (presumably opened with go-to-definition
                    // from a normal Rust file). If so, we can put together a permalink
                    // using crate metadata.
                    if buffer
                        .language()
                        .is_none_or(|lang| lang.name() != "Rust".into())
                    {
                        return Task::ready(Err(anyhow!("no permalink available")));
                    }
                    let file_path = worktree_path.join(file.path());
                    return cx.spawn(|cx| async move {
                        let provider_registry =
                            cx.update(GitHostingProviderRegistry::default_global)?;
                        get_permalink_in_rust_registry_src(provider_registry, file_path, selection)
                            .map_err(|_| anyhow!("no permalink available"))
                    });
                };

                let path = match repo_entry.relativize(file.path()) {
                    Ok(RepoPath(path)) => path,
                    Err(e) => return Task::ready(Err(e)),
                };

                cx.spawn(|cx| async move {
                    const REMOTE_NAME: &str = "origin";
                    let origin_url = repo
                        .remote_url(REMOTE_NAME)
                        .ok_or_else(|| anyhow!("remote \"{REMOTE_NAME}\" not found"))?;

                    let sha = repo
                        .head_sha()
                        .ok_or_else(|| anyhow!("failed to read HEAD SHA"))?;

                    let provider_registry =
                        cx.update(GitHostingProviderRegistry::default_global)?;

                    let (provider, remote) =
                        parse_git_remote_url(provider_registry, &origin_url)
                            .ok_or_else(|| anyhow!("failed to parse Git remote URL"))?;

                    let path = path
                        .to_str()
                        .ok_or_else(|| anyhow!("failed to convert path to string"))?;

                    Ok(provider.build_permalink(
                        remote,
                        BuildPermalinkParams {
                            sha: &sha,
                            path,
                            selection: Some(selection),
                        },
                    ))
                })
            }
            Worktree::Remote(worktree) => {
                let buffer_id = buffer.remote_id();
                let project_id = worktree.project_id();
                let client = worktree.client();
                cx.spawn(|_| async move {
                    let response = client
                        .request(proto::GetPermalinkToLine {
                            project_id,
                            buffer_id: buffer_id.into(),
                            selection: Some(proto::Range {
                                start: selection.start as u64,
                                end: selection.end as u64,
                            }),
                        })
                        .await?;

                    url::Url::parse(&response.permalink).context("failed to parse permalink")
                })
            }
        }
    }

    fn add_buffer(&mut self, buffer_entity: Entity<Buffer>, cx: &mut Context<Self>) -> Result<()> {
        let buffer = buffer_entity.read(cx);
        let language = buffer.language().cloned();
        let language_registry = buffer.language_registry();
        let remote_id = buffer.remote_id();
        let is_remote = buffer.replica_id() != 0;
        let open_buffer = OpenBuffer::Complete {
            buffer: buffer_entity.downgrade(),
            diff_state: cx.new(|_| BufferDiffState {
                language,
                language_registry,
                ..Default::default()
            }),
        };

        let handle = cx.entity().downgrade();
        buffer_entity.update(cx, move |_, cx| {
            cx.on_release(move |buffer, cx| {
                handle
                    .update(cx, |_, cx| {
                        cx.emit(BufferStoreEvent::BufferDropped(buffer.remote_id()))
                    })
                    .ok();
            })
            .detach()
        });

        match self.opened_buffers.entry(remote_id) {
            hash_map::Entry::Vacant(entry) => {
                entry.insert(open_buffer);
            }
            hash_map::Entry::Occupied(mut entry) => {
                if let OpenBuffer::Operations(operations) = entry.get_mut() {
                    buffer_entity.update(cx, |b, cx| b.apply_ops(operations.drain(..), cx));
                } else if entry.get().upgrade().is_some() {
                    if is_remote {
                        return Ok(());
                    } else {
                        debug_panic!("buffer {} was already registered", remote_id);
                        Err(anyhow!("buffer {} was already registered", remote_id))?;
                    }
                }
                entry.insert(open_buffer);
            }
        }

        cx.subscribe(&buffer_entity, Self::on_buffer_event).detach();
        cx.emit(BufferStoreEvent::BufferAdded(buffer_entity));
        Ok(())
    }

    pub fn buffers(&self) -> impl '_ + Iterator<Item = Entity<Buffer>> {
        self.opened_buffers
            .values()
            .filter_map(|buffer| buffer.upgrade())
    }

    pub fn loading_buffers(
        &self,
    ) -> impl Iterator<Item = (&ProjectPath, impl Future<Output = Result<Entity<Buffer>>>)> {
        self.loading_buffers.iter().map(|(path, task)| {
            let task = task.clone();
            (path, async move { task.await.map_err(|e| anyhow!("{e}")) })
        })
    }

    pub fn buffer_id_for_project_path(&self, project_path: &ProjectPath) -> Option<&BufferId> {
        self.as_local()
            .and_then(|state| state.local_buffer_ids_by_path.get(project_path))
    }

    pub fn get_by_path(&self, path: &ProjectPath, cx: &App) -> Option<Entity<Buffer>> {
        self.buffers().find_map(|buffer| {
            let file = File::from_dyn(buffer.read(cx).file())?;
            if file.worktree_id(cx) == path.worktree_id && file.path == path.path {
                Some(buffer)
            } else {
                None
            }
        })
    }

    pub fn get(&self, buffer_id: BufferId) -> Option<Entity<Buffer>> {
        self.opened_buffers.get(&buffer_id)?.upgrade()
    }

    pub fn get_existing(&self, buffer_id: BufferId) -> Result<Entity<Buffer>> {
        self.get(buffer_id)
            .ok_or_else(|| anyhow!("unknown buffer id {}", buffer_id))
    }

    pub fn get_possibly_incomplete(&self, buffer_id: BufferId) -> Option<Entity<Buffer>> {
        self.get(buffer_id).or_else(|| {
            self.as_remote()
                .and_then(|remote| remote.loading_remote_buffers_by_id.get(&buffer_id).cloned())
        })
    }

    pub fn get_unstaged_diff(&self, buffer_id: BufferId, cx: &App) -> Option<Entity<BufferDiff>> {
        if let OpenBuffer::Complete { diff_state, .. } = self.opened_buffers.get(&buffer_id)? {
            diff_state.read(cx).unstaged_diff.as_ref()?.upgrade()
        } else {
            None
        }
    }

    pub fn get_uncommitted_diff(
        &self,
        buffer_id: BufferId,
        cx: &App,
    ) -> Option<Entity<BufferDiff>> {
        if let OpenBuffer::Complete { diff_state, .. } = self.opened_buffers.get(&buffer_id)? {
            diff_state.read(cx).uncommitted_diff.as_ref()?.upgrade()
        } else {
            None
        }
    }

    pub fn buffer_version_info(&self, cx: &App) -> (Vec<proto::BufferVersion>, Vec<BufferId>) {
        let buffers = self
            .buffers()
            .map(|buffer| {
                let buffer = buffer.read(cx);
                proto::BufferVersion {
                    id: buffer.remote_id().into(),
                    version: language::proto::serialize_version(&buffer.version),
                }
            })
            .collect();
        let incomplete_buffer_ids = self
            .as_remote()
            .map(|remote| remote.incomplete_buffer_ids())
            .unwrap_or_default();
        (buffers, incomplete_buffer_ids)
    }

    pub fn disconnected_from_host(&mut self, cx: &mut App) {
        for open_buffer in self.opened_buffers.values_mut() {
            if let Some(buffer) = open_buffer.upgrade() {
                buffer.update(cx, |buffer, _| buffer.give_up_waiting());
            }
        }

        for buffer in self.buffers() {
            buffer.update(cx, |buffer, cx| {
                buffer.set_capability(Capability::ReadOnly, cx)
            });
        }

        if let Some(remote) = self.as_remote_mut() {
            // Wake up all futures currently waiting on a buffer to get opened,
            // to give them a chance to fail now that we've disconnected.
            remote.remote_buffer_listeners.clear()
        }
    }

    pub fn shared(&mut self, remote_id: u64, downstream_client: AnyProtoClient, _cx: &mut App) {
        self.downstream_client = Some((downstream_client, remote_id));
    }

    pub fn unshared(&mut self, _cx: &mut Context<Self>) {
        self.downstream_client.take();
        self.forget_shared_buffers();
    }

    pub fn discard_incomplete(&mut self) {
        self.opened_buffers
            .retain(|_, buffer| !matches!(buffer, OpenBuffer::Operations(_)));
    }

    pub fn find_search_candidates(
        &mut self,
        query: &SearchQuery,
        mut limit: usize,
        fs: Arc<dyn Fs>,
        cx: &mut Context<Self>,
    ) -> Receiver<Entity<Buffer>> {
        let (tx, rx) = smol::channel::unbounded();
        let mut open_buffers = HashSet::default();
        let mut unnamed_buffers = Vec::new();
        for handle in self.buffers() {
            let buffer = handle.read(cx);
            if let Some(entry_id) = buffer.entry_id(cx) {
                open_buffers.insert(entry_id);
            } else {
                limit = limit.saturating_sub(1);
                unnamed_buffers.push(handle)
            };
        }

        const MAX_CONCURRENT_BUFFER_OPENS: usize = 64;
        let project_paths_rx = self
            .worktree_store
            .update(cx, |worktree_store, cx| {
                worktree_store.find_search_candidates(query.clone(), limit, open_buffers, fs, cx)
            })
            .chunks(MAX_CONCURRENT_BUFFER_OPENS);

        cx.spawn(|this, mut cx| async move {
            for buffer in unnamed_buffers {
                tx.send(buffer).await.ok();
            }

            let mut project_paths_rx = pin!(project_paths_rx);
            while let Some(project_paths) = project_paths_rx.next().await {
                let buffers = this.update(&mut cx, |this, cx| {
                    project_paths
                        .into_iter()
                        .map(|project_path| this.open_buffer(project_path, cx))
                        .collect::<Vec<_>>()
                })?;
                for buffer_task in buffers {
                    if let Some(buffer) = buffer_task.await.log_err() {
                        if tx.send(buffer).await.is_err() {
                            return anyhow::Ok(());
                        }
                    }
                }
            }
            anyhow::Ok(())
        })
        .detach();
        rx
    }

    pub fn recalculate_buffer_diffs(
        &mut self,
        buffers: Vec<Entity<Buffer>>,
        cx: &mut Context<Self>,
    ) -> impl Future<Output = ()> {
        let mut futures = Vec::new();
        for buffer in buffers {
            if let Some(OpenBuffer::Complete { diff_state, .. }) =
                self.opened_buffers.get_mut(&buffer.read(cx).remote_id())
            {
                let buffer = buffer.read(cx).text_snapshot();
                futures.push(diff_state.update(cx, |diff_state, cx| {
                    diff_state.recalculate_diffs(buffer, cx)
                }));
            }
        }
        async move {
            futures::future::join_all(futures).await;
        }
    }

    fn on_buffer_event(
        &mut self,
        buffer: Entity<Buffer>,
        event: &BufferEvent,
        cx: &mut Context<Self>,
    ) {
        match event {
            BufferEvent::FileHandleChanged => {
                if let Some(local) = self.as_local_mut() {
                    local.buffer_changed_file(buffer, cx);
                }
            }
            BufferEvent::Reloaded => {
                let Some((downstream_client, project_id)) = self.downstream_client.as_ref() else {
                    return;
                };
                let buffer = buffer.read(cx);
                downstream_client
                    .send(proto::BufferReloaded {
                        project_id: *project_id,
                        buffer_id: buffer.remote_id().to_proto(),
                        version: serialize_version(&buffer.version()),
                        mtime: buffer.saved_mtime().map(|t| t.into()),
                        line_ending: serialize_line_ending(buffer.line_ending()) as i32,
                    })
                    .log_err();
            }
            BufferEvent::LanguageChanged => {
                let buffer_id = buffer.read(cx).remote_id();
                if let Some(OpenBuffer::Complete { diff_state, .. }) =
                    self.opened_buffers.get(&buffer_id)
                {
                    diff_state.update(cx, |diff_state, cx| {
                        diff_state.buffer_language_changed(buffer, cx);
                    });
                }
            }
            _ => {}
        }
    }

    pub async fn handle_update_buffer(
        this: Entity<Self>,
        envelope: TypedEnvelope<proto::UpdateBuffer>,
        mut cx: AsyncApp,
    ) -> Result<proto::Ack> {
        let payload = envelope.payload.clone();
        let buffer_id = BufferId::new(payload.buffer_id)?;
        let ops = payload
            .operations
            .into_iter()
            .map(language::proto::deserialize_operation)
            .collect::<Result<Vec<_>, _>>()?;
        this.update(&mut cx, |this, cx| {
            match this.opened_buffers.entry(buffer_id) {
                hash_map::Entry::Occupied(mut e) => match e.get_mut() {
                    OpenBuffer::Operations(operations) => operations.extend_from_slice(&ops),
                    OpenBuffer::Complete { buffer, .. } => {
                        if let Some(buffer) = buffer.upgrade() {
                            buffer.update(cx, |buffer, cx| buffer.apply_ops(ops, cx));
                        }
                    }
                },
                hash_map::Entry::Vacant(e) => {
                    e.insert(OpenBuffer::Operations(ops));
                }
            }
            Ok(proto::Ack {})
        })?
    }

    pub fn register_shared_lsp_handle(
        &mut self,
        peer_id: proto::PeerId,
        buffer_id: BufferId,
        handle: OpenLspBufferHandle,
    ) {
        if let Some(shared_buffers) = self.shared_buffers.get_mut(&peer_id) {
            if let Some(buffer) = shared_buffers.get_mut(&buffer_id) {
                buffer.lsp_handle = Some(handle);
                return;
            }
        }
        debug_panic!("tried to register shared lsp handle, but buffer was not shared")
    }

    pub fn handle_synchronize_buffers(
        &mut self,
        envelope: TypedEnvelope<proto::SynchronizeBuffers>,
        cx: &mut Context<Self>,
        client: Arc<Client>,
    ) -> Result<proto::SynchronizeBuffersResponse> {
        let project_id = envelope.payload.project_id;
        let mut response = proto::SynchronizeBuffersResponse {
            buffers: Default::default(),
        };
        let Some(guest_id) = envelope.original_sender_id else {
            anyhow::bail!("missing original_sender_id on SynchronizeBuffers request");
        };

        self.shared_buffers.entry(guest_id).or_default().clear();
        for buffer in envelope.payload.buffers {
            let buffer_id = BufferId::new(buffer.id)?;
            let remote_version = language::proto::deserialize_version(&buffer.version);
            if let Some(buffer) = self.get(buffer_id) {
                self.shared_buffers
                    .entry(guest_id)
                    .or_default()
                    .entry(buffer_id)
                    .or_insert_with(|| SharedBuffer {
                        buffer: buffer.clone(),
                        diff: None,
                        lsp_handle: None,
                    });

                let buffer = buffer.read(cx);
                response.buffers.push(proto::BufferVersion {
                    id: buffer_id.into(),
                    version: language::proto::serialize_version(&buffer.version),
                });

                let operations = buffer.serialize_ops(Some(remote_version), cx);
                let client = client.clone();
                if let Some(file) = buffer.file() {
                    client
                        .send(proto::UpdateBufferFile {
                            project_id,
                            buffer_id: buffer_id.into(),
                            file: Some(file.to_proto(cx)),
                        })
                        .log_err();
                }

                // TODO(max): do something
                // client
                //     .send(proto::UpdateStagedText {
                //         project_id,
                //         buffer_id: buffer_id.into(),
                //         diff_base: buffer.diff_base().map(ToString::to_string),
                //     })
                //     .log_err();

                client
                    .send(proto::BufferReloaded {
                        project_id,
                        buffer_id: buffer_id.into(),
                        version: language::proto::serialize_version(buffer.saved_version()),
                        mtime: buffer.saved_mtime().map(|time| time.into()),
                        line_ending: language::proto::serialize_line_ending(buffer.line_ending())
                            as i32,
                    })
                    .log_err();

                cx.background_spawn(
                    async move {
                        let operations = operations.await;
                        for chunk in split_operations(operations) {
                            client
                                .request(proto::UpdateBuffer {
                                    project_id,
                                    buffer_id: buffer_id.into(),
                                    operations: chunk,
                                })
                                .await?;
                        }
                        anyhow::Ok(())
                    }
                    .log_err(),
                )
                .detach();
            }
        }
        Ok(response)
    }

    pub fn handle_create_buffer_for_peer(
        &mut self,
        envelope: TypedEnvelope<proto::CreateBufferForPeer>,
        replica_id: u16,
        capability: Capability,
        cx: &mut Context<Self>,
    ) -> Result<()> {
        let Some(remote) = self.as_remote_mut() else {
            return Err(anyhow!("buffer store is not a remote"));
        };

        if let Some(buffer) =
            remote.handle_create_buffer_for_peer(envelope, replica_id, capability, cx)?
        {
            self.add_buffer(buffer, cx)?;
        }

        Ok(())
    }

    pub async fn handle_update_buffer_file(
        this: Entity<Self>,
        envelope: TypedEnvelope<proto::UpdateBufferFile>,
        mut cx: AsyncApp,
    ) -> Result<()> {
        let buffer_id = envelope.payload.buffer_id;
        let buffer_id = BufferId::new(buffer_id)?;

        this.update(&mut cx, |this, cx| {
            let payload = envelope.payload.clone();
            if let Some(buffer) = this.get_possibly_incomplete(buffer_id) {
                let file = payload.file.ok_or_else(|| anyhow!("invalid file"))?;
                let worktree = this
                    .worktree_store
                    .read(cx)
                    .worktree_for_id(WorktreeId::from_proto(file.worktree_id), cx)
                    .ok_or_else(|| anyhow!("no such worktree"))?;
                let file = File::from_proto(file, worktree, cx)?;
                let old_file = buffer.update(cx, |buffer, cx| {
                    let old_file = buffer.file().cloned();
                    let new_path = file.path.clone();
                    buffer.file_updated(Arc::new(file), cx);
                    if old_file
                        .as_ref()
                        .map_or(true, |old| *old.path() != new_path)
                    {
                        Some(old_file)
                    } else {
                        None
                    }
                });
                if let Some(old_file) = old_file {
                    cx.emit(BufferStoreEvent::BufferChangedFilePath { buffer, old_file });
                }
            }
            if let Some((downstream_client, project_id)) = this.downstream_client.as_ref() {
                downstream_client
                    .send(proto::UpdateBufferFile {
                        project_id: *project_id,
                        buffer_id: buffer_id.into(),
                        file: envelope.payload.file,
                    })
                    .log_err();
            }
            Ok(())
        })?
    }

    pub async fn handle_save_buffer(
        this: Entity<Self>,
        envelope: TypedEnvelope<proto::SaveBuffer>,
        mut cx: AsyncApp,
    ) -> Result<proto::BufferSaved> {
        let buffer_id = BufferId::new(envelope.payload.buffer_id)?;
        let (buffer, project_id) = this.update(&mut cx, |this, _| {
            anyhow::Ok((
                this.get_existing(buffer_id)?,
                this.downstream_client
                    .as_ref()
                    .map(|(_, project_id)| *project_id)
                    .context("project is not shared")?,
            ))
        })??;
        buffer
            .update(&mut cx, |buffer, _| {
                buffer.wait_for_version(deserialize_version(&envelope.payload.version))
            })?
            .await?;
        let buffer_id = buffer.update(&mut cx, |buffer, _| buffer.remote_id())?;

        if let Some(new_path) = envelope.payload.new_path {
            let new_path = ProjectPath::from_proto(new_path);
            this.update(&mut cx, |this, cx| {
                this.save_buffer_as(buffer.clone(), new_path, cx)
            })?
            .await?;
        } else {
            this.update(&mut cx, |this, cx| this.save_buffer(buffer.clone(), cx))?
                .await?;
        }

        buffer.update(&mut cx, |buffer, _| proto::BufferSaved {
            project_id,
            buffer_id: buffer_id.into(),
            version: serialize_version(buffer.saved_version()),
            mtime: buffer.saved_mtime().map(|time| time.into()),
        })
    }

    pub async fn handle_close_buffer(
        this: Entity<Self>,
        envelope: TypedEnvelope<proto::CloseBuffer>,
        mut cx: AsyncApp,
    ) -> Result<()> {
        let peer_id = envelope.sender_id;
        let buffer_id = BufferId::new(envelope.payload.buffer_id)?;
        this.update(&mut cx, |this, _| {
            if let Some(shared) = this.shared_buffers.get_mut(&peer_id) {
                if shared.remove(&buffer_id).is_some() {
                    if shared.is_empty() {
                        this.shared_buffers.remove(&peer_id);
                    }
                    return;
                }
            }
            debug_panic!(
                "peer_id {} closed buffer_id {} which was either not open or already closed",
                peer_id,
                buffer_id
            )
        })
    }

    pub async fn handle_buffer_saved(
        this: Entity<Self>,
        envelope: TypedEnvelope<proto::BufferSaved>,
        mut cx: AsyncApp,
    ) -> Result<()> {
        let buffer_id = BufferId::new(envelope.payload.buffer_id)?;
        let version = deserialize_version(&envelope.payload.version);
        let mtime = envelope.payload.mtime.clone().map(|time| time.into());
        this.update(&mut cx, move |this, cx| {
            if let Some(buffer) = this.get_possibly_incomplete(buffer_id) {
                buffer.update(cx, |buffer, cx| {
                    buffer.did_save(version, mtime, cx);
                });
            }

            if let Some((downstream_client, project_id)) = this.downstream_client.as_ref() {
                downstream_client
                    .send(proto::BufferSaved {
                        project_id: *project_id,
                        buffer_id: buffer_id.into(),
                        mtime: envelope.payload.mtime,
                        version: envelope.payload.version,
                    })
                    .log_err();
            }
        })
    }

    pub async fn handle_buffer_reloaded(
        this: Entity<Self>,
        envelope: TypedEnvelope<proto::BufferReloaded>,
        mut cx: AsyncApp,
    ) -> Result<()> {
        let buffer_id = BufferId::new(envelope.payload.buffer_id)?;
        let version = deserialize_version(&envelope.payload.version);
        let mtime = envelope.payload.mtime.clone().map(|time| time.into());
        let line_ending = deserialize_line_ending(
            proto::LineEnding::from_i32(envelope.payload.line_ending)
                .ok_or_else(|| anyhow!("missing line ending"))?,
        );
        this.update(&mut cx, |this, cx| {
            if let Some(buffer) = this.get_possibly_incomplete(buffer_id) {
                buffer.update(cx, |buffer, cx| {
                    buffer.did_reload(version, line_ending, mtime, cx);
                });
            }

            if let Some((downstream_client, project_id)) = this.downstream_client.as_ref() {
                downstream_client
                    .send(proto::BufferReloaded {
                        project_id: *project_id,
                        buffer_id: buffer_id.into(),
                        mtime: envelope.payload.mtime,
                        version: envelope.payload.version,
                        line_ending: envelope.payload.line_ending,
                    })
                    .log_err();
            }
        })
    }

    pub async fn handle_blame_buffer(
        this: Entity<Self>,
        envelope: TypedEnvelope<proto::BlameBuffer>,
        mut cx: AsyncApp,
    ) -> Result<proto::BlameBufferResponse> {
        let buffer_id = BufferId::new(envelope.payload.buffer_id)?;
        let version = deserialize_version(&envelope.payload.version);
        let buffer = this.read_with(&cx, |this, _| this.get_existing(buffer_id))??;
        buffer
            .update(&mut cx, |buffer, _| {
                buffer.wait_for_version(version.clone())
            })?
            .await?;
        let blame = this
            .update(&mut cx, |this, cx| {
                this.blame_buffer(&buffer, Some(version), cx)
            })?
            .await?;
        Ok(serialize_blame_buffer_response(blame))
    }

    pub async fn handle_get_permalink_to_line(
        this: Entity<Self>,
        envelope: TypedEnvelope<proto::GetPermalinkToLine>,
        mut cx: AsyncApp,
    ) -> Result<proto::GetPermalinkToLineResponse> {
        let buffer_id = BufferId::new(envelope.payload.buffer_id)?;
        // let version = deserialize_version(&envelope.payload.version);
        let selection = {
            let proto_selection = envelope
                .payload
                .selection
                .context("no selection to get permalink for defined")?;
            proto_selection.start as u32..proto_selection.end as u32
        };
        let buffer = this.read_with(&cx, |this, _| this.get_existing(buffer_id))??;
        let permalink = this
            .update(&mut cx, |this, cx| {
                this.get_permalink_to_line(&buffer, selection, cx)
            })?
            .await?;
        Ok(proto::GetPermalinkToLineResponse {
            permalink: permalink.to_string(),
        })
    }

    pub async fn handle_open_unstaged_diff(
        this: Entity<Self>,
        request: TypedEnvelope<proto::OpenUnstagedDiff>,
        mut cx: AsyncApp,
    ) -> Result<proto::OpenUnstagedDiffResponse> {
        let buffer_id = BufferId::new(request.payload.buffer_id)?;
        let diff = this
            .update(&mut cx, |this, cx| {
                let buffer = this.get(buffer_id)?;
                Some(this.open_unstaged_diff(buffer, cx))
            })?
            .ok_or_else(|| anyhow!("no such buffer"))?
            .await?;
        this.update(&mut cx, |this, _| {
            let shared_buffers = this
                .shared_buffers
                .entry(request.original_sender_id.unwrap_or(request.sender_id))
                .or_default();
            debug_assert!(shared_buffers.contains_key(&buffer_id));
            if let Some(shared) = shared_buffers.get_mut(&buffer_id) {
                shared.diff = Some(diff.clone());
            }
        })?;
        let staged_text = diff.read_with(&cx, |diff, _| diff.base_text_string())?;
        Ok(proto::OpenUnstagedDiffResponse { staged_text })
    }

    pub async fn handle_open_uncommitted_diff(
        this: Entity<Self>,
        request: TypedEnvelope<proto::OpenUncommittedDiff>,
        mut cx: AsyncApp,
    ) -> Result<proto::OpenUncommittedDiffResponse> {
        let buffer_id = BufferId::new(request.payload.buffer_id)?;
        let diff = this
            .update(&mut cx, |this, cx| {
                let buffer = this.get(buffer_id)?;
                Some(this.open_uncommitted_diff(buffer, cx))
            })?
            .ok_or_else(|| anyhow!("no such buffer"))?
            .await?;
        this.update(&mut cx, |this, _| {
            let shared_buffers = this
                .shared_buffers
                .entry(request.original_sender_id.unwrap_or(request.sender_id))
                .or_default();
            debug_assert!(shared_buffers.contains_key(&buffer_id));
            if let Some(shared) = shared_buffers.get_mut(&buffer_id) {
                shared.diff = Some(diff.clone());
            }
        })?;
        diff.read_with(&cx, |diff, cx| {
            use proto::open_uncommitted_diff_response::Mode;

            let unstaged_diff = diff.secondary_diff();
            let index_snapshot = unstaged_diff.and_then(|diff| {
                let diff = diff.read(cx);
                diff.base_text_exists().then(|| diff.base_text())
            });

            let mode;
            let staged_text;
            let committed_text;
            if diff.base_text_exists() {
                let committed_snapshot = diff.base_text();
                committed_text = Some(committed_snapshot.text());
                if let Some(index_text) = index_snapshot {
                    if index_text.remote_id() == committed_snapshot.remote_id() {
                        mode = Mode::IndexMatchesHead;
                        staged_text = None;
                    } else {
                        mode = Mode::IndexAndHead;
                        staged_text = Some(index_text.text());
                    }
                } else {
                    mode = Mode::IndexAndHead;
                    staged_text = None;
                }
            } else {
                mode = Mode::IndexAndHead;
                committed_text = None;
                staged_text = index_snapshot.as_ref().map(|buffer| buffer.text());
            }

            proto::OpenUncommittedDiffResponse {
                committed_text,
                staged_text,
                mode: mode.into(),
            }
        })
    }

    pub async fn handle_update_diff_bases(
        this: Entity<Self>,
        request: TypedEnvelope<proto::UpdateDiffBases>,
        mut cx: AsyncApp,
    ) -> Result<()> {
        let buffer_id = BufferId::new(request.payload.buffer_id)?;
        this.update(&mut cx, |this, cx| {
            if let Some(OpenBuffer::Complete { diff_state, buffer }) =
                this.opened_buffers.get_mut(&buffer_id)
            {
                if let Some(buffer) = buffer.upgrade() {
                    let buffer = buffer.read(cx).text_snapshot();
                    diff_state.update(cx, |diff_state, cx| {
                        diff_state.handle_base_texts_updated(buffer, request.payload, cx);
                    })
                }
            }
        })
    }

    pub fn reload_buffers(
        &self,
        buffers: HashSet<Entity<Buffer>>,
        push_to_history: bool,
        cx: &mut Context<Self>,
    ) -> Task<Result<ProjectTransaction>> {
        if buffers.is_empty() {
            return Task::ready(Ok(ProjectTransaction::default()));
        }
        match &self.state {
            BufferStoreState::Local(this) => this.reload_buffers(buffers, push_to_history, cx),
            BufferStoreState::Remote(this) => this.reload_buffers(buffers, push_to_history, cx),
        }
    }

    async fn handle_reload_buffers(
        this: Entity<Self>,
        envelope: TypedEnvelope<proto::ReloadBuffers>,
        mut cx: AsyncApp,
    ) -> Result<proto::ReloadBuffersResponse> {
        let sender_id = envelope.original_sender_id().unwrap_or_default();
        let reload = this.update(&mut cx, |this, cx| {
            let mut buffers = HashSet::default();
            for buffer_id in &envelope.payload.buffer_ids {
                let buffer_id = BufferId::new(*buffer_id)?;
                buffers.insert(this.get_existing(buffer_id)?);
            }
            Ok::<_, anyhow::Error>(this.reload_buffers(buffers, false, cx))
        })??;

        let project_transaction = reload.await?;
        let project_transaction = this.update(&mut cx, |this, cx| {
            this.serialize_project_transaction_for_peer(project_transaction, sender_id, cx)
        })?;
        Ok(proto::ReloadBuffersResponse {
            transaction: Some(project_transaction),
        })
    }

    pub fn create_buffer_for_peer(
        &mut self,
        buffer: &Entity<Buffer>,
        peer_id: proto::PeerId,
        cx: &mut Context<Self>,
    ) -> Task<Result<()>> {
        let buffer_id = buffer.read(cx).remote_id();
        let shared_buffers = self.shared_buffers.entry(peer_id).or_default();
        if shared_buffers.contains_key(&buffer_id) {
            return Task::ready(Ok(()));
        }
        shared_buffers.insert(
            buffer_id,
            SharedBuffer {
                buffer: buffer.clone(),
                diff: None,
                lsp_handle: None,
            },
        );

        let Some((client, project_id)) = self.downstream_client.clone() else {
            return Task::ready(Ok(()));
        };

        cx.spawn(|this, mut cx| async move {
            let Some(buffer) = this.update(&mut cx, |this, _| this.get(buffer_id))? else {
                return anyhow::Ok(());
            };

            let operations = buffer.update(&mut cx, |b, cx| b.serialize_ops(None, cx))?;
            let operations = operations.await;
            let state = buffer.update(&mut cx, |buffer, cx| buffer.to_proto(cx))?;

            let initial_state = proto::CreateBufferForPeer {
                project_id,
                peer_id: Some(peer_id),
                variant: Some(proto::create_buffer_for_peer::Variant::State(state)),
            };

            if client.send(initial_state).log_err().is_some() {
                let client = client.clone();
                cx.background_spawn(async move {
                    let mut chunks = split_operations(operations).peekable();
                    while let Some(chunk) = chunks.next() {
                        let is_last = chunks.peek().is_none();
                        client.send(proto::CreateBufferForPeer {
                            project_id,
                            peer_id: Some(peer_id),
                            variant: Some(proto::create_buffer_for_peer::Variant::Chunk(
                                proto::BufferChunk {
                                    buffer_id: buffer_id.into(),
                                    operations: chunk,
                                    is_last,
                                },
                            )),
                        })?;
                    }
                    anyhow::Ok(())
                })
                .await
                .log_err();
            }
            Ok(())
        })
    }

    pub fn forget_shared_buffers(&mut self) {
        self.shared_buffers.clear();
    }

    pub fn forget_shared_buffers_for(&mut self, peer_id: &proto::PeerId) {
        self.shared_buffers.remove(peer_id);
    }

    pub fn update_peer_id(&mut self, old_peer_id: &proto::PeerId, new_peer_id: proto::PeerId) {
        if let Some(buffers) = self.shared_buffers.remove(old_peer_id) {
            self.shared_buffers.insert(new_peer_id, buffers);
        }
    }

    pub fn has_shared_buffers(&self) -> bool {
        !self.shared_buffers.is_empty()
    }

    pub fn create_local_buffer(
        &mut self,
        text: &str,
        language: Option<Arc<Language>>,
        cx: &mut Context<Self>,
    ) -> Entity<Buffer> {
        let buffer = cx.new(|cx| {
            Buffer::local(text, cx)
                .with_language(language.unwrap_or_else(|| language::PLAIN_TEXT.clone()), cx)
        });

        self.add_buffer(buffer.clone(), cx).log_err();
        let buffer_id = buffer.read(cx).remote_id();

        let this = self
            .as_local_mut()
            .expect("local-only method called in a non-local context");
        if let Some(file) = File::from_dyn(buffer.read(cx).file()) {
            this.local_buffer_ids_by_path.insert(
                ProjectPath {
                    worktree_id: file.worktree_id(cx),
                    path: file.path.clone(),
                },
                buffer_id,
            );

            if let Some(entry_id) = file.entry_id {
                this.local_buffer_ids_by_entry_id
                    .insert(entry_id, buffer_id);
            }
        }
        buffer
    }

    pub fn deserialize_project_transaction(
        &mut self,
        message: proto::ProjectTransaction,
        push_to_history: bool,
        cx: &mut Context<Self>,
    ) -> Task<Result<ProjectTransaction>> {
        if let Some(this) = self.as_remote_mut() {
            this.deserialize_project_transaction(message, push_to_history, cx)
        } else {
            debug_panic!("not a remote buffer store");
            Task::ready(Err(anyhow!("not a remote buffer store")))
        }
    }

    pub fn wait_for_remote_buffer(
        &mut self,
        id: BufferId,
        cx: &mut Context<BufferStore>,
    ) -> Task<Result<Entity<Buffer>>> {
        if let Some(this) = self.as_remote_mut() {
            this.wait_for_remote_buffer(id, cx)
        } else {
            debug_panic!("not a remote buffer store");
            Task::ready(Err(anyhow!("not a remote buffer store")))
        }
    }

    pub fn serialize_project_transaction_for_peer(
        &mut self,
        project_transaction: ProjectTransaction,
        peer_id: proto::PeerId,
        cx: &mut Context<Self>,
    ) -> proto::ProjectTransaction {
        let mut serialized_transaction = proto::ProjectTransaction {
            buffer_ids: Default::default(),
            transactions: Default::default(),
        };
        for (buffer, transaction) in project_transaction.0 {
            self.create_buffer_for_peer(&buffer, peer_id, cx)
                .detach_and_log_err(cx);
            serialized_transaction
                .buffer_ids
                .push(buffer.read(cx).remote_id().into());
            serialized_transaction
                .transactions
                .push(language::proto::serialize_transaction(&transaction));
        }
        serialized_transaction
    }
}

impl OpenBuffer {
    fn upgrade(&self) -> Option<Entity<Buffer>> {
        match self {
            OpenBuffer::Complete { buffer, .. } => buffer.upgrade(),
            OpenBuffer::Operations(_) => None,
        }
    }
}

fn is_not_found_error(error: &anyhow::Error) -> bool {
    error
        .root_cause()
        .downcast_ref::<io::Error>()
        .is_some_and(|err| err.kind() == io::ErrorKind::NotFound)
}

fn serialize_blame_buffer_response(blame: Option<git::blame::Blame>) -> proto::BlameBufferResponse {
    let Some(blame) = blame else {
        return proto::BlameBufferResponse {
            blame_response: None,
        };
    };

    let entries = blame
        .entries
        .into_iter()
        .map(|entry| proto::BlameEntry {
            sha: entry.sha.as_bytes().into(),
            start_line: entry.range.start,
            end_line: entry.range.end,
            original_line_number: entry.original_line_number,
            author: entry.author.clone(),
            author_mail: entry.author_mail.clone(),
            author_time: entry.author_time,
            author_tz: entry.author_tz.clone(),
            committer: entry.committer_name.clone(),
            committer_mail: entry.committer_email.clone(),
            committer_time: entry.committer_time,
            committer_tz: entry.committer_tz.clone(),
            summary: entry.summary.clone(),
            previous: entry.previous.clone(),
            filename: entry.filename.clone(),
        })
        .collect::<Vec<_>>();

    let messages = blame
        .messages
        .into_iter()
        .map(|(oid, message)| proto::CommitMessage {
            oid: oid.as_bytes().into(),
            message,
        })
        .collect::<Vec<_>>();

    let permalinks = blame
        .permalinks
        .into_iter()
        .map(|(oid, url)| proto::CommitPermalink {
            oid: oid.as_bytes().into(),
            permalink: url.to_string(),
        })
        .collect::<Vec<_>>();

    proto::BlameBufferResponse {
        blame_response: Some(proto::blame_buffer_response::BlameResponse {
            entries,
            messages,
            permalinks,
            remote_url: blame.remote_url,
        }),
    }
}

fn deserialize_blame_buffer_response(
    response: proto::BlameBufferResponse,
) -> Option<git::blame::Blame> {
    let response = response.blame_response?;
    let entries = response
        .entries
        .into_iter()
        .filter_map(|entry| {
            Some(git::blame::BlameEntry {
                sha: git::Oid::from_bytes(&entry.sha).ok()?,
                range: entry.start_line..entry.end_line,
                original_line_number: entry.original_line_number,
                committer_name: entry.committer,
                committer_time: entry.committer_time,
                committer_tz: entry.committer_tz,
                committer_email: entry.committer_mail,
                author: entry.author,
                author_mail: entry.author_mail,
                author_time: entry.author_time,
                author_tz: entry.author_tz,
                summary: entry.summary,
                previous: entry.previous,
                filename: entry.filename,
            })
        })
        .collect::<Vec<_>>();

    let messages = response
        .messages
        .into_iter()
        .filter_map(|message| Some((git::Oid::from_bytes(&message.oid).ok()?, message.message)))
        .collect::<HashMap<_, _>>();

    let permalinks = response
        .permalinks
        .into_iter()
        .filter_map(|permalink| {
            Some((
                git::Oid::from_bytes(&permalink.oid).ok()?,
                Url::from_str(&permalink.permalink).ok()?,
            ))
        })
        .collect::<HashMap<_, _>>();

    Some(Blame {
        entries,
        permalinks,
        messages,
        remote_url: response.remote_url,
    })
}

fn get_permalink_in_rust_registry_src(
    provider_registry: Arc<GitHostingProviderRegistry>,
    path: PathBuf,
    selection: Range<u32>,
) -> Result<url::Url> {
    #[derive(Deserialize)]
    struct CargoVcsGit {
        sha1: String,
    }

    #[derive(Deserialize)]
    struct CargoVcsInfo {
        git: CargoVcsGit,
        path_in_vcs: String,
    }

    #[derive(Deserialize)]
    struct CargoPackage {
        repository: String,
    }

    #[derive(Deserialize)]
    struct CargoToml {
        package: CargoPackage,
    }

    let Some((dir, cargo_vcs_info_json)) = path.ancestors().skip(1).find_map(|dir| {
        let json = std::fs::read_to_string(dir.join(".cargo_vcs_info.json")).ok()?;
        Some((dir, json))
    }) else {
        bail!("No .cargo_vcs_info.json found in parent directories")
    };
    let cargo_vcs_info = serde_json::from_str::<CargoVcsInfo>(&cargo_vcs_info_json)?;
    let cargo_toml = std::fs::read_to_string(dir.join("Cargo.toml"))?;
    let manifest = toml::from_str::<CargoToml>(&cargo_toml)?;
    let (provider, remote) = parse_git_remote_url(provider_registry, &manifest.package.repository)
        .ok_or_else(|| anyhow!("Failed to parse package.repository field of manifest"))?;
    let path = PathBuf::from(cargo_vcs_info.path_in_vcs).join(path.strip_prefix(dir).unwrap());
    let permalink = provider.build_permalink(
        remote,
        BuildPermalinkParams {
            sha: &cargo_vcs_info.git.sha1,
            path: &path.to_string_lossy(),
            selection: Some(selection),
        },
    );
    Ok(permalink)
}<|MERGE_RESOLUTION|>--- conflicted
+++ resolved
@@ -339,14 +339,11 @@
 
 pub enum BufferStoreEvent {
     BufferAdded(Entity<Buffer>),
-<<<<<<< HEAD
+    BufferDiffAdded(Entity<BufferDiff>),
     BufferOpened {
         buffer: Entity<Buffer>,
         project_path: ProjectPath,
     },
-=======
-    BufferDiffAdded(Entity<BufferDiff>),
->>>>>>> e298301b
     BufferDropped(BufferId),
     BufferChangedFilePath {
         buffer: Entity<Buffer>,
