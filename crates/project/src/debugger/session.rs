use super::breakpoint_store::{
    BreakpointStore, BreakpointStoreEvent, BreakpointUpdatedReason, SourceBreakpoint,
};
use super::dap_command::{
    self, Attach, ConfigurationDone, ContinueCommand, DapCommand, DisconnectCommand,
    EvaluateCommand, Initialize, Launch, LoadedSourcesCommand, LocalDapCommand, LocationsCommand,
    ModulesCommand, NextCommand, PauseCommand, RestartCommand, RestartStackFrameCommand,
    ScopesCommand, SetExceptionBreakpoints, SetVariableValueCommand, StackTraceCommand,
    StepBackCommand, StepCommand, StepInCommand, StepOutCommand, TerminateCommand,
    TerminateThreadsCommand, ThreadsCommand, VariablesCommand,
};
use super::dap_store::DapStore;
use anyhow::{Context as _, Result, anyhow};
use collections::{HashMap, HashSet, IndexMap, IndexSet};
use dap::adapters::DebugAdapterBinary;
use dap::messages::Response;
use dap::{
    Capabilities, ContinueArguments, EvaluateArgumentsContext, Module, Source, StackFrameId,
    SteppingGranularity, StoppedEvent, VariableReference,
    client::{DebugAdapterClient, SessionId},
    messages::{Events, Message},
};
use dap::{
    EvaluateResponse, ExceptionBreakpointsFilter, ExceptionFilterOptions, OutputEventCategory,
};
use futures::channel::oneshot;
use futures::{FutureExt, future::Shared};
use gpui::{
    App, AppContext, AsyncApp, BackgroundExecutor, Context, Entity, EventEmitter, SharedString,
    Task, WeakEntity,
};

use serde_json::{Value, json};
use smol::stream::StreamExt;
use std::any::TypeId;
use std::collections::BTreeMap;
use std::u64;
use std::{
    any::Any,
    collections::hash_map::Entry,
    hash::{Hash, Hasher},
    path::Path,
    sync::Arc,
};
use task::DebugTaskDefinition;
use text::{PointUtf16, ToPointUtf16};
use util::{ResultExt, merge_json_value_into};
use worktree::Worktree;

#[derive(Debug, Copy, Clone, Hash, PartialEq, PartialOrd, Ord, Eq)]
#[repr(transparent)]
pub struct ThreadId(pub u64);

impl ThreadId {
    pub const MIN: ThreadId = ThreadId(u64::MIN);
    pub const MAX: ThreadId = ThreadId(u64::MAX);
}

impl From<u64> for ThreadId {
    fn from(id: u64) -> Self {
        Self(id)
    }
}

#[derive(Clone, Debug)]
pub struct StackFrame {
    pub dap: dap::StackFrame,
    pub scopes: Vec<dap::Scope>,
}

impl From<dap::StackFrame> for StackFrame {
    fn from(stack_frame: dap::StackFrame) -> Self {
        Self {
            scopes: vec![],
            dap: stack_frame,
        }
    }
}

#[derive(Copy, Clone, Debug, Default, PartialEq, Eq)]
pub enum ThreadStatus {
    #[default]
    Running,
    Stopped,
    Stepping,
    Exited,
    Ended,
}

impl ThreadStatus {
    pub fn label(&self) -> &'static str {
        match self {
            ThreadStatus::Running => "Running",
            ThreadStatus::Stopped => "Stopped",
            ThreadStatus::Stepping => "Stepping",
            ThreadStatus::Exited => "Exited",
            ThreadStatus::Ended => "Ended",
        }
    }
}

#[derive(Debug)]
pub struct Thread {
    dap: dap::Thread,
    stack_frame_ids: IndexSet<StackFrameId>,
    _has_stopped: bool,
}

impl From<dap::Thread> for Thread {
    fn from(dap: dap::Thread) -> Self {
        Self {
            dap,
            stack_frame_ids: Default::default(),
            _has_stopped: false,
        }
    }
}

enum Mode {
    Building,
    Running(LocalMode),
}

#[derive(Clone)]
pub struct LocalMode {
    client: Arc<DebugAdapterClient>,
    binary: DebugAdapterBinary,
    root_binary: Option<Arc<DebugAdapterBinary>>,
    pub(crate) breakpoint_store: Entity<BreakpointStore>,
    tmp_breakpoint: Option<SourceBreakpoint>,
    worktree: WeakEntity<Worktree>,
}

fn client_source(abs_path: &Path) -> dap::Source {
    dap::Source {
        name: abs_path
            .file_name()
            .map(|filename| filename.to_string_lossy().to_string()),
        path: Some(abs_path.to_string_lossy().to_string()),
        source_reference: None,
        presentation_hint: None,
        origin: None,
        sources: None,
        adapter_data: None,
        checksums: None,
    }
}

impl LocalMode {
    async fn new(
        session_id: SessionId,
        parent_session: Option<Entity<Session>>,
        worktree: WeakEntity<Worktree>,
        breakpoint_store: Entity<BreakpointStore>,
        binary: DebugAdapterBinary,
        messages_tx: futures::channel::mpsc::UnboundedSender<Message>,
        cx: AsyncApp,
    ) -> Result<Self> {
        let message_handler = Box::new(move |message| {
            messages_tx.unbounded_send(message).ok();
        });

        let root_binary = if let Some(parent_session) = parent_session.as_ref() {
            Some(parent_session.read_with(&cx, |session, _| session.root_binary().clone())?)
        } else {
            None
        };

        let client = Arc::new(
            if let Some(client) = parent_session
                .and_then(|session| cx.update(|cx| session.read(cx).adapter_client()).ok())
                .flatten()
            {
                client
                    .reconnect(session_id, binary.clone(), message_handler, cx.clone())
                    .await?
            } else {
                DebugAdapterClient::start(session_id, binary.clone(), message_handler, cx.clone())
                    .await
                    .with_context(|| "Failed to start communication with debug adapter")?
            },
        );

        Ok(Self {
            client,
            breakpoint_store,
            worktree,
            tmp_breakpoint: None,
            root_binary,
            binary,
        })
    }

    pub(crate) fn worktree(&self) -> &WeakEntity<Worktree> {
        &self.worktree
    }

    fn unset_breakpoints_from_paths(&self, paths: &Vec<Arc<Path>>, cx: &mut App) -> Task<()> {
        let tasks: Vec<_> = paths
            .into_iter()
            .map(|path| {
                self.request(
                    dap_command::SetBreakpoints {
                        source: client_source(path),
                        source_modified: None,
                        breakpoints: vec![],
                    },
                    cx.background_executor().clone(),
                )
            })
            .collect();

        cx.background_spawn(async move {
            futures::future::join_all(tasks)
                .await
                .iter()
                .for_each(|res| match res {
                    Ok(_) => {}
                    Err(err) => {
                        log::warn!("Set breakpoints request failed: {}", err);
                    }
                });
        })
    }

    fn send_breakpoints_from_path(
        &self,
        abs_path: Arc<Path>,
        reason: BreakpointUpdatedReason,
        cx: &mut App,
    ) -> Task<()> {
        let breakpoints = self
            .breakpoint_store
            .read_with(cx, |store, cx| store.breakpoints_from_path(&abs_path, cx))
            .into_iter()
            .filter(|bp| bp.state.is_enabled())
            .chain(self.tmp_breakpoint.clone())
            .map(Into::into)
            .collect();

        let task = self.request(
            dap_command::SetBreakpoints {
                source: client_source(&abs_path),
                source_modified: Some(matches!(reason, BreakpointUpdatedReason::FileSaved)),
                breakpoints,
            },
            cx.background_executor().clone(),
        );

        cx.background_spawn(async move {
            match task.await {
                Ok(_) => {}
                Err(err) => log::warn!("Set breakpoints request failed for path: {}", err),
            }
        })
    }

    fn send_exception_breakpoints(
        &self,
        filters: Vec<ExceptionBreakpointsFilter>,
        supports_filter_options: bool,
        cx: &App,
    ) -> Task<Result<Vec<dap::Breakpoint>>> {
        let arg = if supports_filter_options {
            SetExceptionBreakpoints::WithOptions {
                filters: filters
                    .into_iter()
                    .map(|filter| ExceptionFilterOptions {
                        filter_id: filter.filter,
                        condition: None,
                        mode: None,
                    })
                    .collect(),
            }
        } else {
            SetExceptionBreakpoints::Plain {
                filters: filters.into_iter().map(|filter| filter.filter).collect(),
            }
        };
        self.request(arg, cx.background_executor().clone())
    }

    fn send_source_breakpoints(
        &self,
        ignore_breakpoints: bool,
        cx: &App,
    ) -> Task<HashMap<Arc<Path>, anyhow::Error>> {
        let mut breakpoint_tasks = Vec::new();
        let breakpoints = self
            .breakpoint_store
            .read_with(cx, |store, cx| store.all_breakpoints(cx));

        for (path, breakpoints) in breakpoints {
            let breakpoints = if ignore_breakpoints {
                vec![]
            } else {
                breakpoints
                    .into_iter()
                    .filter(|bp| bp.state.is_enabled())
                    .map(Into::into)
                    .collect()
            };

            breakpoint_tasks.push(
                self.request(
                    dap_command::SetBreakpoints {
                        source: client_source(&path),
                        source_modified: Some(false),
                        breakpoints,
                    },
                    cx.background_executor().clone(),
                )
                .map(|result| result.map_err(|e| (path, e))),
            );
        }

        cx.background_spawn(async move {
            futures::future::join_all(breakpoint_tasks)
                .await
                .into_iter()
                .filter_map(Result::err)
                .collect::<HashMap<_, _>>()
        })
    }

    fn initialize_sequence(
        &self,
        capabilities: &Capabilities,
        definition: &DebugTaskDefinition,
        initialized_rx: oneshot::Receiver<()>,
        dap_store: WeakEntity<DapStore>,
        cx: &App,
    ) -> Task<Result<()>> {
        let mut raw = self.binary.request_args.clone();

        merge_json_value_into(
            definition.initialize_args.clone().unwrap_or(json!({})),
            &mut raw.configuration,
        );

        // Of relevance: https://github.com/microsoft/vscode/issues/4902#issuecomment-368583522
        let launch = match raw.request {
            dap::StartDebuggingRequestArgumentsRequest::Launch => self.request(
                Launch {
                    raw: raw.configuration,
                },
                cx.background_executor().clone(),
            ),
            dap::StartDebuggingRequestArgumentsRequest::Attach => self.request(
                Attach {
                    raw: raw.configuration,
                },
                cx.background_executor().clone(),
            ),
        };

        let configuration_done_supported = ConfigurationDone::is_supported(capabilities);
        let exception_filters = capabilities
            .exception_breakpoint_filters
            .as_ref()
            .map(|exception_filters| {
                exception_filters
                    .iter()
                    .filter(|filter| filter.default == Some(true))
                    .cloned()
                    .collect::<Vec<_>>()
            })
            .unwrap_or_default();
        let supports_exception_filters = capabilities
            .supports_exception_filter_options
            .unwrap_or_default();
        let this = self.clone();
        let worktree = self.worktree().clone();
        let configuration_sequence = cx.spawn({
            async move |cx| {
                initialized_rx.await?;
                let errors_by_path = cx
                    .update(|cx| this.send_source_breakpoints(false, cx))?
                    .await;

                dap_store.update(cx, |_, cx| {
                    let Some(worktree) = worktree.upgrade() else {
                        return;
                    };

                    for (path, error) in &errors_by_path {
                        log::error!("failed to set breakpoints for {path:?}: {error}");
                    }

                    if let Some(failed_path) = errors_by_path.keys().next() {
                        let failed_path = failed_path
                            .strip_prefix(worktree.read(cx).abs_path())
                            .unwrap_or(failed_path)
                            .display();
                        let message = format!(
                            "Failed to set breakpoints for {failed_path}{}",
                            match errors_by_path.len() {
                                0 => unreachable!(),
                                1 => "".into(),
                                2 => " and 1 other path".into(),
                                n => format!(" and {} other paths", n - 1),
                            }
                        );
                        cx.emit(super::dap_store::DapStoreEvent::Notification(message));
                    }
                })?;

                cx.update(|cx| {
                    this.send_exception_breakpoints(
                        exception_filters,
                        supports_exception_filters,
                        cx,
                    )
                })?
                .await
                .ok();
                let ret = if configuration_done_supported {
                    this.request(ConfigurationDone {}, cx.background_executor().clone())
                } else {
                    Task::ready(Ok(()))
                }
                .await;
                ret
            }
        });

        cx.background_spawn(async move {
            futures::future::try_join(launch, configuration_sequence).await?;
            Ok(())
        })
    }

    fn request<R: LocalDapCommand>(
        &self,
        request: R,
        executor: BackgroundExecutor,
    ) -> Task<Result<R::Response>>
    where
        <R::DapRequest as dap::requests::Request>::Response: 'static,
        <R::DapRequest as dap::requests::Request>::Arguments: 'static + Send,
    {
        let request = Arc::new(request);

        let request_clone = request.clone();
        let connection = self.client.clone();
        let request_task = executor.spawn(async move {
            let args = request_clone.to_dap();
            connection.request::<R::DapRequest>(args).await
        });

        executor.spawn(async move {
            let response = request.response_from_dap(request_task.await?);
            response
        })
    }
}

impl Mode {
    fn request_dap<R: DapCommand>(
        &self,
        request: R,
        cx: &mut Context<Session>,
    ) -> Task<Result<R::Response>>
    where
        <R::DapRequest as dap::requests::Request>::Response: 'static,
        <R::DapRequest as dap::requests::Request>::Arguments: 'static + Send,
    {
        match self {
            Mode::Running(debug_adapter_client) => {
                debug_adapter_client.request(request, cx.background_executor().clone())
            }
            Mode::Building => Task::ready(Err(anyhow!(
                "no adapter running to send request: {:?}",
                request
            ))),
        }
    }
}

#[derive(Default)]
struct ThreadStates {
    global_state: Option<ThreadStatus>,
    known_thread_states: IndexMap<ThreadId, ThreadStatus>,
}

impl ThreadStates {
    fn stop_all_threads(&mut self) {
        self.global_state = Some(ThreadStatus::Stopped);
        self.known_thread_states.clear();
    }

    fn exit_all_threads(&mut self) {
        self.global_state = Some(ThreadStatus::Exited);
        self.known_thread_states.clear();
    }

    fn continue_all_threads(&mut self) {
        self.global_state = Some(ThreadStatus::Running);
        self.known_thread_states.clear();
    }

    fn stop_thread(&mut self, thread_id: ThreadId) {
        self.known_thread_states
            .insert(thread_id, ThreadStatus::Stopped);
    }

    fn continue_thread(&mut self, thread_id: ThreadId) {
        self.known_thread_states
            .insert(thread_id, ThreadStatus::Running);
    }

    fn process_step(&mut self, thread_id: ThreadId) {
        self.known_thread_states
            .insert(thread_id, ThreadStatus::Stepping);
    }

    fn thread_status(&self, thread_id: ThreadId) -> ThreadStatus {
        self.thread_state(thread_id)
            .unwrap_or(ThreadStatus::Running)
    }

    fn thread_state(&self, thread_id: ThreadId) -> Option<ThreadStatus> {
        self.known_thread_states
            .get(&thread_id)
            .copied()
            .or(self.global_state)
    }

    fn exit_thread(&mut self, thread_id: ThreadId) {
        self.known_thread_states
            .insert(thread_id, ThreadStatus::Exited);
    }

    fn any_stopped_thread(&self) -> bool {
        self.global_state
            .is_some_and(|state| state == ThreadStatus::Stopped)
            || self
                .known_thread_states
                .values()
                .any(|status| *status == ThreadStatus::Stopped)
    }
}
const MAX_TRACKED_OUTPUT_EVENTS: usize = 5000;

type IsEnabled = bool;

#[derive(Copy, Clone, Default, Debug, PartialEq, PartialOrd, Eq, Ord)]
pub struct OutputToken(pub usize);
/// Represents a current state of a single debug adapter and provides ways to mutate it.
pub struct Session {
    mode: Mode,
    definition: DebugTaskDefinition,
    pub(super) capabilities: Capabilities,
    id: SessionId,
    child_session_ids: HashSet<SessionId>,
    parent_session: Option<Entity<Session>>,
    ignore_breakpoints: bool,
    modules: Vec<dap::Module>,
    loaded_sources: Vec<dap::Source>,
    output_token: OutputToken,
    output: Box<circular_buffer::CircularBuffer<MAX_TRACKED_OUTPUT_EVENTS, dap::OutputEvent>>,
    threads: IndexMap<ThreadId, Thread>,
    thread_states: ThreadStates,
    variables: HashMap<VariableReference, Vec<dap::Variable>>,
    stack_frames: IndexMap<StackFrameId, StackFrame>,
    locations: HashMap<u64, dap::LocationsResponse>,
    is_session_terminated: bool,
    requests: HashMap<TypeId, HashMap<RequestSlot, Shared<Task<Option<()>>>>>,
    exception_breakpoints: BTreeMap<String, (ExceptionBreakpointsFilter, IsEnabled)>,
    start_debugging_requests_tx: futures::channel::mpsc::UnboundedSender<(SessionId, Message)>,
    background_tasks: Vec<Task<()>>,
}

trait CacheableCommand: Any + Send + Sync {
    fn dyn_eq(&self, rhs: &dyn CacheableCommand) -> bool;
    fn dyn_hash(&self, hasher: &mut dyn Hasher);
    fn as_any_arc(self: Arc<Self>) -> Arc<dyn Any + Send + Sync>;
}

impl<T> CacheableCommand for T
where
    T: DapCommand + PartialEq + Eq + Hash,
{
    fn dyn_eq(&self, rhs: &dyn CacheableCommand) -> bool {
        (rhs as &dyn Any)
            .downcast_ref::<Self>()
            .map_or(false, |rhs| self == rhs)
    }

    fn dyn_hash(&self, mut hasher: &mut dyn Hasher) {
        T::hash(self, &mut hasher);
    }

    fn as_any_arc(self: Arc<Self>) -> Arc<dyn Any + Send + Sync> {
        self
    }
}

pub(crate) struct RequestSlot(Arc<dyn CacheableCommand>);

impl<T: DapCommand + PartialEq + Eq + Hash> From<T> for RequestSlot {
    fn from(request: T) -> Self {
        Self(Arc::new(request))
    }
}

impl PartialEq for RequestSlot {
    fn eq(&self, other: &Self) -> bool {
        self.0.dyn_eq(other.0.as_ref())
    }
}

impl Eq for RequestSlot {}

impl Hash for RequestSlot {
    fn hash<H: std::hash::Hasher>(&self, state: &mut H) {
        self.0.dyn_hash(state);
        (&*self.0 as &dyn Any).type_id().hash(state)
    }
}

#[derive(Debug, Clone, Hash, PartialEq, Eq)]
pub struct CompletionsQuery {
    pub query: String,
    pub column: u64,
    pub line: Option<u64>,
    pub frame_id: Option<u64>,
}

impl CompletionsQuery {
    pub fn new(
        buffer: &language::Buffer,
        cursor_position: language::Anchor,
        frame_id: Option<u64>,
    ) -> Self {
        let PointUtf16 { row, column } = cursor_position.to_point_utf16(&buffer.snapshot());
        Self {
            query: buffer.text(),
            column: column as u64,
            frame_id,
            line: Some(row as u64),
        }
    }
}

#[derive(Debug)]
pub enum SessionEvent {
    Modules,
    LoadedSources,
    Stopped(Option<ThreadId>),
    StackTrace,
    Variables,
    Threads,
<<<<<<< HEAD
    InvalidateInlineValue,
=======
    CapabilitiesLoaded,
>>>>>>> f11c7493
}

#[derive(Clone, Copy, Debug, PartialEq, Eq)]
pub enum SessionStateEvent {
    Running,
    Shutdown,
    Restart,
}

impl EventEmitter<SessionEvent> for Session {}
impl EventEmitter<SessionStateEvent> for Session {}

// local session will send breakpoint updates to DAP for all new breakpoints
// remote side will only send breakpoint updates when it is a breakpoint created by that peer
// BreakpointStore notifies session on breakpoint changes
impl Session {
    pub(crate) fn new(
        breakpoint_store: Entity<BreakpointStore>,
        session_id: SessionId,
        parent_session: Option<Entity<Session>>,
        template: DebugTaskDefinition,
        start_debugging_requests_tx: futures::channel::mpsc::UnboundedSender<(SessionId, Message)>,
        cx: &mut App,
    ) -> Entity<Self> {
        cx.new::<Self>(|cx| {
            cx.subscribe(&breakpoint_store, |this, _, event, cx| match event {
                BreakpointStoreEvent::BreakpointsUpdated(path, reason) => {
                    if let Some(local) = (!this.ignore_breakpoints)
                        .then(|| this.as_local_mut())
                        .flatten()
                    {
                        local
                            .send_breakpoints_from_path(path.clone(), *reason, cx)
                            .detach();
                    };
                }
                BreakpointStoreEvent::BreakpointsCleared(paths) => {
                    if let Some(local) = (!this.ignore_breakpoints)
                        .then(|| this.as_local_mut())
                        .flatten()
                    {
                        local.unset_breakpoints_from_paths(paths, cx).detach();
                    }
                }
                BreakpointStoreEvent::ActiveDebugLineChanged => {}
            })
            .detach();

            let this = Self {
                mode: Mode::Building,
                id: session_id,
                child_session_ids: HashSet::default(),
                parent_session,
                capabilities: Capabilities::default(),
                ignore_breakpoints: false,
                variables: Default::default(),
                stack_frames: Default::default(),
                thread_states: ThreadStates::default(),
                output_token: OutputToken(0),
                output: circular_buffer::CircularBuffer::boxed(),
                requests: HashMap::default(),
                modules: Vec::default(),
                loaded_sources: Vec::default(),
                threads: IndexMap::default(),
                background_tasks: Vec::default(),
                locations: Default::default(),
                is_session_terminated: false,
                exception_breakpoints: Default::default(),
                definition: template,
                start_debugging_requests_tx,
            };

            this
        })
    }

    pub fn worktree(&self) -> Option<Entity<Worktree>> {
        match &self.mode {
            Mode::Building => None,
            Mode::Running(local_mode) => local_mode.worktree.upgrade(),
        }
    }

    pub fn boot(
        &mut self,
        binary: DebugAdapterBinary,
        worktree: Entity<Worktree>,
        breakpoint_store: Entity<BreakpointStore>,
        dap_store: WeakEntity<DapStore>,
        cx: &mut Context<Self>,
    ) -> Task<Result<()>> {
        let (message_tx, mut message_rx) = futures::channel::mpsc::unbounded();
        let (initialized_tx, initialized_rx) = futures::channel::oneshot::channel();
        let session_id = self.session_id();

        let background_tasks = vec![cx.spawn(async move |this: WeakEntity<Session>, cx| {
            let mut initialized_tx = Some(initialized_tx);
            while let Some(message) = message_rx.next().await {
                if let Message::Event(event) = message {
                    if let Events::Initialized(_) = *event {
                        if let Some(tx) = initialized_tx.take() {
                            tx.send(()).ok();
                        }
                    } else {
                        let Ok(_) = this.update(cx, |session, cx| {
                            session.handle_dap_event(event, cx);
                        }) else {
                            break;
                        };
                    }
                } else {
                    let Ok(Ok(_)) = this.update(cx, |this, _| {
                        this.start_debugging_requests_tx
                            .unbounded_send((session_id, message))
                    }) else {
                        break;
                    };
                }
            }
        })];
        self.background_tasks = background_tasks;
        let id = self.id;
        let parent_session = self.parent_session.clone();

        cx.spawn(async move |this, cx| {
            let mode = LocalMode::new(
                id,
                parent_session,
                worktree.downgrade(),
                breakpoint_store.clone(),
                binary,
                message_tx,
                cx.clone(),
            )
            .await?;
            this.update(cx, |this, cx| {
                this.mode = Mode::Running(mode);
                cx.emit(SessionStateEvent::Running);
            })?;

            this.update(cx, |session, cx| session.request_initialize(cx))?
                .await?;

            this.update(cx, |session, cx| {
                session.initialize_sequence(initialized_rx, dap_store.clone(), cx)
            })?
            .await
        })
    }

    pub fn session_id(&self) -> SessionId {
        self.id
    }

    pub fn child_session_ids(&self) -> HashSet<SessionId> {
        self.child_session_ids.clone()
    }

    pub fn add_child_session_id(&mut self, session_id: SessionId) {
        self.child_session_ids.insert(session_id);
    }

    pub fn remove_child_session_id(&mut self, session_id: SessionId) {
        self.child_session_ids.remove(&session_id);
    }

    pub fn parent_id(&self, cx: &App) -> Option<SessionId> {
        self.parent_session
            .as_ref()
            .map(|session| session.read(cx).id)
    }

    pub fn parent_session(&self) -> Option<&Entity<Self>> {
        self.parent_session.as_ref()
    }

    pub fn capabilities(&self) -> &Capabilities {
        &self.capabilities
    }

    pub(crate) fn root_binary(&self) -> Arc<DebugAdapterBinary> {
        match &self.mode {
            Mode::Building => {
                // todo(debugger): Implement root_binary for building mode
                unimplemented!()
            }
            Mode::Running(running) => running
                .root_binary
                .clone()
                .unwrap_or_else(|| Arc::new(running.binary.clone())),
        }
    }

    pub fn binary(&self) -> &DebugAdapterBinary {
        let Mode::Running(local_mode) = &self.mode else {
            panic!("Session is not local");
        };
        &local_mode.binary
    }

    pub fn adapter_name(&self) -> SharedString {
        self.definition.adapter.clone().into()
    }

    pub fn label(&self) -> String {
        self.definition.label.clone()
    }

    pub fn definition(&self) -> DebugTaskDefinition {
        self.definition.clone()
    }

    pub fn is_terminated(&self) -> bool {
        self.is_session_terminated
    }

    pub fn is_local(&self) -> bool {
        matches!(self.mode, Mode::Running(_))
    }

    pub fn as_local_mut(&mut self) -> Option<&mut LocalMode> {
        match &mut self.mode {
            Mode::Running(local_mode) => Some(local_mode),
            Mode::Building => None,
        }
    }

    pub fn as_local(&self) -> Option<&LocalMode> {
        match &self.mode {
            Mode::Running(local_mode) => Some(local_mode),
            Mode::Building => None,
        }
    }

    pub(super) fn request_initialize(&mut self, cx: &mut Context<Self>) -> Task<Result<()>> {
        let adapter_id = self.definition.adapter.clone();
        let request = Initialize { adapter_id };
        match &self.mode {
            Mode::Running(local_mode) => {
                let capabilities = local_mode.request(request, cx.background_executor().clone());

                cx.spawn(async move |this, cx| {
                    let capabilities = capabilities.await?;
                    this.update(cx, |session, cx| {
                        session.capabilities = capabilities;
                        let filters = session
                            .capabilities
                            .exception_breakpoint_filters
                            .clone()
                            .unwrap_or_default();
                        for filter in filters {
                            let default = filter.default.unwrap_or_default();
                            session
                                .exception_breakpoints
                                .entry(filter.filter.clone())
                                .or_insert_with(|| (filter, default));
                        }
                        cx.emit(SessionEvent::CapabilitiesLoaded);
                    })?;
                    Ok(())
                })
            }
            Mode::Building => Task::ready(Err(anyhow!(
                "Cannot send initialize request, task still building"
            ))),
        }
    }

    pub(super) fn initialize_sequence(
        &mut self,
        initialize_rx: oneshot::Receiver<()>,
        dap_store: WeakEntity<DapStore>,
        cx: &mut Context<Self>,
    ) -> Task<Result<()>> {
        match &self.mode {
            Mode::Running(local_mode) => local_mode.initialize_sequence(
                &self.capabilities,
                &self.definition,
                initialize_rx,
                dap_store,
                cx,
            ),
            Mode::Building => Task::ready(Err(anyhow!("cannot initialize, still building"))),
        }
    }

    pub fn run_to_position(
        &mut self,
        breakpoint: SourceBreakpoint,
        active_thread_id: ThreadId,
        cx: &mut Context<Self>,
    ) {
        match &mut self.mode {
            Mode::Running(local_mode) => {
                if !matches!(
                    self.thread_states.thread_state(active_thread_id),
                    Some(ThreadStatus::Stopped)
                ) {
                    return;
                };
                let path = breakpoint.path.clone();
                local_mode.tmp_breakpoint = Some(breakpoint);
                let task = local_mode.send_breakpoints_from_path(
                    path,
                    BreakpointUpdatedReason::Toggled,
                    cx,
                );

                cx.spawn(async move |this, cx| {
                    task.await;
                    this.update(cx, |this, cx| {
                        this.continue_thread(active_thread_id, cx);
                    })
                })
                .detach();
            }
            Mode::Building => {}
        }
    }

    pub fn has_new_output(&self, last_update: OutputToken) -> bool {
        self.output_token.0.checked_sub(last_update.0).unwrap_or(0) != 0
    }

    pub fn output(
        &self,
        since: OutputToken,
    ) -> (impl Iterator<Item = &dap::OutputEvent>, OutputToken) {
        if self.output_token.0 == 0 {
            return (self.output.range(0..0), OutputToken(0));
        };

        let events_since = self.output_token.0.checked_sub(since.0).unwrap_or(0);

        let clamped_events_since = events_since.clamp(0, self.output.len());
        (
            self.output
                .range(self.output.len() - clamped_events_since..),
            self.output_token,
        )
    }

    pub fn respond_to_client(
        &self,
        request_seq: u64,
        success: bool,
        command: String,
        body: Option<serde_json::Value>,
        cx: &mut Context<Self>,
    ) -> Task<Result<()>> {
        let Some(local_session) = self.as_local() else {
            unreachable!("Cannot respond to remote client");
        };
        let client = local_session.client.clone();

        cx.background_spawn(async move {
            client
                .send_message(Message::Response(Response {
                    body,
                    success,
                    command,
                    seq: request_seq + 1,
                    request_seq,
                    message: None,
                }))
                .await
        })
    }

    fn handle_stopped_event(&mut self, event: StoppedEvent, cx: &mut Context<Self>) {
        if let Some((local, path)) = self.as_local_mut().and_then(|local| {
            let breakpoint = local.tmp_breakpoint.take()?;
            let path = breakpoint.path.clone();
            Some((local, path))
        }) {
            local
                .send_breakpoints_from_path(path, BreakpointUpdatedReason::Toggled, cx)
                .detach();
        };

        if event.all_threads_stopped.unwrap_or_default() || event.thread_id.is_none() {
            self.thread_states.stop_all_threads();

            self.invalidate_command_type::<StackTraceCommand>();
        }

        // Event if we stopped all threads we still need to insert the thread_id
        // to our own data
        if let Some(thread_id) = event.thread_id {
            self.thread_states.stop_thread(ThreadId(thread_id));

            self.invalidate_state(
                &StackTraceCommand {
                    thread_id,
                    start_frame: None,
                    levels: None,
                }
                .into(),
            );
        }

        self.invalidate_generic();
        self.threads.clear();
        self.variables.clear();
        cx.emit(SessionEvent::Stopped(
            event
                .thread_id
                .map(Into::into)
                .filter(|_| !event.preserve_focus_hint.unwrap_or(false)),
        ));
        cx.emit(SessionEvent::InvalidateInlineValue);
        cx.notify();
    }

    pub(crate) fn handle_dap_event(&mut self, event: Box<Events>, cx: &mut Context<Self>) {
        match *event {
            Events::Initialized(_) => {
                debug_assert!(
                    false,
                    "Initialized event should have been handled in LocalMode"
                );
            }
            Events::Stopped(event) => self.handle_stopped_event(event, cx),
            Events::Continued(event) => {
                if event.all_threads_continued.unwrap_or_default() {
                    self.thread_states.continue_all_threads();
                } else {
                    self.thread_states
                        .continue_thread(ThreadId(event.thread_id));
                }
                // todo(debugger): We should be able to get away with only invalidating generic if all threads were continued
                self.invalidate_generic();
            }
            Events::Exited(_event) => {
                self.clear_active_debug_line(cx);
            }
            Events::Terminated(_) => {
                self.is_session_terminated = true;
                self.clear_active_debug_line(cx);
            }
            Events::Thread(event) => {
                let thread_id = ThreadId(event.thread_id);

                match event.reason {
                    dap::ThreadEventReason::Started => {
                        self.thread_states.continue_thread(thread_id);
                    }
                    dap::ThreadEventReason::Exited => {
                        self.thread_states.exit_thread(thread_id);
                    }
                    reason => {
                        log::error!("Unhandled thread event reason {:?}", reason);
                    }
                }
                self.invalidate_state(&ThreadsCommand.into());
                cx.notify();
            }
            Events::Output(event) => {
                if event
                    .category
                    .as_ref()
                    .is_some_and(|category| *category == OutputEventCategory::Telemetry)
                {
                    return;
                }

                self.output.push_back(event);
                self.output_token.0 += 1;
                cx.notify();
            }
            Events::Breakpoint(_) => {}
            Events::Module(event) => {
                match event.reason {
                    dap::ModuleEventReason::New => {
                        self.modules.push(event.module);
                    }
                    dap::ModuleEventReason::Changed => {
                        if let Some(module) = self
                            .modules
                            .iter_mut()
                            .find(|other| event.module.id == other.id)
                        {
                            *module = event.module;
                        }
                    }
                    dap::ModuleEventReason::Removed => {
                        self.modules.retain(|other| event.module.id != other.id);
                    }
                }

                // todo(debugger): We should only send the invalidate command to downstream clients.
                // self.invalidate_state(&ModulesCommand.into());
            }
            Events::LoadedSource(_) => {
                self.invalidate_state(&LoadedSourcesCommand.into());
            }
            Events::Capabilities(event) => {
                self.capabilities = self.capabilities.merge(event.capabilities);
                cx.notify();
            }
            Events::Memory(_) => {}
            Events::Process(_) => {}
            Events::ProgressEnd(_) => {}
            Events::ProgressStart(_) => {}
            Events::ProgressUpdate(_) => {}
            Events::Invalidated(_) => {}
            Events::Other(_) => {}
        }
    }

    /// Ensure that there's a request in flight for the given command, and if not, send it. Use this to run requests that are idempotent.
    fn fetch<T: DapCommand + PartialEq + Eq + Hash>(
        &mut self,
        request: T,
        process_result: impl FnOnce(
            &mut Self,
            Result<T::Response>,
            &mut Context<Self>,
        ) -> Option<T::Response>
        + 'static,
        cx: &mut Context<Self>,
    ) {
        const {
            assert!(
                T::CACHEABLE,
                "Only requests marked as cacheable should invoke `fetch`"
            );
        }

        if !self.thread_states.any_stopped_thread()
            && request.type_id() != TypeId::of::<ThreadsCommand>()
            || self.is_session_terminated
        {
            return;
        }

        let request_map = self
            .requests
            .entry(std::any::TypeId::of::<T>())
            .or_default();

        if let Entry::Vacant(vacant) = request_map.entry(request.into()) {
            let command = vacant.key().0.clone().as_any_arc().downcast::<T>().unwrap();

            let task = Self::request_inner::<Arc<T>>(
                &self.capabilities,
                &self.mode,
                command,
                process_result,
                cx,
            );
            let task = cx
                .background_executor()
                .spawn(async move {
                    let _ = task.await?;
                    Some(())
                })
                .shared();

            vacant.insert(task);
            cx.notify();
        }
    }

    fn request_inner<T: DapCommand + PartialEq + Eq + Hash>(
        capabilities: &Capabilities,
        mode: &Mode,
        request: T,
        process_result: impl FnOnce(
            &mut Self,
            Result<T::Response>,
            &mut Context<Self>,
        ) -> Option<T::Response>
        + 'static,
        cx: &mut Context<Self>,
    ) -> Task<Option<T::Response>> {
        if !T::is_supported(&capabilities) {
            log::warn!(
                "Attempted to send a DAP request that isn't supported: {:?}",
                request
            );
            let error = Err(anyhow::Error::msg(
                "Couldn't complete request because it's not supported",
            ));
            return cx.spawn(async move |this, cx| {
                this.update(cx, |this, cx| process_result(this, error, cx))
                    .log_err()
                    .flatten()
            });
        }

        let request = mode.request_dap(request, cx);
        cx.spawn(async move |this, cx| {
            let result = request.await;
            this.update(cx, |this, cx| process_result(this, result, cx))
                .log_err()
                .flatten()
        })
    }

    fn request<T: DapCommand + PartialEq + Eq + Hash>(
        &self,
        request: T,
        process_result: impl FnOnce(
            &mut Self,
            Result<T::Response>,
            &mut Context<Self>,
        ) -> Option<T::Response>
        + 'static,
        cx: &mut Context<Self>,
    ) -> Task<Option<T::Response>> {
        Self::request_inner(&self.capabilities, &self.mode, request, process_result, cx)
    }

    fn invalidate_command_type<Command: DapCommand>(&mut self) {
        self.requests.remove(&std::any::TypeId::of::<Command>());
    }

    fn invalidate_generic(&mut self) {
        self.invalidate_command_type::<ModulesCommand>();
        self.invalidate_command_type::<LoadedSourcesCommand>();
        self.invalidate_command_type::<ThreadsCommand>();
    }

    fn invalidate_state(&mut self, key: &RequestSlot) {
        self.requests
            .entry((&*key.0 as &dyn Any).type_id())
            .and_modify(|request_map| {
                request_map.remove(&key);
            });
    }

    pub fn any_stopped_thread(&self) -> bool {
        self.thread_states.any_stopped_thread()
    }

    pub fn thread_status(&self, thread_id: ThreadId) -> ThreadStatus {
        self.thread_states.thread_status(thread_id)
    }

    pub fn threads(&mut self, cx: &mut Context<Self>) -> Vec<(dap::Thread, ThreadStatus)> {
        self.fetch(
            dap_command::ThreadsCommand,
            |this, result, cx| {
                let result = result.log_err()?;

                this.threads = result
                    .iter()
                    .map(|thread| (ThreadId(thread.id), Thread::from(thread.clone())))
                    .collect();

                this.invalidate_command_type::<StackTraceCommand>();
                cx.emit(SessionEvent::Threads);
                cx.notify();

                Some(result)
            },
            cx,
        );

        self.threads
            .values()
            .map(|thread| {
                (
                    thread.dap.clone(),
                    self.thread_states.thread_status(ThreadId(thread.dap.id)),
                )
            })
            .collect()
    }

    pub fn modules(&mut self, cx: &mut Context<Self>) -> &[Module] {
        self.fetch(
            dap_command::ModulesCommand,
            |this, result, cx| {
                let result = result.log_err()?;

                this.modules = result.iter().cloned().collect();
                cx.emit(SessionEvent::Modules);
                cx.notify();

                Some(result)
            },
            cx,
        );

        &self.modules
    }

    pub fn ignore_breakpoints(&self) -> bool {
        self.ignore_breakpoints
    }

    pub fn toggle_ignore_breakpoints(
        &mut self,
        cx: &mut App,
    ) -> Task<HashMap<Arc<Path>, anyhow::Error>> {
        self.set_ignore_breakpoints(!self.ignore_breakpoints, cx)
    }

    pub(crate) fn set_ignore_breakpoints(
        &mut self,
        ignore: bool,
        cx: &mut App,
    ) -> Task<HashMap<Arc<Path>, anyhow::Error>> {
        if self.ignore_breakpoints == ignore {
            return Task::ready(HashMap::default());
        }

        self.ignore_breakpoints = ignore;

        if let Some(local) = self.as_local() {
            local.send_source_breakpoints(ignore, cx)
        } else {
            // todo(debugger): We need to propagate this change to downstream sessions and send a message to upstream sessions
            unimplemented!()
        }
    }

    pub fn exception_breakpoints(
        &self,
    ) -> impl Iterator<Item = &(ExceptionBreakpointsFilter, IsEnabled)> {
        self.exception_breakpoints.values()
    }

    pub fn toggle_exception_breakpoint(&mut self, id: &str, cx: &App) {
        if let Some((_, is_enabled)) = self.exception_breakpoints.get_mut(id) {
            *is_enabled = !*is_enabled;
            self.send_exception_breakpoints(cx);
        }
    }

    fn send_exception_breakpoints(&mut self, cx: &App) {
        if let Some(local) = self.as_local() {
            let exception_filters = self
                .exception_breakpoints
                .values()
                .filter_map(|(filter, is_enabled)| is_enabled.then(|| filter.clone()))
                .collect();

            let supports_exception_filters = self
                .capabilities
                .supports_exception_filter_options
                .unwrap_or_default();
            local
                .send_exception_breakpoints(exception_filters, supports_exception_filters, cx)
                .detach_and_log_err(cx);
        } else {
            debug_assert!(false, "Not implemented");
        }
    }

    pub fn breakpoints_enabled(&self) -> bool {
        self.ignore_breakpoints
    }

    pub fn loaded_sources(&mut self, cx: &mut Context<Self>) -> &[Source] {
        self.fetch(
            dap_command::LoadedSourcesCommand,
            |this, result, cx| {
                let result = result.log_err()?;
                this.loaded_sources = result.iter().cloned().collect();
                cx.emit(SessionEvent::LoadedSources);
                cx.notify();
                Some(result)
            },
            cx,
        );

        &self.loaded_sources
    }

    fn fallback_to_manual_restart(
        &mut self,
        res: Result<()>,
        cx: &mut Context<Self>,
    ) -> Option<()> {
        if res.log_err().is_none() {
            cx.emit(SessionStateEvent::Restart);
            return None;
        }
        Some(())
    }

    fn empty_response(&mut self, res: Result<()>, _cx: &mut Context<Self>) -> Option<()> {
        res.log_err()?;
        Some(())
    }

    fn on_step_response<T: DapCommand + PartialEq + Eq + Hash>(
        thread_id: ThreadId,
    ) -> impl FnOnce(&mut Self, Result<T::Response>, &mut Context<Self>) -> Option<T::Response> + 'static
    {
        move |this, response, cx| match response.log_err() {
            Some(response) => Some(response),
            None => {
                this.thread_states.stop_thread(thread_id);
                cx.notify();
                None
            }
        }
    }

    fn clear_active_debug_line_response(
        &mut self,
        response: Result<()>,
        cx: &mut Context<Session>,
    ) -> Option<()> {
        response.log_err()?;
        self.clear_active_debug_line(cx);
        Some(())
    }

    fn clear_active_debug_line(&mut self, cx: &mut Context<Session>) {
        self.as_local()
            .expect("Message handler will only run in local mode")
            .breakpoint_store
            .update(cx, |store, cx| {
                store.remove_active_position(Some(self.id), cx)
            });
    }

    pub fn pause_thread(&mut self, thread_id: ThreadId, cx: &mut Context<Self>) {
        self.request(
            PauseCommand {
                thread_id: thread_id.0,
            },
            Self::empty_response,
            cx,
        )
        .detach();
    }

    pub fn restart_stack_frame(&mut self, stack_frame_id: u64, cx: &mut Context<Self>) {
        self.request(
            RestartStackFrameCommand { stack_frame_id },
            Self::empty_response,
            cx,
        )
        .detach();
    }

    pub fn restart(&mut self, args: Option<Value>, cx: &mut Context<Self>) {
        if self.capabilities.supports_restart_request.unwrap_or(false) && !self.is_terminated() {
            self.request(
                RestartCommand {
                    raw: args.unwrap_or(Value::Null),
                },
                Self::fallback_to_manual_restart,
                cx,
            )
            .detach();
        } else {
            cx.emit(SessionStateEvent::Restart);
        }
    }

    pub fn shutdown(&mut self, cx: &mut Context<Self>) -> Task<()> {
        self.is_session_terminated = true;
        self.thread_states.exit_all_threads();
        cx.notify();

        let task = if self
            .capabilities
            .supports_terminate_request
            .unwrap_or_default()
        {
            self.request(
                TerminateCommand {
                    restart: Some(false),
                },
                Self::clear_active_debug_line_response,
                cx,
            )
        } else {
            self.request(
                DisconnectCommand {
                    restart: Some(false),
                    terminate_debuggee: Some(true),
                    suspend_debuggee: Some(false),
                },
                Self::clear_active_debug_line_response,
                cx,
            )
        };

        cx.emit(SessionStateEvent::Shutdown);

        let debug_client = self.adapter_client();

        cx.background_spawn(async move {
            let _ = task.await;

            if let Some(client) = debug_client {
                client.shutdown().await.log_err();
            }
        })
    }

    pub fn completions(
        &mut self,
        query: CompletionsQuery,
        cx: &mut Context<Self>,
    ) -> Task<Result<Vec<dap::CompletionItem>>> {
        let task = self.request(query, |_, result, _| result.log_err(), cx);

        cx.background_executor().spawn(async move {
            anyhow::Ok(
                task.await
                    .map(|response| response.targets)
                    .ok_or_else(|| anyhow!("failed to fetch completions"))?,
            )
        })
    }

    pub fn continue_thread(&mut self, thread_id: ThreadId, cx: &mut Context<Self>) {
        self.thread_states.continue_thread(thread_id);
        self.request(
            ContinueCommand {
                args: ContinueArguments {
                    thread_id: thread_id.0,
                    single_thread: Some(true),
                },
            },
            Self::on_step_response::<ContinueCommand>(thread_id),
            cx,
        )
        .detach();
    }

    pub fn adapter_client(&self) -> Option<Arc<DebugAdapterClient>> {
        match self.mode {
            Mode::Running(ref local) => Some(local.client.clone()),
            Mode::Building => None,
        }
    }

    pub fn step_over(
        &mut self,
        thread_id: ThreadId,
        granularity: SteppingGranularity,
        cx: &mut Context<Self>,
    ) {
        let supports_single_thread_execution_requests =
            self.capabilities.supports_single_thread_execution_requests;
        let supports_stepping_granularity = self
            .capabilities
            .supports_stepping_granularity
            .unwrap_or_default();

        let command = NextCommand {
            inner: StepCommand {
                thread_id: thread_id.0,
                granularity: supports_stepping_granularity.then(|| granularity),
                single_thread: supports_single_thread_execution_requests,
            },
        };

        self.thread_states.process_step(thread_id);
        self.request(
            command,
            Self::on_step_response::<NextCommand>(thread_id),
            cx,
        )
        .detach();
    }

    pub fn step_in(
        &mut self,
        thread_id: ThreadId,
        granularity: SteppingGranularity,
        cx: &mut Context<Self>,
    ) {
        let supports_single_thread_execution_requests =
            self.capabilities.supports_single_thread_execution_requests;
        let supports_stepping_granularity = self
            .capabilities
            .supports_stepping_granularity
            .unwrap_or_default();

        let command = StepInCommand {
            inner: StepCommand {
                thread_id: thread_id.0,
                granularity: supports_stepping_granularity.then(|| granularity),
                single_thread: supports_single_thread_execution_requests,
            },
        };

        self.thread_states.process_step(thread_id);
        self.request(
            command,
            Self::on_step_response::<StepInCommand>(thread_id),
            cx,
        )
        .detach();
    }

    pub fn step_out(
        &mut self,
        thread_id: ThreadId,
        granularity: SteppingGranularity,
        cx: &mut Context<Self>,
    ) {
        let supports_single_thread_execution_requests =
            self.capabilities.supports_single_thread_execution_requests;
        let supports_stepping_granularity = self
            .capabilities
            .supports_stepping_granularity
            .unwrap_or_default();

        let command = StepOutCommand {
            inner: StepCommand {
                thread_id: thread_id.0,
                granularity: supports_stepping_granularity.then(|| granularity),
                single_thread: supports_single_thread_execution_requests,
            },
        };

        self.thread_states.process_step(thread_id);
        self.request(
            command,
            Self::on_step_response::<StepOutCommand>(thread_id),
            cx,
        )
        .detach();
    }

    pub fn step_back(
        &mut self,
        thread_id: ThreadId,
        granularity: SteppingGranularity,
        cx: &mut Context<Self>,
    ) {
        let supports_single_thread_execution_requests =
            self.capabilities.supports_single_thread_execution_requests;
        let supports_stepping_granularity = self
            .capabilities
            .supports_stepping_granularity
            .unwrap_or_default();

        let command = StepBackCommand {
            inner: StepCommand {
                thread_id: thread_id.0,
                granularity: supports_stepping_granularity.then(|| granularity),
                single_thread: supports_single_thread_execution_requests,
            },
        };

        self.thread_states.process_step(thread_id);

        self.request(
            command,
            Self::on_step_response::<StepBackCommand>(thread_id),
            cx,
        )
        .detach();
    }

    pub fn stack_frames(&mut self, thread_id: ThreadId, cx: &mut Context<Self>) -> Vec<StackFrame> {
        if self.thread_states.thread_status(thread_id) == ThreadStatus::Stopped
            && self.requests.contains_key(&ThreadsCommand.type_id())
            && self.threads.contains_key(&thread_id)
        // ^ todo(debugger): We need a better way to check that we're not querying stale data
        // We could still be using an old thread id and have sent a new thread's request
        // This isn't the biggest concern right now because it hasn't caused any issues outside of tests
        // But it very well could cause a minor bug in the future that is hard to track down
        {
            self.fetch(
                super::dap_command::StackTraceCommand {
                    thread_id: thread_id.0,
                    start_frame: None,
                    levels: None,
                },
                move |this, stack_frames, cx| {
                    let stack_frames = stack_frames.log_err()?;

                    let entry = this.threads.entry(thread_id).and_modify(|thread| {
                        thread.stack_frame_ids =
                            stack_frames.iter().map(|frame| frame.id).collect();
                    });
                    debug_assert!(
                        matches!(entry, indexmap::map::Entry::Occupied(_)),
                        "Sent request for thread_id that doesn't exist"
                    );

                    this.stack_frames.extend(
                        stack_frames
                            .iter()
                            .cloned()
                            .map(|frame| (frame.id, StackFrame::from(frame))),
                    );

                    this.invalidate_command_type::<ScopesCommand>();
                    this.invalidate_command_type::<VariablesCommand>();

                    cx.emit(SessionEvent::StackTrace);
                    cx.notify();
                    Some(stack_frames)
                },
                cx,
            );
        }

        self.threads
            .get(&thread_id)
            .map(|thread| {
                thread
                    .stack_frame_ids
                    .iter()
                    .filter_map(|id| self.stack_frames.get(id))
                    .cloned()
                    .collect()
            })
            .unwrap_or_default()
    }

    pub fn scopes(&mut self, stack_frame_id: u64, cx: &mut Context<Self>) -> &[dap::Scope] {
        if self.requests.contains_key(&TypeId::of::<ThreadsCommand>())
            && self
                .requests
                .contains_key(&TypeId::of::<StackTraceCommand>())
        {
            self.fetch(
                ScopesCommand { stack_frame_id },
                move |this, scopes, cx| {
                    let scopes = scopes.log_err()?;

                    for scope in scopes .iter(){
                        this.variables(scope.variables_reference, cx);
                    }

                    let entry = this
                        .stack_frames
                        .entry(stack_frame_id)
                        .and_modify(|stack_frame| {
                            stack_frame.scopes = scopes.clone();
                        });

                    cx.emit(SessionEvent::Variables);

                    debug_assert!(
                        matches!(entry, indexmap::map::Entry::Occupied(_)),
                        "Sent scopes request for stack_frame_id that doesn't exist or hasn't been fetched"
                    );

                    Some(scopes)
                },
                cx,
            );
        }

        self.stack_frames
            .get(&stack_frame_id)
            .map(|frame| frame.scopes.as_slice())
            .unwrap_or_default()
    }

    pub fn variables_by_stack_frame_id(&self, stack_frame_id: StackFrameId) -> Vec<dap::Variable> {
        let Some(stack_frame) = self.stack_frames.get(&stack_frame_id) else {
            return Vec::new();
        };

        stack_frame
            .scopes
            .iter()
            .filter_map(|scope| self.variables.get(&scope.variables_reference))
            .flatten()
            .cloned()
            .collect()
    }

    pub fn variables(
        &mut self,
        variables_reference: VariableReference,
        cx: &mut Context<Self>,
    ) -> Vec<dap::Variable> {
        let command = VariablesCommand {
            variables_reference,
            filter: None,
            start: None,
            count: None,
            format: None,
        };

        self.fetch(
            command,
            move |this, variables, cx| {
                let variables = variables.log_err()?;
                this.variables
                    .insert(variables_reference, variables.clone());

                cx.emit(SessionEvent::Variables);
                cx.emit(SessionEvent::InvalidateInlineValue);
                Some(variables)
            },
            cx,
        );

        self.variables
            .get(&variables_reference)
            .cloned()
            .unwrap_or_default()
    }

    pub fn set_variable_value(
        &mut self,
        variables_reference: u64,
        name: String,
        value: String,
        cx: &mut Context<Self>,
    ) {
        if self.capabilities.supports_set_variable.unwrap_or_default() {
            self.request(
                SetVariableValueCommand {
                    name,
                    value,
                    variables_reference,
                },
                move |this, response, cx| {
                    let response = response.log_err()?;
                    this.invalidate_command_type::<VariablesCommand>();
                    cx.notify();
                    Some(response)
                },
                cx,
            )
            .detach()
        }
    }

    pub fn evaluate(
        &mut self,
        expression: String,
        context: Option<EvaluateArgumentsContext>,
        frame_id: Option<u64>,
        source: Option<Source>,
        cx: &mut Context<Self>,
    ) -> Task<Option<EvaluateResponse>> {
        self.request(
            EvaluateCommand {
                expression,
                context,
                frame_id,
                source,
            },
            |this, response, cx| {
                let response = response.log_err()?;
                this.output_token.0 += 1;
                this.output.push_back(dap::OutputEvent {
                    category: None,
                    output: response.result.clone(),
                    group: None,
                    variables_reference: Some(response.variables_reference),
                    source: None,
                    line: None,
                    column: None,
                    data: None,
                    location_reference: None,
                });

                this.invalidate_command_type::<ScopesCommand>();
                cx.notify();
                Some(response)
            },
            cx,
        )
    }

    pub fn location(
        &mut self,
        reference: u64,
        cx: &mut Context<Self>,
    ) -> Option<dap::LocationsResponse> {
        self.fetch(
            LocationsCommand { reference },
            move |this, response, _| {
                let response = response.log_err()?;
                this.locations.insert(reference, response.clone());
                Some(response)
            },
            cx,
        );
        self.locations.get(&reference).cloned()
    }

    pub fn disconnect_client(&mut self, cx: &mut Context<Self>) {
        let command = DisconnectCommand {
            restart: Some(false),
            terminate_debuggee: Some(true),
            suspend_debuggee: Some(false),
        };

        self.request(command, Self::empty_response, cx).detach()
    }

    pub fn terminate_threads(&mut self, thread_ids: Option<Vec<ThreadId>>, cx: &mut Context<Self>) {
        if self
            .capabilities
            .supports_terminate_threads_request
            .unwrap_or_default()
        {
            self.request(
                TerminateThreadsCommand {
                    thread_ids: thread_ids.map(|ids| ids.into_iter().map(|id| id.0).collect()),
                },
                Self::clear_active_debug_line_response,
                cx,
            )
            .detach();
        } else {
            self.shutdown(cx).detach();
        }
    }
}<|MERGE_RESOLUTION|>--- conflicted
+++ resolved
@@ -651,11 +651,8 @@
     StackTrace,
     Variables,
     Threads,
-<<<<<<< HEAD
     InvalidateInlineValue,
-=======
     CapabilitiesLoaded,
->>>>>>> f11c7493
 }
 
 #[derive(Clone, Copy, Debug, PartialEq, Eq)]
