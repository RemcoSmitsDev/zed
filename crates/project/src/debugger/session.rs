--- conflicted
+++ resolved
@@ -266,13 +266,12 @@
         ))
     }
 
-<<<<<<< HEAD
     fn send_breakpoints_from_path(
         &self,
         abs_path: Arc<Path>,
         reason: BreakpointUpdatedReason,
         cx: &mut App,
-    ) -> Task<Result<Vec<dap::Breakpoint>>> {
+    ) -> Task<()> {
         let breakpoints = self
             .breakpoint_store
             .read_with(cx, |store, cx| store.breakpoints_from_path(&abs_path, cx))
@@ -280,29 +279,24 @@
             .map(Into::into)
             .collect();
 
-        self.request(
+        let task = self.request(
             dap_command::SetBreakpoints {
                 source: client_source(&abs_path),
                 source_modified: Some(matches!(reason, BreakpointUpdatedReason::FileSaved)),
                 breakpoints,
             },
             cx.background_executor().clone(),
-        )
-    }
-
-    fn send_all_breakpoints(
-        &self,
-        ignore_breakpoints: bool,
-        cx: &App,
-    ) -> Task<std::vec::Vec<Result<std::vec::Vec<dap::Breakpoint>>>> {
-=======
-    fn send_breakpoints(
-        &self,
-        ignore_breakpoints: bool,
-        last_updated_path: Option<Arc<Path>>,
-        cx: &mut App,
-    ) -> Task<()> {
->>>>>>> 66c9984f
+        );
+
+        cx.background_spawn(async move {
+            match task.await {
+                Ok(_) => {}
+                Err(err) => log::warn!("Set breakpoints requst failed for path: {}", err),
+            }
+        })
+    }
+
+    fn send_all_breakpoints(&self, ignore_breakpoints: bool, cx: &App) -> Task<()> {
         let mut breakpoint_tasks = Vec::new();
         let breakpoints = self
             .breakpoint_store
@@ -326,7 +320,15 @@
         }
 
         cx.background_spawn(async move {
-            let _ = futures::future::join_all(breakpoint_tasks).await;
+            futures::future::join_all(breakpoint_tasks)
+                .await
+                .iter()
+                .for_each(|res| match res {
+                    Ok(_) => {}
+                    Err(err) => {
+                        log::warn!("Set breakpoints request failed: {}", err);
+                    }
+                });
         })
     }
 
@@ -1157,10 +1159,10 @@
         self.ignore_breakpoints = ignore;
 
         if let Some(local) = self.as_local() {
-            local.send_breakpoints(ignore, None, cx)
+            local.send_all_breakpoints(ignore, cx)
         } else {
             // todo(debugger): We need to propagate this change to downstream sessions and send a message to upstream sessions
-            todo!();
+            unimplemented!()
         }
     }
 
