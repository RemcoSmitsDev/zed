--- conflicted
+++ resolved
@@ -956,9 +956,7 @@
     }
 
     pub fn threads(&mut self, cx: &mut Context<Self>) -> Vec<(dap::Thread, ThreadStatus)> {
-<<<<<<< HEAD
-        dbg!("fetch threads");
-        if self.thread_states.any_stopped_thread() || true {
+        if self.thread_states.any_stopped_thread() {
             self.fetch(
                 dap_command::ThreadsCommand,
                 |this, result, cx| {
@@ -967,28 +965,12 @@
                         .map(|thread| (ThreadId(thread.id), Thread::from(thread.clone())))
                         .collect();
 
-                    dbg!(&this.threads);
-
                     this.invalidate_command_type(StackTraceCommand::command_id());
                     cx.notify();
                 },
                 cx,
             );
         }
-=======
-        self.fetch(
-            dap_command::ThreadsCommand,
-            |this, result, cx| {
-                this.threads = result
-                    .iter()
-                    .map(|thread| (ThreadId(thread.id), Thread::from(thread.clone())))
-                    .collect();
-
-                cx.notify();
-            },
-            cx,
-        );
->>>>>>> 6cf1dcf7
 
         self.threads
             .values()
