use crate::debugger::breakpoint_store::BreakpointSessionState;

use super::breakpoint_store::{
    BreakpointStore, BreakpointStoreEvent, BreakpointUpdatedReason, SourceBreakpoint,
};
use super::dap_command::{
    self, Attach, ConfigurationDone, ContinueCommand, DapCommand, DisconnectCommand,
    EvaluateCommand, Initialize, Launch, LoadedSourcesCommand, LocalDapCommand, LocationsCommand,
    ModulesCommand, NextCommand, PauseCommand, RestartCommand, RestartStackFrameCommand,
    ScopesCommand, SetExceptionBreakpoints, SetVariableValueCommand, StackTraceCommand,
    StepBackCommand, StepCommand, StepInCommand, StepOutCommand, TerminateCommand,
    TerminateThreadsCommand, ThreadsCommand, VariablesCommand,
};
use super::dap_store::DapStore;
use anyhow::{Context as _, Result, anyhow};
use collections::{HashMap, HashSet, IndexMap};
use dap::adapters::{DebugAdapterBinary, DebugAdapterName};
use dap::messages::Response;
use dap::requests::{Request, RunInTerminal, StartDebugging};
use dap::{
    Capabilities, ContinueArguments, EvaluateArgumentsContext, Module, Source, StackFrameId,
    SteppingGranularity, StoppedEvent, VariableReference,
    client::{DebugAdapterClient, SessionId},
    messages::{Events, Message},
};
use dap::{
    ExceptionBreakpointsFilter, ExceptionFilterOptions, OutputEvent, OutputEventCategory,
    RunInTerminalRequestArguments, StackFramePresentationHint, StartDebuggingRequestArguments,
    StartDebuggingRequestArgumentsRequest, VariablePresentationHint,
};
use futures::SinkExt;
use futures::channel::mpsc::UnboundedSender;
use futures::channel::{mpsc, oneshot};
use futures::{FutureExt, future::Shared};
use gpui::{
    App, AppContext, AsyncApp, BackgroundExecutor, Context, Entity, EventEmitter, SharedString,
    Task, WeakEntity,
};

use rpc::ErrorExt;
use serde_json::Value;
use smol::stream::StreamExt;
use std::any::TypeId;
use std::collections::BTreeMap;
use std::u64;
use std::{
    any::Any,
    collections::hash_map::Entry,
    hash::{Hash, Hasher},
    path::Path,
    sync::Arc,
};
use task::TaskContext;
use text::{PointUtf16, ToPointUtf16};
use util::ResultExt;
use worktree::Worktree;

#[derive(Debug, Copy, Clone, Hash, PartialEq, PartialOrd, Ord, Eq)]
#[repr(transparent)]
pub struct ThreadId(pub u64);

impl ThreadId {
    pub const MIN: ThreadId = ThreadId(u64::MIN);
    pub const MAX: ThreadId = ThreadId(u64::MAX);
}

impl From<u64> for ThreadId {
    fn from(id: u64) -> Self {
        Self(id)
    }
}

#[derive(Clone, Debug)]
pub struct StackFrame {
    pub dap: dap::StackFrame,
    pub scopes: Vec<dap::Scope>,
}

impl From<dap::StackFrame> for StackFrame {
    fn from(stack_frame: dap::StackFrame) -> Self {
        Self {
            scopes: vec![],
            dap: stack_frame,
        }
    }
}

#[derive(Copy, Clone, Debug, Default, PartialEq, Eq)]
pub enum ThreadStatus {
    #[default]
    Running,
    Stopped,
    Stepping,
    Exited,
    Ended,
}

impl ThreadStatus {
    pub fn label(&self) -> &'static str {
        match self {
            ThreadStatus::Running => "Running",
            ThreadStatus::Stopped => "Stopped",
            ThreadStatus::Stepping => "Stepping",
            ThreadStatus::Exited => "Exited",
            ThreadStatus::Ended => "Ended",
        }
    }
}

#[derive(Debug)]
pub struct Thread {
    dap: dap::Thread,
    stack_frames: Vec<StackFrame>,
    stack_frames_error: Option<anyhow::Error>,
    _has_stopped: bool,
}

impl From<dap::Thread> for Thread {
    fn from(dap: dap::Thread) -> Self {
        Self {
            dap,
            stack_frames: Default::default(),
            stack_frames_error: None,
            _has_stopped: false,
        }
    }
}

#[derive(Debug, Clone, PartialEq)]
pub struct Watcher {
    pub expression: SharedString,
    pub value: SharedString,
    pub variables_reference: u64,
    pub presentation_hint: Option<VariablePresentationHint>,
}

pub enum Mode {
    Building,
    Running(RunningMode),
}

#[derive(Clone)]
pub struct RunningMode {
    client: Arc<DebugAdapterClient>,
    binary: DebugAdapterBinary,
    tmp_breakpoint: Option<SourceBreakpoint>,
    worktree: WeakEntity<Worktree>,
    executor: BackgroundExecutor,
    is_started: bool,
    has_ever_stopped: bool,
    messages_tx: UnboundedSender<Message>,
}

fn client_source(abs_path: &Path) -> dap::Source {
    dap::Source {
        name: abs_path
            .file_name()
            .map(|filename| filename.to_string_lossy().to_string()),
        path: Some(abs_path.to_string_lossy().to_string()),
        source_reference: None,
        presentation_hint: None,
        origin: None,
        sources: None,
        adapter_data: None,
        checksums: None,
    }
}

impl RunningMode {
    async fn new(
        session_id: SessionId,
        parent_session: Option<Entity<Session>>,
        worktree: WeakEntity<Worktree>,
        binary: DebugAdapterBinary,
        messages_tx: futures::channel::mpsc::UnboundedSender<Message>,
        cx: &mut AsyncApp,
    ) -> Result<Self> {
        let message_handler = Box::new({
            let messages_tx = messages_tx.clone();
            move |message| {
                messages_tx.unbounded_send(message).ok();
            }
        });

        let client = if let Some(client) = parent_session
            .and_then(|session| cx.update(|cx| session.read(cx).adapter_client()).ok())
            .flatten()
        {
            client
                .create_child_connection(session_id, binary.clone(), message_handler, cx)
                .await?
        } else {
            DebugAdapterClient::start(session_id, binary.clone(), message_handler, cx).await?
        };

        Ok(Self {
            client: Arc::new(client),
            worktree,
            tmp_breakpoint: None,
            binary,
            executor: cx.background_executor().clone(),
            is_started: false,
            has_ever_stopped: false,
            messages_tx,
        })
    }

    pub(crate) fn worktree(&self) -> &WeakEntity<Worktree> {
        &self.worktree
    }

    fn unset_breakpoints_from_paths(&self, paths: &Vec<Arc<Path>>, cx: &mut App) -> Task<()> {
        let tasks: Vec<_> = paths
            .into_iter()
            .map(|path| {
                self.request(dap_command::SetBreakpoints {
                    source: client_source(path),
                    source_modified: None,
                    breakpoints: vec![],
                })
            })
            .collect();

        cx.background_spawn(async move {
            futures::future::join_all(tasks)
                .await
                .iter()
                .for_each(|res| match res {
                    Ok(_) => {}
                    Err(err) => {
                        log::warn!("Set breakpoints request failed: {}", err);
                    }
                });
        })
    }

    fn send_breakpoints_from_path(
        &self,
        abs_path: Arc<Path>,
        reason: BreakpointUpdatedReason,
        breakpoint_store: &Entity<BreakpointStore>,
        cx: &mut App,
    ) -> Task<()> {
        let breakpoints =
            breakpoint_store
                .read(cx)
                .source_breakpoints_from_path(&abs_path, cx)
                .into_iter()
                .filter(|bp| bp.state.is_enabled())
                .chain(self.tmp_breakpoint.iter().filter_map(|breakpoint| {
                    breakpoint.path.eq(&abs_path).then(|| breakpoint.clone())
                }))
                .map(Into::into)
                .collect();

        let raw_breakpoints = breakpoint_store
            .read(cx)
            .breakpoints_from_path(&abs_path)
            .into_iter()
            .filter(|bp| bp.bp.state.is_enabled())
            .collect::<Vec<_>>();

        let task = self.request(dap_command::SetBreakpoints {
            source: client_source(&abs_path),
            source_modified: Some(matches!(reason, BreakpointUpdatedReason::FileSaved)),
            breakpoints,
        });
        let session_id = self.client.id();
        let breakpoint_store = breakpoint_store.downgrade();
        cx.spawn(async move |cx| match cx.background_spawn(task).await {
            Ok(breakpoints) => {
                let breakpoints =
                    breakpoints
                        .into_iter()
                        .zip(raw_breakpoints)
                        .filter_map(|(dap_bp, zed_bp)| {
                            Some((
                                zed_bp,
                                BreakpointSessionState {
                                    id: dap_bp.id?,
                                    verified: dap_bp.verified,
                                },
                            ))
                        });
                breakpoint_store
                    .update(cx, |this, _| {
                        this.mark_breakpoints_verified(session_id, &abs_path, breakpoints);
                    })
                    .ok();
            }
            Err(err) => log::warn!("Set breakpoints request failed for path: {}", err),
        })
    }

    fn send_exception_breakpoints(
        &self,
        filters: Vec<ExceptionBreakpointsFilter>,
        supports_filter_options: bool,
    ) -> Task<Result<Vec<dap::Breakpoint>>> {
        let arg = if supports_filter_options {
            SetExceptionBreakpoints::WithOptions {
                filters: filters
                    .into_iter()
                    .map(|filter| ExceptionFilterOptions {
                        filter_id: filter.filter,
                        condition: None,
                        mode: None,
                    })
                    .collect(),
            }
        } else {
            SetExceptionBreakpoints::Plain {
                filters: filters.into_iter().map(|filter| filter.filter).collect(),
            }
        };
        self.request(arg)
    }

    fn send_source_breakpoints(
        &self,
        ignore_breakpoints: bool,
        breakpoint_store: &Entity<BreakpointStore>,
        cx: &App,
    ) -> Task<HashMap<Arc<Path>, anyhow::Error>> {
        let mut breakpoint_tasks = Vec::new();
        let breakpoints = breakpoint_store.read(cx).all_source_breakpoints(cx);
        let mut raw_breakpoints = breakpoint_store.read_with(cx, |this, _| this.all_breakpoints());
        debug_assert_eq!(raw_breakpoints.len(), breakpoints.len());
        let session_id = self.client.id();
        for (path, breakpoints) in breakpoints {
            let breakpoints = if ignore_breakpoints {
                vec![]
            } else {
                breakpoints
                    .into_iter()
                    .filter(|bp| bp.state.is_enabled())
                    .map(Into::into)
                    .collect()
            };

            let raw_breakpoints = raw_breakpoints
                .remove(&path)
                .unwrap_or_default()
                .into_iter()
                .filter(|bp| bp.bp.state.is_enabled());
            let error_path = path.clone();
            let send_request = self
                .request(dap_command::SetBreakpoints {
                    source: client_source(&path),
                    source_modified: Some(false),
                    breakpoints,
                })
                .map(|result| result.map_err(move |e| (error_path, e)));

            let task = cx.spawn({
                let breakpoint_store = breakpoint_store.downgrade();
                async move |cx| {
                    let breakpoints = cx.background_spawn(send_request).await?;

                    let breakpoints = breakpoints.into_iter().zip(raw_breakpoints).filter_map(
                        |(dap_bp, zed_bp)| {
                            Some((
                                zed_bp,
                                BreakpointSessionState {
                                    id: dap_bp.id?,
                                    verified: dap_bp.verified,
                                },
                            ))
                        },
                    );
                    breakpoint_store
                        .update(cx, |this, _| {
                            this.mark_breakpoints_verified(session_id, &path, breakpoints);
                        })
                        .ok();

                    Ok(())
                }
            });
            breakpoint_tasks.push(task);
        }

        cx.background_spawn(async move {
            futures::future::join_all(breakpoint_tasks)
                .await
                .into_iter()
                .filter_map(Result::err)
                .collect::<HashMap<_, _>>()
        })
    }

    fn initialize_sequence(
        &self,
        capabilities: &Capabilities,
        initialized_rx: oneshot::Receiver<()>,
        dap_store: WeakEntity<DapStore>,
        cx: &mut Context<Session>,
    ) -> Task<Result<()>> {
        let raw = self.binary.request_args.clone();

        // Of relevance: https://github.com/microsoft/vscode/issues/4902#issuecomment-368583522
        let launch = match raw.request {
            dap::StartDebuggingRequestArgumentsRequest::Launch => self.request(Launch {
                raw: raw.configuration,
            }),
            dap::StartDebuggingRequestArgumentsRequest::Attach => self.request(Attach {
                raw: raw.configuration,
            }),
        };

        let configuration_done_supported = ConfigurationDone::is_supported(capabilities);
        let exception_filters = capabilities
            .exception_breakpoint_filters
            .as_ref()
            .map(|exception_filters| {
                exception_filters
                    .iter()
                    .filter(|filter| filter.default == Some(true))
                    .cloned()
                    .collect::<Vec<_>>()
            })
            .unwrap_or_default();
        let supports_exception_filters = capabilities
            .supports_exception_filter_options
            .unwrap_or_default();
        let this = self.clone();
        let worktree = self.worktree().clone();
        let configuration_sequence = cx.spawn({
            async move |_, cx| {
                let breakpoint_store =
                    dap_store.read_with(cx, |dap_store, _| dap_store.breakpoint_store().clone())?;
                initialized_rx.await?;
                let errors_by_path = cx
                    .update(|cx| this.send_source_breakpoints(false, &breakpoint_store, cx))?
                    .await;

                dap_store.update(cx, |_, cx| {
                    let Some(worktree) = worktree.upgrade() else {
                        return;
                    };

                    for (path, error) in &errors_by_path {
                        log::error!("failed to set breakpoints for {path:?}: {error}");
                    }

                    if let Some(failed_path) = errors_by_path.keys().next() {
                        let failed_path = failed_path
                            .strip_prefix(worktree.read(cx).abs_path())
                            .unwrap_or(failed_path)
                            .display();
                        let message = format!(
                            "Failed to set breakpoints for {failed_path}{}",
                            match errors_by_path.len() {
                                0 => unreachable!(),
                                1 => "".into(),
                                2 => " and 1 other path".into(),
                                n => format!(" and {} other paths", n - 1),
                            }
                        );
                        cx.emit(super::dap_store::DapStoreEvent::Notification(message));
                    }
                })?;

                this.send_exception_breakpoints(exception_filters, supports_exception_filters)
                    .await
                    .ok();
                let ret = if configuration_done_supported {
                    this.request(ConfigurationDone {})
                } else {
                    Task::ready(Ok(()))
                }
                .await;
                ret
            }
        });

        let task = cx.background_spawn(futures::future::try_join(launch, configuration_sequence));

        cx.spawn(async move |this, cx| {
            let result = task.await;

            this.update(cx, |this, cx| {
                if let Some(this) = this.as_running_mut() {
                    this.is_started = true;
                    cx.notify();
                }
            })
            .ok();

            result?;
            anyhow::Ok(())
        })
    }

    fn reconnect_for_ssh(&self, cx: &mut AsyncApp) -> Option<Task<Result<()>>> {
        let client = self.client.clone();
        let messages_tx = self.messages_tx.clone();
        let message_handler = Box::new(move |message| {
            messages_tx.unbounded_send(message).ok();
        });
        if client.should_reconnect_for_ssh() {
            Some(cx.spawn(async move |cx| {
                client.connect(message_handler, cx).await?;
                anyhow::Ok(())
            }))
        } else {
            None
        }
    }

    fn request<R: LocalDapCommand>(&self, request: R) -> Task<Result<R::Response>>
    where
        <R::DapRequest as dap::requests::Request>::Response: 'static,
        <R::DapRequest as dap::requests::Request>::Arguments: 'static + Send,
    {
        let request = Arc::new(request);

        let request_clone = request.clone();
        let connection = self.client.clone();
        self.executor.spawn(async move {
            let args = request_clone.to_dap();
            let response = connection.request::<R::DapRequest>(args).await?;
            request.response_from_dap(response)
        })
    }
}

impl Mode {
    pub(super) fn request_dap<R: DapCommand>(&self, request: R) -> Task<Result<R::Response>>
    where
        <R::DapRequest as dap::requests::Request>::Response: 'static,
        <R::DapRequest as dap::requests::Request>::Arguments: 'static + Send,
    {
        match self {
            Mode::Running(debug_adapter_client) => debug_adapter_client.request(request),
            Mode::Building => Task::ready(Err(anyhow!(
                "no adapter running to send request: {request:?}"
            ))),
        }
    }

    /// Did this debug session stop at least once?
    pub(crate) fn has_ever_stopped(&self) -> bool {
        match self {
            Mode::Building => false,
            Mode::Running(running_mode) => running_mode.has_ever_stopped,
        }
    }

    fn stopped(&mut self) {
        if let Mode::Running(running) = self {
            running.has_ever_stopped = true;
        }
    }
}

#[derive(Default)]
struct ThreadStates {
    global_state: Option<ThreadStatus>,
    known_thread_states: IndexMap<ThreadId, ThreadStatus>,
}

impl ThreadStates {
    fn stop_all_threads(&mut self) {
        self.global_state = Some(ThreadStatus::Stopped);
        self.known_thread_states.clear();
    }

    fn exit_all_threads(&mut self) {
        self.global_state = Some(ThreadStatus::Exited);
        self.known_thread_states.clear();
    }

    fn continue_all_threads(&mut self) {
        self.global_state = Some(ThreadStatus::Running);
        self.known_thread_states.clear();
    }

    fn stop_thread(&mut self, thread_id: ThreadId) {
        self.known_thread_states
            .insert(thread_id, ThreadStatus::Stopped);
    }

    fn continue_thread(&mut self, thread_id: ThreadId) {
        self.known_thread_states
            .insert(thread_id, ThreadStatus::Running);
    }

    fn process_step(&mut self, thread_id: ThreadId) {
        self.known_thread_states
            .insert(thread_id, ThreadStatus::Stepping);
    }

    fn thread_status(&self, thread_id: ThreadId) -> ThreadStatus {
        self.thread_state(thread_id)
            .unwrap_or(ThreadStatus::Running)
    }

    fn thread_state(&self, thread_id: ThreadId) -> Option<ThreadStatus> {
        self.known_thread_states
            .get(&thread_id)
            .copied()
            .or(self.global_state)
    }

    fn exit_thread(&mut self, thread_id: ThreadId) {
        self.known_thread_states
            .insert(thread_id, ThreadStatus::Exited);
    }

    fn any_stopped_thread(&self) -> bool {
        self.global_state
            .is_some_and(|state| state == ThreadStatus::Stopped)
            || self
                .known_thread_states
                .values()
                .any(|status| *status == ThreadStatus::Stopped)
    }
}
const MAX_TRACKED_OUTPUT_EVENTS: usize = 5000;

type IsEnabled = bool;

#[derive(Copy, Clone, Default, Debug, PartialEq, PartialOrd, Eq, Ord)]
pub struct OutputToken(pub usize);
/// Represents a current state of a single debug adapter and provides ways to mutate it.
pub struct Session {
    pub mode: Mode,
    id: SessionId,
    label: SharedString,
    adapter: DebugAdapterName,
    pub(super) capabilities: Capabilities,
    child_session_ids: HashSet<SessionId>,
    parent_session: Option<Entity<Session>>,
    modules: Vec<dap::Module>,
    loaded_sources: Vec<dap::Source>,
    output_token: OutputToken,
    output: Box<circular_buffer::CircularBuffer<MAX_TRACKED_OUTPUT_EVENTS, dap::OutputEvent>>,
    threads: IndexMap<ThreadId, Thread>,
    thread_states: ThreadStates,
    watchers: HashMap<SharedString, Watcher>,
    variables: HashMap<VariableReference, Vec<dap::Variable>>,
    stack_frames: IndexMap<StackFrameId, StackFrame>,
    locations: HashMap<u64, dap::LocationsResponse>,
    is_session_terminated: bool,
    requests: HashMap<TypeId, HashMap<RequestSlot, Shared<Task<Option<()>>>>>,
    pub(crate) breakpoint_store: Entity<BreakpointStore>,
    ignore_breakpoints: bool,
    exception_breakpoints: BTreeMap<String, (ExceptionBreakpointsFilter, IsEnabled)>,
    background_tasks: Vec<Task<()>>,
    task_context: TaskContext,
}

trait CacheableCommand: Any + Send + Sync {
    fn dyn_eq(&self, rhs: &dyn CacheableCommand) -> bool;
    fn dyn_hash(&self, hasher: &mut dyn Hasher);
    fn as_any_arc(self: Arc<Self>) -> Arc<dyn Any + Send + Sync>;
}

impl<T> CacheableCommand for T
where
    T: DapCommand + PartialEq + Eq + Hash,
{
    fn dyn_eq(&self, rhs: &dyn CacheableCommand) -> bool {
        (rhs as &dyn Any)
            .downcast_ref::<Self>()
            .map_or(false, |rhs| self == rhs)
    }

    fn dyn_hash(&self, mut hasher: &mut dyn Hasher) {
        T::hash(self, &mut hasher);
    }

    fn as_any_arc(self: Arc<Self>) -> Arc<dyn Any + Send + Sync> {
        self
    }
}

pub(crate) struct RequestSlot(Arc<dyn CacheableCommand>);

impl<T: DapCommand + PartialEq + Eq + Hash> From<T> for RequestSlot {
    fn from(request: T) -> Self {
        Self(Arc::new(request))
    }
}

impl PartialEq for RequestSlot {
    fn eq(&self, other: &Self) -> bool {
        self.0.dyn_eq(other.0.as_ref())
    }
}

impl Eq for RequestSlot {}

impl Hash for RequestSlot {
    fn hash<H: std::hash::Hasher>(&self, state: &mut H) {
        self.0.dyn_hash(state);
        (&*self.0 as &dyn Any).type_id().hash(state)
    }
}

#[derive(Debug, Clone, Hash, PartialEq, Eq)]
pub struct CompletionsQuery {
    pub query: String,
    pub column: u64,
    pub line: Option<u64>,
    pub frame_id: Option<u64>,
}

impl CompletionsQuery {
    pub fn new(
        buffer: &language::Buffer,
        cursor_position: language::Anchor,
        frame_id: Option<u64>,
    ) -> Self {
        let PointUtf16 { row, column } = cursor_position.to_point_utf16(&buffer.snapshot());
        Self {
            query: buffer.text(),
            column: column as u64,
            frame_id,
            line: Some(row as u64),
        }
    }
}

#[derive(Debug)]
pub enum SessionEvent {
    Modules,
    LoadedSources,
    Stopped(Option<ThreadId>),
    StackTrace,
    Variables,
    Watchers,
    Threads,
    InvalidateInlineValue,
    CapabilitiesLoaded,
    RunInTerminal {
        request: RunInTerminalRequestArguments,
        sender: mpsc::Sender<Result<u32>>,
    },
    ConsoleOutput,
}

#[derive(Clone, Debug, PartialEq, Eq)]
pub enum SessionStateEvent {
    Running,
    Shutdown,
    Restart,
    SpawnChildSession {
        request: StartDebuggingRequestArguments,
    },
}

impl EventEmitter<SessionEvent> for Session {}
impl EventEmitter<SessionStateEvent> for Session {}

// local session will send breakpoint updates to DAP for all new breakpoints
// remote side will only send breakpoint updates when it is a breakpoint created by that peer
// BreakpointStore notifies session on breakpoint changes
impl Session {
    pub(crate) fn new(
        breakpoint_store: Entity<BreakpointStore>,
        session_id: SessionId,
        parent_session: Option<Entity<Session>>,
        label: SharedString,
        adapter: DebugAdapterName,
        task_context: TaskContext,
        cx: &mut App,
    ) -> Entity<Self> {
        cx.new::<Self>(|cx| {
            cx.subscribe(&breakpoint_store, |this, store, event, cx| match event {
                BreakpointStoreEvent::BreakpointsUpdated(path, reason) => {
                    if let Some(local) = (!this.ignore_breakpoints)
                        .then(|| this.as_running_mut())
                        .flatten()
                    {
                        local
                            .send_breakpoints_from_path(path.clone(), *reason, &store, cx)
                            .detach();
                    };
                }
                BreakpointStoreEvent::BreakpointsCleared(paths) => {
                    if let Some(local) = (!this.ignore_breakpoints)
                        .then(|| this.as_running_mut())
                        .flatten()
                    {
                        local.unset_breakpoints_from_paths(paths, cx).detach();
                    }
                }
                BreakpointStoreEvent::SetDebugLine | BreakpointStoreEvent::ClearDebugLines => {}
            })
            .detach();
            cx.on_app_quit(Self::on_app_quit).detach();

            let this = Self {
                mode: Mode::Building,
                id: session_id,
                child_session_ids: HashSet::default(),
                parent_session,
                capabilities: Capabilities::default(),
                watchers: HashMap::default(),
                variables: Default::default(),
                stack_frames: Default::default(),
                thread_states: ThreadStates::default(),
                output_token: OutputToken(0),
                output: circular_buffer::CircularBuffer::boxed(),
                requests: HashMap::default(),
                modules: Vec::default(),
                loaded_sources: Vec::default(),
                threads: IndexMap::default(),
                background_tasks: Vec::default(),
                locations: Default::default(),
                is_session_terminated: false,
                ignore_breakpoints: false,
                breakpoint_store,
                exception_breakpoints: Default::default(),
                label,
                adapter,
                task_context,
            };

            this
        })
    }

    pub fn task_context(&self) -> &TaskContext {
        &self.task_context
    }

    pub fn worktree(&self) -> Option<Entity<Worktree>> {
        match &self.mode {
            Mode::Building => None,
            Mode::Running(local_mode) => local_mode.worktree.upgrade(),
        }
    }

    pub fn boot(
        &mut self,
        binary: DebugAdapterBinary,
        worktree: Entity<Worktree>,
        dap_store: WeakEntity<DapStore>,
        cx: &mut Context<Self>,
    ) -> Task<Result<()>> {
        let (message_tx, mut message_rx) = futures::channel::mpsc::unbounded();
        let (initialized_tx, initialized_rx) = futures::channel::oneshot::channel();

        let background_tasks = vec![cx.spawn(async move |this: WeakEntity<Session>, cx| {
            let mut initialized_tx = Some(initialized_tx);
            while let Some(message) = message_rx.next().await {
                if let Message::Event(event) = message {
                    if let Events::Initialized(_) = *event {
                        if let Some(tx) = initialized_tx.take() {
                            tx.send(()).ok();
                        }
                    } else {
                        let Ok(_) = this.update(cx, |session, cx| {
                            session.handle_dap_event(event, cx);
                        }) else {
                            break;
                        };
                    }
                } else if let Message::Request(request) = message {
                    let Ok(_) = this.update(cx, |this, cx| {
                        if request.command == StartDebugging::COMMAND {
                            this.handle_start_debugging_request(request, cx)
                                .detach_and_log_err(cx);
                        } else if request.command == RunInTerminal::COMMAND {
                            this.handle_run_in_terminal_request(request, cx)
                                .detach_and_log_err(cx);
                        }
                    }) else {
                        break;
                    };
                }
            }
        })];
        self.background_tasks = background_tasks;
        let id = self.id;
        let parent_session = self.parent_session.clone();

        cx.spawn(async move |this, cx| {
            let mode = RunningMode::new(
                id,
                parent_session,
                worktree.downgrade(),
                binary.clone(),
                message_tx,
                cx,
            )
            .await?;
            this.update(cx, |this, cx| {
                this.mode = Mode::Running(mode);
                cx.emit(SessionStateEvent::Running);
            })?;

            this.update(cx, |session, cx| session.request_initialize(cx))?
                .await?;

            let result = this
                .update(cx, |session, cx| {
                    session.initialize_sequence(initialized_rx, dap_store.clone(), cx)
                })?
                .await;

            if result.is_err() {
                let mut console = this.update(cx, |session, cx| session.console_output(cx))?;

                console
                    .send(format!(
                        "Tried to launch debugger with: {}",
                        serde_json::to_string_pretty(&binary.request_args.configuration)
                            .unwrap_or_default(),
                    ))
                    .await
                    .ok();
            }

            result
        })
    }

    pub fn session_id(&self) -> SessionId {
        self.id
    }

    pub fn child_session_ids(&self) -> HashSet<SessionId> {
        self.child_session_ids.clone()
    }

    pub fn add_child_session_id(&mut self, session_id: SessionId) {
        self.child_session_ids.insert(session_id);
    }

    pub fn remove_child_session_id(&mut self, session_id: SessionId) {
        self.child_session_ids.remove(&session_id);
    }

    pub fn parent_id(&self, cx: &App) -> Option<SessionId> {
        self.parent_session
            .as_ref()
            .map(|session| session.read(cx).id)
    }

    pub fn parent_session(&self) -> Option<&Entity<Self>> {
        self.parent_session.as_ref()
    }

    pub fn capabilities(&self) -> &Capabilities {
        &self.capabilities
    }

    pub fn binary(&self) -> Option<&DebugAdapterBinary> {
        match &self.mode {
            Mode::Building => None,
            Mode::Running(running_mode) => Some(&running_mode.binary),
        }
    }

    pub fn adapter(&self) -> DebugAdapterName {
        self.adapter.clone()
    }

    pub fn label(&self) -> SharedString {
        self.label.clone()
    }

    pub fn is_terminated(&self) -> bool {
        self.is_session_terminated
    }

    pub fn console_output(&mut self, cx: &mut Context<Self>) -> mpsc::UnboundedSender<String> {
        let (tx, mut rx) = mpsc::unbounded();

        cx.spawn(async move |this, cx| {
            while let Some(output) = rx.next().await {
                this.update(cx, |this, cx| {
                    let event = dap::OutputEvent {
                        category: None,
                        output,
                        group: None,
                        variables_reference: None,
                        source: None,
                        line: None,
                        column: None,
                        data: None,
                        location_reference: None,
                    };
                    this.push_output(event, cx);
                })?;
            }
            anyhow::Ok(())
        })
        .detach();

        return tx;
    }

    pub fn is_started(&self) -> bool {
        match &self.mode {
            Mode::Building => false,
            Mode::Running(running) => running.is_started,
        }
    }

    pub fn is_building(&self) -> bool {
        matches!(self.mode, Mode::Building)
    }

    pub fn is_running(&self) -> bool {
        matches!(self.mode, Mode::Running(_))
    }

    pub fn as_running_mut(&mut self) -> Option<&mut RunningMode> {
        match &mut self.mode {
            Mode::Running(local_mode) => Some(local_mode),
            Mode::Building => None,
        }
    }

    pub fn as_running(&self) -> Option<&RunningMode> {
        match &self.mode {
            Mode::Running(local_mode) => Some(local_mode),
            Mode::Building => None,
        }
    }

    fn handle_start_debugging_request(
        &mut self,
        request: dap::messages::Request,
        cx: &mut Context<Self>,
    ) -> Task<Result<()>> {
        let request_seq = request.seq;

        let launch_request: Option<Result<StartDebuggingRequestArguments, _>> = request
            .arguments
            .as_ref()
            .map(|value| serde_json::from_value(value.clone()));

        let mut success = true;
        if let Some(Ok(request)) = launch_request {
            cx.emit(SessionStateEvent::SpawnChildSession { request });
        } else {
            log::error!(
                "Failed to parse launch request arguments: {:?}",
                request.arguments
            );
            success = false;
        }

        cx.spawn(async move |this, cx| {
            this.update(cx, |this, cx| {
                this.respond_to_client(
                    request_seq,
                    success,
                    StartDebugging::COMMAND.to_string(),
                    None,
                    cx,
                )
            })?
            .await
        })
    }

    fn handle_run_in_terminal_request(
        &mut self,
        request: dap::messages::Request,
        cx: &mut Context<Self>,
    ) -> Task<Result<()>> {
        let request_args = match serde_json::from_value::<RunInTerminalRequestArguments>(
            request.arguments.unwrap_or_default(),
        ) {
            Ok(args) => args,
            Err(error) => {
                return cx.spawn(async move |session, cx| {
                    let error = serde_json::to_value(dap::ErrorResponse {
                        error: Some(dap::Message {
                            id: request.seq,
                            format: error.to_string(),
                            variables: None,
                            send_telemetry: None,
                            show_user: None,
                            url: None,
                            url_label: None,
                        }),
                    })
                    .ok();

                    session
                        .update(cx, |this, cx| {
                            this.respond_to_client(
                                request.seq,
                                false,
                                StartDebugging::COMMAND.to_string(),
                                error,
                                cx,
                            )
                        })?
                        .await?;

                    Err(anyhow!("Failed to parse RunInTerminalRequestArguments"))
                });
            }
        };

        let seq = request.seq;

        let (tx, mut rx) = mpsc::channel::<Result<u32>>(1);
        cx.emit(SessionEvent::RunInTerminal {
            request: request_args,
            sender: tx,
        });
        cx.notify();

        cx.spawn(async move |session, cx| {
            let result = util::maybe!(async move {
                rx.next().await.ok_or_else(|| {
                    anyhow!("failed to receive response from spawn terminal".to_string())
                })?
            })
            .await;
            let (success, body) = match result {
                Ok(pid) => (
                    true,
                    serde_json::to_value(dap::RunInTerminalResponse {
                        process_id: None,
                        shell_process_id: Some(pid as u64),
                    })
                    .ok(),
                ),
                Err(error) => (
                    false,
                    serde_json::to_value(dap::ErrorResponse {
                        error: Some(dap::Message {
                            id: seq,
                            format: error.to_string(),
                            variables: None,
                            send_telemetry: None,
                            show_user: None,
                            url: None,
                            url_label: None,
                        }),
                    })
                    .ok(),
                ),
            };

            session
                .update(cx, |session, cx| {
                    session.respond_to_client(
                        seq,
                        success,
                        RunInTerminal::COMMAND.to_string(),
                        body,
                        cx,
                    )
                })?
                .await
        })
    }

    pub(super) fn request_initialize(&mut self, cx: &mut Context<Self>) -> Task<Result<()>> {
        let adapter_id = self.adapter().to_string();
        let request = Initialize { adapter_id };

        let Mode::Running(running) = &self.mode else {
            return Task::ready(Err(anyhow!(
                "Cannot send initialize request, task still building"
            )));
        };
        let mut response = running.request(request.clone());

        cx.spawn(async move |this, cx| {
            loop {
                let capabilities = response.await;
                match capabilities {
                    Err(e) => {
                        let Ok(Some(reconnect)) = this.update(cx, |this, cx| {
                            this.as_running()
                                .and_then(|running| running.reconnect_for_ssh(&mut cx.to_async()))
                        }) else {
                            return Err(e);
                        };
                        log::info!("Failed to connect to debug adapter: {}, retrying...", e);
                        reconnect.await?;

                        let Ok(Some(r)) = this.update(cx, |this, _| {
                            this.as_running()
                                .map(|running| running.request(request.clone()))
                        }) else {
                            return Err(e);
                        };
                        response = r
                    }
                    Ok(capabilities) => {
                        this.update(cx, |session, cx| {
                            session.capabilities = capabilities;
                            let filters = session
                                .capabilities
                                .exception_breakpoint_filters
                                .clone()
                                .unwrap_or_default();
                            for filter in filters {
                                let default = filter.default.unwrap_or_default();
                                session
                                    .exception_breakpoints
                                    .entry(filter.filter.clone())
                                    .or_insert_with(|| (filter, default));
                            }
                            cx.emit(SessionEvent::CapabilitiesLoaded);
                        })?;
                        return Ok(());
                    }
                }
            }
        })
    }

    pub(super) fn initialize_sequence(
        &mut self,
        initialize_rx: oneshot::Receiver<()>,
        dap_store: WeakEntity<DapStore>,
        cx: &mut Context<Self>,
    ) -> Task<Result<()>> {
        match &self.mode {
            Mode::Running(local_mode) => {
                local_mode.initialize_sequence(&self.capabilities, initialize_rx, dap_store, cx)
            }
            Mode::Building => Task::ready(Err(anyhow!("cannot initialize, still building"))),
        }
    }

    pub fn run_to_position(
        &mut self,
        breakpoint: SourceBreakpoint,
        active_thread_id: ThreadId,
        cx: &mut Context<Self>,
    ) {
        match &mut self.mode {
            Mode::Running(local_mode) => {
                if !matches!(
                    self.thread_states.thread_state(active_thread_id),
                    Some(ThreadStatus::Stopped)
                ) {
                    return;
                };
                let path = breakpoint.path.clone();
                local_mode.tmp_breakpoint = Some(breakpoint);
                let task = local_mode.send_breakpoints_from_path(
                    path,
                    BreakpointUpdatedReason::Toggled,
                    &self.breakpoint_store,
                    cx,
                );

                cx.spawn(async move |this, cx| {
                    task.await;
                    this.update(cx, |this, cx| {
                        this.continue_thread(active_thread_id, cx);
                    })
                })
                .detach();
            }
            Mode::Building => {}
        }
    }

    pub fn has_new_output(&self, last_update: OutputToken) -> bool {
        self.output_token.0.checked_sub(last_update.0).unwrap_or(0) != 0
    }

    pub fn output(
        &self,
        since: OutputToken,
    ) -> (impl Iterator<Item = &dap::OutputEvent>, OutputToken) {
        if self.output_token.0 == 0 {
            return (self.output.range(0..0), OutputToken(0));
        };

        let events_since = self.output_token.0.checked_sub(since.0).unwrap_or(0);

        let clamped_events_since = events_since.clamp(0, self.output.len());
        (
            self.output
                .range(self.output.len() - clamped_events_since..),
            self.output_token,
        )
    }

    pub fn respond_to_client(
        &self,
        request_seq: u64,
        success: bool,
        command: String,
        body: Option<serde_json::Value>,
        cx: &mut Context<Self>,
    ) -> Task<Result<()>> {
        let Some(local_session) = self.as_running() else {
            unreachable!("Cannot respond to remote client");
        };
        let client = local_session.client.clone();

        cx.background_spawn(async move {
            client
                .send_message(Message::Response(Response {
                    body,
                    success,
                    command,
                    seq: request_seq + 1,
                    request_seq,
                    message: None,
                }))
                .await
        })
    }

    fn handle_stopped_event(&mut self, event: StoppedEvent, cx: &mut Context<Self>) {
        self.mode.stopped();
        // todo(debugger): Find a clean way to get around the clone
        let breakpoint_store = self.breakpoint_store.clone();
        if let Some((local, path)) = self.as_running_mut().and_then(|local| {
            let breakpoint = local.tmp_breakpoint.take()?;
            let path = breakpoint.path.clone();
            Some((local, path))
        }) {
            local
                .send_breakpoints_from_path(
                    path,
                    BreakpointUpdatedReason::Toggled,
                    &breakpoint_store,
                    cx,
                )
                .detach();
        };

        if event.all_threads_stopped.unwrap_or_default() || event.thread_id.is_none() {
            self.thread_states.stop_all_threads();
            self.invalidate_command_type::<StackTraceCommand>();
        }

        // Event if we stopped all threads we still need to insert the thread_id
        // to our own data
        if let Some(thread_id) = event.thread_id {
            self.thread_states.stop_thread(ThreadId(thread_id));

            self.invalidate_state(
                &StackTraceCommand {
                    thread_id,
                    start_frame: None,
                    levels: None,
                }
                .into(),
            );
        }

        self.invalidate_generic();
        self.threads.clear();
        self.variables.clear();
        cx.emit(SessionEvent::Stopped(
            event
                .thread_id
                .map(Into::into)
                .filter(|_| !event.preserve_focus_hint.unwrap_or(false)),
        ));
        cx.emit(SessionEvent::InvalidateInlineValue);
        cx.notify();
    }

    pub(crate) fn handle_dap_event(&mut self, event: Box<Events>, cx: &mut Context<Self>) {
        match *event {
            Events::Initialized(_) => {
                debug_assert!(
                    false,
                    "Initialized event should have been handled in LocalMode"
                );
            }
            Events::Stopped(event) => self.handle_stopped_event(event, cx),
            Events::Continued(event) => {
                if event.all_threads_continued.unwrap_or_default() {
                    self.thread_states.continue_all_threads();
                    self.breakpoint_store.update(cx, |store, cx| {
                        store.remove_active_position(Some(self.session_id()), cx)
                    });
                } else {
                    self.thread_states
                        .continue_thread(ThreadId(event.thread_id));
                }
                // todo(debugger): We should be able to get away with only invalidating generic if all threads were continued
                self.invalidate_generic();
            }
            Events::Exited(_event) => {
                self.clear_active_debug_line(cx);
            }
            Events::Terminated(_) => {
                self.shutdown(cx).detach();
            }
            Events::Thread(event) => {
                let thread_id = ThreadId(event.thread_id);

                match event.reason {
                    dap::ThreadEventReason::Started => {
                        self.thread_states.continue_thread(thread_id);
                    }
                    dap::ThreadEventReason::Exited => {
                        self.thread_states.exit_thread(thread_id);
                    }
                    reason => {
                        log::error!("Unhandled thread event reason {:?}", reason);
                    }
                }
                self.invalidate_state(&ThreadsCommand.into());
                cx.notify();
            }
            Events::Output(event) => {
                if event
                    .category
                    .as_ref()
                    .is_some_and(|category| *category == OutputEventCategory::Telemetry)
                {
                    return;
                }

                self.push_output(event, cx);
                cx.notify();
            }
            Events::Breakpoint(event) => self.breakpoint_store.update(cx, |store, _| {
                store.update_session_breakpoint(self.session_id(), event.reason, event.breakpoint);
            }),
            Events::Module(event) => {
                match event.reason {
                    dap::ModuleEventReason::New => {
                        self.modules.push(event.module);
                    }
                    dap::ModuleEventReason::Changed => {
                        if let Some(module) = self
                            .modules
                            .iter_mut()
                            .find(|other| event.module.id == other.id)
                        {
                            *module = event.module;
                        }
                    }
                    dap::ModuleEventReason::Removed => {
                        self.modules.retain(|other| event.module.id != other.id);
                    }
                }

                // todo(debugger): We should only send the invalidate command to downstream clients.
                // self.invalidate_state(&ModulesCommand.into());
            }
            Events::LoadedSource(_) => {
                self.invalidate_state(&LoadedSourcesCommand.into());
            }
            Events::Capabilities(event) => {
                self.capabilities = self.capabilities.merge(event.capabilities);
                cx.notify();
            }
            Events::Memory(_) => {}
            Events::Process(_) => {}
            Events::ProgressEnd(_) => {}
            Events::ProgressStart(_) => {}
            Events::ProgressUpdate(_) => {}
            Events::Invalidated(_) => {}
            Events::Other(_) => {}
        }
    }

    /// Ensure that there's a request in flight for the given command, and if not, send it. Use this to run requests that are idempotent.
    fn fetch<T: DapCommand + PartialEq + Eq + Hash>(
        &mut self,
        request: T,
        process_result: impl FnOnce(&mut Self, Result<T::Response>, &mut Context<Self>) + 'static,
        cx: &mut Context<Self>,
    ) {
        const {
            assert!(
                T::CACHEABLE,
                "Only requests marked as cacheable should invoke `fetch`"
            );
        }

        if !self.thread_states.any_stopped_thread()
            && request.type_id() != TypeId::of::<ThreadsCommand>()
            || self.is_session_terminated
        {
            return;
        }

        let request_map = self
            .requests
            .entry(std::any::TypeId::of::<T>())
            .or_default();

        if let Entry::Vacant(vacant) = request_map.entry(request.into()) {
            let command = vacant.key().0.clone().as_any_arc().downcast::<T>().unwrap();

            let task = Self::request_inner::<Arc<T>>(
                &self.capabilities,
                &self.mode,
                command,
                |this, result, cx| {
                    process_result(this, result, cx);
                    None
                },
                cx,
            );
            let task = cx
                .background_executor()
                .spawn(async move {
                    let _ = task.await?;
                    Some(())
                })
                .shared();

            vacant.insert(task);
            cx.notify();
        }
    }

    fn request_inner<T: DapCommand + PartialEq + Eq + Hash>(
        capabilities: &Capabilities,
        mode: &Mode,
        request: T,
        process_result: impl FnOnce(
            &mut Self,
            Result<T::Response>,
            &mut Context<Self>,
        ) -> Option<T::Response>
        + 'static,
        cx: &mut Context<Self>,
    ) -> Task<Option<T::Response>> {
        if !T::is_supported(&capabilities) {
            log::warn!(
                "Attempted to send a DAP request that isn't supported: {:?}",
                request
            );
            let error = Err(anyhow::Error::msg(
                "Couldn't complete request because it's not supported",
            ));
            return cx.spawn(async move |this, cx| {
                this.update(cx, |this, cx| process_result(this, error, cx))
                    .ok()
                    .flatten()
            });
        }

        let request = mode.request_dap(request);
        cx.spawn(async move |this, cx| {
            let result = request.await;
            this.update(cx, |this, cx| process_result(this, result, cx))
                .ok()
                .flatten()
        })
    }

    fn request<T: DapCommand + PartialEq + Eq + Hash>(
        &self,
        request: T,
        process_result: impl FnOnce(
            &mut Self,
            Result<T::Response>,
            &mut Context<Self>,
        ) -> Option<T::Response>
        + 'static,
        cx: &mut Context<Self>,
    ) -> Task<Option<T::Response>> {
        Self::request_inner(&self.capabilities, &self.mode, request, process_result, cx)
    }

    fn invalidate_command_type<Command: DapCommand>(&mut self) {
        self.requests.remove(&std::any::TypeId::of::<Command>());
    }

    fn invalidate_generic(&mut self) {
        self.invalidate_command_type::<ModulesCommand>();
        self.invalidate_command_type::<LoadedSourcesCommand>();
        self.invalidate_command_type::<ThreadsCommand>();
    }

    fn invalidate_state(&mut self, key: &RequestSlot) {
        self.requests
            .entry((&*key.0 as &dyn Any).type_id())
            .and_modify(|request_map| {
                request_map.remove(&key);
            });
    }

    fn push_output(&mut self, event: OutputEvent, cx: &mut Context<Self>) {
        self.output.push_back(event);
        self.output_token.0 += 1;
        cx.emit(SessionEvent::ConsoleOutput);
    }

    pub fn any_stopped_thread(&self) -> bool {
        self.thread_states.any_stopped_thread()
    }

    pub fn thread_status(&self, thread_id: ThreadId) -> ThreadStatus {
        self.thread_states.thread_status(thread_id)
    }

    pub fn threads(&mut self, cx: &mut Context<Self>) -> Vec<(dap::Thread, ThreadStatus)> {
        self.fetch(
            dap_command::ThreadsCommand,
            |this, result, cx| {
                let Some(result) = result.log_err() else {
                    return;
                };

                this.threads = result
                    .into_iter()
                    .map(|thread| (ThreadId(thread.id), Thread::from(thread.clone())))
                    .collect();

                this.invalidate_command_type::<StackTraceCommand>();
                cx.emit(SessionEvent::Threads);
                cx.notify();
            },
            cx,
        );

        self.threads
            .values()
            .map(|thread| {
                (
                    thread.dap.clone(),
                    self.thread_states.thread_status(ThreadId(thread.dap.id)),
                )
            })
            .collect()
    }

    pub fn modules(&mut self, cx: &mut Context<Self>) -> &[Module] {
        self.fetch(
            dap_command::ModulesCommand,
            |this, result, cx| {
                let Some(result) = result.log_err() else {
                    return;
                };

                this.modules = result;
                cx.emit(SessionEvent::Modules);
                cx.notify();
            },
            cx,
        );

        &self.modules
    }

    pub fn ignore_breakpoints(&self) -> bool {
        self.ignore_breakpoints
    }

    pub fn toggle_ignore_breakpoints(
        &mut self,
        cx: &mut App,
    ) -> Task<HashMap<Arc<Path>, anyhow::Error>> {
        self.set_ignore_breakpoints(!self.ignore_breakpoints, cx)
    }

    pub(crate) fn set_ignore_breakpoints(
        &mut self,
        ignore: bool,
        cx: &mut App,
    ) -> Task<HashMap<Arc<Path>, anyhow::Error>> {
        if self.ignore_breakpoints == ignore {
            return Task::ready(HashMap::default());
        }

        self.ignore_breakpoints = ignore;

        if let Some(local) = self.as_running() {
            local.send_source_breakpoints(ignore, &self.breakpoint_store, cx)
        } else {
            // todo(debugger): We need to propagate this change to downstream sessions and send a message to upstream sessions
            unimplemented!()
        }
    }

    pub fn exception_breakpoints(
        &self,
    ) -> impl Iterator<Item = &(ExceptionBreakpointsFilter, IsEnabled)> {
        self.exception_breakpoints.values()
    }

    pub fn toggle_exception_breakpoint(&mut self, id: &str, cx: &App) {
        if let Some((_, is_enabled)) = self.exception_breakpoints.get_mut(id) {
            *is_enabled = !*is_enabled;
            self.send_exception_breakpoints(cx);
        }
    }

    fn send_exception_breakpoints(&mut self, cx: &App) {
        if let Some(local) = self.as_running() {
            let exception_filters = self
                .exception_breakpoints
                .values()
                .filter_map(|(filter, is_enabled)| is_enabled.then(|| filter.clone()))
                .collect();

            let supports_exception_filters = self
                .capabilities
                .supports_exception_filter_options
                .unwrap_or_default();
            local
                .send_exception_breakpoints(exception_filters, supports_exception_filters)
                .detach_and_log_err(cx);
        } else {
            debug_assert!(false, "Not implemented");
        }
    }

    pub fn breakpoints_enabled(&self) -> bool {
        self.ignore_breakpoints
    }

    pub fn loaded_sources(&mut self, cx: &mut Context<Self>) -> &[Source] {
        self.fetch(
            dap_command::LoadedSourcesCommand,
            |this, result, cx| {
                let Some(result) = result.log_err() else {
                    return;
                };
                this.loaded_sources = result;
                cx.emit(SessionEvent::LoadedSources);
                cx.notify();
            },
            cx,
        );

        &self.loaded_sources
    }

    fn fallback_to_manual_restart(
        &mut self,
        res: Result<()>,
        cx: &mut Context<Self>,
    ) -> Option<()> {
        if res.log_err().is_none() {
            cx.emit(SessionStateEvent::Restart);
            return None;
        }
        Some(())
    }

    fn empty_response(&mut self, res: Result<()>, _cx: &mut Context<Self>) -> Option<()> {
        res.log_err()?;
        Some(())
    }

    fn on_step_response<T: DapCommand + PartialEq + Eq + Hash>(
        thread_id: ThreadId,
    ) -> impl FnOnce(&mut Self, Result<T::Response>, &mut Context<Self>) -> Option<T::Response> + 'static
    {
        move |this, response, cx| match response.log_err() {
            Some(response) => {
                this.breakpoint_store.update(cx, |store, cx| {
                    store.remove_active_position(Some(this.session_id()), cx)
                });
                Some(response)
            }
            None => {
                this.thread_states.stop_thread(thread_id);
                cx.notify();
                None
            }
        }
    }

    fn clear_active_debug_line_response(
        &mut self,
        response: Result<()>,
        cx: &mut Context<Session>,
    ) -> Option<()> {
        response.log_err()?;
        self.clear_active_debug_line(cx);
        Some(())
    }

    fn clear_active_debug_line(&mut self, cx: &mut Context<Session>) {
        self.breakpoint_store.update(cx, |store, cx| {
            store.remove_active_position(Some(self.id), cx)
        });
    }

    pub fn pause_thread(&mut self, thread_id: ThreadId, cx: &mut Context<Self>) {
        self.request(
            PauseCommand {
                thread_id: thread_id.0,
            },
            Self::empty_response,
            cx,
        )
        .detach();
    }

    pub fn restart_stack_frame(&mut self, stack_frame_id: u64, cx: &mut Context<Self>) {
        self.request(
            RestartStackFrameCommand { stack_frame_id },
            Self::empty_response,
            cx,
        )
        .detach();
    }

    pub fn restart(&mut self, args: Option<Value>, cx: &mut Context<Self>) {
        if self.capabilities.supports_restart_request.unwrap_or(false) && !self.is_terminated() {
            self.request(
                RestartCommand {
                    raw: args.unwrap_or(Value::Null),
                },
                Self::fallback_to_manual_restart,
                cx,
            )
            .detach();
        } else {
            cx.emit(SessionStateEvent::Restart);
        }
    }

    fn on_app_quit(&mut self, cx: &mut Context<Self>) -> Task<()> {
        let debug_adapter = self.adapter_client();

        cx.background_spawn(async move {
            if let Some(client) = debug_adapter {
                client.shutdown().await.log_err();
            }
        })
    }

    pub fn shutdown(&mut self, cx: &mut Context<Self>) -> Task<()> {
        self.is_session_terminated = true;
        self.thread_states.exit_all_threads();
        cx.notify();

        let task = if self
            .capabilities
            .supports_terminate_request
            .unwrap_or_default()
        {
            self.request(
                TerminateCommand {
                    restart: Some(false),
                },
                Self::clear_active_debug_line_response,
                cx,
            )
        } else {
            self.request(
                DisconnectCommand {
                    restart: Some(false),
                    terminate_debuggee: Some(true),
                    suspend_debuggee: Some(false),
                },
                Self::clear_active_debug_line_response,
                cx,
            )
        };

        cx.emit(SessionStateEvent::Shutdown);

        let debug_client = self.adapter_client();

        cx.background_spawn(async move {
            let _ = task.await;

            if let Some(client) = debug_client {
                client.shutdown().await.log_err();
            }
        })
    }

    pub fn completions(
        &mut self,
        query: CompletionsQuery,
        cx: &mut Context<Self>,
    ) -> Task<Result<Vec<dap::CompletionItem>>> {
        let task = self.request(query, |_, result, _| result.log_err(), cx);

        cx.background_executor().spawn(async move {
            anyhow::Ok(
                task.await
                    .map(|response| response.targets)
                    .context("failed to fetch completions")?,
            )
        })
    }

    pub fn continue_thread(&mut self, thread_id: ThreadId, cx: &mut Context<Self>) {
        self.thread_states.continue_thread(thread_id);
        self.request(
            ContinueCommand {
                args: ContinueArguments {
                    thread_id: thread_id.0,
                    single_thread: Some(true),
                },
            },
            Self::on_step_response::<ContinueCommand>(thread_id),
            cx,
        )
        .detach();
    }

    pub fn adapter_client(&self) -> Option<Arc<DebugAdapterClient>> {
        match self.mode {
            Mode::Running(ref local) => Some(local.client.clone()),
            Mode::Building => None,
        }
    }

    pub fn has_ever_stopped(&self) -> bool {
        self.mode.has_ever_stopped()
    }
    pub fn step_over(
        &mut self,
        thread_id: ThreadId,
        granularity: SteppingGranularity,
        cx: &mut Context<Self>,
    ) {
        let supports_single_thread_execution_requests =
            self.capabilities.supports_single_thread_execution_requests;
        let supports_stepping_granularity = self
            .capabilities
            .supports_stepping_granularity
            .unwrap_or_default();

        let command = NextCommand {
            inner: StepCommand {
                thread_id: thread_id.0,
                granularity: supports_stepping_granularity.then(|| granularity),
                single_thread: supports_single_thread_execution_requests,
            },
        };

        self.thread_states.process_step(thread_id);
        self.request(
            command,
            Self::on_step_response::<NextCommand>(thread_id),
            cx,
        )
        .detach();
    }

    pub fn step_in(
        &mut self,
        thread_id: ThreadId,
        granularity: SteppingGranularity,
        cx: &mut Context<Self>,
    ) {
        let supports_single_thread_execution_requests =
            self.capabilities.supports_single_thread_execution_requests;
        let supports_stepping_granularity = self
            .capabilities
            .supports_stepping_granularity
            .unwrap_or_default();

        let command = StepInCommand {
            inner: StepCommand {
                thread_id: thread_id.0,
                granularity: supports_stepping_granularity.then(|| granularity),
                single_thread: supports_single_thread_execution_requests,
            },
        };

        self.thread_states.process_step(thread_id);
        self.request(
            command,
            Self::on_step_response::<StepInCommand>(thread_id),
            cx,
        )
        .detach();
    }

    pub fn step_out(
        &mut self,
        thread_id: ThreadId,
        granularity: SteppingGranularity,
        cx: &mut Context<Self>,
    ) {
        let supports_single_thread_execution_requests =
            self.capabilities.supports_single_thread_execution_requests;
        let supports_stepping_granularity = self
            .capabilities
            .supports_stepping_granularity
            .unwrap_or_default();

        let command = StepOutCommand {
            inner: StepCommand {
                thread_id: thread_id.0,
                granularity: supports_stepping_granularity.then(|| granularity),
                single_thread: supports_single_thread_execution_requests,
            },
        };

        self.thread_states.process_step(thread_id);
        self.request(
            command,
            Self::on_step_response::<StepOutCommand>(thread_id),
            cx,
        )
        .detach();
    }

    pub fn step_back(
        &mut self,
        thread_id: ThreadId,
        granularity: SteppingGranularity,
        cx: &mut Context<Self>,
    ) {
        let supports_single_thread_execution_requests =
            self.capabilities.supports_single_thread_execution_requests;
        let supports_stepping_granularity = self
            .capabilities
            .supports_stepping_granularity
            .unwrap_or_default();

        let command = StepBackCommand {
            inner: StepCommand {
                thread_id: thread_id.0,
                granularity: supports_stepping_granularity.then(|| granularity),
                single_thread: supports_single_thread_execution_requests,
            },
        };

        self.thread_states.process_step(thread_id);

        self.request(
            command,
            Self::on_step_response::<StepBackCommand>(thread_id),
            cx,
        )
        .detach();
    }

    pub fn stack_frames(
        &mut self,
        thread_id: ThreadId,
        cx: &mut Context<Self>,
    ) -> Result<Vec<StackFrame>> {
        if self.thread_states.thread_status(thread_id) == ThreadStatus::Stopped
            && self.requests.contains_key(&ThreadsCommand.type_id())
            && self.threads.contains_key(&thread_id)
        // ^ todo(debugger): We need a better way to check that we're not querying stale data
        // We could still be using an old thread id and have sent a new thread's request
        // This isn't the biggest concern right now because it hasn't caused any issues outside of tests
        // But it very well could cause a minor bug in the future that is hard to track down
        {
            self.fetch(
                super::dap_command::StackTraceCommand {
                    thread_id: thread_id.0,
                    start_frame: None,
                    levels: None,
                },
                move |this, stack_frames, cx| {
                    let entry =
                        this.threads
                            .entry(thread_id)
                            .and_modify(|thread| match &stack_frames {
                                Ok(stack_frames) => {
                                    thread.stack_frames = stack_frames
                                        .iter()
                                        .cloned()
                                        .map(StackFrame::from)
                                        .collect();
                                    thread.stack_frames_error = None;
                                }
                                Err(error) => {
                                    thread.stack_frames.clear();
                                    thread.stack_frames_error = Some(error.cloned());
                                }
                            });
                    debug_assert!(
                        matches!(entry, indexmap::map::Entry::Occupied(_)),
                        "Sent request for thread_id that doesn't exist"
                    );
                    if let Ok(stack_frames) = stack_frames {
                        this.stack_frames.extend(
                            stack_frames
                                .into_iter()
                                .filter(|frame| {
                                    // Workaround for JavaScript debug adapter sending out "fake" stack frames for delineating await points. This is fine,
                                    // except that they always use an id of 0 for it, which collides with other (valid) stack frames.
                                    !(frame.id == 0
                                        && frame.line == 0
                                        && frame.column == 0
                                        && frame.presentation_hint
                                            == Some(StackFramePresentationHint::Label))
                                })
                                .map(|frame| (frame.id, StackFrame::from(frame))),
                        );
                    }

                    this.invalidate_command_type::<ScopesCommand>();
                    this.invalidate_command_type::<VariablesCommand>();

                    cx.emit(SessionEvent::StackTrace);
                },
                cx,
            );
        }

        match self.threads.get(&thread_id) {
            Some(thread) => {
                if let Some(error) = &thread.stack_frames_error {
                    Err(error.cloned())
                } else {
                    Ok(thread.stack_frames.clone())
                }
            }
            None => Ok(Vec::new()),
        }
    }

    pub fn scopes(&mut self, stack_frame_id: u64, cx: &mut Context<Self>) -> &[dap::Scope] {
        if self.requests.contains_key(&TypeId::of::<ThreadsCommand>())
            && self
                .requests
                .contains_key(&TypeId::of::<StackTraceCommand>())
        {
            self.fetch(
                ScopesCommand { stack_frame_id },
                move |this, scopes, cx| {
                    let Some(scopes) = scopes.log_err() else {
                        return
                    };

                    for scope in scopes.iter() {
                        this.variables(scope.variables_reference, cx);
                    }

                    let entry = this
                        .stack_frames
                        .entry(stack_frame_id)
                        .and_modify(|stack_frame| {
                            stack_frame.scopes = scopes;
                        });

                    cx.emit(SessionEvent::Variables);

                    debug_assert!(
                        matches!(entry, indexmap::map::Entry::Occupied(_)),
                        "Sent scopes request for stack_frame_id that doesn't exist or hasn't been fetched"
                    );
                },
                cx,
            );
        }

        self.stack_frames
            .get(&stack_frame_id)
            .map(|frame| frame.scopes.as_slice())
            .unwrap_or_default()
    }

    pub fn variables_by_stack_frame_id(&self, stack_frame_id: StackFrameId) -> Vec<dap::Variable> {
        let Some(stack_frame) = self.stack_frames.get(&stack_frame_id) else {
            return Vec::new();
        };

        stack_frame
            .scopes
            .iter()
            .filter_map(|scope| self.variables.get(&scope.variables_reference))
            .flatten()
            .cloned()
            .collect()
    }

    pub fn watchers(&self) -> &HashMap<SharedString, Watcher> {
        &self.watchers
    }

    pub fn add_watcher(
        &mut self,
        expression: SharedString,
        frame_id: u64,
        cx: &mut Context<Self>,
    ) -> Task<Result<()>> {
        let request = self.mode.request_dap(EvaluateCommand {
            expression: expression.to_string(),
            context: Some(EvaluateArgumentsContext::Watch),
            frame_id: Some(frame_id),
            source: None,
        });

        cx.spawn(async move |this, cx| {
            let response = request.await?;

            this.update(cx, |session, cx| {
                session.watchers.insert(
                    expression.clone(),
                    Watcher {
                        expression,
                        value: response.result.into(),
                        variables_reference: response.variables_reference,
                        presentation_hint: response.presentation_hint,
                    },
                );
                cx.emit(SessionEvent::Watchers);
            })
        })
    }

    pub fn refresh_watchers(&mut self, frame_id: u64, cx: &mut Context<Self>) {
        let watches = self.watchers.clone();
        for (_, watch) in watches.into_iter() {
            self.add_watcher(watch.expression.clone(), frame_id, cx)
                .detach();
        }
    }

    pub fn remove_watcher(&mut self, expression: SharedString) {
        self.watchers.remove(&expression);
    }

    pub fn variables(
        &mut self,
        variables_reference: VariableReference,
        cx: &mut Context<Self>,
    ) -> Vec<dap::Variable> {
        let command = VariablesCommand {
            variables_reference,
            filter: None,
            start: None,
            count: None,
            format: None,
        };

        self.fetch(
            command,
            move |this, variables, cx| {
                let Some(variables) = variables.log_err() else {
                    return;
                };

                this.variables.insert(variables_reference, variables);

                cx.emit(SessionEvent::Variables);
                cx.emit(SessionEvent::InvalidateInlineValue);
            },
            cx,
        );

        self.variables
            .get(&variables_reference)
            .cloned()
            .unwrap_or_default()
    }

    pub fn set_variable_value(
        &mut self,
        stack_frame_id: u64,
        variables_reference: u64,
        name: String,
        value: String,
        cx: &mut Context<Self>,
    ) {
        if self.capabilities.supports_set_variable.unwrap_or_default() {
            self.request(
                SetVariableValueCommand {
                    name,
                    value,
                    variables_reference,
                },
                move |this, response, cx| {
                    let response = response.log_err()?;
                    this.invalidate_command_type::<VariablesCommand>();
<<<<<<< HEAD
                    this.refresh_watchers(stack_frame_id, cx);
                    cx.notify();
=======
                    cx.emit(SessionEvent::Variables);
>>>>>>> 9597c73f
                    Some(response)
                },
                cx,
            )
            .detach();
        }
    }

    pub fn evaluate(
        &mut self,
        expression: String,
        context: Option<EvaluateArgumentsContext>,
        frame_id: Option<u64>,
        source: Option<Source>,
        cx: &mut Context<Self>,
    ) -> Task<()> {
        let event = dap::OutputEvent {
            category: None,
            output: format!("> {expression}"),
            group: None,
            variables_reference: None,
            source: None,
            line: None,
            column: None,
            data: None,
            location_reference: None,
        };
        self.push_output(event, cx);
        let request = self.mode.request_dap(EvaluateCommand {
            expression,
            context,
            frame_id,
            source,
        });
        cx.spawn(async move |this, cx| {
            let response = request.await;
            this.update(cx, |this, cx| {
                match response {
                    Ok(response) => {
                        let event = dap::OutputEvent {
                            category: None,
                            output: format!("< {}", &response.result),
                            group: None,
                            variables_reference: Some(response.variables_reference),
                            source: None,
                            line: None,
                            column: None,
                            data: None,
                            location_reference: None,
                        };
                        this.push_output(event, cx);
                    }
                    Err(e) => {
                        let event = dap::OutputEvent {
                            category: None,
                            output: format!("{}", e),
                            group: None,
                            variables_reference: None,
                            source: None,
                            line: None,
                            column: None,
                            data: None,
                            location_reference: None,
                        };
                        this.push_output(event, cx);
                    }
                };
                cx.notify();
            })
            .ok();
        })
    }

    pub fn location(
        &mut self,
        reference: u64,
        cx: &mut Context<Self>,
    ) -> Option<dap::LocationsResponse> {
        self.fetch(
            LocationsCommand { reference },
            move |this, response, _| {
                let Some(response) = response.log_err() else {
                    return;
                };
                this.locations.insert(reference, response);
            },
            cx,
        );
        self.locations.get(&reference).cloned()
    }

    pub fn is_attached(&self) -> bool {
        let Mode::Running(local_mode) = &self.mode else {
            return false;
        };
        local_mode.binary.request_args.request == StartDebuggingRequestArgumentsRequest::Attach
    }

    pub fn disconnect_client(&mut self, cx: &mut Context<Self>) {
        let command = DisconnectCommand {
            restart: Some(false),
            terminate_debuggee: Some(false),
            suspend_debuggee: Some(false),
        };

        self.request(command, Self::empty_response, cx).detach()
    }

    pub fn terminate_threads(&mut self, thread_ids: Option<Vec<ThreadId>>, cx: &mut Context<Self>) {
        if self
            .capabilities
            .supports_terminate_threads_request
            .unwrap_or_default()
        {
            self.request(
                TerminateThreadsCommand {
                    thread_ids: thread_ids.map(|ids| ids.into_iter().map(|id| id.0).collect()),
                },
                Self::clear_active_debug_line_response,
                cx,
            )
            .detach();
        } else {
            self.shutdown(cx).detach();
        }
    }

    pub fn thread_state(&self, thread_id: ThreadId) -> Option<ThreadStatus> {
        self.thread_states.thread_state(thread_id)
    }
}<|MERGE_RESOLUTION|>--- conflicted
+++ resolved
@@ -2265,12 +2265,8 @@
                 move |this, response, cx| {
                     let response = response.log_err()?;
                     this.invalidate_command_type::<VariablesCommand>();
-<<<<<<< HEAD
                     this.refresh_watchers(stack_frame_id, cx);
-                    cx.notify();
-=======
                     cx.emit(SessionEvent::Variables);
->>>>>>> 9597c73f
                     Some(response)
                 },
                 cx,
