use crate::{
    buffer_store::{BufferStore, BufferStoreEvent},
    dap_store::DapStore,
    deserialize_code_actions,
    environment::ProjectEnvironment,
    lsp_command::{self, *},
    lsp_ext_command,
    prettier_store::{self, PrettierStore, PrettierStoreEvent},
    project_settings::{LspSettings, ProjectSettings},
    relativize_path, resolve_path,
    toolchain_store::{EmptyToolchainStore, ToolchainStoreEvent},
    worktree_store::{WorktreeStore, WorktreeStoreEvent},
    yarn::YarnPathStore,
    CodeAction, Completion, CoreCompletion, Hover, InlayHint, ProjectItem as _, ProjectPath,
    ProjectTransaction, ResolveState, Symbol, ToolchainStore,
};
use anyhow::{anyhow, Context as _, Result};
use async_trait::async_trait;
use client::{proto, TypedEnvelope};
use collections::{btree_map, BTreeMap, BTreeSet, HashMap, HashSet};
use futures::{
    future::{join_all, Shared},
    select,
    stream::FuturesUnordered,
    AsyncWriteExt, Future, FutureExt, StreamExt,
};
use globset::{Glob, GlobBuilder, GlobMatcher, GlobSet, GlobSetBuilder};
use gpui::{
    App, AppContext as _, AsyncApp, Context, Entity, EventEmitter, PromptLevel, Task, WeakEntity,
};
use http_client::HttpClient;
use itertools::Itertools as _;
use language::{
    language_settings::{
        language_settings, FormatOnSave, Formatter, LanguageSettings, SelectedFormatter,
    },
    markdown, point_to_lsp, prepare_completion_documentation,
    proto::{deserialize_anchor, deserialize_version, serialize_anchor, serialize_version},
    range_from_lsp, range_to_lsp, Bias, Buffer, BufferSnapshot, CachedLspAdapter, CodeLabel,
    Diagnostic, DiagnosticEntry, DiagnosticSet, Diff, Documentation, File as _, Language,
    LanguageName, LanguageRegistry, LanguageServerBinaryStatus, LanguageToolchainStore, LocalFile,
    LspAdapter, LspAdapterDelegate, Patch, PointUtf16, TextBufferSnapshot, ToOffset, ToPointUtf16,
    Transaction, Unclipped,
};
use lsp::{
    notification::DidRenameFiles, CodeActionKind, CompletionContext, DiagnosticSeverity,
    DiagnosticTag, DidChangeWatchedFilesRegistrationOptions, Edit, FileOperationFilter,
    FileOperationPatternKind, FileOperationRegistrationOptions, FileRename, FileSystemWatcher,
    InsertTextFormat, LanguageServer, LanguageServerBinary, LanguageServerBinaryOptions,
    LanguageServerId, LanguageServerName, LspRequestFuture, MessageActionItem, MessageType, OneOf,
    RenameFilesParams, ServerHealthStatus, ServerStatus, SymbolKind, TextEdit, Url,
    WillRenameFiles, WorkDoneProgressCancelParams, WorkspaceFolder,
};
use node_runtime::read_package_installed_version;
use parking_lot::Mutex;
use postage::watch;
use rand::prelude::*;

use rpc::AnyProtoClient;
use serde::Serialize;
use settings::{Settings, SettingsLocation, SettingsStore};
use sha2::{Digest, Sha256};
use similar::{ChangeTag, TextDiff};
use smol::channel::Sender;
use snippet::Snippet;
use std::{
    any::Any,
    cell::RefCell,
    cmp::Ordering,
    convert::TryInto,
    ffi::OsStr,
    iter, mem,
    ops::{ControlFlow, Range},
    path::{self, Path, PathBuf},
    rc::Rc,
    str,
    sync::Arc,
    time::{Duration, Instant},
};
use text::{Anchor, BufferId, LineEnding, OffsetRangeExt};
use util::{
    debug_panic, defer, maybe, merge_json_value_into, paths::SanitizedPath, post_inc, ResultExt,
    TryFutureExt as _,
};

pub use fs::*;
pub use language::Location;
#[cfg(any(test, feature = "test-support"))]
pub use prettier::FORMAT_SUFFIX as TEST_PRETTIER_FORMAT_SUFFIX;
pub use worktree::{
    Entry, EntryKind, File, LocalWorktree, PathChange, ProjectEntryId, UpdatedEntriesSet,
    UpdatedGitRepositoriesSet, Worktree, WorktreeId, WorktreeSettings, FS_WATCH_LATENCY,
};

const SERVER_LAUNCHING_BEFORE_SHUTDOWN_TIMEOUT: Duration = Duration::from_secs(5);
pub const SERVER_PROGRESS_THROTTLE_TIMEOUT: Duration = Duration::from_millis(100);

#[derive(Debug, Clone, Copy, PartialEq, Eq)]
pub enum FormatTrigger {
    Save,
    Manual,
}

pub enum LspFormatTarget {
    Buffers,
    Ranges(BTreeMap<BufferId, Vec<Range<Anchor>>>),
}

// proto::RegisterBufferWithLanguageServer {}

pub type OpenLspBufferHandle = Entity<Entity<Buffer>>;

// Currently, formatting operations are represented differently depending on
// whether they come from a language server or an external command.
#[derive(Debug)]
pub enum FormatOperation {
    Lsp(Vec<(Range<Anchor>, String)>),
    External(Diff),
    Prettier(Diff),
}

impl FormatTrigger {
    fn from_proto(value: i32) -> FormatTrigger {
        match value {
            0 => FormatTrigger::Save,
            1 => FormatTrigger::Manual,
            _ => FormatTrigger::Save,
        }
    }
}

pub struct LocalLspStore {
    worktree_store: Entity<WorktreeStore>,
    toolchain_store: Entity<ToolchainStore>,
    http_client: Arc<dyn HttpClient>,
    environment: Entity<ProjectEnvironment>,
    fs: Arc<dyn Fs>,
    languages: Arc<LanguageRegistry>,
    language_server_ids: HashMap<(WorktreeId, LanguageServerName), LanguageServerId>,
    yarn: Entity<YarnPathStore>,
    pub language_servers: HashMap<LanguageServerId, LanguageServerState>,
    buffers_being_formatted: HashSet<BufferId>,
    last_workspace_edits_by_language_server: HashMap<LanguageServerId, ProjectTransaction>,
    language_server_watched_paths: HashMap<LanguageServerId, LanguageServerWatchedPaths>,
    language_server_paths_watched_for_rename:
        HashMap<LanguageServerId, RenamePathsWatchedForServer>,
    language_server_watcher_registrations:
        HashMap<LanguageServerId, HashMap<String, Vec<FileSystemWatcher>>>,
    supplementary_language_servers:
        HashMap<LanguageServerId, (LanguageServerName, Arc<LanguageServer>)>,
<<<<<<< HEAD
    dap_store: Model<DapStore>,
    prettier_store: Model<PrettierStore>,
=======
    prettier_store: Entity<PrettierStore>,
>>>>>>> 3b6e1be1
    current_lsp_settings: HashMap<LanguageServerName, LspSettings>,
    next_diagnostic_group_id: usize,
    diagnostics: HashMap<
        WorktreeId,
        HashMap<
            Arc<Path>,
            Vec<(
                LanguageServerId,
                Vec<DiagnosticEntry<Unclipped<PointUtf16>>>,
            )>,
        >,
    >,
    buffer_snapshots: HashMap<BufferId, HashMap<LanguageServerId, Vec<LspBufferSnapshot>>>, // buffer_id -> server_id -> vec of snapshots
    _subscription: gpui::Subscription,
    registered_buffers: HashMap<BufferId, usize>,
}

impl LocalLspStore {
    fn start_language_server(
        &mut self,
        worktree_handle: &Entity<Worktree>,
        delegate: Arc<LocalLspAdapterDelegate>,
        adapter: Arc<CachedLspAdapter>,
        cx: &mut Context<LspStore>,
    ) {
        let worktree = worktree_handle.read(cx);
        let worktree_id = worktree.id();
        let root_path = worktree.abs_path();
        let key = (worktree_id, adapter.name.clone());

        if self.language_server_ids.contains_key(&key) {
            return;
        }

        let project_settings = ProjectSettings::get(
            Some(SettingsLocation {
                worktree_id,
                path: Path::new(""),
            }),
            cx,
        );
        let lsp = project_settings.lsp.get(&adapter.name);
        let override_options = lsp.and_then(|s| s.initialization_options.clone());

        let stderr_capture = Arc::new(Mutex::new(Some(String::new())));

        let server_id = self.languages.next_language_server_id();
        log::info!(
            "attempting to start language server {:?}, path: {root_path:?}, id: {server_id}",
            adapter.name.0
        );

        let binary = self.get_language_server_binary(adapter.clone(), delegate.clone(), true, cx);

        let pending_server = cx.spawn({
            let adapter = adapter.clone();
            let server_name = adapter.name.clone();
            let stderr_capture = stderr_capture.clone();

            move |_lsp_store, cx| async move {
                let binary = binary.await?;

                #[cfg(any(test, feature = "test-support"))]
                if let Some(server) = _lsp_store
                    .update(&mut cx.clone(), |this, cx| {
                        this.languages.create_fake_language_server(
                            server_id,
                            &server_name,
                            binary.clone(),
                            cx.to_async(),
                        )
                    })
                    .ok()
                    .flatten()
                {
                    return Ok(server);
                }

                lsp::LanguageServer::new(
                    stderr_capture,
                    server_id,
                    server_name,
                    binary,
                    &root_path,
                    adapter.code_action_kinds(),
                    cx,
                )
            }
        });

        let state = LanguageServerState::Starting({
            let server_name = adapter.name.0.clone();
            let delegate = delegate as Arc<dyn LspAdapterDelegate>;
            let key = key.clone();
            let adapter = adapter.clone();
            let fs = self.fs.clone();
            cx.spawn(move |this, mut cx| async move {
                let result = {
                    let delegate = delegate.clone();
                    let adapter = adapter.clone();
                    let this = this.clone();
                    let toolchains = this
                        .update(&mut cx, |this, cx| this.toolchain_store(cx))
                        .ok()?;
                    let mut cx = cx.clone();
                    async move {
                        let language_server = pending_server.await?;

                        let workspace_config = adapter
                            .adapter
                            .clone()
                            .workspace_configuration(
                                fs.as_ref(),
                                &delegate,
                                toolchains.clone(),
                                &mut cx,
                            )
                            .await?;

                        let mut initialization_options = adapter
                            .adapter
                            .clone()
                            .initialization_options(fs.as_ref(), &(delegate))
                            .await?;

                        match (&mut initialization_options, override_options) {
                            (Some(initialization_options), Some(override_options)) => {
                                merge_json_value_into(override_options, initialization_options);
                            }
                            (None, override_options) => initialization_options = override_options,
                            _ => {}
                        }

                        let initialization_params = cx.update(|cx| {
                            let mut params = language_server.default_initialize_params(cx);
                            params.initialization_options = initialization_options;
                            adapter.adapter.prepare_initialize_params(params)
                        })??;

                        Self::setup_lsp_messages(
                            this.clone(),
                            fs,
                            &language_server,
                            delegate,
                            adapter,
                        );

                        let did_change_configuration_params =
                            Arc::new(lsp::DidChangeConfigurationParams {
                                settings: workspace_config,
                            });
                        let language_server = cx
                            .update(|cx| {
                                language_server.initialize(
                                    Some(initialization_params),
                                    did_change_configuration_params.clone(),
                                    cx,
                                )
                            })?
                            .await
                            .inspect_err(|_| {
                                if let Some(this) = this.upgrade() {
                                    this.update(&mut cx, |_, cx| {
                                        cx.emit(LspStoreEvent::LanguageServerRemoved(server_id))
                                    })
                                    .ok();
                                }
                            })?;

                        language_server
                            .notify::<lsp::notification::DidChangeConfiguration>(
                                &did_change_configuration_params,
                            )
                            .ok();

                        anyhow::Ok(language_server)
                    }
                }
                .await;

                match result {
                    Ok(server) => {
                        this.update(&mut cx, |this, mut cx| {
                            this.insert_newly_running_language_server(
                                adapter,
                                server.clone(),
                                server_id,
                                key,
                                &mut cx,
                            );
                        })
                        .ok();
                        stderr_capture.lock().take();
                        Some(server)
                    }

                    Err(err) => {
                        let log = stderr_capture.lock().take().unwrap_or_default();
                        delegate.update_status(
                            adapter.name(),
                            LanguageServerBinaryStatus::Failed {
                                error: format!("{err}\n-- stderr--\n{}", log),
                            },
                        );
                        log::error!("Failed to start language server {server_name:?}: {err}");
                        log::error!("server stderr: {:?}", log);
                        None
                    }
                }
            })
        });

        self.language_servers.insert(server_id, state);
        self.language_server_ids.insert(key, server_id);
    }

    pub fn start_language_servers(
        &mut self,
        worktree: &Entity<Worktree>,
        language: LanguageName,
        cx: &mut Context<LspStore>,
    ) {
        let root_file = worktree
            .update(cx, |tree, cx| tree.root_file(cx))
            .map(|f| f as _);
        let settings = language_settings(Some(language.clone()), root_file.as_ref(), cx);
        if !settings.enable_language_server {
            return;
        }

        let available_lsp_adapters = self.languages.clone().lsp_adapters(&language);
        let available_language_servers = available_lsp_adapters
            .iter()
            .map(|lsp_adapter| lsp_adapter.name.clone())
            .collect::<Vec<_>>();

        let desired_language_servers =
            settings.customized_language_servers(&available_language_servers);

        let mut enabled_lsp_adapters: Vec<Arc<CachedLspAdapter>> = Vec::new();
        for desired_language_server in desired_language_servers {
            if let Some(adapter) = available_lsp_adapters
                .iter()
                .find(|adapter| adapter.name == desired_language_server)
            {
                enabled_lsp_adapters.push(adapter.clone());
                continue;
            }

            if let Some(adapter) = self
                .languages
                .load_available_lsp_adapter(&desired_language_server)
            {
                self.languages
                    .register_lsp_adapter(language.clone(), adapter.adapter.clone());
                enabled_lsp_adapters.push(adapter);
                continue;
            }

            log::warn!(
                "no language server found matching '{}'",
                desired_language_server.0
            );
        }

        for adapter in &enabled_lsp_adapters {
            let delegate = LocalLspAdapterDelegate::new(
                self.languages.clone(),
                &self.environment,
                cx.weak_entity(),
                &worktree,
                self.http_client.clone(),
                self.fs.clone(),
                cx,
            );
            self.start_language_server(worktree, delegate, adapter.clone(), cx);
        }

        // After starting all the language servers, reorder them to reflect the desired order
        // based on the settings.
        //
        // This is done, in part, to ensure that language servers loaded at different points
        // (e.g., native vs extension) still end up in the right order at the end, rather than
        // it being based on which language server happened to be loaded in first.
        self.languages
            .reorder_language_servers(&language, enabled_lsp_adapters);
    }

    fn get_language_server_binary(
        &self,
        adapter: Arc<CachedLspAdapter>,
        delegate: Arc<dyn LspAdapterDelegate>,
        allow_binary_download: bool,
        cx: &mut Context<LspStore>,
    ) -> Task<Result<LanguageServerBinary>> {
        let settings = ProjectSettings::get(
            Some(SettingsLocation {
                worktree_id: delegate.worktree_id(),
                path: Path::new(""),
            }),
            cx,
        )
        .lsp
        .get(&adapter.name)
        .and_then(|s| s.binary.clone());

        if settings.as_ref().is_some_and(|b| b.path.is_some()) {
            let settings = settings.unwrap();
            return cx.spawn(|_, _| async move {
                Ok(LanguageServerBinary {
                    path: PathBuf::from(&settings.path.unwrap()),
                    env: Some(delegate.shell_env().await),
                    arguments: settings
                        .arguments
                        .unwrap_or_default()
                        .iter()
                        .map(Into::into)
                        .collect(),
                })
            });
        }
        let lsp_binary_options = LanguageServerBinaryOptions {
            allow_path_lookup: !settings
                .as_ref()
                .and_then(|b| b.ignore_system_version)
                .unwrap_or_default(),
            allow_binary_download,
        };
        let toolchains = self.toolchain_store.read(cx).as_language_toolchain_store();
        cx.spawn(|_, mut cx| async move {
            let binary_result = adapter
                .clone()
                .get_language_server_command(
                    delegate.clone(),
                    toolchains,
                    lsp_binary_options,
                    &mut cx,
                )
                .await;

            delegate.update_status(adapter.name.clone(), LanguageServerBinaryStatus::None);

            let mut binary = binary_result?;
            if let Some(arguments) = settings.and_then(|b| b.arguments) {
                binary.arguments = arguments.into_iter().map(Into::into).collect();
            }

            let mut shell_env = delegate.shell_env().await;
            shell_env.extend(binary.env.unwrap_or_default());
            binary.env = Some(shell_env);
            Ok(binary)
        })
    }

    fn setup_lsp_messages(
        this: WeakEntity<LspStore>,
        fs: Arc<dyn Fs>,
        language_server: &LanguageServer,
        delegate: Arc<dyn LspAdapterDelegate>,
        adapter: Arc<CachedLspAdapter>,
    ) {
        let name = language_server.name();
        let server_id = language_server.server_id();
        language_server
            .on_notification::<lsp::notification::PublishDiagnostics, _>({
                let adapter = adapter.clone();
                let this = this.clone();
                move |mut params, mut cx| {
                    let adapter = adapter.clone();
                    if let Some(this) = this.upgrade() {
                        adapter.process_diagnostics(&mut params);
                        this.update(&mut cx, |this, cx| {
                            this.update_diagnostics(
                                server_id,
                                params,
                                &adapter.disk_based_diagnostic_sources,
                                cx,
                            )
                            .log_err();
                        })
                        .ok();
                    }
                }
            })
            .detach();
        language_server
            .on_request::<lsp::request::WorkspaceConfiguration, _, _>({
                let adapter = adapter.adapter.clone();
                let delegate = delegate.clone();
                let this = this.clone();
                let fs = fs.clone();
                move |params, mut cx| {
                    let adapter = adapter.clone();
                    let delegate = delegate.clone();
                    let this = this.clone();
                    let fs = fs.clone();
                    async move {
                        let toolchains =
                            this.update(&mut cx, |this, cx| this.toolchain_store(cx))?;
                        let workspace_config = adapter
                            .workspace_configuration(fs.as_ref(), &delegate, toolchains, &mut cx)
                            .await?;
                        Ok(params
                            .items
                            .into_iter()
                            .map(|item| {
                                if let Some(section) = &item.section {
                                    workspace_config
                                        .get(section)
                                        .cloned()
                                        .unwrap_or(serde_json::Value::Null)
                                } else {
                                    workspace_config.clone()
                                }
                            })
                            .collect())
                    }
                }
            })
            .detach();

        language_server
            .on_request::<lsp::request::WorkspaceFoldersRequest, _, _>({
                let this = this.clone();
                move |_, mut cx| {
                    let this = this.clone();
                    async move {
                        let Some(server) =
                            this.update(&mut cx, |this, _| this.language_server_for_id(server_id))?
                        else {
                            return Ok(None);
                        };
                        let root = server.root_path();
                        let Ok(uri) = Url::from_file_path(&root) else {
                            return Ok(None);
                        };
                        Ok(Some(vec![WorkspaceFolder {
                            uri,
                            name: Default::default(),
                        }]))
                    }
                }
            })
            .detach();
        // Even though we don't have handling for these requests, respond to them to
        // avoid stalling any language server like `gopls` which waits for a response
        // to these requests when initializing.
        language_server
            .on_request::<lsp::request::WorkDoneProgressCreate, _, _>({
                let this = this.clone();
                move |params, mut cx| {
                    let this = this.clone();
                    async move {
                        this.update(&mut cx, |this, _| {
                            if let Some(status) = this.language_server_statuses.get_mut(&server_id)
                            {
                                if let lsp::NumberOrString::String(token) = params.token {
                                    status.progress_tokens.insert(token);
                                }
                            }
                        })?;

                        Ok(())
                    }
                }
            })
            .detach();

        language_server
            .on_request::<lsp::request::RegisterCapability, _, _>({
                let this = this.clone();
                move |params, mut cx| {
                    let this = this.clone();
                    async move {
                        for reg in params.registrations {
                            match reg.method.as_str() {
                                "workspace/didChangeWatchedFiles" => {
                                    if let Some(options) = reg.register_options {
                                        let options = serde_json::from_value(options)?;
                                        this.update(&mut cx, |this, cx| {
                                            this.as_local_mut()?.on_lsp_did_change_watched_files(
                                                server_id, &reg.id, options, cx,
                                            );
                                            Some(())
                                        })?;
                                    }
                                }
                                "textDocument/rangeFormatting" => {
                                    this.update(&mut cx, |this, _| {
                                        if let Some(server) = this.language_server_for_id(server_id)
                                        {
                                            let options = reg
                                                .register_options
                                                .map(|options| {
                                                    serde_json::from_value::<
                                                        lsp::DocumentRangeFormattingOptions,
                                                    >(
                                                        options
                                                    )
                                                })
                                                .transpose()?;
                                            let provider = match options {
                                                None => OneOf::Left(true),
                                                Some(options) => OneOf::Right(options),
                                            };
                                            server.update_capabilities(|capabilities| {
                                                capabilities.document_range_formatting_provider =
                                                    Some(provider);
                                            })
                                        }
                                        anyhow::Ok(())
                                    })??;
                                }
                                "textDocument/onTypeFormatting" => {
                                    this.update(&mut cx, |this, _| {
                                        if let Some(server) = this.language_server_for_id(server_id)
                                        {
                                            let options = reg
                                                .register_options
                                                .map(|options| {
                                                    serde_json::from_value::<
                                                        lsp::DocumentOnTypeFormattingOptions,
                                                    >(
                                                        options
                                                    )
                                                })
                                                .transpose()?;
                                            if let Some(options) = options {
                                                server.update_capabilities(|capabilities| {
                                                    capabilities
                                                        .document_on_type_formatting_provider =
                                                        Some(options);
                                                })
                                            }
                                        }
                                        anyhow::Ok(())
                                    })??;
                                }
                                "textDocument/formatting" => {
                                    this.update(&mut cx, |this, _| {
                                        if let Some(server) = this.language_server_for_id(server_id)
                                        {
                                            let options = reg
                                                .register_options
                                                .map(|options| {
                                                    serde_json::from_value::<
                                                        lsp::DocumentFormattingOptions,
                                                    >(
                                                        options
                                                    )
                                                })
                                                .transpose()?;
                                            let provider = match options {
                                                None => OneOf::Left(true),
                                                Some(options) => OneOf::Right(options),
                                            };
                                            server.update_capabilities(|capabilities| {
                                                capabilities.document_formatting_provider =
                                                    Some(provider);
                                            })
                                        }
                                        anyhow::Ok(())
                                    })??;
                                }
                                "workspace/didChangeConfiguration" => {
                                    // Ignore payload since we notify clients of setting changes unconditionally, relying on them pulling the latest settings.
                                }
                                _ => log::warn!("unhandled capability registration: {reg:?}"),
                            }
                        }
                        Ok(())
                    }
                }
            })
            .detach();

        language_server
            .on_request::<lsp::request::UnregisterCapability, _, _>({
                let this = this.clone();
                move |params, mut cx| {
                    let this = this.clone();
                    async move {
                        for unreg in params.unregisterations.iter() {
                            match unreg.method.as_str() {
                                "workspace/didChangeWatchedFiles" => {
                                    this.update(&mut cx, |this, cx| {
                                        this.as_local_mut()?
                                            .on_lsp_unregister_did_change_watched_files(
                                                server_id, &unreg.id, cx,
                                            );
                                        Some(())
                                    })?;
                                }
                                "textDocument/rename" => {
                                    this.update(&mut cx, |this, _| {
                                        if let Some(server) = this.language_server_for_id(server_id)
                                        {
                                            server.update_capabilities(|capabilities| {
                                                capabilities.rename_provider = None
                                            })
                                        }
                                    })?;
                                }
                                "textDocument/rangeFormatting" => {
                                    this.update(&mut cx, |this, _| {
                                        if let Some(server) = this.language_server_for_id(server_id)
                                        {
                                            server.update_capabilities(|capabilities| {
                                                capabilities.document_range_formatting_provider =
                                                    None
                                            })
                                        }
                                    })?;
                                }
                                "textDocument/onTypeFormatting" => {
                                    this.update(&mut cx, |this, _| {
                                        if let Some(server) = this.language_server_for_id(server_id)
                                        {
                                            server.update_capabilities(|capabilities| {
                                                capabilities.document_on_type_formatting_provider =
                                                    None;
                                            })
                                        }
                                    })?;
                                }
                                "textDocument/formatting" => {
                                    this.update(&mut cx, |this, _| {
                                        if let Some(server) = this.language_server_for_id(server_id)
                                        {
                                            server.update_capabilities(|capabilities| {
                                                capabilities.document_formatting_provider = None;
                                            })
                                        }
                                    })?;
                                }
                                _ => log::warn!("unhandled capability unregistration: {unreg:?}"),
                            }
                        }
                        Ok(())
                    }
                }
            })
            .detach();

        language_server
            .on_request::<lsp::request::ApplyWorkspaceEdit, _, _>({
                let adapter = adapter.clone();
                let this = this.clone();
                move |params, cx| {
                    LocalLspStore::on_lsp_workspace_edit(
                        this.clone(),
                        params,
                        server_id,
                        adapter.clone(),
                        cx,
                    )
                }
            })
            .detach();

        language_server
            .on_request::<lsp::request::InlayHintRefreshRequest, _, _>({
                let this = this.clone();
                move |(), mut cx| {
                    let this = this.clone();
                    async move {
                        this.update(&mut cx, |this, cx| {
                            cx.emit(LspStoreEvent::RefreshInlayHints);
                            this.downstream_client.as_ref().map(|(client, project_id)| {
                                client.send(proto::RefreshInlayHints {
                                    project_id: *project_id,
                                })
                            })
                        })?
                        .transpose()?;
                        Ok(())
                    }
                }
            })
            .detach();

        language_server
            .on_request::<lsp::request::ShowMessageRequest, _, _>({
                let this = this.clone();
                let name = name.to_string();
                move |params, mut cx| {
                    let this = this.clone();
                    let name = name.to_string();
                    async move {
                        let actions = params.actions.unwrap_or_default();
                        let (tx, rx) = smol::channel::bounded(1);
                        let request = LanguageServerPromptRequest {
                            level: match params.typ {
                                lsp::MessageType::ERROR => PromptLevel::Critical,
                                lsp::MessageType::WARNING => PromptLevel::Warning,
                                _ => PromptLevel::Info,
                            },
                            message: params.message,
                            actions,
                            response_channel: tx,
                            lsp_name: name.clone(),
                        };

                        let did_update = this
                            .update(&mut cx, |_, cx| {
                                cx.emit(LspStoreEvent::LanguageServerPrompt(request));
                            })
                            .is_ok();
                        if did_update {
                            let response = rx.recv().await.ok();
                            Ok(response)
                        } else {
                            Ok(None)
                        }
                    }
                }
            })
            .detach();

        language_server
            .on_notification::<ServerStatus, _>({
                let this = this.clone();
                let name = name.to_string();
                move |params, mut cx| {
                    let this = this.clone();
                    let name = name.to_string();
                    if let Some(ref message) = params.message {
                        let message = message.trim();
                        if !message.is_empty() {
                            let formatted_message = format!(
                                "Language server {name} (id {server_id}) status update: {message}"
                            );
                            match params.health {
                                ServerHealthStatus::Ok => log::info!("{}", formatted_message),
                                ServerHealthStatus::Warning => log::warn!("{}", formatted_message),
                                ServerHealthStatus::Error => {
                                    log::error!("{}", formatted_message);
                                    let (tx, _rx) = smol::channel::bounded(1);
                                    let request = LanguageServerPromptRequest {
                                        level: PromptLevel::Critical,
                                        message: params.message.unwrap_or_default(),
                                        actions: Vec::new(),
                                        response_channel: tx,
                                        lsp_name: name.clone(),
                                    };
                                    let _ = this
                                        .update(&mut cx, |_, cx| {
                                            cx.emit(LspStoreEvent::LanguageServerPrompt(request));
                                        })
                                        .ok();
                                }
                                ServerHealthStatus::Other(status) => {
                                    log::info!(
                                        "Unknown server health: {status}\n{formatted_message}"
                                    )
                                }
                            }
                        }
                    }
                }
            })
            .detach();
        language_server
            .on_notification::<lsp::notification::ShowMessage, _>({
                let this = this.clone();
                let name = name.to_string();
                move |params, mut cx| {
                    let this = this.clone();
                    let name = name.to_string();

                    let (tx, _) = smol::channel::bounded(1);
                    let request = LanguageServerPromptRequest {
                        level: match params.typ {
                            lsp::MessageType::ERROR => PromptLevel::Critical,
                            lsp::MessageType::WARNING => PromptLevel::Warning,
                            _ => PromptLevel::Info,
                        },
                        message: params.message,
                        actions: vec![],
                        response_channel: tx,
                        lsp_name: name.clone(),
                    };

                    let _ = this.update(&mut cx, |_, cx| {
                        cx.emit(LspStoreEvent::LanguageServerPrompt(request));
                    });
                }
            })
            .detach();

        let disk_based_diagnostics_progress_token =
            adapter.disk_based_diagnostics_progress_token.clone();

        language_server
            .on_notification::<lsp::notification::Progress, _>({
                let this = this.clone();
                move |params, mut cx| {
                    if let Some(this) = this.upgrade() {
                        this.update(&mut cx, |this, cx| {
                            this.on_lsp_progress(
                                params,
                                server_id,
                                disk_based_diagnostics_progress_token.clone(),
                                cx,
                            );
                        })
                        .ok();
                    }
                }
            })
            .detach();

        language_server
            .on_notification::<lsp::notification::LogMessage, _>({
                let this = this.clone();
                move |params, mut cx| {
                    if let Some(this) = this.upgrade() {
                        this.update(&mut cx, |_, cx| {
                            cx.emit(LspStoreEvent::LanguageServerLog(
                                server_id,
                                LanguageServerLogType::Log(params.typ),
                                params.message,
                            ));
                        })
                        .ok();
                    }
                }
            })
            .detach();

        language_server
            .on_notification::<lsp::notification::LogTrace, _>({
                let this = this.clone();
                move |params, mut cx| {
                    if let Some(this) = this.upgrade() {
                        this.update(&mut cx, |_, cx| {
                            cx.emit(LspStoreEvent::LanguageServerLog(
                                server_id,
                                LanguageServerLogType::Trace(params.verbose),
                                params.message,
                            ));
                        })
                        .ok();
                    }
                }
            })
            .detach();
    }

    fn shutdown_language_servers(
        &mut self,
        _cx: &mut Context<LspStore>,
    ) -> impl Future<Output = ()> {
        let shutdown_futures = self
            .language_servers
            .drain()
            .map(|(_, server_state)| async {
                use LanguageServerState::*;
                match server_state {
                    Running { server, .. } => server.shutdown()?.await,
                    Starting(task) => task.await?.shutdown()?.await,
                }
            })
            .collect::<Vec<_>>();

        async move {
            futures::future::join_all(shutdown_futures).await;
        }
    }

    fn language_servers_for_worktree(
        &self,
        worktree_id: WorktreeId,
    ) -> impl Iterator<Item = &Arc<LanguageServer>> {
        self.language_server_ids
            .iter()
            .filter_map(move |((language_server_worktree_id, _), id)| {
                if *language_server_worktree_id == worktree_id {
                    if let Some(LanguageServerState::Running { server, .. }) =
                        self.language_servers.get(id)
                    {
                        return Some(server);
                    }
                }
                None
            })
    }

    pub(crate) fn language_server_ids_for_buffer(
        &self,
        buffer: &Buffer,
        cx: &App,
    ) -> Vec<LanguageServerId> {
        if let Some((file, language)) = File::from_dyn(buffer.file()).zip(buffer.language()) {
            let worktree_id = file.worktree_id(cx);
            self.languages
                .lsp_adapters(&language.name())
                .iter()
                .flat_map(|adapter| {
                    let key = (worktree_id, adapter.name.clone());
                    self.language_server_ids.get(&key).copied()
                })
                .collect()
        } else {
            Vec::new()
        }
    }

    pub(crate) fn language_servers_for_buffer<'a>(
        &'a self,
        buffer: &'a Buffer,
        cx: &'a App,
    ) -> impl Iterator<Item = (&'a Arc<CachedLspAdapter>, &'a Arc<LanguageServer>)> {
        self.language_server_ids_for_buffer(buffer, cx)
            .into_iter()
            .filter_map(|server_id| match self.language_servers.get(&server_id)? {
                LanguageServerState::Running {
                    adapter, server, ..
                } => Some((adapter, server)),
                _ => None,
            })
    }

    fn primary_language_server_for_buffer<'a>(
        &'a self,
        buffer: &'a Buffer,
        cx: &'a App,
    ) -> Option<(&'a Arc<CachedLspAdapter>, &'a Arc<LanguageServer>)> {
        // The list of language servers is ordered based on the `language_servers` setting
        // for each language, thus we can consider the first one in the list to be the
        // primary one.
        self.language_servers_for_buffer(buffer, cx).next()
    }

    async fn format_locally(
        lsp_store: WeakEntity<LspStore>,
        mut buffers: Vec<FormattableBuffer>,
        target: &LspFormatTarget,
        push_to_history: bool,
        trigger: FormatTrigger,
        mut cx: AsyncApp,
    ) -> anyhow::Result<ProjectTransaction> {
        // Do not allow multiple concurrent formatting requests for the
        // same buffer.
        lsp_store.update(&mut cx, |this, cx| {
            let this = this.as_local_mut().unwrap();
            buffers.retain(|buffer| {
                this.buffers_being_formatted
                    .insert(buffer.handle.read(cx).remote_id())
            });
        })?;

        let _cleanup = defer({
            let this = lsp_store.clone();
            let mut cx = cx.clone();
            let buffers = &buffers;
            move || {
                this.update(&mut cx, |this, cx| {
                    let this = this.as_local_mut().unwrap();
                    for buffer in buffers {
                        this.buffers_being_formatted
                            .remove(&buffer.handle.read(cx).remote_id());
                    }
                })
                .ok();
            }
        });

        let mut project_transaction = ProjectTransaction::default();
        for buffer in &buffers {
            let (primary_adapter_and_server, adapters_and_servers) =
                lsp_store.update(&mut cx, |lsp_store, cx| {
                    let buffer = buffer.handle.read(cx);

                    let adapters_and_servers = lsp_store
                        .as_local()
                        .unwrap()
                        .language_servers_for_buffer(buffer, cx)
                        .map(|(adapter, lsp)| (adapter.clone(), lsp.clone()))
                        .collect::<Vec<_>>();

                    let primary_adapter = lsp_store
                        .as_local()
                        .unwrap()
                        .primary_language_server_for_buffer(buffer, cx)
                        .map(|(adapter, lsp)| (adapter.clone(), lsp.clone()));

                    (primary_adapter, adapters_and_servers)
                })?;

            let settings = buffer.handle.update(&mut cx, |buffer, cx| {
                language_settings(buffer.language().map(|l| l.name()), buffer.file(), cx)
                    .into_owned()
            })?;

            let remove_trailing_whitespace = settings.remove_trailing_whitespace_on_save;
            let ensure_final_newline = settings.ensure_final_newline_on_save;

            // First, format buffer's whitespace according to the settings.
            let trailing_whitespace_diff = if remove_trailing_whitespace {
                Some(
                    buffer
                        .handle
                        .update(&mut cx, |b, cx| b.remove_trailing_whitespace(cx))?
                        .await,
                )
            } else {
                None
            };
            let whitespace_transaction_id = buffer.handle.update(&mut cx, |buffer, cx| {
                buffer.finalize_last_transaction();
                buffer.start_transaction();
                if let Some(diff) = trailing_whitespace_diff {
                    buffer.apply_diff(diff, cx);
                }
                if ensure_final_newline {
                    buffer.ensure_final_newline(cx);
                }
                buffer.end_transaction(cx)
            })?;

            // Apply the `code_actions_on_format` before we run the formatter.
            let code_actions = deserialize_code_actions(&settings.code_actions_on_format);
            #[allow(clippy::nonminimal_bool)]
            if !code_actions.is_empty()
                && !(trigger == FormatTrigger::Save && settings.format_on_save == FormatOnSave::Off)
            {
                Self::execute_code_actions_on_servers(
                    &lsp_store,
                    &adapters_and_servers,
                    code_actions,
                    &buffer.handle,
                    push_to_history,
                    &mut project_transaction,
                    &mut cx,
                )
                .await?;
            }

            // Apply language-specific formatting using either the primary language server
            // or external command.
            // Except for code actions, which are applied with all connected language servers.
            let primary_language_server =
                primary_adapter_and_server.map(|(_adapter, server)| server.clone());
            let primary_server_and_path = primary_language_server
                .as_ref()
                .zip(buffer.abs_path.as_ref());

            let prettier_settings = buffer.handle.read_with(&cx, |buffer, cx| {
                language_settings(buffer.language().map(|l| l.name()), buffer.file(), cx)
                    .prettier
                    .clone()
            })?;

            let ranges = match target {
                LspFormatTarget::Buffers => None,
                LspFormatTarget::Ranges(ranges) => {
                    let Some(ranges) = ranges.get(&buffer.id) else {
                        return Err(anyhow!("No format ranges provided for buffer"));
                    };
                    Some(ranges)
                }
            };

            let mut format_operations: Vec<FormatOperation> = vec![];
            {
                match trigger {
                    FormatTrigger::Save => {
                        match &settings.format_on_save {
                            FormatOnSave::Off => {
                                // nothing
                            }
                            FormatOnSave::On => {
                                match &settings.formatter {
                                    SelectedFormatter::Auto => {
                                        // do the auto-format: prefer prettier, fallback to primary language server
                                        let diff = {
                                            if prettier_settings.allowed {
                                                Self::perform_format(
                                                    &Formatter::Prettier,
                                                    buffer,
                                                    ranges,
                                                    primary_server_and_path,
                                                    lsp_store.clone(),
                                                    &settings,
                                                    &adapters_and_servers,
                                                    push_to_history,
                                                    &mut project_transaction,
                                                    &mut cx,
                                                )
                                                .await
                                            } else {
                                                Self::perform_format(
                                                    &Formatter::LanguageServer { name: None },
                                                    buffer,
                                                    ranges,
                                                    primary_server_and_path,
                                                    lsp_store.clone(),
                                                    &settings,
                                                    &adapters_and_servers,
                                                    push_to_history,
                                                    &mut project_transaction,
                                                    &mut cx,
                                                )
                                                .await
                                            }
                                        }?;

                                        if let Some(op) = diff {
                                            format_operations.push(op);
                                        }
                                    }
                                    SelectedFormatter::List(formatters) => {
                                        for formatter in formatters.as_ref() {
                                            let diff = Self::perform_format(
                                                formatter,
                                                buffer,
                                                ranges,
                                                primary_server_and_path,
                                                lsp_store.clone(),
                                                &settings,
                                                &adapters_and_servers,
                                                push_to_history,
                                                &mut project_transaction,
                                                &mut cx,
                                            )
                                            .await?;
                                            if let Some(op) = diff {
                                                format_operations.push(op);
                                            }

                                            // format with formatter
                                        }
                                    }
                                }
                            }
                            FormatOnSave::List(formatters) => {
                                for formatter in formatters.as_ref() {
                                    let diff = Self::perform_format(
                                        formatter,
                                        buffer,
                                        ranges,
                                        primary_server_and_path,
                                        lsp_store.clone(),
                                        &settings,
                                        &adapters_and_servers,
                                        push_to_history,
                                        &mut project_transaction,
                                        &mut cx,
                                    )
                                    .await?;
                                    if let Some(op) = diff {
                                        format_operations.push(op);
                                    }
                                }
                            }
                        }
                    }
                    FormatTrigger::Manual => {
                        match &settings.formatter {
                            SelectedFormatter::Auto => {
                                // do the auto-format: prefer prettier, fallback to primary language server
                                let diff = {
                                    if prettier_settings.allowed {
                                        Self::perform_format(
                                            &Formatter::Prettier,
                                            buffer,
                                            ranges,
                                            primary_server_and_path,
                                            lsp_store.clone(),
                                            &settings,
                                            &adapters_and_servers,
                                            push_to_history,
                                            &mut project_transaction,
                                            &mut cx,
                                        )
                                        .await
                                    } else {
                                        let formatter = Formatter::LanguageServer {
                                            name: primary_language_server
                                                .as_ref()
                                                .map(|server| server.name().to_string()),
                                        };
                                        Self::perform_format(
                                            &formatter,
                                            buffer,
                                            ranges,
                                            primary_server_and_path,
                                            lsp_store.clone(),
                                            &settings,
                                            &adapters_and_servers,
                                            push_to_history,
                                            &mut project_transaction,
                                            &mut cx,
                                        )
                                        .await
                                    }
                                }?;

                                if let Some(op) = diff {
                                    format_operations.push(op)
                                }
                            }
                            SelectedFormatter::List(formatters) => {
                                for formatter in formatters.as_ref() {
                                    // format with formatter
                                    let diff = Self::perform_format(
                                        formatter,
                                        buffer,
                                        ranges,
                                        primary_server_and_path,
                                        lsp_store.clone(),
                                        &settings,
                                        &adapters_and_servers,
                                        push_to_history,
                                        &mut project_transaction,
                                        &mut cx,
                                    )
                                    .await?;
                                    if let Some(op) = diff {
                                        format_operations.push(op);
                                    }
                                }
                            }
                        }
                    }
                }
            }

            buffer.handle.update(&mut cx, |b, cx| {
                // If the buffer had its whitespace formatted and was edited while the language-specific
                // formatting was being computed, avoid applying the language-specific formatting, because
                // it can't be grouped with the whitespace formatting in the undo history.
                if let Some(transaction_id) = whitespace_transaction_id {
                    if b.peek_undo_stack()
                        .map_or(true, |e| e.transaction_id() != transaction_id)
                    {
                        format_operations.clear();
                    }
                }

                // Apply any language-specific formatting, and group the two formatting operations
                // in the buffer's undo history.
                for operation in format_operations {
                    match operation {
                        FormatOperation::Lsp(edits) => {
                            b.edit(edits, None, cx);
                        }
                        FormatOperation::External(diff) => {
                            b.apply_diff(diff, cx);
                        }
                        FormatOperation::Prettier(diff) => {
                            b.apply_diff(diff, cx);
                        }
                    }

                    if let Some(transaction_id) = whitespace_transaction_id {
                        b.group_until_transaction(transaction_id);
                    } else if let Some(transaction) = project_transaction.0.get(&buffer.handle) {
                        b.group_until_transaction(transaction.id)
                    }
                }

                if let Some(transaction) = b.finalize_last_transaction().cloned() {
                    if !push_to_history {
                        b.forget_transaction(transaction.id);
                    }
                    project_transaction
                        .0
                        .insert(buffer.handle.clone(), transaction);
                }
            })?;
        }

        Ok(project_transaction)
    }

    #[allow(clippy::too_many_arguments)]
    async fn perform_format(
        formatter: &Formatter,
        buffer: &FormattableBuffer,
        ranges: Option<&Vec<Range<Anchor>>>,
        primary_server_and_path: Option<(&Arc<LanguageServer>, &PathBuf)>,
        lsp_store: WeakEntity<LspStore>,
        settings: &LanguageSettings,
        adapters_and_servers: &[(Arc<CachedLspAdapter>, Arc<LanguageServer>)],
        push_to_history: bool,
        transaction: &mut ProjectTransaction,
        cx: &mut AsyncApp,
    ) -> Result<Option<FormatOperation>, anyhow::Error> {
        let result = match formatter {
            Formatter::LanguageServer { name } => {
                if let Some((language_server, buffer_abs_path)) = primary_server_and_path {
                    let language_server = if let Some(name) = name {
                        adapters_and_servers
                            .iter()
                            .find_map(|(adapter, server)| {
                                adapter.name.0.as_ref().eq(name.as_str()).then_some(server)
                            })
                            .unwrap_or(language_server)
                    } else {
                        language_server
                    };

                    let result = if let Some(ranges) = ranges {
                        Self::format_ranges_via_lsp(
                            &lsp_store,
                            &buffer,
                            ranges,
                            buffer_abs_path,
                            language_server,
                            settings,
                            cx,
                        )
                        .await
                        .context("failed to format ranges via language server")?
                    } else {
                        Self::format_via_lsp(
                            &lsp_store,
                            &buffer.handle,
                            buffer_abs_path,
                            language_server,
                            settings,
                            cx,
                        )
                        .await
                        .context("failed to format via language server")?
                    };

                    Some(FormatOperation::Lsp(result))
                } else {
                    None
                }
            }
            Formatter::Prettier => {
                let prettier = lsp_store.update(cx, |lsp_store, _cx| {
                    lsp_store.prettier_store().unwrap().downgrade()
                })?;
                prettier_store::format_with_prettier(&prettier, &buffer.handle, cx)
                    .await
                    .transpose()?
            }
            Formatter::External { command, arguments } => {
                Self::format_via_external_command(buffer, command, arguments.as_deref(), cx)
                    .await
                    .context(format!(
                        "failed to format via external command {:?}",
                        command
                    ))?
                    .map(FormatOperation::External)
            }
            Formatter::CodeActions(code_actions) => {
                let code_actions = deserialize_code_actions(code_actions);
                if !code_actions.is_empty() {
                    Self::execute_code_actions_on_servers(
                        &lsp_store,
                        adapters_and_servers,
                        code_actions,
                        &buffer.handle,
                        push_to_history,
                        transaction,
                        cx,
                    )
                    .await?;
                }
                None
            }
        };
        anyhow::Ok(result)
    }

    pub async fn format_ranges_via_lsp(
        this: &WeakEntity<LspStore>,
        buffer: &FormattableBuffer,
        ranges: &Vec<Range<Anchor>>,
        abs_path: &Path,
        language_server: &Arc<LanguageServer>,
        settings: &LanguageSettings,
        cx: &mut AsyncApp,
    ) -> Result<Vec<(Range<Anchor>, String)>> {
        let capabilities = &language_server.capabilities();
        let range_formatting_provider = capabilities.document_range_formatting_provider.as_ref();
        if range_formatting_provider.map_or(false, |provider| provider == &OneOf::Left(false)) {
            return Err(anyhow!(
                "{} language server does not support range formatting",
                language_server.name()
            ));
        }

        let uri = lsp::Url::from_file_path(abs_path)
            .map_err(|_| anyhow!("failed to convert abs path to uri"))?;
        let text_document = lsp::TextDocumentIdentifier::new(uri);

        let lsp_edits = {
            let mut lsp_ranges = Vec::new();
            this.update(cx, |_this, cx| {
                // TODO(#22930): In the case of formatting multibuffer selections, this buffer may
                // not have been sent to the language server. This seems like a fairly systemic
                // issue, though, the resolution probably is not specific to formatting.
                //
                // TODO: Instead of using current snapshot, should use the latest snapshot sent to
                // LSP.
                let snapshot = buffer.handle.read(cx).snapshot();
                for range in ranges {
                    lsp_ranges.push(range_to_lsp(range.to_point_utf16(&snapshot))?);
                }
                anyhow::Ok(())
            })??;

            let mut edits = None;
            for range in lsp_ranges {
                if let Some(mut edit) = language_server
                    .request::<lsp::request::RangeFormatting>(lsp::DocumentRangeFormattingParams {
                        text_document: text_document.clone(),
                        range,
                        options: lsp_command::lsp_formatting_options(settings),
                        work_done_progress_params: Default::default(),
                    })
                    .await?
                {
                    edits.get_or_insert_with(Vec::new).append(&mut edit);
                }
            }
            edits
        };

        if let Some(lsp_edits) = lsp_edits {
            this.update(cx, |this, cx| {
                this.as_local_mut().unwrap().edits_from_lsp(
                    &buffer.handle,
                    lsp_edits,
                    language_server.server_id(),
                    None,
                    cx,
                )
            })?
            .await
        } else {
            Ok(Vec::with_capacity(0))
        }
    }

    #[allow(clippy::too_many_arguments)]
    async fn format_via_lsp(
        this: &WeakEntity<LspStore>,
        buffer: &Entity<Buffer>,
        abs_path: &Path,
        language_server: &Arc<LanguageServer>,
        settings: &LanguageSettings,
        cx: &mut AsyncApp,
    ) -> Result<Vec<(Range<Anchor>, String)>> {
        let uri = lsp::Url::from_file_path(abs_path)
            .map_err(|_| anyhow!("failed to convert abs path to uri"))?;
        let text_document = lsp::TextDocumentIdentifier::new(uri);
        let capabilities = &language_server.capabilities();

        let formatting_provider = capabilities.document_formatting_provider.as_ref();
        let range_formatting_provider = capabilities.document_range_formatting_provider.as_ref();

        let lsp_edits = if matches!(formatting_provider, Some(p) if *p != OneOf::Left(false)) {
            language_server
                .request::<lsp::request::Formatting>(lsp::DocumentFormattingParams {
                    text_document,
                    options: lsp_command::lsp_formatting_options(settings),
                    work_done_progress_params: Default::default(),
                })
                .await?
        } else if matches!(range_formatting_provider, Some(p) if *p != OneOf::Left(false)) {
            let buffer_start = lsp::Position::new(0, 0);
            let buffer_end = buffer.update(cx, |b, _| point_to_lsp(b.max_point_utf16()))?;
            language_server
                .request::<lsp::request::RangeFormatting>(lsp::DocumentRangeFormattingParams {
                    text_document: text_document.clone(),
                    range: lsp::Range::new(buffer_start, buffer_end),
                    options: lsp_command::lsp_formatting_options(settings),
                    work_done_progress_params: Default::default(),
                })
                .await?
        } else {
            None
        };

        if let Some(lsp_edits) = lsp_edits {
            this.update(cx, |this, cx| {
                this.as_local_mut().unwrap().edits_from_lsp(
                    buffer,
                    lsp_edits,
                    language_server.server_id(),
                    None,
                    cx,
                )
            })?
            .await
        } else {
            Ok(Vec::with_capacity(0))
        }
    }

    async fn format_via_external_command(
        buffer: &FormattableBuffer,
        command: &str,
        arguments: Option<&[String]>,
        cx: &mut AsyncApp,
    ) -> Result<Option<Diff>> {
        let working_dir_path = buffer.handle.update(cx, |buffer, cx| {
            let file = File::from_dyn(buffer.file())?;
            let worktree = file.worktree.read(cx);
            let mut worktree_path = worktree.abs_path().to_path_buf();
            if worktree.root_entry()?.is_file() {
                worktree_path.pop();
            }
            Some(worktree_path)
        })?;

        let mut child = util::command::new_smol_command(command);

        if let Some(buffer_env) = buffer.env.as_ref() {
            child.envs(buffer_env);
        }

        if let Some(working_dir_path) = working_dir_path {
            child.current_dir(working_dir_path);
        }

        if let Some(arguments) = arguments {
            child.args(arguments.iter().map(|arg| {
                if let Some(buffer_abs_path) = buffer.abs_path.as_ref() {
                    arg.replace("{buffer_path}", &buffer_abs_path.to_string_lossy())
                } else {
                    arg.replace("{buffer_path}", "Untitled")
                }
            }));
        }

        let mut child = child
            .stdin(smol::process::Stdio::piped())
            .stdout(smol::process::Stdio::piped())
            .stderr(smol::process::Stdio::piped())
            .spawn()?;

        let stdin = child
            .stdin
            .as_mut()
            .ok_or_else(|| anyhow!("failed to acquire stdin"))?;
        let text = buffer
            .handle
            .update(cx, |buffer, _| buffer.as_rope().clone())?;
        for chunk in text.chunks() {
            stdin.write_all(chunk.as_bytes()).await?;
        }
        stdin.flush().await?;

        let output = child.output().await?;
        if !output.status.success() {
            return Err(anyhow!(
                "command failed with exit code {:?}:\nstdout: {}\nstderr: {}",
                output.status.code(),
                String::from_utf8_lossy(&output.stdout),
                String::from_utf8_lossy(&output.stderr),
            ));
        }

        let stdout = String::from_utf8(output.stdout)?;
        Ok(Some(
            buffer
                .handle
                .update(cx, |buffer, cx| buffer.diff(stdout, cx))?
                .await,
        ))
    }

    async fn try_resolve_code_action(
        lang_server: &LanguageServer,
        action: &mut CodeAction,
    ) -> anyhow::Result<()> {
        if GetCodeActions::can_resolve_actions(&lang_server.capabilities())
            && action.lsp_action.data.is_some()
            && (action.lsp_action.command.is_none() || action.lsp_action.edit.is_none())
        {
            action.lsp_action = lang_server
                .request::<lsp::request::CodeActionResolveRequest>(action.lsp_action.clone())
                .await?;
        }

        anyhow::Ok(())
    }

    fn initialize_buffer(&mut self, buffer_handle: &Entity<Buffer>, cx: &mut Context<LspStore>) {
        let buffer = buffer_handle.read(cx);

        let Some(file) = File::from_dyn(buffer.file()) else {
            return;
        };
        if !file.is_local() {
            return;
        }

        let worktree_id = file.worktree_id(cx);
        let language = buffer.language().cloned();

        if let Some(diagnostics) = self.diagnostics.get(&worktree_id) {
            for (server_id, diagnostics) in
                diagnostics.get(file.path()).cloned().unwrap_or_default()
            {
                self.update_buffer_diagnostics(buffer_handle, server_id, None, diagnostics, cx)
                    .log_err();
            }
        }

        let Some(language) = language else {
            return;
        };
        for adapter in self.languages.lsp_adapters(&language.name()) {
            let server = self
                .language_server_ids
                .get(&(worktree_id, adapter.name.clone()))
                .and_then(|id| self.language_servers.get(id))
                .and_then(|server_state| {
                    if let LanguageServerState::Running { server, .. } = server_state {
                        Some(server.clone())
                    } else {
                        None
                    }
                });
            let server = match server {
                Some(server) => server,
                None => continue,
            };

            buffer_handle.update(cx, |buffer, cx| {
                buffer.set_completion_triggers(
                    server.server_id(),
                    server
                        .capabilities()
                        .completion_provider
                        .as_ref()
                        .and_then(|provider| {
                            provider
                                .trigger_characters
                                .as_ref()
                                .map(|characters| characters.iter().cloned().collect())
                        })
                        .unwrap_or_default(),
                    cx,
                );
            });
        }
    }

    pub(crate) fn reset_buffer(&mut self, buffer: &Entity<Buffer>, old_file: &File, cx: &mut App) {
        buffer.update(cx, |buffer, cx| {
            let worktree_id = old_file.worktree_id(cx);

            let ids = &self.language_server_ids;

            if let Some(language) = buffer.language().cloned() {
                for adapter in self.languages.lsp_adapters(&language.name()) {
                    if let Some(server_id) = ids.get(&(worktree_id, adapter.name.clone())) {
                        buffer.update_diagnostics(*server_id, DiagnosticSet::new([], buffer), cx);
                        buffer.set_completion_triggers(*server_id, Default::default(), cx);
                    }
                }
            }
        });
    }

    fn update_buffer_diagnostics(
        &mut self,
        buffer: &Entity<Buffer>,
        server_id: LanguageServerId,
        version: Option<i32>,
        mut diagnostics: Vec<DiagnosticEntry<Unclipped<PointUtf16>>>,
        cx: &mut Context<LspStore>,
    ) -> Result<()> {
        fn compare_diagnostics(a: &Diagnostic, b: &Diagnostic) -> Ordering {
            Ordering::Equal
                .then_with(|| b.is_primary.cmp(&a.is_primary))
                .then_with(|| a.is_disk_based.cmp(&b.is_disk_based))
                .then_with(|| a.severity.cmp(&b.severity))
                .then_with(|| a.message.cmp(&b.message))
        }

        diagnostics.sort_unstable_by(|a, b| {
            Ordering::Equal
                .then_with(|| a.range.start.cmp(&b.range.start))
                .then_with(|| b.range.end.cmp(&a.range.end))
                .then_with(|| compare_diagnostics(&a.diagnostic, &b.diagnostic))
        });

        let snapshot = self.buffer_snapshot_for_lsp_version(buffer, server_id, version, cx)?;

        let edits_since_save = std::cell::LazyCell::new(|| {
            let saved_version = buffer.read(cx).saved_version();
            Patch::new(snapshot.edits_since::<PointUtf16>(saved_version).collect())
        });

        let mut sanitized_diagnostics = Vec::new();

        for entry in diagnostics {
            let start;
            let end;
            if entry.diagnostic.is_disk_based {
                // Some diagnostics are based on files on disk instead of buffers'
                // current contents. Adjust these diagnostics' ranges to reflect
                // any unsaved edits.
                start = Unclipped((*edits_since_save).old_to_new(entry.range.start.0));
                end = Unclipped((*edits_since_save).old_to_new(entry.range.end.0));
            } else {
                start = entry.range.start;
                end = entry.range.end;
            }

            let mut range = snapshot.clip_point_utf16(start, Bias::Left)
                ..snapshot.clip_point_utf16(end, Bias::Right);

            // Expand empty ranges by one codepoint
            if range.start == range.end {
                // This will be go to the next boundary when being clipped
                range.end.column += 1;
                range.end = snapshot.clip_point_utf16(Unclipped(range.end), Bias::Right);
                if range.start == range.end && range.end.column > 0 {
                    range.start.column -= 1;
                    range.start = snapshot.clip_point_utf16(Unclipped(range.start), Bias::Left);
                }
            }

            sanitized_diagnostics.push(DiagnosticEntry {
                range,
                diagnostic: entry.diagnostic,
            });
        }
        drop(edits_since_save);

        let set = DiagnosticSet::new(sanitized_diagnostics, &snapshot);
        buffer.update(cx, |buffer, cx| {
            buffer.update_diagnostics(server_id, set, cx)
        });
        Ok(())
    }

    fn register_buffer_with_language_servers(
        &mut self,
        buffer_handle: &Entity<Buffer>,
        cx: &mut Context<LspStore>,
    ) {
        let buffer = buffer_handle.read(cx);
        let buffer_id = buffer.remote_id();

        let Some(file) = File::from_dyn(buffer.file()) else {
            return;
        };
        if !file.is_local() {
            return;
        }

        let abs_path = file.abs_path(cx);
        let Some(uri) = lsp::Url::from_file_path(&abs_path).log_err() else {
            return;
        };
        let initial_snapshot = buffer.text_snapshot();
        let worktree_id = file.worktree_id(cx);
        let worktree = file.worktree.clone();

        let Some(language) = buffer.language().cloned() else {
            return;
        };
        self.start_language_servers(&worktree, language.name(), cx);
        for adapter in self.languages.lsp_adapters(&language.name()) {
            let server = self
                .language_server_ids
                .get(&(worktree_id, adapter.name.clone()))
                .and_then(|id| self.language_servers.get(id))
                .and_then(|server_state| {
                    if let LanguageServerState::Running { server, .. } = server_state {
                        Some(server.clone())
                    } else {
                        None
                    }
                });
            let server = match server {
                Some(server) => server,
                None => continue,
            };

            server
                .notify::<lsp::notification::DidOpenTextDocument>(&lsp::DidOpenTextDocumentParams {
                    text_document: lsp::TextDocumentItem::new(
                        uri.clone(),
                        adapter.language_id(&language.name()),
                        0,
                        initial_snapshot.text(),
                    ),
                })
                .log_err();

            let snapshot = LspBufferSnapshot {
                version: 0,
                snapshot: initial_snapshot.clone(),
            };
            self.buffer_snapshots
                .entry(buffer_id)
                .or_default()
                .insert(server.server_id(), vec![snapshot]);
        }
    }
    pub(crate) fn unregister_old_buffer_from_language_servers(
        &mut self,
        buffer: &Entity<Buffer>,
        old_file: &File,

        cx: &mut App,
    ) {
        let old_path = match old_file.as_local() {
            Some(local) => local.abs_path(cx),
            None => return,
        };
        let file_url = lsp::Url::from_file_path(old_path).unwrap();
        self.unregister_buffer_from_language_servers(buffer, file_url, cx);
    }

    pub(crate) fn unregister_buffer_from_language_servers(
        &mut self,
        buffer: &Entity<Buffer>,
        file_url: lsp::Url,
        cx: &mut App,
    ) {
        buffer.update(cx, |buffer, cx| {
            self.buffer_snapshots.remove(&buffer.remote_id());
            for (_, language_server) in self.language_servers_for_buffer(buffer, cx) {
                language_server
                    .notify::<lsp::notification::DidCloseTextDocument>(
                        &lsp::DidCloseTextDocumentParams {
                            text_document: lsp::TextDocumentIdentifier::new(file_url.clone()),
                        },
                    )
                    .log_err();
            }
        });
    }

    fn buffer_snapshot_for_lsp_version(
        &mut self,
        buffer: &Entity<Buffer>,
        server_id: LanguageServerId,
        version: Option<i32>,
        cx: &App,
    ) -> Result<TextBufferSnapshot> {
        const OLD_VERSIONS_TO_RETAIN: i32 = 10;

        if let Some(version) = version {
            let buffer_id = buffer.read(cx).remote_id();
            let snapshots = self
                .buffer_snapshots
                .get_mut(&buffer_id)
                .and_then(|m| m.get_mut(&server_id))
                .ok_or_else(|| {
                    anyhow!("no snapshots found for buffer {buffer_id} and server {server_id}")
                })?;

            let found_snapshot = snapshots
                    .binary_search_by_key(&version, |e| e.version)
                    .map(|ix| snapshots[ix].snapshot.clone())
                    .map_err(|_| {
                        anyhow!("snapshot not found for buffer {buffer_id} server {server_id} at version {version}")
                    })?;

            snapshots.retain(|snapshot| snapshot.version + OLD_VERSIONS_TO_RETAIN >= version);
            Ok(found_snapshot)
        } else {
            Ok((buffer.read(cx)).text_snapshot())
        }
    }

    async fn execute_code_actions_on_servers(
        this: &WeakEntity<LspStore>,
        adapters_and_servers: &[(Arc<CachedLspAdapter>, Arc<LanguageServer>)],
        code_actions: Vec<lsp::CodeActionKind>,
        buffer: &Entity<Buffer>,
        push_to_history: bool,
        project_transaction: &mut ProjectTransaction,
        cx: &mut AsyncApp,
    ) -> Result<(), anyhow::Error> {
        for (lsp_adapter, language_server) in adapters_and_servers.iter() {
            let code_actions = code_actions.clone();

            let actions = this
                .update(cx, move |this, cx| {
                    let request = GetCodeActions {
                        range: text::Anchor::MIN..text::Anchor::MAX,
                        kinds: Some(code_actions),
                    };
                    let server = LanguageServerToQuery::Other(language_server.server_id());
                    this.request_lsp(buffer.clone(), server, request, cx)
                })?
                .await?;

            for mut action in actions {
                Self::try_resolve_code_action(language_server, &mut action)
                    .await
                    .context("resolving a formatting code action")?;

                if let Some(edit) = action.lsp_action.edit {
                    if edit.changes.is_none() && edit.document_changes.is_none() {
                        continue;
                    }

                    let new = Self::deserialize_workspace_edit(
                        this.upgrade().ok_or_else(|| anyhow!("project dropped"))?,
                        edit,
                        push_to_history,
                        lsp_adapter.clone(),
                        language_server.clone(),
                        cx,
                    )
                    .await?;
                    project_transaction.0.extend(new.0);
                }

                if let Some(command) = action.lsp_action.command {
                    this.update(cx, |this, _| {
                        if let LspStoreMode::Local(mode) = &mut this.mode {
                            mode.last_workspace_edits_by_language_server
                                .remove(&language_server.server_id());
                        }
                    })?;

                    language_server
                        .request::<lsp::request::ExecuteCommand>(lsp::ExecuteCommandParams {
                            command: command.command,
                            arguments: command.arguments.unwrap_or_default(),
                            ..Default::default()
                        })
                        .await?;

                    this.update(cx, |this, _| {
                        if let LspStoreMode::Local(mode) = &mut this.mode {
                            project_transaction.0.extend(
                                mode.last_workspace_edits_by_language_server
                                    .remove(&language_server.server_id())
                                    .unwrap_or_default()
                                    .0,
                            )
                        }
                    })?;
                }
            }
        }

        Ok(())
    }

    pub async fn deserialize_text_edits(
        this: Entity<LspStore>,
        buffer_to_edit: Entity<Buffer>,
        edits: Vec<lsp::TextEdit>,
        push_to_history: bool,
        _: Arc<CachedLspAdapter>,
        language_server: Arc<LanguageServer>,
        cx: &mut AsyncApp,
    ) -> Result<Option<Transaction>> {
        let edits = this
            .update(cx, |this, cx| {
                this.as_local_mut().unwrap().edits_from_lsp(
                    &buffer_to_edit,
                    edits,
                    language_server.server_id(),
                    None,
                    cx,
                )
            })?
            .await?;

        let transaction = buffer_to_edit.update(cx, |buffer, cx| {
            buffer.finalize_last_transaction();
            buffer.start_transaction();
            for (range, text) in edits {
                buffer.edit([(range, text)], None, cx);
            }

            if buffer.end_transaction(cx).is_some() {
                let transaction = buffer.finalize_last_transaction().unwrap().clone();
                if !push_to_history {
                    buffer.forget_transaction(transaction.id);
                }
                Some(transaction)
            } else {
                None
            }
        })?;

        Ok(transaction)
    }

    #[allow(clippy::type_complexity)]
    pub(crate) fn edits_from_lsp(
        &mut self,
        buffer: &Entity<Buffer>,
        lsp_edits: impl 'static + Send + IntoIterator<Item = lsp::TextEdit>,
        server_id: LanguageServerId,
        version: Option<i32>,
        cx: &mut Context<LspStore>,
    ) -> Task<Result<Vec<(Range<Anchor>, String)>>> {
        let snapshot = self.buffer_snapshot_for_lsp_version(buffer, server_id, version, cx);
        cx.background_executor().spawn(async move {
            let snapshot = snapshot?;
            let mut lsp_edits = lsp_edits
                .into_iter()
                .map(|edit| (range_from_lsp(edit.range), edit.new_text))
                .collect::<Vec<_>>();
            lsp_edits.sort_by_key(|(range, _)| range.start);

            let mut lsp_edits = lsp_edits.into_iter().peekable();
            let mut edits = Vec::new();
            while let Some((range, mut new_text)) = lsp_edits.next() {
                // Clip invalid ranges provided by the language server.
                let mut range = snapshot.clip_point_utf16(range.start, Bias::Left)
                    ..snapshot.clip_point_utf16(range.end, Bias::Left);

                // Combine any LSP edits that are adjacent.
                //
                // Also, combine LSP edits that are separated from each other by only
                // a newline. This is important because for some code actions,
                // Rust-analyzer rewrites the entire buffer via a series of edits that
                // are separated by unchanged newline characters.
                //
                // In order for the diffing logic below to work properly, any edits that
                // cancel each other out must be combined into one.
                while let Some((next_range, next_text)) = lsp_edits.peek() {
                    if next_range.start.0 > range.end {
                        if next_range.start.0.row > range.end.row + 1
                            || next_range.start.0.column > 0
                            || snapshot.clip_point_utf16(
                                Unclipped(PointUtf16::new(range.end.row, u32::MAX)),
                                Bias::Left,
                            ) > range.end
                        {
                            break;
                        }
                        new_text.push('\n');
                    }
                    range.end = snapshot.clip_point_utf16(next_range.end, Bias::Left);
                    new_text.push_str(next_text);
                    lsp_edits.next();
                }

                // For multiline edits, perform a diff of the old and new text so that
                // we can identify the changes more precisely, preserving the locations
                // of any anchors positioned in the unchanged regions.
                if range.end.row > range.start.row {
                    let mut offset = range.start.to_offset(&snapshot);
                    let old_text = snapshot.text_for_range(range).collect::<String>();

                    let diff = TextDiff::from_lines(old_text.as_str(), &new_text);
                    let mut moved_since_edit = true;
                    for change in diff.iter_all_changes() {
                        let tag = change.tag();
                        let value = change.value();
                        match tag {
                            ChangeTag::Equal => {
                                offset += value.len();
                                moved_since_edit = true;
                            }
                            ChangeTag::Delete => {
                                let start = snapshot.anchor_after(offset);
                                let end = snapshot.anchor_before(offset + value.len());
                                if moved_since_edit {
                                    edits.push((start..end, String::new()));
                                } else {
                                    edits.last_mut().unwrap().0.end = end;
                                }
                                offset += value.len();
                                moved_since_edit = false;
                            }
                            ChangeTag::Insert => {
                                if moved_since_edit {
                                    let anchor = snapshot.anchor_after(offset);
                                    edits.push((anchor..anchor, value.to_string()));
                                } else {
                                    edits.last_mut().unwrap().1.push_str(value);
                                }
                                moved_since_edit = false;
                            }
                        }
                    }
                } else if range.end == range.start {
                    let anchor = snapshot.anchor_after(range.start);
                    edits.push((anchor..anchor, new_text));
                } else {
                    let edit_start = snapshot.anchor_after(range.start);
                    let edit_end = snapshot.anchor_before(range.end);
                    edits.push((edit_start..edit_end, new_text));
                }
            }

            Ok(edits)
        })
    }

    pub(crate) async fn deserialize_workspace_edit(
        this: Entity<LspStore>,
        edit: lsp::WorkspaceEdit,
        push_to_history: bool,
        lsp_adapter: Arc<CachedLspAdapter>,
        language_server: Arc<LanguageServer>,
        cx: &mut AsyncApp,
    ) -> Result<ProjectTransaction> {
        let fs = this.read_with(cx, |this, _| this.as_local().unwrap().fs.clone())?;

        let mut operations = Vec::new();
        if let Some(document_changes) = edit.document_changes {
            match document_changes {
                lsp::DocumentChanges::Edits(edits) => {
                    operations.extend(edits.into_iter().map(lsp::DocumentChangeOperation::Edit))
                }
                lsp::DocumentChanges::Operations(ops) => operations = ops,
            }
        } else if let Some(changes) = edit.changes {
            operations.extend(changes.into_iter().map(|(uri, edits)| {
                lsp::DocumentChangeOperation::Edit(lsp::TextDocumentEdit {
                    text_document: lsp::OptionalVersionedTextDocumentIdentifier {
                        uri,
                        version: None,
                    },
                    edits: edits.into_iter().map(Edit::Plain).collect(),
                })
            }));
        }

        let mut project_transaction = ProjectTransaction::default();
        for operation in operations {
            match operation {
                lsp::DocumentChangeOperation::Op(lsp::ResourceOp::Create(op)) => {
                    let abs_path = op
                        .uri
                        .to_file_path()
                        .map_err(|_| anyhow!("can't convert URI to path"))?;

                    if let Some(parent_path) = abs_path.parent() {
                        fs.create_dir(parent_path).await?;
                    }
                    if abs_path.ends_with("/") {
                        fs.create_dir(&abs_path).await?;
                    } else {
                        fs.create_file(
                            &abs_path,
                            op.options
                                .map(|options| fs::CreateOptions {
                                    overwrite: options.overwrite.unwrap_or(false),
                                    ignore_if_exists: options.ignore_if_exists.unwrap_or(false),
                                })
                                .unwrap_or_default(),
                        )
                        .await?;
                    }
                }

                lsp::DocumentChangeOperation::Op(lsp::ResourceOp::Rename(op)) => {
                    let source_abs_path = op
                        .old_uri
                        .to_file_path()
                        .map_err(|_| anyhow!("can't convert URI to path"))?;
                    let target_abs_path = op
                        .new_uri
                        .to_file_path()
                        .map_err(|_| anyhow!("can't convert URI to path"))?;
                    fs.rename(
                        &source_abs_path,
                        &target_abs_path,
                        op.options
                            .map(|options| fs::RenameOptions {
                                overwrite: options.overwrite.unwrap_or(false),
                                ignore_if_exists: options.ignore_if_exists.unwrap_or(false),
                            })
                            .unwrap_or_default(),
                    )
                    .await?;
                }

                lsp::DocumentChangeOperation::Op(lsp::ResourceOp::Delete(op)) => {
                    let abs_path = op
                        .uri
                        .to_file_path()
                        .map_err(|_| anyhow!("can't convert URI to path"))?;
                    let options = op
                        .options
                        .map(|options| fs::RemoveOptions {
                            recursive: options.recursive.unwrap_or(false),
                            ignore_if_not_exists: options.ignore_if_not_exists.unwrap_or(false),
                        })
                        .unwrap_or_default();
                    if abs_path.ends_with("/") {
                        fs.remove_dir(&abs_path, options).await?;
                    } else {
                        fs.remove_file(&abs_path, options).await?;
                    }
                }

                lsp::DocumentChangeOperation::Edit(op) => {
                    let buffer_to_edit = this
                        .update(cx, |this, cx| {
                            this.open_local_buffer_via_lsp(
                                op.text_document.uri.clone(),
                                language_server.server_id(),
                                lsp_adapter.name.clone(),
                                cx,
                            )
                        })?
                        .await?;

                    let edits = this
                        .update(cx, |this, cx| {
                            let path = buffer_to_edit.read(cx).project_path(cx);
                            let active_entry = this.active_entry;
                            let is_active_entry = path.clone().map_or(false, |project_path| {
                                this.worktree_store
                                    .read(cx)
                                    .entry_for_path(&project_path, cx)
                                    .map_or(false, |entry| Some(entry.id) == active_entry)
                            });
                            let local = this.as_local_mut().unwrap();

                            let (mut edits, mut snippet_edits) = (vec![], vec![]);
                            for edit in op.edits {
                                match edit {
                                    Edit::Plain(edit) => {
                                        if !edits.contains(&edit) {
                                            edits.push(edit)
                                        }
                                    }
                                    Edit::Annotated(edit) => {
                                        if !edits.contains(&edit.text_edit) {
                                            edits.push(edit.text_edit)
                                        }
                                    }
                                    Edit::Snippet(edit) => {
                                        let Ok(snippet) = Snippet::parse(&edit.snippet.value)
                                        else {
                                            continue;
                                        };

                                        if is_active_entry {
                                            snippet_edits.push((edit.range, snippet));
                                        } else {
                                            // Since this buffer is not focused, apply a normal edit.
                                            let new_edit = TextEdit {
                                                range: edit.range,
                                                new_text: snippet.text,
                                            };
                                            if !edits.contains(&new_edit) {
                                                edits.push(new_edit);
                                            }
                                        }
                                    }
                                }
                            }
                            if !snippet_edits.is_empty() {
                                let buffer_id = buffer_to_edit.read(cx).remote_id();
                                let version = if let Some(buffer_version) = op.text_document.version
                                {
                                    local
                                        .buffer_snapshot_for_lsp_version(
                                            &buffer_to_edit,
                                            language_server.server_id(),
                                            Some(buffer_version),
                                            cx,
                                        )
                                        .ok()
                                        .map(|snapshot| snapshot.version)
                                } else {
                                    Some(buffer_to_edit.read(cx).saved_version().clone())
                                };

                                let most_recent_edit = version.and_then(|version| {
                                    version.iter().max_by_key(|timestamp| timestamp.value)
                                });
                                // Check if the edit that triggered that edit has been made by this participant.

                                if let Some(most_recent_edit) = most_recent_edit {
                                    cx.emit(LspStoreEvent::SnippetEdit {
                                        buffer_id,
                                        edits: snippet_edits,
                                        most_recent_edit,
                                    });
                                }
                            }

                            local.edits_from_lsp(
                                &buffer_to_edit,
                                edits,
                                language_server.server_id(),
                                op.text_document.version,
                                cx,
                            )
                        })?
                        .await?;

                    let transaction = buffer_to_edit.update(cx, |buffer, cx| {
                        buffer.finalize_last_transaction();
                        buffer.start_transaction();
                        for (range, text) in edits {
                            buffer.edit([(range, text)], None, cx);
                        }
                        let transaction = if buffer.end_transaction(cx).is_some() {
                            let transaction = buffer.finalize_last_transaction().unwrap().clone();
                            if !push_to_history {
                                buffer.forget_transaction(transaction.id);
                            }
                            Some(transaction)
                        } else {
                            None
                        };

                        transaction
                    })?;
                    if let Some(transaction) = transaction {
                        project_transaction.0.insert(buffer_to_edit, transaction);
                    }
                }
            }
        }

        Ok(project_transaction)
    }

    async fn on_lsp_workspace_edit(
        this: WeakEntity<LspStore>,
        params: lsp::ApplyWorkspaceEditParams,
        server_id: LanguageServerId,
        adapter: Arc<CachedLspAdapter>,
        mut cx: AsyncApp,
    ) -> Result<lsp::ApplyWorkspaceEditResponse> {
        let this = this
            .upgrade()
            .ok_or_else(|| anyhow!("project project closed"))?;
        let language_server = this
            .update(&mut cx, |this, _| this.language_server_for_id(server_id))?
            .ok_or_else(|| anyhow!("language server not found"))?;
        let transaction = Self::deserialize_workspace_edit(
            this.clone(),
            params.edit,
            true,
            adapter.clone(),
            language_server.clone(),
            &mut cx,
        )
        .await
        .log_err();
        this.update(&mut cx, |this, _| {
            if let Some(transaction) = transaction {
                this.as_local_mut()
                    .unwrap()
                    .last_workspace_edits_by_language_server
                    .insert(server_id, transaction);
            }
        })?;
        Ok(lsp::ApplyWorkspaceEditResponse {
            applied: true,
            failed_change: None,
            failure_reason: None,
        })
    }
    fn rebuild_watched_paths_inner<'a>(
        &'a self,
        language_server_id: LanguageServerId,
        watchers: impl Iterator<Item = &'a FileSystemWatcher>,
        cx: &mut Context<LspStore>,
    ) -> LanguageServerWatchedPathsBuilder {
        let worktrees = self
            .worktree_store
            .read(cx)
            .worktrees()
            .filter_map(|worktree| {
                self.language_servers_for_worktree(worktree.read(cx).id())
                    .find(|server| server.server_id() == language_server_id)
                    .map(|_| worktree)
            })
            .collect::<Vec<_>>();

        let mut worktree_globs = HashMap::default();
        let mut abs_globs = HashMap::default();
        log::trace!(
            "Processing new watcher paths for language server with id {}",
            language_server_id
        );

        enum PathToWatch {
            Worktree {
                literal_prefix: Arc<Path>,
                pattern: String,
            },
            Absolute {
                path: Arc<Path>,
                pattern: String,
            },
        }
        for watcher in watchers {
            let mut found_host = false;
            for worktree in &worktrees {
                let glob_is_inside_worktree = worktree.update(cx, |tree, _| {
                    let worktree_root_path = tree.abs_path();
                    let path_to_watch = match &watcher.glob_pattern {
                        lsp::GlobPattern::String(s) => {
                            let watcher_path = SanitizedPath::from(s);
                            match watcher_path.as_path().strip_prefix(&worktree_root_path) {
                                Ok(relative) => {
                                    let pattern = relative.to_string_lossy().to_string();
                                    let literal_prefix = glob_literal_prefix(relative).into();

                                    PathToWatch::Worktree {
                                        literal_prefix,
                                        pattern,
                                    }
                                }
                                Err(_) => {
                                    let path = glob_literal_prefix(watcher_path.as_path());
                                    let pattern = watcher_path
                                        .as_path()
                                        .strip_prefix(&path)
                                        .map(|p| p.to_string_lossy().to_string())
                                        .unwrap_or_else(|e| {
                                            debug_panic!(
                                                "Failed to strip prefix for string pattern: {}, with prefix: {}, with error: {}",
                                                s,
                                                path.display(),
                                                e
                                            );
                                            watcher_path.as_path().to_string_lossy().to_string()
                                        });
                                    let path = if path.components().next().is_none() {
                                        worktree_root_path.clone()
                                    } else {
                                        path.into()
                                    };

                                    PathToWatch::Absolute { path, pattern }
                                }
                            }
                        }
                        lsp::GlobPattern::Relative(rp) => {
                            let Ok(mut base_uri) = match &rp.base_uri {
                                lsp::OneOf::Left(workspace_folder) => &workspace_folder.uri,
                                lsp::OneOf::Right(base_uri) => base_uri,
                            }
                            .to_file_path() else {
                                return false;
                            };

                            match base_uri.strip_prefix(&worktree_root_path) {
                                Ok(relative) => {
                                    let mut literal_prefix = relative.to_owned();
                                    literal_prefix
                                        .push(glob_literal_prefix(Path::new(&rp.pattern)));

                                    PathToWatch::Worktree {
                                        literal_prefix: literal_prefix.into(),
                                        pattern: rp.pattern.clone(),
                                    }
                                }
                                Err(_) => {
                                    let path = glob_literal_prefix(Path::new(&rp.pattern));
                                    let pattern = Path::new(&rp.pattern)
                                        .strip_prefix(&path)
                                        .map(|p| p.to_string_lossy().to_string())
                                        .unwrap_or_else(|e| {
                                            debug_panic!(
                                                "Failed to strip prefix for relative pattern: {}, with prefix: {}, with error: {}",
                                                rp.pattern,
                                                path.display(),
                                                e
                                            );
                                            rp.pattern.clone()
                                        });
                                    base_uri.push(path);

                                    let path = if base_uri.components().next().is_none() {
                                        debug_panic!("base_uri is empty, {}", base_uri.display());
                                        worktree_root_path.clone()
                                    } else {
                                        base_uri.into()
                                    };
                                    PathToWatch::Absolute { path, pattern }
                                }
                            }
                        }
                    };
                    match path_to_watch {
                        PathToWatch::Worktree {
                            literal_prefix,
                            pattern,
                        } => {
                            if let Some((tree, glob)) =
                                tree.as_local_mut().zip(Glob::new(&pattern).log_err())
                            {
                                tree.add_path_prefix_to_scan(literal_prefix);
                                worktree_globs
                                    .entry(tree.id())
                                    .or_insert_with(GlobSetBuilder::new)
                                    .add(glob);
                            } else {
                                return false;
                            }
                        }
                        PathToWatch::Absolute { path, pattern } => {
                            if let Some(glob) = Glob::new(&pattern).log_err() {
                                abs_globs
                                    .entry(path)
                                    .or_insert_with(GlobSetBuilder::new)
                                    .add(glob);
                            }
                        }
                    }
                    true
                });
                if glob_is_inside_worktree {
                    log::trace!(
                        "Watcher pattern `{}` has been attached to the worktree at `{}`",
                        serde_json::to_string(&watcher.glob_pattern).unwrap(),
                        worktree.read(cx).abs_path().display()
                    );
                    found_host = true;
                }
            }
            if !found_host {
                log::error!(
                    "Watcher pattern `{}` has not been attached to any worktree or absolute path",
                    serde_json::to_string(&watcher.glob_pattern).unwrap()
                )
            }
        }

        let mut watch_builder = LanguageServerWatchedPathsBuilder::default();
        for (worktree_id, builder) in worktree_globs {
            if let Ok(globset) = builder.build() {
                watch_builder.watch_worktree(worktree_id, globset);
            }
        }
        for (abs_path, builder) in abs_globs {
            if let Ok(globset) = builder.build() {
                watch_builder.watch_abs_path(abs_path, globset);
            }
        }
        watch_builder
    }

    fn rebuild_watched_paths(
        &mut self,
        language_server_id: LanguageServerId,
        cx: &mut Context<LspStore>,
    ) {
        let Some(watchers) = self
            .language_server_watcher_registrations
            .get(&language_server_id)
        else {
            return;
        };

        let watch_builder =
            self.rebuild_watched_paths_inner(language_server_id, watchers.values().flatten(), cx);
        let watcher = watch_builder.build(self.fs.clone(), language_server_id, cx);
        self.language_server_watched_paths
            .insert(language_server_id, watcher);

        cx.notify();
    }

    fn on_lsp_did_change_watched_files(
        &mut self,
        language_server_id: LanguageServerId,
        registration_id: &str,
        params: DidChangeWatchedFilesRegistrationOptions,
        cx: &mut Context<LspStore>,
    ) {
        let registrations = self
            .language_server_watcher_registrations
            .entry(language_server_id)
            .or_default();

        registrations.insert(registration_id.to_string(), params.watchers);

        self.rebuild_watched_paths(language_server_id, cx);
    }

    fn on_lsp_unregister_did_change_watched_files(
        &mut self,
        language_server_id: LanguageServerId,
        registration_id: &str,
        cx: &mut Context<LspStore>,
    ) {
        let registrations = self
            .language_server_watcher_registrations
            .entry(language_server_id)
            .or_default();

        if registrations.remove(registration_id).is_some() {
            log::info!(
                    "language server {}: unregistered workspace/DidChangeWatchedFiles capability with id {}",
                    language_server_id,
                    registration_id
                );
        } else {
            log::warn!(
                    "language server {}: failed to unregister workspace/DidChangeWatchedFiles capability with id {}. not registered.",
                    language_server_id,
                    registration_id
                );
        }

        self.rebuild_watched_paths(language_server_id, cx);
    }
}

#[derive(Debug)]
pub struct FormattableBuffer {
    id: BufferId,
    handle: Entity<Buffer>,
    abs_path: Option<PathBuf>,
    env: Option<HashMap<String, String>>,
}

pub struct RemoteLspStore {
    upstream_client: Option<AnyProtoClient>,
    upstream_project_id: u64,
}

#[allow(clippy::large_enum_variant)]
pub(crate) enum LspStoreMode {
    Local(LocalLspStore),   // ssh host and collab host
    Remote(RemoteLspStore), // collab guest
}

impl LspStoreMode {
    fn is_local(&self) -> bool {
        matches!(self, LspStoreMode::Local(_))
    }
}

pub struct LspStore {
    mode: LspStoreMode,
    last_formatting_failure: Option<String>,
    downstream_client: Option<(AnyProtoClient, u64)>,
    nonce: u128,
    buffer_store: Entity<BufferStore>,
    worktree_store: Entity<WorktreeStore>,
    toolchain_store: Option<Entity<ToolchainStore>>,
    pub languages: Arc<LanguageRegistry>,
    pub language_server_statuses: BTreeMap<LanguageServerId, LanguageServerStatus>,
    active_entry: Option<ProjectEntryId>,
    _maintain_workspace_config: (Task<Result<()>>, watch::Sender<()>),
    _maintain_buffer_languages: Task<()>,
    diagnostic_summaries:
        HashMap<WorktreeId, HashMap<Arc<Path>, HashMap<LanguageServerId, DiagnosticSummary>>>,
}

pub enum LspStoreEvent {
    LanguageServerAdded(LanguageServerId, LanguageServerName, Option<WorktreeId>),
    LanguageServerRemoved(LanguageServerId),
    LanguageServerUpdate {
        language_server_id: LanguageServerId,
        message: proto::update_language_server::Variant,
    },
    LanguageServerLog(LanguageServerId, LanguageServerLogType, String),
    LanguageServerPrompt(LanguageServerPromptRequest),
    LanguageDetected {
        buffer: Entity<Buffer>,
        new_language: Option<Arc<Language>>,
    },
    Notification(String),
    RefreshInlayHints,
    DiagnosticsUpdated {
        language_server_id: LanguageServerId,
        path: ProjectPath,
    },
    DiskBasedDiagnosticsStarted {
        language_server_id: LanguageServerId,
    },
    DiskBasedDiagnosticsFinished {
        language_server_id: LanguageServerId,
    },
    SnippetEdit {
        buffer_id: BufferId,
        edits: Vec<(lsp::Range, Snippet)>,
        most_recent_edit: clock::Lamport,
    },
}

#[derive(Clone, Debug, Serialize)]
pub struct LanguageServerStatus {
    pub name: String,
    pub pending_work: BTreeMap<String, LanguageServerProgress>,
    pub has_pending_diagnostic_updates: bool,
    progress_tokens: HashSet<String>,
}

#[derive(Clone, Debug)]
struct CoreSymbol {
    pub language_server_name: LanguageServerName,
    pub source_worktree_id: WorktreeId,
    pub path: ProjectPath,
    pub name: String,
    pub kind: lsp::SymbolKind,
    pub range: Range<Unclipped<PointUtf16>>,
    pub signature: [u8; 32],
}

impl LspStore {
    pub fn init(client: &AnyProtoClient) {
        client.add_model_request_handler(Self::handle_multi_lsp_query);
        client.add_model_request_handler(Self::handle_restart_language_servers);
        client.add_model_request_handler(Self::handle_cancel_language_server_work);
        client.add_model_message_handler(Self::handle_start_language_server);
        client.add_model_message_handler(Self::handle_update_language_server);
        client.add_model_message_handler(Self::handle_language_server_log);
        client.add_model_message_handler(Self::handle_update_diagnostic_summary);
        client.add_model_request_handler(Self::handle_format_buffers);
        client.add_model_request_handler(Self::handle_resolve_completion_documentation);
        client.add_model_request_handler(Self::handle_apply_code_action);
        client.add_model_request_handler(Self::handle_inlay_hints);
        client.add_model_request_handler(Self::handle_get_project_symbols);
        client.add_model_request_handler(Self::handle_resolve_inlay_hint);
        client.add_model_request_handler(Self::handle_open_buffer_for_symbol);
        client.add_model_request_handler(Self::handle_refresh_inlay_hints);
        client.add_model_request_handler(Self::handle_on_type_formatting);
        client.add_model_request_handler(Self::handle_apply_additional_edits_for_completion);
        client.add_model_request_handler(Self::handle_register_buffer_with_language_servers);
        client.add_model_request_handler(Self::handle_rename_project_entry);
        client.add_model_request_handler(Self::handle_lsp_command::<GetCodeActions>);
        client.add_model_request_handler(Self::handle_lsp_command::<GetCompletions>);
        client.add_model_request_handler(Self::handle_lsp_command::<GetHover>);
        client.add_model_request_handler(Self::handle_lsp_command::<GetDefinition>);
        client.add_model_request_handler(Self::handle_lsp_command::<GetDeclaration>);
        client.add_model_request_handler(Self::handle_lsp_command::<GetTypeDefinition>);
        client.add_model_request_handler(Self::handle_lsp_command::<GetDocumentHighlights>);
        client.add_model_request_handler(Self::handle_lsp_command::<GetReferences>);
        client.add_model_request_handler(Self::handle_lsp_command::<PrepareRename>);
        client.add_model_request_handler(Self::handle_lsp_command::<PerformRename>);
        client.add_model_request_handler(Self::handle_lsp_command::<lsp_ext_command::ExpandMacro>);
        client.add_model_request_handler(Self::handle_lsp_command::<LinkedEditingRange>);
    }

    pub fn as_remote(&self) -> Option<&RemoteLspStore> {
        match &self.mode {
            LspStoreMode::Remote(remote_lsp_store) => Some(remote_lsp_store),
            _ => None,
        }
    }

    pub fn as_local(&self) -> Option<&LocalLspStore> {
        match &self.mode {
            LspStoreMode::Local(local_lsp_store) => Some(local_lsp_store),
            _ => None,
        }
    }

    pub fn as_local_mut(&mut self) -> Option<&mut LocalLspStore> {
        match &mut self.mode {
            LspStoreMode::Local(local_lsp_store) => Some(local_lsp_store),
            _ => None,
        }
    }

    pub fn upstream_client(&self) -> Option<(AnyProtoClient, u64)> {
        match &self.mode {
            LspStoreMode::Remote(RemoteLspStore {
                upstream_client: Some(upstream_client),
                upstream_project_id,
                ..
            }) => Some((upstream_client.clone(), *upstream_project_id)),

            LspStoreMode::Remote(RemoteLspStore {
                upstream_client: None,
                ..
            }) => None,
            LspStoreMode::Local(_) => None,
        }
    }

    pub fn swap_current_lsp_settings(
        &mut self,
        new_settings: HashMap<LanguageServerName, LspSettings>,
    ) -> Option<HashMap<LanguageServerName, LspSettings>> {
        match &mut self.mode {
            LspStoreMode::Local(LocalLspStore {
                current_lsp_settings,
                ..
            }) => {
                let ret = mem::take(current_lsp_settings);
                *current_lsp_settings = new_settings;
                Some(ret)
            }
            LspStoreMode::Remote(_) => None,
        }
    }

    #[allow(clippy::too_many_arguments)]
    pub fn new_local(
<<<<<<< HEAD
        buffer_store: Model<BufferStore>,
        worktree_store: Model<WorktreeStore>,
        dap_store: Model<DapStore>,
        prettier_store: Model<PrettierStore>,
        toolchain_store: Model<ToolchainStore>,
        environment: Model<ProjectEnvironment>,
=======
        buffer_store: Entity<BufferStore>,
        worktree_store: Entity<WorktreeStore>,
        prettier_store: Entity<PrettierStore>,
        toolchain_store: Entity<ToolchainStore>,
        environment: Entity<ProjectEnvironment>,
>>>>>>> 3b6e1be1
        languages: Arc<LanguageRegistry>,
        http_client: Arc<dyn HttpClient>,
        fs: Arc<dyn Fs>,
        cx: &mut Context<Self>,
    ) -> Self {
        let yarn = YarnPathStore::new(fs.clone(), cx);
        cx.subscribe(&buffer_store, Self::on_buffer_store_event)
            .detach();
        cx.subscribe(&worktree_store, Self::on_worktree_store_event)
            .detach();
        cx.subscribe(&prettier_store, Self::on_prettier_store_event)
            .detach();
        cx.subscribe(&toolchain_store, Self::on_toolchain_store_event)
            .detach();
        cx.observe_global::<SettingsStore>(Self::on_settings_changed)
            .detach();

        let _maintain_workspace_config = {
            let (sender, receiver) = watch::channel();
            (
                Self::maintain_workspace_config(fs.clone(), receiver, cx),
                sender,
            )
        };
        Self {
            mode: LspStoreMode::Local(LocalLspStore {
                worktree_store: worktree_store.clone(),
                toolchain_store: toolchain_store.clone(),
                supplementary_language_servers: Default::default(),
                languages: languages.clone(),
                language_server_ids: Default::default(),
                language_servers: Default::default(),
                last_workspace_edits_by_language_server: Default::default(),
                language_server_watched_paths: Default::default(),
                language_server_paths_watched_for_rename: Default::default(),
                language_server_watcher_registrations: Default::default(),
                current_lsp_settings: ProjectSettings::get_global(cx).lsp.clone(),
                buffers_being_formatted: Default::default(),
                buffer_snapshots: Default::default(),
                prettier_store,
                dap_store,
                environment,
                http_client,
                fs,
                yarn,
                next_diagnostic_group_id: Default::default(),
                diagnostics: Default::default(),
                _subscription: cx.on_app_quit(|this, cx| {
                    this.as_local_mut().unwrap().shutdown_language_servers(cx)
                }),
                registered_buffers: HashMap::default(),
            }),
            last_formatting_failure: None,
            downstream_client: None,
            buffer_store,
            worktree_store,
            toolchain_store: Some(toolchain_store),
            languages: languages.clone(),
            language_server_statuses: Default::default(),
            nonce: StdRng::from_entropy().gen(),
            diagnostic_summaries: Default::default(),
            active_entry: None,

            _maintain_workspace_config,
            _maintain_buffer_languages: Self::maintain_buffer_languages(languages.clone(), cx),
        }
    }

    fn send_lsp_proto_request<R: LspCommand>(
        &self,
        buffer: Entity<Buffer>,
        client: AnyProtoClient,
        upstream_project_id: u64,
        request: R,
        cx: &mut Context<'_, LspStore>,
    ) -> Task<anyhow::Result<<R as LspCommand>::Response>> {
        let message = request.to_proto(upstream_project_id, buffer.read(cx));
        cx.spawn(move |this, cx| async move {
            let response = client.request(message).await?;
            let this = this.upgrade().context("project dropped")?;
            request
                .response_from_proto(response, this, buffer, cx)
                .await
        })
    }

    #[allow(clippy::too_many_arguments)]
    pub(super) fn new_remote(
        buffer_store: Entity<BufferStore>,
        worktree_store: Entity<WorktreeStore>,
        toolchain_store: Option<Entity<ToolchainStore>>,
        languages: Arc<LanguageRegistry>,
        upstream_client: AnyProtoClient,
        project_id: u64,
        fs: Arc<dyn Fs>,
        cx: &mut Context<Self>,
    ) -> Self {
        cx.subscribe(&buffer_store, Self::on_buffer_store_event)
            .detach();
        cx.subscribe(&worktree_store, Self::on_worktree_store_event)
            .detach();
        let _maintain_workspace_config = {
            let (sender, receiver) = watch::channel();
            (Self::maintain_workspace_config(fs, receiver, cx), sender)
        };
        Self {
            mode: LspStoreMode::Remote(RemoteLspStore {
                upstream_client: Some(upstream_client),
                upstream_project_id: project_id,
            }),
            downstream_client: None,
            last_formatting_failure: None,
            buffer_store,
            worktree_store,
            languages: languages.clone(),
            language_server_statuses: Default::default(),
            nonce: StdRng::from_entropy().gen(),
            diagnostic_summaries: Default::default(),
            active_entry: None,
            toolchain_store,
            _maintain_workspace_config,
            _maintain_buffer_languages: Self::maintain_buffer_languages(languages.clone(), cx),
        }
    }

    fn worktree_for_id(
        &self,
        worktree_id: WorktreeId,
        cx: &Context<Self>,
    ) -> Result<Entity<Worktree>> {
        self.worktree_store
            .read(cx)
            .worktree_for_id(worktree_id, cx)
            .ok_or_else(|| anyhow!("worktree not found"))
    }

    fn on_buffer_store_event(
        &mut self,
        _: Entity<BufferStore>,
        event: &BufferStoreEvent,
        cx: &mut Context<Self>,
    ) {
        match event {
            BufferStoreEvent::BufferAdded(buffer) => {
                self.on_buffer_added(buffer, cx).log_err();
            }
            BufferStoreEvent::BufferChangedFilePath { buffer, old_file } => {
                let buffer_id = buffer.read(cx).remote_id();
                if let Some(old_file) = File::from_dyn(old_file.as_ref()) {
                    if let Some(local) = self.as_local_mut() {
                        local.reset_buffer(buffer, old_file, cx);
                        if local.registered_buffers.contains_key(&buffer_id) {
                            local.unregister_old_buffer_from_language_servers(buffer, old_file, cx);
                        }
                    }
                }

                self.detect_language_for_buffer(buffer, cx);
                if let Some(local) = self.as_local_mut() {
                    local.initialize_buffer(buffer, cx);
                    if local.registered_buffers.contains_key(&buffer_id) {
                        local.register_buffer_with_language_servers(buffer, cx);
                    }
                }
            }
            BufferStoreEvent::BufferDropped(_) => {}
        }
    }

    fn on_worktree_store_event(
        &mut self,
        _: Entity<WorktreeStore>,
        event: &WorktreeStoreEvent,
        cx: &mut Context<Self>,
    ) {
        match event {
            WorktreeStoreEvent::WorktreeAdded(worktree) => {
                if !worktree.read(cx).is_local() {
                    return;
                }
                cx.subscribe(worktree, |this, worktree, event, cx| match event {
                    worktree::Event::UpdatedEntries(changes) => {
                        this.update_local_worktree_language_servers(&worktree, changes, cx);
                    }
                    worktree::Event::UpdatedGitRepositories(_)
                    | worktree::Event::DeletedEntry(_) => {}
                })
                .detach()
            }
            WorktreeStoreEvent::WorktreeRemoved(_, id) => self.remove_worktree(*id, cx),
            WorktreeStoreEvent::WorktreeUpdateSent(worktree) => {
                worktree.update(cx, |worktree, _cx| self.send_diagnostic_summaries(worktree));
            }
            WorktreeStoreEvent::WorktreeReleased(..)
            | WorktreeStoreEvent::WorktreeOrderChanged
            | WorktreeStoreEvent::WorktreeUpdatedEntries(..)
            | WorktreeStoreEvent::WorktreeUpdatedGitRepositories(..)
            | WorktreeStoreEvent::WorktreeDeletedEntry(..) => {}
        }
    }

    fn on_prettier_store_event(
        &mut self,
        _: Entity<PrettierStore>,
        event: &PrettierStoreEvent,
        cx: &mut Context<Self>,
    ) {
        match event {
            PrettierStoreEvent::LanguageServerRemoved(prettier_server_id) => {
                self.unregister_supplementary_language_server(*prettier_server_id, cx);
            }
            PrettierStoreEvent::LanguageServerAdded {
                new_server_id,
                name,
                prettier_server,
            } => {
                self.register_supplementary_language_server(
                    *new_server_id,
                    name.clone(),
                    prettier_server.clone(),
                    cx,
                );
            }
        }
    }

    fn on_toolchain_store_event(
        &mut self,
        _: Entity<ToolchainStore>,
        event: &ToolchainStoreEvent,
        _: &mut Context<Self>,
    ) {
        match event {
            ToolchainStoreEvent::ToolchainActivated { .. } => {
                self.request_workspace_config_refresh()
            }
        }
    }

    fn request_workspace_config_refresh(&mut self) {
        *self._maintain_workspace_config.1.borrow_mut() = ();
    }

    pub fn prettier_store(&self) -> Option<Entity<PrettierStore>> {
        self.as_local().map(|local| local.prettier_store.clone())
    }

    fn on_buffer_event(
        &mut self,
        buffer: Entity<Buffer>,
        event: &language::BufferEvent,
        cx: &mut Context<Self>,
    ) {
        match event {
            language::BufferEvent::Edited { .. } => {
                self.on_buffer_edited(buffer, cx);
            }

            language::BufferEvent::Saved => {
                self.on_buffer_saved(buffer, cx);
            }

            _ => {}
        }
    }

    fn on_buffer_added(&mut self, buffer: &Entity<Buffer>, cx: &mut Context<Self>) -> Result<()> {
        buffer.update(cx, |buffer, _| {
            buffer.set_language_registry(self.languages.clone())
        });

        cx.subscribe(buffer, |this, buffer, event, cx| {
            this.on_buffer_event(buffer, event, cx);
        })
        .detach();

        self.detect_language_for_buffer(buffer, cx);
        if let Some(local) = self.as_local_mut() {
            local.initialize_buffer(buffer, cx);

            local.dap_store.update(cx, |store, cx| {
                store.sync_open_breakpoints_to_closed_breakpoints(buffer, cx);
            });
        }

        Ok(())
    }

    pub fn register_buffer_with_language_servers(
        &mut self,
        buffer: &Entity<Buffer>,
        cx: &mut Context<Self>,
    ) -> OpenLspBufferHandle {
        let buffer_id = buffer.read(cx).remote_id();

        let handle = cx.new(|_| buffer.clone());

        if let Some(local) = self.as_local_mut() {
            let Some(file) = File::from_dyn(buffer.read(cx).file()) else {
                return handle;
            };
            if !file.is_local() {
                return handle;
            }
            let refcount = local.registered_buffers.entry(buffer_id).or_insert(0);
            *refcount += 1;
            if *refcount == 1 {
                local.register_buffer_with_language_servers(buffer, cx);
            }

            cx.observe_release(&handle, move |this, buffer, cx| {
                let local = this.as_local_mut().unwrap();
                let Some(refcount) = local.registered_buffers.get_mut(&buffer_id) else {
                    debug_panic!("bad refcounting");
                    return;
                };
                *refcount -= 1;
                if *refcount == 0 {
                    local.registered_buffers.remove(&buffer_id);
                    if let Some(file) = File::from_dyn(buffer.read(cx).file()).cloned() {
                        local.unregister_old_buffer_from_language_servers(&buffer, &file, cx);
                    }
                }
            })
            .detach();
        } else if let Some((upstream_client, upstream_project_id)) = self.upstream_client() {
            let buffer_id = buffer.read(cx).remote_id().to_proto();
            cx.background_executor()
                .spawn(async move {
                    upstream_client
                        .request(proto::RegisterBufferWithLanguageServers {
                            project_id: upstream_project_id,
                            buffer_id,
                        })
                        .await
                })
                .detach();
        } else {
            panic!("oops!");
        }
        handle
    }

    fn maintain_buffer_languages(
        languages: Arc<LanguageRegistry>,
        cx: &mut Context<Self>,
    ) -> Task<()> {
        let mut subscription = languages.subscribe();
        let mut prev_reload_count = languages.reload_count();
        cx.spawn(move |this, mut cx| async move {
            while let Some(()) = subscription.next().await {
                if let Some(this) = this.upgrade() {
                    // If the language registry has been reloaded, then remove and
                    // re-assign the languages on all open buffers.
                    let reload_count = languages.reload_count();
                    if reload_count > prev_reload_count {
                        prev_reload_count = reload_count;
                        this.update(&mut cx, |this, cx| {
                            this.buffer_store.clone().update(cx, |buffer_store, cx| {
                                for buffer in buffer_store.buffers() {
                                    if let Some(f) = File::from_dyn(buffer.read(cx).file()).cloned()
                                    {
                                        buffer
                                            .update(cx, |buffer, cx| buffer.set_language(None, cx));
                                        if let Some(local) = this.as_local_mut() {
                                            local.reset_buffer(&buffer, &f, cx);
                                            if local
                                                .registered_buffers
                                                .contains_key(&buffer.read(cx).remote_id())
                                            {
                                                local.unregister_old_buffer_from_language_servers(
                                                    &buffer, &f, cx,
                                                );
                                            }
                                        }
                                    }
                                }
                            });
                        })
                        .ok();
                    }

                    this.update(&mut cx, |this, cx| {
                        let mut plain_text_buffers = Vec::new();
                        let mut buffers_with_unknown_injections = Vec::new();
                        for handle in this.buffer_store.read(cx).buffers() {
                            let buffer = handle.read(cx);
                            if buffer.language().is_none()
                                || buffer.language() == Some(&*language::PLAIN_TEXT)
                            {
                                plain_text_buffers.push(handle);
                            } else if buffer.contains_unknown_injections() {
                                buffers_with_unknown_injections.push(handle);
                            }
                        }
                        for buffer in plain_text_buffers {
                            this.detect_language_for_buffer(&buffer, cx);
                            if let Some(local) = this.as_local_mut() {
                                local.initialize_buffer(&buffer, cx);
                                if local
                                    .registered_buffers
                                    .contains_key(&buffer.read(cx).remote_id())
                                {
                                    local.register_buffer_with_language_servers(&buffer, cx);
                                }
                            }
                        }

                        for buffer in buffers_with_unknown_injections {
                            buffer.update(cx, |buffer, cx| buffer.reparse(cx));
                        }
                    })
                    .ok();
                }
            }
        })
    }

    fn detect_language_for_buffer(
        &mut self,
        buffer_handle: &Entity<Buffer>,
        cx: &mut Context<Self>,
    ) -> Option<language::AvailableLanguage> {
        // If the buffer has a language, set it and start the language server if we haven't already.
        let buffer = buffer_handle.read(cx);
        let file = buffer.file()?;

        let content = buffer.as_rope();
        let available_language = self.languages.language_for_file(file, Some(content), cx);
        if let Some(available_language) = &available_language {
            if let Some(Ok(Ok(new_language))) = self
                .languages
                .load_language(available_language)
                .now_or_never()
            {
                self.set_language_for_buffer(buffer_handle, new_language, cx);
            }
        } else {
            cx.emit(LspStoreEvent::LanguageDetected {
                buffer: buffer_handle.clone(),
                new_language: None,
            });
        }

        available_language
    }

    pub(crate) fn set_language_for_buffer(
        &mut self,
        buffer: &Entity<Buffer>,
        new_language: Arc<Language>,
        cx: &mut Context<Self>,
    ) {
        let buffer_file = buffer.read(cx).file().cloned();
        let buffer_id = buffer.read(cx).remote_id();
        if let Some(local_store) = self.as_local_mut() {
            if local_store.registered_buffers.contains_key(&buffer_id) {
                if let Some(abs_path) =
                    File::from_dyn(buffer_file.as_ref()).map(|file| file.abs_path(cx))
                {
                    if let Some(file_url) = lsp::Url::from_file_path(&abs_path).log_err() {
                        local_store.unregister_buffer_from_language_servers(buffer, file_url, cx);
                    }
                }
            }
        }
        buffer.update(cx, |buffer, cx| {
            if buffer.language().map_or(true, |old_language| {
                !Arc::ptr_eq(old_language, &new_language)
            }) {
                buffer.set_language(Some(new_language.clone()), cx);
            }
        });

        let settings =
            language_settings(Some(new_language.name()), buffer_file.as_ref(), cx).into_owned();
        let buffer_file = File::from_dyn(buffer_file.as_ref());

        let worktree_id = if let Some(file) = buffer_file {
            let worktree = file.worktree.clone();

            if let Some(local) = self.as_local_mut() {
                if local.registered_buffers.contains_key(&buffer_id) {
                    local.register_buffer_with_language_servers(buffer, cx);
                }
            }
            Some(worktree.read(cx).id())
        } else {
            None
        };

        if settings.prettier.allowed {
            if let Some(prettier_plugins) = prettier_store::prettier_plugins_for_language(&settings)
            {
                let prettier_store = self.as_local().map(|s| s.prettier_store.clone());
                if let Some(prettier_store) = prettier_store {
                    prettier_store.update(cx, |prettier_store, cx| {
                        prettier_store.install_default_prettier(
                            worktree_id,
                            prettier_plugins.iter().map(|s| Arc::from(s.as_str())),
                            cx,
                        )
                    })
                }
            }
        }

        cx.emit(LspStoreEvent::LanguageDetected {
            buffer: buffer.clone(),
            new_language: Some(new_language),
        })
    }

    pub fn buffer_store(&self) -> Entity<BufferStore> {
        self.buffer_store.clone()
    }

    pub fn set_active_entry(&mut self, active_entry: Option<ProjectEntryId>) {
        self.active_entry = active_entry;
    }

    pub(crate) fn send_diagnostic_summaries(&self, worktree: &mut Worktree) {
        if let Some((client, downstream_project_id)) = self.downstream_client.clone() {
            if let Some(summaries) = self.diagnostic_summaries.get(&worktree.id()) {
                for (path, summaries) in summaries {
                    for (&server_id, summary) in summaries {
                        client
                            .send(proto::UpdateDiagnosticSummary {
                                project_id: downstream_project_id,
                                worktree_id: worktree.id().to_proto(),
                                summary: Some(summary.to_proto(server_id, path)),
                            })
                            .log_err();
                    }
                }
            }
        }
    }

    pub fn request_lsp<R: LspCommand>(
        &mut self,
        buffer_handle: Entity<Buffer>,
        server: LanguageServerToQuery,
        request: R,
        cx: &mut Context<Self>,
    ) -> Task<Result<R::Response>>
    where
        <R::LspRequest as lsp::request::Request>::Result: Send,
        <R::LspRequest as lsp::request::Request>::Params: Send,
    {
        if let Some((upstream_client, upstream_project_id)) = self.upstream_client() {
            return self.send_lsp_proto_request(
                buffer_handle,
                upstream_client,
                upstream_project_id,
                request,
                cx,
            );
        }
        let buffer = buffer_handle.read(cx);
        let language_server = match server {
            LanguageServerToQuery::Primary => {
                match self
                    .as_local()
                    .and_then(|local| local.primary_language_server_for_buffer(buffer, cx))
                {
                    Some((_, server)) => Some(Arc::clone(server)),
                    None => return Task::ready(Ok(Default::default())),
                }
            }
            LanguageServerToQuery::Other(id) => self
                .language_server_for_local_buffer(buffer, id, cx)
                .map(|(_, server)| Arc::clone(server)),
        };
        let file = File::from_dyn(buffer.file()).and_then(File::as_local);
        if let (Some(file), Some(language_server)) = (file, language_server) {
            let lsp_params = match request.to_lsp_params_or_response(
                &file.abs_path(cx),
                buffer,
                &language_server,
                cx,
            ) {
                Ok(LspParamsOrResponse::Params(lsp_params)) => lsp_params,
                Ok(LspParamsOrResponse::Response(response)) => return Task::ready(Ok(response)),
                Err(err) => {
                    let message = format!(
                        "{} via {} failed: {}",
                        request.display_name(),
                        language_server.name(),
                        err
                    );
                    log::warn!("{}", message);
                    return Task::ready(Err(anyhow!(message)));
                }
            };
            let status = request.status();
            if !request.check_capabilities(language_server.adapter_server_capabilities()) {
                return Task::ready(Ok(Default::default()));
            }
            return cx.spawn(move |this, cx| async move {
                let lsp_request = language_server.request::<R::LspRequest>(lsp_params);

                let id = lsp_request.id();
                let _cleanup = if status.is_some() {
                    cx.update(|cx| {
                        this.update(cx, |this, cx| {
                            this.on_lsp_work_start(
                                language_server.server_id(),
                                id.to_string(),
                                LanguageServerProgress {
                                    is_disk_based_diagnostics_progress: false,
                                    is_cancellable: false,
                                    title: None,
                                    message: status.clone(),
                                    percentage: None,
                                    last_update_at: cx.background_executor().now(),
                                },
                                cx,
                            );
                        })
                    })
                    .log_err();

                    Some(defer(|| {
                        cx.update(|cx| {
                            this.update(cx, |this, cx| {
                                this.on_lsp_work_end(
                                    language_server.server_id(),
                                    id.to_string(),
                                    cx,
                                );
                            })
                        })
                        .log_err();
                    }))
                } else {
                    None
                };

                let result = lsp_request.await;

                let response = result.map_err(|err| {
                    let message = format!(
                        "{} via {} failed: {}",
                        request.display_name(),
                        language_server.name(),
                        err
                    );
                    log::warn!("{}", message);
                    anyhow!(message)
                })?;

                let response = request
                    .response_from_lsp(
                        response,
                        this.upgrade().ok_or_else(|| anyhow!("no app context"))?,
                        buffer_handle,
                        language_server.server_id(),
                        cx.clone(),
                    )
                    .await;
                response
            });
        }

        Task::ready(Ok(Default::default()))
    }

    fn on_settings_changed(&mut self, cx: &mut Context<Self>) {
        let mut language_servers_to_start = Vec::new();
        let mut language_formatters_to_check = Vec::new();
        for buffer in self.buffer_store.read(cx).buffers() {
            let buffer = buffer.read(cx);
            let buffer_file = File::from_dyn(buffer.file());
            let buffer_language = buffer.language();
            let settings = language_settings(buffer_language.map(|l| l.name()), buffer.file(), cx);
            if let Some(language) = buffer_language {
                if settings.enable_language_server
                    && self
                        .as_local()
                        .unwrap()
                        .registered_buffers
                        .contains_key(&buffer.remote_id())
                {
                    if let Some(file) = buffer_file {
                        language_servers_to_start.push((file.worktree.clone(), language.name()));
                    }
                }
                language_formatters_to_check.push((
                    buffer_file.map(|f| f.worktree_id(cx)),
                    settings.into_owned(),
                ));
            }
        }

        let mut language_servers_to_stop = Vec::new();
        let mut language_servers_to_restart = Vec::new();
        let languages = self.languages.to_vec();

        let new_lsp_settings = ProjectSettings::get_global(cx).lsp.clone();
        let Some(current_lsp_settings) = self.swap_current_lsp_settings(new_lsp_settings.clone())
        else {
            return;
        };
        for (worktree_id, started_lsp_name) in
            self.as_local().unwrap().language_server_ids.keys().cloned()
        {
            let language = languages.iter().find_map(|l| {
                let adapter = self
                    .languages
                    .lsp_adapters(&l.name())
                    .iter()
                    .find(|adapter| adapter.name == started_lsp_name)?
                    .clone();
                Some((l, adapter))
            });
            if let Some((language, adapter)) = language {
                let worktree = self.worktree_for_id(worktree_id, cx).ok();
                let root_file = worktree.as_ref().and_then(|worktree| {
                    worktree
                        .update(cx, |tree, cx| tree.root_file(cx))
                        .map(|f| f as _)
                });
                let settings = language_settings(Some(language.name()), root_file.as_ref(), cx);
                if !settings.enable_language_server {
                    language_servers_to_stop.push((worktree_id, started_lsp_name.clone()));
                } else if let Some(worktree) = worktree {
                    let server_name = &adapter.name;
                    match (
                        current_lsp_settings.get(server_name),
                        new_lsp_settings.get(server_name),
                    ) {
                        (None, None) => {}
                        (Some(_), None) | (None, Some(_)) => {
                            language_servers_to_restart.push((worktree, language.name()));
                        }
                        (Some(current_lsp_settings), Some(new_lsp_settings)) => {
                            if current_lsp_settings != new_lsp_settings {
                                language_servers_to_restart.push((worktree, language.name()));
                            }
                        }
                    }
                }
            }
        }

        for (worktree_id, adapter_name) in language_servers_to_stop {
            self.stop_local_language_server(worktree_id, adapter_name, cx)
                .detach();
        }

        if let Some(prettier_store) = self.as_local().map(|s| s.prettier_store.clone()) {
            prettier_store.update(cx, |prettier_store, cx| {
                prettier_store.on_settings_changed(language_formatters_to_check, cx)
            })
        }

        // Start all the newly-enabled language servers.
        for (worktree, language) in language_servers_to_start {
            self.as_local_mut()
                .unwrap()
                .start_language_servers(&worktree, language, cx);
        }

        // Restart all language servers with changed initialization options.
        for (worktree, language) in language_servers_to_restart {
            self.restart_local_language_servers(worktree, language, cx);
        }

        cx.notify();
    }

    pub fn apply_code_action(
        &self,
        buffer_handle: Entity<Buffer>,
        mut action: CodeAction,
        push_to_history: bool,
        cx: &mut Context<Self>,
    ) -> Task<Result<ProjectTransaction>> {
        if let Some((upstream_client, project_id)) = self.upstream_client() {
            let request = proto::ApplyCodeAction {
                project_id,
                buffer_id: buffer_handle.read(cx).remote_id().into(),
                action: Some(Self::serialize_code_action(&action)),
            };
            let buffer_store = self.buffer_store();
            cx.spawn(move |_, mut cx| async move {
                let response = upstream_client
                    .request(request)
                    .await?
                    .transaction
                    .ok_or_else(|| anyhow!("missing transaction"))?;

                buffer_store
                    .update(&mut cx, |buffer_store, cx| {
                        buffer_store.deserialize_project_transaction(response, push_to_history, cx)
                    })?
                    .await
            })
        } else if self.mode.is_local() {
            let buffer = buffer_handle.read(cx);
            let (lsp_adapter, lang_server) = if let Some((adapter, server)) =
                self.language_server_for_local_buffer(buffer, action.server_id, cx)
            {
                (adapter.clone(), server.clone())
            } else {
                return Task::ready(Ok(Default::default()));
            };
            cx.spawn(move |this, mut cx| async move {
                LocalLspStore::try_resolve_code_action(&lang_server, &mut action)
                    .await
                    .context("resolving a code action")?;
                if let Some(edit) = action.lsp_action.edit {
                    if edit.changes.is_some() || edit.document_changes.is_some() {
                        return LocalLspStore::deserialize_workspace_edit(
                            this.upgrade().ok_or_else(|| anyhow!("no app present"))?,
                            edit,
                            push_to_history,
                            lsp_adapter.clone(),
                            lang_server.clone(),
                            &mut cx,
                        )
                        .await;
                    }
                }

                if let Some(command) = action.lsp_action.command {
                    this.update(&mut cx, |this, _| {
                        this.as_local_mut()
                            .unwrap()
                            .last_workspace_edits_by_language_server
                            .remove(&lang_server.server_id());
                    })?;

                    let result = lang_server
                        .request::<lsp::request::ExecuteCommand>(lsp::ExecuteCommandParams {
                            command: command.command,
                            arguments: command.arguments.unwrap_or_default(),
                            ..Default::default()
                        })
                        .await;

                    result?;

                    return this.update(&mut cx, |this, _| {
                        this.as_local_mut()
                            .unwrap()
                            .last_workspace_edits_by_language_server
                            .remove(&lang_server.server_id())
                            .unwrap_or_default()
                    });
                }

                Ok(ProjectTransaction::default())
            })
        } else {
            Task::ready(Err(anyhow!("no upstream client and not local")))
        }
    }

    pub fn resolve_inlay_hint(
        &self,
        hint: InlayHint,
        buffer_handle: Entity<Buffer>,
        server_id: LanguageServerId,
        cx: &mut Context<Self>,
    ) -> Task<anyhow::Result<InlayHint>> {
        if let Some((upstream_client, project_id)) = self.upstream_client() {
            let request = proto::ResolveInlayHint {
                project_id,
                buffer_id: buffer_handle.read(cx).remote_id().into(),
                language_server_id: server_id.0 as u64,
                hint: Some(InlayHints::project_to_proto_hint(hint.clone())),
            };
            cx.spawn(move |_, _| async move {
                let response = upstream_client
                    .request(request)
                    .await
                    .context("inlay hints proto request")?;
                match response.hint {
                    Some(resolved_hint) => InlayHints::proto_to_project_hint(resolved_hint)
                        .context("inlay hints proto resolve response conversion"),
                    None => Ok(hint),
                }
            })
        } else {
            let buffer = buffer_handle.read(cx);
            let (_, lang_server) = if let Some((adapter, server)) =
                self.language_server_for_local_buffer(buffer, server_id, cx)
            {
                (adapter.clone(), server.clone())
            } else {
                return Task::ready(Ok(hint));
            };
            if !InlayHints::can_resolve_inlays(&lang_server.capabilities()) {
                return Task::ready(Ok(hint));
            }

            let buffer_snapshot = buffer.snapshot();
            cx.spawn(move |_, mut cx| async move {
                let resolve_task = lang_server.request::<lsp::request::InlayHintResolveRequest>(
                    InlayHints::project_to_lsp_hint(hint, &buffer_snapshot),
                );
                let resolved_hint = resolve_task
                    .await
                    .context("inlay hint resolve LSP request")?;
                let resolved_hint = InlayHints::lsp_to_project_hint(
                    resolved_hint,
                    &buffer_handle,
                    server_id,
                    ResolveState::Resolved,
                    false,
                    &mut cx,
                )
                .await?;
                Ok(resolved_hint)
            })
        }
    }

    pub(crate) fn linked_edit(
        &mut self,
        buffer: &Entity<Buffer>,
        position: Anchor,
        cx: &mut Context<Self>,
    ) -> Task<Result<Vec<Range<Anchor>>>> {
        let snapshot = buffer.read(cx).snapshot();
        let scope = snapshot.language_scope_at(position);
        let Some(server_id) = self
            .as_local()
            .and_then(|local| {
                local
                    .language_servers_for_buffer(buffer.read(cx), cx)
                    .filter(|(_, server)| {
                        server
                            .capabilities()
                            .linked_editing_range_provider
                            .is_some()
                    })
                    .filter(|(adapter, _)| {
                        scope
                            .as_ref()
                            .map(|scope| scope.language_allowed(&adapter.name))
                            .unwrap_or(true)
                    })
                    .map(|(_, server)| LanguageServerToQuery::Other(server.server_id()))
                    .next()
            })
            .or_else(|| {
                self.upstream_client()
                    .is_some()
                    .then_some(LanguageServerToQuery::Primary)
            })
            .filter(|_| {
                maybe!({
                    let language = buffer.read(cx).language_at(position)?;
                    Some(
                        language_settings(Some(language.name()), buffer.read(cx).file(), cx)
                            .linked_edits,
                    )
                }) == Some(true)
            })
        else {
            return Task::ready(Ok(vec![]));
        };

        self.request_lsp(
            buffer.clone(),
            server_id,
            LinkedEditingRange { position },
            cx,
        )
    }

    fn apply_on_type_formatting(
        &mut self,
        buffer: Entity<Buffer>,
        position: Anchor,
        trigger: String,
        cx: &mut Context<Self>,
    ) -> Task<Result<Option<Transaction>>> {
        if let Some((client, project_id)) = self.upstream_client() {
            let request = proto::OnTypeFormatting {
                project_id,
                buffer_id: buffer.read(cx).remote_id().into(),
                position: Some(serialize_anchor(&position)),
                trigger,
                version: serialize_version(&buffer.read(cx).version()),
            };
            cx.spawn(move |_, _| async move {
                client
                    .request(request)
                    .await?
                    .transaction
                    .map(language::proto::deserialize_transaction)
                    .transpose()
            })
        } else if let Some(local) = self.as_local_mut() {
            let buffer_id = buffer.read(cx).remote_id();
            local.buffers_being_formatted.insert(buffer_id);
            cx.spawn(move |this, mut cx| async move {
                let _cleanup = defer({
                    let this = this.clone();
                    let mut cx = cx.clone();
                    move || {
                        this.update(&mut cx, |this, _| {
                            if let Some(local) = this.as_local_mut() {
                                local.buffers_being_formatted.remove(&buffer_id);
                            }
                        })
                        .ok();
                    }
                });

                buffer
                    .update(&mut cx, |buffer, _| {
                        buffer.wait_for_edits(Some(position.timestamp))
                    })?
                    .await?;
                this.update(&mut cx, |this, cx| {
                    let position = position.to_point_utf16(buffer.read(cx));
                    this.on_type_format(buffer, position, trigger, false, cx)
                })?
                .await
            })
        } else {
            Task::ready(Err(anyhow!("No upstream client or local language server")))
        }
    }

    pub fn on_type_format<T: ToPointUtf16>(
        &mut self,
        buffer: Entity<Buffer>,
        position: T,
        trigger: String,
        push_to_history: bool,
        cx: &mut Context<Self>,
    ) -> Task<Result<Option<Transaction>>> {
        let position = position.to_point_utf16(buffer.read(cx));
        self.on_type_format_impl(buffer, position, trigger, push_to_history, cx)
    }

    fn on_type_format_impl(
        &mut self,
        buffer: Entity<Buffer>,
        position: PointUtf16,
        trigger: String,
        push_to_history: bool,
        cx: &mut Context<Self>,
    ) -> Task<Result<Option<Transaction>>> {
        let options = buffer.update(cx, |buffer, cx| {
            lsp_command::lsp_formatting_options(
                language_settings(
                    buffer.language_at(position).map(|l| l.name()),
                    buffer.file(),
                    cx,
                )
                .as_ref(),
            )
        });
        self.request_lsp(
            buffer.clone(),
            LanguageServerToQuery::Primary,
            OnTypeFormatting {
                position,
                trigger,
                options,
                push_to_history,
            },
            cx,
        )
    }
    pub fn code_actions(
        &mut self,
        buffer_handle: &Entity<Buffer>,
        range: Range<Anchor>,
        kinds: Option<Vec<CodeActionKind>>,
        cx: &mut Context<Self>,
    ) -> Task<Result<Vec<CodeAction>>> {
        if let Some((upstream_client, project_id)) = self.upstream_client() {
            let request_task = upstream_client.request(proto::MultiLspQuery {
                buffer_id: buffer_handle.read(cx).remote_id().into(),
                version: serialize_version(&buffer_handle.read(cx).version()),
                project_id,
                strategy: Some(proto::multi_lsp_query::Strategy::All(
                    proto::AllLanguageServers {},
                )),
                request: Some(proto::multi_lsp_query::Request::GetCodeActions(
                    GetCodeActions {
                        range: range.clone(),
                        kinds: kinds.clone(),
                    }
                    .to_proto(project_id, buffer_handle.read(cx)),
                )),
            });
            let buffer = buffer_handle.clone();
            cx.spawn(|weak_project, cx| async move {
                let Some(project) = weak_project.upgrade() else {
                    return Ok(Vec::new());
                };
                let responses = request_task.await?.responses;
                let actions = join_all(
                    responses
                        .into_iter()
                        .filter_map(|lsp_response| match lsp_response.response? {
                            proto::lsp_response::Response::GetCodeActionsResponse(response) => {
                                Some(response)
                            }
                            unexpected => {
                                debug_panic!("Unexpected response: {unexpected:?}");
                                None
                            }
                        })
                        .map(|code_actions_response| {
                            GetCodeActions {
                                range: range.clone(),
                                kinds: kinds.clone(),
                            }
                            .response_from_proto(
                                code_actions_response,
                                project.clone(),
                                buffer.clone(),
                                cx.clone(),
                            )
                        }),
                )
                .await;

                Ok(actions
                    .into_iter()
                    .collect::<Result<Vec<Vec<_>>>>()?
                    .into_iter()
                    .flatten()
                    .collect())
            })
        } else {
            let all_actions_task = self.request_multiple_lsp_locally(
                buffer_handle,
                Some(range.start),
                GetCodeActions {
                    range: range.clone(),
                    kinds: kinds.clone(),
                },
                cx,
            );
            cx.spawn(
                |_, _| async move { Ok(all_actions_task.await.into_iter().flatten().collect()) },
            )
        }
    }

    #[inline(never)]
    pub fn completions(
        &self,
        buffer: &Entity<Buffer>,
        position: PointUtf16,
        context: CompletionContext,
        cx: &mut Context<Self>,
    ) -> Task<Result<Vec<Completion>>> {
        let language_registry = self.languages.clone();

        if let Some((upstream_client, project_id)) = self.upstream_client() {
            let task = self.send_lsp_proto_request(
                buffer.clone(),
                upstream_client,
                project_id,
                GetCompletions { position, context },
                cx,
            );
            let language = buffer.read(cx).language().cloned();

            // In the future, we should provide project guests with the names of LSP adapters,
            // so that they can use the correct LSP adapter when computing labels. For now,
            // guests just use the first LSP adapter associated with the buffer's language.
            let lsp_adapter = language.as_ref().and_then(|language| {
                language_registry
                    .lsp_adapters(&language.name())
                    .first()
                    .cloned()
            });

            cx.foreground_executor().spawn(async move {
                let completions = task.await?;
                let mut result = Vec::new();
                populate_labels_for_completions(
                    completions,
                    &language_registry,
                    language,
                    lsp_adapter,
                    &mut result,
                )
                .await;
                Ok(result)
            })
        } else if let Some(local) = self.as_local() {
            let snapshot = buffer.read(cx).snapshot();
            let offset = position.to_offset(&snapshot);
            let scope = snapshot.language_scope_at(offset);
            let language = snapshot.language().cloned();

            let server_ids: Vec<_> = local
                .language_servers_for_buffer(buffer.read(cx), cx)
                .filter(|(_, server)| server.capabilities().completion_provider.is_some())
                .filter(|(adapter, _)| {
                    scope
                        .as_ref()
                        .map(|scope| scope.language_allowed(&adapter.name))
                        .unwrap_or(true)
                })
                .map(|(_, server)| server.server_id())
                .collect();

            let buffer = buffer.clone();
            cx.spawn(move |this, mut cx| async move {
                let mut tasks = Vec::with_capacity(server_ids.len());
                this.update(&mut cx, |this, cx| {
                    for server_id in server_ids {
                        let lsp_adapter = this.language_server_adapter_for_id(server_id);
                        tasks.push((
                            lsp_adapter,
                            this.request_lsp(
                                buffer.clone(),
                                LanguageServerToQuery::Other(server_id),
                                GetCompletions {
                                    position,
                                    context: context.clone(),
                                },
                                cx,
                            ),
                        ));
                    }
                })?;

                let mut completions = Vec::new();
                for (lsp_adapter, task) in tasks {
                    if let Ok(new_completions) = task.await {
                        populate_labels_for_completions(
                            new_completions,
                            &language_registry,
                            language.clone(),
                            lsp_adapter,
                            &mut completions,
                        )
                        .await;
                    }
                }

                Ok(completions)
            })
        } else {
            Task::ready(Err(anyhow!("No upstream client or local language server")))
        }
    }

    pub fn resolve_completions(
        &self,
        buffer: Entity<Buffer>,
        completion_indices: Vec<usize>,
        completions: Rc<RefCell<Box<[Completion]>>>,
        cx: &mut Context<Self>,
    ) -> Task<Result<bool>> {
        let client = self.upstream_client();
        let language_registry = self.languages.clone();

        let buffer_id = buffer.read(cx).remote_id();
        let buffer_snapshot = buffer.read(cx).snapshot();

        cx.spawn(move |this, cx| async move {
            let mut did_resolve = false;
            if let Some((client, project_id)) = client {
                for completion_index in completion_indices {
                    let server_id = completions.borrow()[completion_index].server_id;

                    if Self::resolve_completion_remote(
                        project_id,
                        server_id,
                        buffer_id,
                        completions.clone(),
                        completion_index,
                        client.clone(),
                        language_registry.clone(),
                    )
                    .await
                    .log_err()
                    .is_some()
                    {
                        did_resolve = true;
                    }
                }
            } else {
                for completion_index in completion_indices {
                    let server_id = completions.borrow()[completion_index].server_id;

                    let server_and_adapter = this
                        .read_with(&cx, |lsp_store, _| {
                            let server = lsp_store.language_server_for_id(server_id)?;
                            let adapter =
                                lsp_store.language_server_adapter_for_id(server.server_id())?;
                            Some((server, adapter))
                        })
                        .ok()
                        .flatten();
                    let Some((server, adapter)) = server_and_adapter else {
                        continue;
                    };

                    let resolved = Self::resolve_completion_local(
                        server,
                        &buffer_snapshot,
                        completions.clone(),
                        completion_index,
                    )
                    .await
                    .log_err()
                    .is_some();
                    if resolved {
                        Self::regenerate_completion_labels(
                            adapter,
                            &buffer_snapshot,
                            completions.clone(),
                            completion_index,
                            language_registry.clone(),
                        )
                        .await
                        .log_err();
                        did_resolve = true;
                    }
                }
            }

            Ok(did_resolve)
        })
    }

    async fn resolve_completion_local(
        server: Arc<lsp::LanguageServer>,
        snapshot: &BufferSnapshot,
        completions: Rc<RefCell<Box<[Completion]>>>,
        completion_index: usize,
    ) -> Result<()> {
        let can_resolve = server
            .capabilities()
            .completion_provider
            .as_ref()
            .and_then(|options| options.resolve_provider)
            .unwrap_or(false);
        if !can_resolve {
            return Ok(());
        }

        let request = {
            let completion = &completions.borrow()[completion_index];
            if completion.resolved {
                return Ok(());
            }
            server.request::<lsp::request::ResolveCompletionItem>(completion.lsp_completion.clone())
        };
        let completion_item = request.await?;

        if let Some(text_edit) = completion_item.text_edit.as_ref() {
            // Technically we don't have to parse the whole `text_edit`, since the only
            // language server we currently use that does update `text_edit` in `completionItem/resolve`
            // is `typescript-language-server` and they only update `text_edit.new_text`.
            // But we should not rely on that.
            let edit = parse_completion_text_edit(text_edit, snapshot);

            if let Some((old_range, mut new_text)) = edit {
                LineEnding::normalize(&mut new_text);

                let mut completions = completions.borrow_mut();
                let completion = &mut completions[completion_index];

                completion.new_text = new_text;
                completion.old_range = old_range;
            }
        }
        if completion_item.insert_text_format == Some(InsertTextFormat::SNIPPET) {
            // vtsls might change the type of completion after resolution.
            let mut completions = completions.borrow_mut();
            let completion = &mut completions[completion_index];
            if completion_item.insert_text_format != completion.lsp_completion.insert_text_format {
                completion.lsp_completion.insert_text_format = completion_item.insert_text_format;
            }
        }

        let mut completions = completions.borrow_mut();
        let completion = &mut completions[completion_index];
        completion.lsp_completion = completion_item;
        completion.resolved = true;
        Ok(())
    }

    async fn regenerate_completion_labels(
        adapter: Arc<CachedLspAdapter>,
        snapshot: &BufferSnapshot,
        completions: Rc<RefCell<Box<[Completion]>>>,
        completion_index: usize,
        language_registry: Arc<LanguageRegistry>,
    ) -> Result<()> {
        let completion_item = completions.borrow()[completion_index]
            .lsp_completion
            .clone();
        if let Some(lsp_documentation) = completion_item.documentation.as_ref() {
            let documentation = language::prepare_completion_documentation(
                lsp_documentation,
                &language_registry,
                snapshot.language().cloned(),
            )
            .await;

            let mut completions = completions.borrow_mut();
            let completion = &mut completions[completion_index];
            completion.documentation = Some(documentation);
        } else {
            let mut completions = completions.borrow_mut();
            let completion = &mut completions[completion_index];
            completion.documentation = Some(Documentation::Undocumented);
        }

        // NB: Zed does not have `details` inside the completion resolve capabilities, but certain language servers violate the spec and do not return `details` immediately, e.g. https://github.com/yioneko/vtsls/issues/213
        // So we have to update the label here anyway...
        let mut new_label = match snapshot.language() {
            Some(language) => {
                adapter
                    .labels_for_completions(&[completion_item.clone()], language)
                    .await?
            }
            None => Vec::new(),
        }
        .pop()
        .flatten()
        .unwrap_or_else(|| {
            CodeLabel::plain(
                completion_item.label,
                completion_item.filter_text.as_deref(),
            )
        });
        ensure_uniform_list_compatible_label(&mut new_label);

        let mut completions = completions.borrow_mut();
        let completion = &mut completions[completion_index];
        if completion.label.filter_text() == new_label.filter_text() {
            completion.label = new_label;
        } else {
            log::error!(
                "Resolved completion changed display label from {} to {}. \
                 Refusing to apply this because it changes the fuzzy match text from {} to {}",
                completion.label.text(),
                new_label.text(),
                completion.label.filter_text(),
                new_label.filter_text()
            );
        }

        Ok(())
    }

    #[allow(clippy::too_many_arguments)]
    async fn resolve_completion_remote(
        project_id: u64,
        server_id: LanguageServerId,
        buffer_id: BufferId,
        completions: Rc<RefCell<Box<[Completion]>>>,
        completion_index: usize,
        client: AnyProtoClient,
        language_registry: Arc<LanguageRegistry>,
    ) -> Result<()> {
        let lsp_completion = {
            let completion = &completions.borrow()[completion_index];
            if completion.resolved {
                return Ok(());
            }
            serde_json::to_string(&completion.lsp_completion)
                .unwrap()
                .into_bytes()
        };
        let request = proto::ResolveCompletionDocumentation {
            project_id,
            language_server_id: server_id.0 as u64,
            lsp_completion,
            buffer_id: buffer_id.into(),
        };

        let response = client
            .request(request)
            .await
            .context("completion documentation resolve proto request")?;
        let lsp_completion = serde_json::from_slice(&response.lsp_completion)?;

        let documentation = if response.documentation.is_empty() {
            Documentation::Undocumented
        } else if response.documentation_is_markdown {
            Documentation::MultiLineMarkdown(
                markdown::parse_markdown(&response.documentation, Some(&language_registry), None)
                    .await,
            )
        } else if response.documentation.lines().count() <= 1 {
            Documentation::SingleLine(response.documentation)
        } else {
            Documentation::MultiLinePlainText(response.documentation)
        };

        let mut completions = completions.borrow_mut();
        let completion = &mut completions[completion_index];
        completion.documentation = Some(documentation);
        completion.lsp_completion = lsp_completion;
        completion.resolved = true;

        let old_range = response
            .old_start
            .and_then(deserialize_anchor)
            .zip(response.old_end.and_then(deserialize_anchor));
        if let Some((old_start, old_end)) = old_range {
            if !response.new_text.is_empty() {
                completion.new_text = response.new_text;
                completion.old_range = old_start..old_end;
            }
        }

        Ok(())
    }

    pub fn apply_additional_edits_for_completion(
        &self,
        buffer_handle: Entity<Buffer>,
        completions: Rc<RefCell<Box<[Completion]>>>,
        completion_index: usize,
        push_to_history: bool,
        cx: &mut Context<Self>,
    ) -> Task<Result<Option<Transaction>>> {
        let buffer = buffer_handle.read(cx);
        let buffer_id = buffer.remote_id();

        if let Some((client, project_id)) = self.upstream_client() {
            cx.spawn(move |_, mut cx| async move {
                let request = {
                    let completion = completions.borrow()[completion_index].clone();
                    proto::ApplyCompletionAdditionalEdits {
                        project_id,
                        buffer_id: buffer_id.into(),
                        completion: Some(Self::serialize_completion(&CoreCompletion {
                            old_range: completion.old_range,
                            new_text: completion.new_text,
                            server_id: completion.server_id,
                            lsp_completion: completion.lsp_completion,
                            resolved: completion.resolved,
                        })),
                    }
                };

                let response = client.request(request).await?;
                completions.borrow_mut()[completion_index].resolved = true;

                if let Some(transaction) = response.transaction {
                    let transaction = language::proto::deserialize_transaction(transaction)?;
                    buffer_handle
                        .update(&mut cx, |buffer, _| {
                            buffer.wait_for_edits(transaction.edit_ids.iter().copied())
                        })?
                        .await?;
                    if push_to_history {
                        buffer_handle.update(&mut cx, |buffer, _| {
                            buffer.push_transaction(transaction.clone(), Instant::now());
                        })?;
                    }
                    Ok(Some(transaction))
                } else {
                    Ok(None)
                }
            })
        } else {
            let server_id = completions.borrow()[completion_index].server_id;
            let server = match self.language_server_for_local_buffer(buffer, server_id, cx) {
                Some((_, server)) => server.clone(),
                _ => return Task::ready(Ok(None)),
            };
            let snapshot = buffer_handle.read(&cx).snapshot();

            cx.spawn(move |this, mut cx| async move {
                Self::resolve_completion_local(
                    server.clone(),
                    &snapshot,
                    completions.clone(),
                    completion_index,
                )
                .await
                .context("resolving completion")?;
                let completion = completions.borrow()[completion_index].clone();
                let additional_text_edits = completion.lsp_completion.additional_text_edits;
                if let Some(edits) = additional_text_edits {
                    let edits = this
                        .update(&mut cx, |this, cx| {
                            this.as_local_mut().unwrap().edits_from_lsp(
                                &buffer_handle,
                                edits,
                                server.server_id(),
                                None,
                                cx,
                            )
                        })?
                        .await?;

                    buffer_handle.update(&mut cx, |buffer, cx| {
                        buffer.finalize_last_transaction();
                        buffer.start_transaction();

                        for (range, text) in edits {
                            let primary = &completion.old_range;
                            let start_within = primary.start.cmp(&range.start, buffer).is_le()
                                && primary.end.cmp(&range.start, buffer).is_ge();
                            let end_within = range.start.cmp(&primary.end, buffer).is_le()
                                && range.end.cmp(&primary.end, buffer).is_ge();

                            //Skip additional edits which overlap with the primary completion edit
                            //https://github.com/zed-industries/zed/pull/1871
                            if !start_within && !end_within {
                                buffer.edit([(range, text)], None, cx);
                            }
                        }

                        let transaction = if buffer.end_transaction(cx).is_some() {
                            let transaction = buffer.finalize_last_transaction().unwrap().clone();
                            if !push_to_history {
                                buffer.forget_transaction(transaction.id);
                            }
                            Some(transaction)
                        } else {
                            None
                        };
                        Ok(transaction)
                    })?
                } else {
                    Ok(None)
                }
            })
        }
    }

    pub fn inlay_hints(
        &mut self,
        buffer_handle: Entity<Buffer>,
        range: Range<Anchor>,
        cx: &mut Context<Self>,
    ) -> Task<anyhow::Result<Vec<InlayHint>>> {
        let buffer = buffer_handle.read(cx);
        let range_start = range.start;
        let range_end = range.end;
        let buffer_id = buffer.remote_id().into();
        let lsp_request = InlayHints { range };

        if let Some((client, project_id)) = self.upstream_client() {
            let request = proto::InlayHints {
                project_id,
                buffer_id,
                start: Some(serialize_anchor(&range_start)),
                end: Some(serialize_anchor(&range_end)),
                version: serialize_version(&buffer_handle.read(cx).version()),
            };
            cx.spawn(move |project, cx| async move {
                let response = client
                    .request(request)
                    .await
                    .context("inlay hints proto request")?;
                LspCommand::response_from_proto(
                    lsp_request,
                    response,
                    project.upgrade().ok_or_else(|| anyhow!("No project"))?,
                    buffer_handle.clone(),
                    cx.clone(),
                )
                .await
                .context("inlay hints proto response conversion")
            })
        } else {
            let lsp_request_task = self.request_lsp(
                buffer_handle.clone(),
                LanguageServerToQuery::Primary,
                lsp_request,
                cx,
            );
            cx.spawn(move |_, mut cx| async move {
                buffer_handle
                    .update(&mut cx, |buffer, _| {
                        buffer.wait_for_edits(vec![range_start.timestamp, range_end.timestamp])
                    })?
                    .await
                    .context("waiting for inlay hint request range edits")?;
                lsp_request_task.await.context("inlay hints LSP request")
            })
        }
    }

    pub fn signature_help<T: ToPointUtf16>(
        &mut self,
        buffer: &Entity<Buffer>,
        position: T,
        cx: &mut Context<Self>,
    ) -> Task<Vec<SignatureHelp>> {
        let position = position.to_point_utf16(buffer.read(cx));

        if let Some((client, upstream_project_id)) = self.upstream_client() {
            let request_task = client.request(proto::MultiLspQuery {
                buffer_id: buffer.read(cx).remote_id().into(),
                version: serialize_version(&buffer.read(cx).version()),
                project_id: upstream_project_id,
                strategy: Some(proto::multi_lsp_query::Strategy::All(
                    proto::AllLanguageServers {},
                )),
                request: Some(proto::multi_lsp_query::Request::GetSignatureHelp(
                    GetSignatureHelp { position }.to_proto(upstream_project_id, buffer.read(cx)),
                )),
            });
            let buffer = buffer.clone();
            cx.spawn(|weak_project, cx| async move {
                let Some(project) = weak_project.upgrade() else {
                    return Vec::new();
                };
                join_all(
                    request_task
                        .await
                        .log_err()
                        .map(|response| response.responses)
                        .unwrap_or_default()
                        .into_iter()
                        .filter_map(|lsp_response| match lsp_response.response? {
                            proto::lsp_response::Response::GetSignatureHelpResponse(response) => {
                                Some(response)
                            }
                            unexpected => {
                                debug_panic!("Unexpected response: {unexpected:?}");
                                None
                            }
                        })
                        .map(|signature_response| {
                            let response = GetSignatureHelp { position }.response_from_proto(
                                signature_response,
                                project.clone(),
                                buffer.clone(),
                                cx.clone(),
                            );
                            async move { response.await.log_err().flatten() }
                        }),
                )
                .await
                .into_iter()
                .flatten()
                .collect()
            })
        } else {
            let all_actions_task = self.request_multiple_lsp_locally(
                buffer,
                Some(position),
                GetSignatureHelp { position },
                cx,
            );
            cx.spawn(|_, _| async move {
                all_actions_task
                    .await
                    .into_iter()
                    .flatten()
                    .filter(|help| !help.markdown.is_empty())
                    .collect::<Vec<_>>()
            })
        }
    }

    pub fn hover(
        &mut self,
        buffer: &Entity<Buffer>,
        position: PointUtf16,
        cx: &mut Context<Self>,
    ) -> Task<Vec<Hover>> {
        if let Some((client, upstream_project_id)) = self.upstream_client() {
            let request_task = client.request(proto::MultiLspQuery {
                buffer_id: buffer.read(cx).remote_id().into(),
                version: serialize_version(&buffer.read(cx).version()),
                project_id: upstream_project_id,
                strategy: Some(proto::multi_lsp_query::Strategy::All(
                    proto::AllLanguageServers {},
                )),
                request: Some(proto::multi_lsp_query::Request::GetHover(
                    GetHover { position }.to_proto(upstream_project_id, buffer.read(cx)),
                )),
            });
            let buffer = buffer.clone();
            cx.spawn(|weak_project, cx| async move {
                let Some(project) = weak_project.upgrade() else {
                    return Vec::new();
                };
                join_all(
                    request_task
                        .await
                        .log_err()
                        .map(|response| response.responses)
                        .unwrap_or_default()
                        .into_iter()
                        .filter_map(|lsp_response| match lsp_response.response? {
                            proto::lsp_response::Response::GetHoverResponse(response) => {
                                Some(response)
                            }
                            unexpected => {
                                debug_panic!("Unexpected response: {unexpected:?}");
                                None
                            }
                        })
                        .map(|hover_response| {
                            let response = GetHover { position }.response_from_proto(
                                hover_response,
                                project.clone(),
                                buffer.clone(),
                                cx.clone(),
                            );
                            async move {
                                response
                                    .await
                                    .log_err()
                                    .flatten()
                                    .and_then(remove_empty_hover_blocks)
                            }
                        }),
                )
                .await
                .into_iter()
                .flatten()
                .collect()
            })
        } else {
            let all_actions_task = self.request_multiple_lsp_locally(
                buffer,
                Some(position),
                GetHover { position },
                cx,
            );
            cx.spawn(|_, _| async move {
                all_actions_task
                    .await
                    .into_iter()
                    .filter_map(|hover| remove_empty_hover_blocks(hover?))
                    .collect::<Vec<Hover>>()
            })
        }
    }

    pub fn symbols(&self, query: &str, cx: &mut Context<Self>) -> Task<Result<Vec<Symbol>>> {
        let language_registry = self.languages.clone();

        if let Some((upstream_client, project_id)) = self.upstream_client().as_ref() {
            let request = upstream_client.request(proto::GetProjectSymbols {
                project_id: *project_id,
                query: query.to_string(),
            });
            cx.foreground_executor().spawn(async move {
                let response = request.await?;
                let mut symbols = Vec::new();
                let core_symbols = response
                    .symbols
                    .into_iter()
                    .filter_map(|symbol| Self::deserialize_symbol(symbol).log_err())
                    .collect::<Vec<_>>();
                populate_labels_for_symbols(core_symbols, &language_registry, None, &mut symbols)
                    .await;
                Ok(symbols)
            })
        } else if let Some(local) = self.as_local() {
            struct WorkspaceSymbolsResult {
                lsp_adapter: Arc<CachedLspAdapter>,
                worktree: WeakEntity<Worktree>,
                worktree_abs_path: Arc<Path>,
                lsp_symbols: Vec<(String, SymbolKind, lsp::Location)>,
            }

            let mut requests = Vec::new();
            for ((worktree_id, _), server_id) in local.language_server_ids.iter() {
                let Some(worktree_handle) = self
                    .worktree_store
                    .read(cx)
                    .worktree_for_id(*worktree_id, cx)
                else {
                    continue;
                };
                let worktree = worktree_handle.read(cx);
                if !worktree.is_visible() {
                    continue;
                }
                let worktree_abs_path = worktree.abs_path().clone();

                let (lsp_adapter, server) = match local.language_servers.get(server_id) {
                    Some(LanguageServerState::Running {
                        adapter, server, ..
                    }) => (adapter.clone(), server),

                    _ => continue,
                };

                requests.push(
                        server
                            .request::<lsp::request::WorkspaceSymbolRequest>(
                                lsp::WorkspaceSymbolParams {
                                    query: query.to_string(),
                                    ..Default::default()
                                },
                            )
                            .log_err()
                            .map(move |response| {
                                let lsp_symbols = response.flatten().map(|symbol_response| match symbol_response {
                                    lsp::WorkspaceSymbolResponse::Flat(flat_responses) => {
                                        flat_responses.into_iter().map(|lsp_symbol| {
                                            (lsp_symbol.name, lsp_symbol.kind, lsp_symbol.location)
                                        }).collect::<Vec<_>>()
                                    }
                                    lsp::WorkspaceSymbolResponse::Nested(nested_responses) => {
                                        nested_responses.into_iter().filter_map(|lsp_symbol| {
                                            let location = match lsp_symbol.location {
                                                OneOf::Left(location) => location,
                                                OneOf::Right(_) => {
                                                    log::error!("Unexpected: client capabilities forbid symbol resolutions in workspace.symbol.resolveSupport");
                                                    return None
                                                }
                                            };
                                            Some((lsp_symbol.name, lsp_symbol.kind, location))
                                        }).collect::<Vec<_>>()
                                    }
                                }).unwrap_or_default();

                                WorkspaceSymbolsResult {
                                    lsp_adapter,

                                    worktree: worktree_handle.downgrade(),
                                    worktree_abs_path,
                                    lsp_symbols,
                                }
                            }),
                    );
            }

            cx.spawn(move |this, mut cx| async move {
                let responses = futures::future::join_all(requests).await;
                let this = match this.upgrade() {
                    Some(this) => this,
                    None => return Ok(Vec::new()),
                };

                let mut symbols = Vec::new();
                for result in responses {
                    let core_symbols = this.update(&mut cx, |this, cx| {
                        result
                            .lsp_symbols
                            .into_iter()
                            .filter_map(|(symbol_name, symbol_kind, symbol_location)| {
                                let abs_path = symbol_location.uri.to_file_path().ok()?;
                                let source_worktree = result.worktree.upgrade()?;
                                let source_worktree_id = source_worktree.read(cx).id();

                                let path;
                                let worktree;
                                if let Some((tree, rel_path)) =
                                    this.worktree_store.read(cx).find_worktree(&abs_path, cx)
                                {
                                    worktree = tree;
                                    path = rel_path;
                                } else {
                                    worktree = source_worktree.clone();
                                    path = relativize_path(&result.worktree_abs_path, &abs_path);
                                }

                                let worktree_id = worktree.read(cx).id();
                                let project_path = ProjectPath {
                                    worktree_id,
                                    path: path.into(),
                                };
                                let signature = this.symbol_signature(&project_path);
                                Some(CoreSymbol {
                                    language_server_name: result.lsp_adapter.name.clone(),
                                    source_worktree_id,
                                    path: project_path,
                                    kind: symbol_kind,
                                    name: symbol_name,
                                    range: range_from_lsp(symbol_location.range),
                                    signature,
                                })
                            })
                            .collect()
                    })?;

                    populate_labels_for_symbols(
                        core_symbols,
                        &language_registry,
                        Some(result.lsp_adapter),
                        &mut symbols,
                    )
                    .await;
                }

                Ok(symbols)
            })
        } else {
            Task::ready(Err(anyhow!("No upstream client or local language server")))
        }
    }

    pub fn diagnostic_summary(&self, include_ignored: bool, cx: &App) -> DiagnosticSummary {
        let mut summary = DiagnosticSummary::default();
        for (_, _, path_summary) in self.diagnostic_summaries(include_ignored, cx) {
            summary.error_count += path_summary.error_count;
            summary.warning_count += path_summary.warning_count;
        }
        summary
    }

    pub fn diagnostic_summaries<'a>(
        &'a self,
        include_ignored: bool,
        cx: &'a App,
    ) -> impl Iterator<Item = (ProjectPath, LanguageServerId, DiagnosticSummary)> + 'a {
        self.worktree_store
            .read(cx)
            .visible_worktrees(cx)
            .filter_map(|worktree| {
                let worktree = worktree.read(cx);
                Some((worktree, self.diagnostic_summaries.get(&worktree.id())?))
            })
            .flat_map(move |(worktree, summaries)| {
                let worktree_id = worktree.id();
                summaries
                    .iter()
                    .filter(move |(path, _)| {
                        include_ignored
                            || worktree
                                .entry_for_path(path.as_ref())
                                .map_or(false, |entry| !entry.is_ignored)
                    })
                    .flat_map(move |(path, summaries)| {
                        summaries.iter().map(move |(server_id, summary)| {
                            (
                                ProjectPath {
                                    worktree_id,
                                    path: path.clone(),
                                },
                                *server_id,
                                *summary,
                            )
                        })
                    })
            })
    }

    pub fn on_buffer_edited(
        &mut self,
        buffer: Entity<Buffer>,
        cx: &mut Context<Self>,
    ) -> Option<()> {
        let buffer = buffer.read(cx);
        let file = File::from_dyn(buffer.file())?;
        let abs_path = file.as_local()?.abs_path(cx);
        let uri = lsp::Url::from_file_path(abs_path).unwrap();
        let next_snapshot = buffer.text_snapshot();

        let language_servers: Vec<_> = self
            .as_local()
            .unwrap()
            .language_servers_for_buffer(buffer, cx)
            .map(|i| i.1.clone())
            .collect();

        for language_server in language_servers {
            let language_server = language_server.clone();

            let buffer_snapshots = self
                .as_local_mut()
                .unwrap()
                .buffer_snapshots
                .get_mut(&buffer.remote_id())
                .and_then(|m| m.get_mut(&language_server.server_id()))?;
            let previous_snapshot = buffer_snapshots.last()?;

            let build_incremental_change = || {
                buffer
                    .edits_since::<(PointUtf16, usize)>(previous_snapshot.snapshot.version())
                    .map(|edit| {
                        let edit_start = edit.new.start.0;
                        let edit_end = edit_start + (edit.old.end.0 - edit.old.start.0);
                        let new_text = next_snapshot
                            .text_for_range(edit.new.start.1..edit.new.end.1)
                            .collect();
                        lsp::TextDocumentContentChangeEvent {
                            range: Some(lsp::Range::new(
                                point_to_lsp(edit_start),
                                point_to_lsp(edit_end),
                            )),
                            range_length: None,
                            text: new_text,
                        }
                    })
                    .collect()
            };

            let document_sync_kind = language_server
                .capabilities()
                .text_document_sync
                .as_ref()
                .and_then(|sync| match sync {
                    lsp::TextDocumentSyncCapability::Kind(kind) => Some(*kind),
                    lsp::TextDocumentSyncCapability::Options(options) => options.change,
                });

            let content_changes: Vec<_> = match document_sync_kind {
                Some(lsp::TextDocumentSyncKind::FULL) => {
                    vec![lsp::TextDocumentContentChangeEvent {
                        range: None,
                        range_length: None,
                        text: next_snapshot.text(),
                    }]
                }
                Some(lsp::TextDocumentSyncKind::INCREMENTAL) => build_incremental_change(),
                _ => {
                    #[cfg(any(test, feature = "test-support"))]
                    {
                        build_incremental_change()
                    }

                    #[cfg(not(any(test, feature = "test-support")))]
                    {
                        continue;
                    }
                }
            };

            let next_version = previous_snapshot.version + 1;
            buffer_snapshots.push(LspBufferSnapshot {
                version: next_version,
                snapshot: next_snapshot.clone(),
            });

            language_server
                .notify::<lsp::notification::DidChangeTextDocument>(
                    &lsp::DidChangeTextDocumentParams {
                        text_document: lsp::VersionedTextDocumentIdentifier::new(
                            uri.clone(),
                            next_version,
                        ),
                        content_changes,
                    },
                )
                .log_err();
        }

        None
    }

    pub fn on_buffer_saved(
        &mut self,
        buffer: Entity<Buffer>,
        cx: &mut Context<Self>,
    ) -> Option<()> {
        let file = File::from_dyn(buffer.read(cx).file())?;
        let worktree_id = file.worktree_id(cx);
        let abs_path = file.as_local()?.abs_path(cx);
        let text_document = lsp::TextDocumentIdentifier {
            uri: lsp::Url::from_file_path(abs_path).log_err()?,
        };
        let local = self.as_local()?;

        for server in local.language_servers_for_worktree(worktree_id) {
            if let Some(include_text) = include_text(server.as_ref()) {
                let text = if include_text {
                    Some(buffer.read(cx).text())
                } else {
                    None
                };
                server
                    .notify::<lsp::notification::DidSaveTextDocument>(
                        &lsp::DidSaveTextDocumentParams {
                            text_document: text_document.clone(),
                            text,
                        },
                    )
                    .log_err();
            }
        }

        for language_server_id in local.language_server_ids_for_buffer(buffer.read(cx), cx) {
            self.simulate_disk_based_diagnostics_events_if_needed(language_server_id, cx);
        }

        None
    }

    pub(crate) async fn refresh_workspace_configurations(
        this: &WeakEntity<Self>,
        fs: Arc<dyn Fs>,
        mut cx: AsyncApp,
    ) {
        maybe!(async move {
            let servers = this
                .update(&mut cx, |this, cx| {
                    let Some(local) = this.as_local() else {
                        return Vec::default();
                    };
                    local
                        .language_server_ids
                        .iter()
                        .filter_map(|((worktree_id, _), server_id)| {
                            let worktree = this
                                .worktree_store
                                .read(cx)
                                .worktree_for_id(*worktree_id, cx)?;
                            let state = local.language_servers.get(server_id)?;
                            let delegate = LocalLspAdapterDelegate::new(
                                local.languages.clone(),
                                &local.environment,
                                cx.weak_entity(),
                                &worktree,
                                local.http_client.clone(),
                                local.fs.clone(),
                                cx,
                            );
                            match state {
                                LanguageServerState::Starting(_) => None,
                                LanguageServerState::Running {
                                    adapter, server, ..
                                } => Some((
                                    adapter.adapter.clone(),
                                    server.clone(),
                                    delegate as Arc<dyn LspAdapterDelegate>,
                                )),
                            }
                        })
                        .collect::<Vec<_>>()
                })
                .ok()?;

            let toolchain_store = this
                .update(&mut cx, |this, cx| this.toolchain_store(cx))
                .ok()?;
            for (adapter, server, delegate) in servers {
                let settings = adapter
                    .workspace_configuration(
                        fs.as_ref(),
                        &delegate,
                        toolchain_store.clone(),
                        &mut cx,
                    )
                    .await
                    .ok()?;

                server
                    .notify::<lsp::notification::DidChangeConfiguration>(
                        &lsp::DidChangeConfigurationParams { settings },
                    )
                    .ok();
            }
            Some(())
        })
        .await;
    }

    fn toolchain_store(&self, cx: &App) -> Arc<dyn LanguageToolchainStore> {
        if let Some(toolchain_store) = self.toolchain_store.as_ref() {
            toolchain_store.read(cx).as_language_toolchain_store()
        } else {
            Arc::new(EmptyToolchainStore)
        }
    }
    fn maintain_workspace_config(
        fs: Arc<dyn Fs>,
        external_refresh_requests: watch::Receiver<()>,
        cx: &mut Context<Self>,
    ) -> Task<Result<()>> {
        let (mut settings_changed_tx, mut settings_changed_rx) = watch::channel();
        let _ = postage::stream::Stream::try_recv(&mut settings_changed_rx);

        let settings_observation = cx.observe_global::<SettingsStore>(move |_, _| {
            *settings_changed_tx.borrow_mut() = ();
        });

        let mut joint_future =
            futures::stream::select(settings_changed_rx, external_refresh_requests);
        cx.spawn(move |this, cx| async move {
            while let Some(()) = joint_future.next().await {
                Self::refresh_workspace_configurations(&this, fs.clone(), cx.clone()).await;
            }

            drop(settings_observation);
            anyhow::Ok(())
        })
    }

    pub(crate) fn language_servers_for_local_buffer<'a>(
        &'a self,
        buffer: &'a Buffer,
        cx: &'a App,
    ) -> impl Iterator<Item = (&'a Arc<CachedLspAdapter>, &'a Arc<LanguageServer>)> {
        self.as_local().into_iter().flat_map(|local| {
            local
                .language_server_ids_for_buffer(buffer, cx)
                .into_iter()
                .filter_map(|server_id| match local.language_servers.get(&server_id)? {
                    LanguageServerState::Running {
                        adapter, server, ..
                    } => Some((adapter, server)),
                    _ => None,
                })
        })
    }

    pub fn language_server_for_local_buffer<'a>(
        &'a self,
        buffer: &'a Buffer,
        server_id: LanguageServerId,
        cx: &'a App,
    ) -> Option<(&'a Arc<CachedLspAdapter>, &'a Arc<LanguageServer>)> {
        self.as_local()?
            .language_servers_for_buffer(buffer, cx)
            .find(|(_, s)| s.server_id() == server_id)
    }

    fn remove_worktree(&mut self, id_to_remove: WorktreeId, cx: &mut Context<Self>) {
        self.diagnostic_summaries.remove(&id_to_remove);
        let to_remove = Vec::new();
        if let Some(local) = self.as_local_mut() {
            local.diagnostics.remove(&id_to_remove);
            local.prettier_store.update(cx, |prettier_store, cx| {
                prettier_store.remove_worktree(id_to_remove, cx);
            });

            let mut servers_to_remove = HashMap::default();
            let mut servers_to_preserve = HashSet::default();
            for ((worktree_id, server_name), &server_id) in &local.language_server_ids {
                if worktree_id == &id_to_remove {
                    servers_to_remove.insert(server_id, server_name.clone());
                } else {
                    servers_to_preserve.insert(server_id);
                }
            }
            servers_to_remove.retain(|server_id, _| !servers_to_preserve.contains(server_id));
            for (server_id_to_remove, server_name) in servers_to_remove {
                local
                    .language_server_ids
                    .remove(&(id_to_remove, server_name));
                local
                    .language_server_watched_paths
                    .remove(&server_id_to_remove);
                local
                    .last_workspace_edits_by_language_server
                    .remove(&server_id_to_remove);
                local.language_servers.remove(&server_id_to_remove);
                cx.emit(LspStoreEvent::LanguageServerRemoved(server_id_to_remove));
            }
        }
        for server in to_remove {
            self.language_server_statuses.remove(&server);
        }
    }

    pub fn shared(
        &mut self,
        project_id: u64,
        downstream_client: AnyProtoClient,
        _: &mut Context<Self>,
    ) {
        self.downstream_client = Some((downstream_client.clone(), project_id));

        for (server_id, status) in &self.language_server_statuses {
            downstream_client
                .send(proto::StartLanguageServer {
                    project_id,
                    server: Some(proto::LanguageServer {
                        id: server_id.0 as u64,
                        name: status.name.clone(),
                        worktree_id: None,
                    }),
                })
                .log_err();
        }
    }

    pub fn disconnected_from_host(&mut self) {
        self.downstream_client.take();
    }

    pub fn disconnected_from_ssh_remote(&mut self) {
        if let LspStoreMode::Remote(RemoteLspStore {
            upstream_client, ..
        }) = &mut self.mode
        {
            upstream_client.take();
        }
    }

    pub(crate) fn set_language_server_statuses_from_proto(
        &mut self,
        language_servers: Vec<proto::LanguageServer>,
    ) {
        self.language_server_statuses = language_servers
            .into_iter()
            .map(|server| {
                (
                    LanguageServerId(server.id as usize),
                    LanguageServerStatus {
                        name: server.name,
                        pending_work: Default::default(),
                        has_pending_diagnostic_updates: false,
                        progress_tokens: Default::default(),
                    },
                )
            })
            .collect();
    }

    fn register_local_language_server(
        &mut self,
        worktree_id: WorktreeId,
        language_server_name: LanguageServerName,
        language_server_id: LanguageServerId,
    ) {
        self.as_local_mut()
            .unwrap()
            .language_server_ids
            .insert((worktree_id, language_server_name), language_server_id);
    }

    pub fn update_diagnostic_entries(
        &mut self,
        server_id: LanguageServerId,
        abs_path: PathBuf,
        version: Option<i32>,
        diagnostics: Vec<DiagnosticEntry<Unclipped<PointUtf16>>>,
        cx: &mut Context<Self>,
    ) -> Result<(), anyhow::Error> {
        let Some((worktree, relative_path)) =
            self.worktree_store.read(cx).find_worktree(&abs_path, cx)
        else {
            log::warn!("skipping diagnostics update, no worktree found for path {abs_path:?}");
            return Ok(());
        };

        let project_path = ProjectPath {
            worktree_id: worktree.read(cx).id(),
            path: relative_path.into(),
        };

        if let Some(buffer) = self.buffer_store.read(cx).get_by_path(&project_path, cx) {
            self.as_local_mut().unwrap().update_buffer_diagnostics(
                &buffer,
                server_id,
                version,
                diagnostics.clone(),
                cx,
            )?;
        }

        let updated = worktree.update(cx, |worktree, cx| {
            self.update_worktree_diagnostics(
                worktree.id(),
                server_id,
                project_path.path.clone(),
                diagnostics,
                cx,
            )
        })?;
        if updated {
            cx.emit(LspStoreEvent::DiagnosticsUpdated {
                language_server_id: server_id,
                path: project_path,
            })
        }
        Ok(())
    }

    fn update_worktree_diagnostics(
        &mut self,
        worktree_id: WorktreeId,
        server_id: LanguageServerId,
        worktree_path: Arc<Path>,
        diagnostics: Vec<DiagnosticEntry<Unclipped<PointUtf16>>>,
        _: &mut Context<Worktree>,
    ) -> Result<bool> {
        let local = match &mut self.mode {
            LspStoreMode::Local(local_lsp_store) => local_lsp_store,
            _ => anyhow::bail!("update_worktree_diagnostics called on remote"),
        };

        let summaries_for_tree = self.diagnostic_summaries.entry(worktree_id).or_default();
        let diagnostics_for_tree = local.diagnostics.entry(worktree_id).or_default();
        let summaries_by_server_id = summaries_for_tree.entry(worktree_path.clone()).or_default();

        let old_summary = summaries_by_server_id
            .remove(&server_id)
            .unwrap_or_default();

        let new_summary = DiagnosticSummary::new(&diagnostics);
        if new_summary.is_empty() {
            if let Some(diagnostics_by_server_id) = diagnostics_for_tree.get_mut(&worktree_path) {
                if let Ok(ix) = diagnostics_by_server_id.binary_search_by_key(&server_id, |e| e.0) {
                    diagnostics_by_server_id.remove(ix);
                }
                if diagnostics_by_server_id.is_empty() {
                    diagnostics_for_tree.remove(&worktree_path);
                }
            }
        } else {
            summaries_by_server_id.insert(server_id, new_summary);
            let diagnostics_by_server_id = diagnostics_for_tree
                .entry(worktree_path.clone())
                .or_default();
            match diagnostics_by_server_id.binary_search_by_key(&server_id, |e| e.0) {
                Ok(ix) => {
                    diagnostics_by_server_id[ix] = (server_id, diagnostics);
                }
                Err(ix) => {
                    diagnostics_by_server_id.insert(ix, (server_id, diagnostics));
                }
            }
        }

        if !old_summary.is_empty() || !new_summary.is_empty() {
            if let Some((downstream_client, project_id)) = &self.downstream_client {
                downstream_client
                    .send(proto::UpdateDiagnosticSummary {
                        project_id: *project_id,
                        worktree_id: worktree_id.to_proto(),
                        summary: Some(proto::DiagnosticSummary {
                            path: worktree_path.to_string_lossy().to_string(),
                            language_server_id: server_id.0 as u64,
                            error_count: new_summary.error_count as u32,
                            warning_count: new_summary.warning_count as u32,
                        }),
                    })
                    .log_err();
            }
        }

        Ok(!old_summary.is_empty() || !new_summary.is_empty())
    }

    pub fn open_buffer_for_symbol(
        &mut self,
        symbol: &Symbol,
        cx: &mut Context<Self>,
    ) -> Task<Result<Entity<Buffer>>> {
        if let Some((client, project_id)) = self.upstream_client() {
            let request = client.request(proto::OpenBufferForSymbol {
                project_id,
                symbol: Some(Self::serialize_symbol(symbol)),
            });
            cx.spawn(move |this, mut cx| async move {
                let response = request.await?;
                let buffer_id = BufferId::new(response.buffer_id)?;
                this.update(&mut cx, |this, cx| {
                    this.wait_for_remote_buffer(buffer_id, cx)
                })?
                .await
            })
        } else if let Some(local) = self.as_local() {
            let Some(&language_server_id) = local.language_server_ids.get(&(
                symbol.source_worktree_id,
                symbol.language_server_name.clone(),
            )) else {
                return Task::ready(Err(anyhow!(
                    "language server for worktree and language not found"
                )));
            };

            let worktree_abs_path = if let Some(worktree_abs_path) = self
                .worktree_store
                .read(cx)
                .worktree_for_id(symbol.path.worktree_id, cx)
                .map(|worktree| worktree.read(cx).abs_path())
            {
                worktree_abs_path
            } else {
                return Task::ready(Err(anyhow!("worktree not found for symbol")));
            };

            let symbol_abs_path = resolve_path(&worktree_abs_path, &symbol.path.path);
            let symbol_uri = if let Ok(uri) = lsp::Url::from_file_path(symbol_abs_path) {
                uri
            } else {
                return Task::ready(Err(anyhow!("invalid symbol path")));
            };

            self.open_local_buffer_via_lsp(
                symbol_uri,
                language_server_id,
                symbol.language_server_name.clone(),
                cx,
            )
        } else {
            Task::ready(Err(anyhow!("no upstream client or local store")))
        }
    }

    pub fn open_local_buffer_via_lsp(
        &mut self,
        mut abs_path: lsp::Url,
        language_server_id: LanguageServerId,
        language_server_name: LanguageServerName,
        cx: &mut Context<Self>,
    ) -> Task<Result<Entity<Buffer>>> {
        cx.spawn(move |lsp_store, mut cx| async move {
            // Escape percent-encoded string.
            let current_scheme = abs_path.scheme().to_owned();
            let _ = abs_path.set_scheme("file");

            let abs_path = abs_path
                .to_file_path()
                .map_err(|_| anyhow!("can't convert URI to path"))?;
            let p = abs_path.clone();
            let yarn_worktree = lsp_store
                .update(&mut cx, move |lsp_store, cx| match lsp_store.as_local() {
                    Some(local_lsp_store) => local_lsp_store.yarn.update(cx, |_, cx| {
                        cx.spawn(|this, mut cx| async move {
                            let t = this
                                .update(&mut cx, |this, cx| {
                                    this.process_path(&p, &current_scheme, cx)
                                })
                                .ok()?;
                            t.await
                        })
                    }),
                    None => Task::ready(None),
                })?
                .await;
            let (worktree_root_target, known_relative_path) =
                if let Some((zip_root, relative_path)) = yarn_worktree {
                    (zip_root, Some(relative_path))
                } else {
                    (Arc::<Path>::from(abs_path.as_path()), None)
                };
            let (worktree, relative_path) = if let Some(result) =
                lsp_store.update(&mut cx, |lsp_store, cx| {
                    lsp_store.worktree_store.update(cx, |worktree_store, cx| {
                        worktree_store.find_worktree(&worktree_root_target, cx)
                    })
                })? {
                let relative_path =
                    known_relative_path.unwrap_or_else(|| Arc::<Path>::from(result.1));
                (result.0, relative_path)
            } else {
                let worktree = lsp_store
                    .update(&mut cx, |lsp_store, cx| {
                        lsp_store.worktree_store.update(cx, |worktree_store, cx| {
                            worktree_store.create_worktree(&worktree_root_target, false, cx)
                        })
                    })?
                    .await?;
                if worktree.update(&mut cx, |worktree, _| worktree.is_local())? {
                    lsp_store
                        .update(&mut cx, |lsp_store, cx| {
                            lsp_store.register_local_language_server(
                                worktree.read(cx).id(),
                                language_server_name,
                                language_server_id,
                            )
                        })
                        .ok();
                }
                let worktree_root = worktree.update(&mut cx, |worktree, _| worktree.abs_path())?;
                let relative_path = if let Some(known_path) = known_relative_path {
                    known_path
                } else {
                    abs_path.strip_prefix(worktree_root)?.into()
                };
                (worktree, relative_path)
            };
            let project_path = ProjectPath {
                worktree_id: worktree.update(&mut cx, |worktree, _| worktree.id())?,
                path: relative_path,
            };
            lsp_store
                .update(&mut cx, |lsp_store, cx| {
                    lsp_store.buffer_store().update(cx, |buffer_store, cx| {
                        buffer_store.open_buffer(project_path, cx)
                    })
                })?
                .await
        })
    }

    fn request_multiple_lsp_locally<P, R>(
        &mut self,
        buffer: &Entity<Buffer>,
        position: Option<P>,
        request: R,
        cx: &mut Context<'_, Self>,
    ) -> Task<Vec<R::Response>>
    where
        P: ToOffset,
        R: LspCommand + Clone,
        <R::LspRequest as lsp::request::Request>::Result: Send,
        <R::LspRequest as lsp::request::Request>::Params: Send,
    {
        let Some(local) = self.as_local() else {
            return Task::ready(Vec::new());
        };

        let snapshot = buffer.read(cx).snapshot();
        let scope = position.and_then(|position| snapshot.language_scope_at(position));
        let server_ids = local
            .language_servers_for_buffer(buffer.read(cx), cx)
            .filter(|(adapter, _)| {
                scope
                    .as_ref()
                    .map(|scope| scope.language_allowed(&adapter.name))
                    .unwrap_or(true)
            })
            .map(|(_, server)| server.server_id())
            .collect::<Vec<_>>();

        let mut response_results = server_ids
            .into_iter()
            .map(|server_id| {
                self.request_lsp(
                    buffer.clone(),
                    LanguageServerToQuery::Other(server_id),
                    request.clone(),
                    cx,
                )
            })
            .collect::<FuturesUnordered<_>>();

        cx.spawn(|_, _| async move {
            let mut responses = Vec::with_capacity(response_results.len());
            while let Some(response_result) = response_results.next().await {
                if let Some(response) = response_result.log_err() {
                    responses.push(response);
                }
            }
            responses
        })
    }

    async fn handle_lsp_command<T: LspCommand>(
        this: Entity<Self>,
        envelope: TypedEnvelope<T::ProtoRequest>,
        mut cx: AsyncApp,
    ) -> Result<<T::ProtoRequest as proto::RequestMessage>::Response>
    where
        <T::LspRequest as lsp::request::Request>::Params: Send,
        <T::LspRequest as lsp::request::Request>::Result: Send,
    {
        let sender_id = envelope.original_sender_id().unwrap_or_default();
        let buffer_id = T::buffer_id_from_proto(&envelope.payload)?;
        let buffer_handle = this.update(&mut cx, |this, cx| {
            this.buffer_store.read(cx).get_existing(buffer_id)
        })??;
        let request = T::from_proto(
            envelope.payload,
            this.clone(),
            buffer_handle.clone(),
            cx.clone(),
        )
        .await?;
        let response = this
            .update(&mut cx, |this, cx| {
                this.request_lsp(
                    buffer_handle.clone(),
                    LanguageServerToQuery::Primary,
                    request,
                    cx,
                )
            })?
            .await?;
        this.update(&mut cx, |this, cx| {
            Ok(T::response_to_proto(
                response,
                this,
                sender_id,
                &buffer_handle.read(cx).version(),
                cx,
            ))
        })?
    }

    async fn handle_multi_lsp_query(
        this: Entity<Self>,
        envelope: TypedEnvelope<proto::MultiLspQuery>,
        mut cx: AsyncApp,
    ) -> Result<proto::MultiLspQueryResponse> {
        let response_from_ssh = this.update(&mut cx, |this, _| {
            let (upstream_client, project_id) = this.upstream_client()?;
            let mut payload = envelope.payload.clone();
            payload.project_id = project_id;

            Some(upstream_client.request(payload))
        })?;
        if let Some(response_from_ssh) = response_from_ssh {
            return response_from_ssh.await;
        }

        let sender_id = envelope.original_sender_id().unwrap_or_default();
        let buffer_id = BufferId::new(envelope.payload.buffer_id)?;
        let version = deserialize_version(&envelope.payload.version);
        let buffer = this.update(&mut cx, |this, cx| {
            this.buffer_store.read(cx).get_existing(buffer_id)
        })??;
        buffer
            .update(&mut cx, |buffer, _| {
                buffer.wait_for_version(version.clone())
            })?
            .await?;
        let buffer_version = buffer.update(&mut cx, |buffer, _| buffer.version())?;
        match envelope
            .payload
            .strategy
            .context("invalid request without the strategy")?
        {
            proto::multi_lsp_query::Strategy::All(_) => {
                // currently, there's only one multiple language servers query strategy,
                // so just ensure it's specified correctly
            }
        }
        match envelope.payload.request {
            Some(proto::multi_lsp_query::Request::GetHover(get_hover)) => {
                let get_hover =
                    GetHover::from_proto(get_hover, this.clone(), buffer.clone(), cx.clone())
                        .await?;
                let all_hovers = this
                    .update(&mut cx, |this, cx| {
                        this.request_multiple_lsp_locally(
                            &buffer,
                            Some(get_hover.position),
                            get_hover,
                            cx,
                        )
                    })?
                    .await
                    .into_iter()
                    .filter_map(|hover| remove_empty_hover_blocks(hover?));
                this.update(&mut cx, |project, cx| proto::MultiLspQueryResponse {
                    responses: all_hovers
                        .map(|hover| proto::LspResponse {
                            response: Some(proto::lsp_response::Response::GetHoverResponse(
                                GetHover::response_to_proto(
                                    Some(hover),
                                    project,
                                    sender_id,
                                    &buffer_version,
                                    cx,
                                ),
                            )),
                        })
                        .collect(),
                })
            }
            Some(proto::multi_lsp_query::Request::GetCodeActions(get_code_actions)) => {
                let get_code_actions = GetCodeActions::from_proto(
                    get_code_actions,
                    this.clone(),
                    buffer.clone(),
                    cx.clone(),
                )
                .await?;

                let all_actions = this
                    .update(&mut cx, |project, cx| {
                        project.request_multiple_lsp_locally(
                            &buffer,
                            Some(get_code_actions.range.start),
                            get_code_actions,
                            cx,
                        )
                    })?
                    .await
                    .into_iter();

                this.update(&mut cx, |project, cx| proto::MultiLspQueryResponse {
                    responses: all_actions
                        .map(|code_actions| proto::LspResponse {
                            response: Some(proto::lsp_response::Response::GetCodeActionsResponse(
                                GetCodeActions::response_to_proto(
                                    code_actions,
                                    project,
                                    sender_id,
                                    &buffer_version,
                                    cx,
                                ),
                            )),
                        })
                        .collect(),
                })
            }
            Some(proto::multi_lsp_query::Request::GetSignatureHelp(get_signature_help)) => {
                let get_signature_help = GetSignatureHelp::from_proto(
                    get_signature_help,
                    this.clone(),
                    buffer.clone(),
                    cx.clone(),
                )
                .await?;

                let all_signatures = this
                    .update(&mut cx, |project, cx| {
                        project.request_multiple_lsp_locally(
                            &buffer,
                            Some(get_signature_help.position),
                            get_signature_help,
                            cx,
                        )
                    })?
                    .await
                    .into_iter();

                this.update(&mut cx, |project, cx| proto::MultiLspQueryResponse {
                    responses: all_signatures
                        .map(|signature_help| proto::LspResponse {
                            response: Some(
                                proto::lsp_response::Response::GetSignatureHelpResponse(
                                    GetSignatureHelp::response_to_proto(
                                        signature_help,
                                        project,
                                        sender_id,
                                        &buffer_version,
                                        cx,
                                    ),
                                ),
                            ),
                        })
                        .collect(),
                })
            }
            None => anyhow::bail!("empty multi lsp query request"),
        }
    }

    async fn handle_apply_code_action(
        this: Entity<Self>,
        envelope: TypedEnvelope<proto::ApplyCodeAction>,
        mut cx: AsyncApp,
    ) -> Result<proto::ApplyCodeActionResponse> {
        let sender_id = envelope.original_sender_id().unwrap_or_default();
        let action = Self::deserialize_code_action(
            envelope
                .payload
                .action
                .ok_or_else(|| anyhow!("invalid action"))?,
        )?;
        let apply_code_action = this.update(&mut cx, |this, cx| {
            let buffer_id = BufferId::new(envelope.payload.buffer_id)?;
            let buffer = this.buffer_store.read(cx).get_existing(buffer_id)?;
            anyhow::Ok(this.apply_code_action(buffer, action, false, cx))
        })??;

        let project_transaction = apply_code_action.await?;
        let project_transaction = this.update(&mut cx, |this, cx| {
            this.buffer_store.update(cx, |buffer_store, cx| {
                buffer_store.serialize_project_transaction_for_peer(
                    project_transaction,
                    sender_id,
                    cx,
                )
            })
        })?;
        Ok(proto::ApplyCodeActionResponse {
            transaction: Some(project_transaction),
        })
    }

    async fn handle_register_buffer_with_language_servers(
        this: Entity<Self>,
        envelope: TypedEnvelope<proto::RegisterBufferWithLanguageServers>,
        mut cx: AsyncApp,
    ) -> Result<proto::Ack> {
        let buffer_id = BufferId::new(envelope.payload.buffer_id)?;
        let peer_id = envelope.original_sender_id.unwrap_or(envelope.sender_id);
        this.update(&mut cx, |this, cx| {
            if let Some((upstream_client, upstream_project_id)) = this.upstream_client() {
                return upstream_client.send(proto::RegisterBufferWithLanguageServers {
                    project_id: upstream_project_id,
                    buffer_id: buffer_id.to_proto(),
                });
            }

            let Some(buffer) = this.buffer_store().read(cx).get(buffer_id) else {
                anyhow::bail!("buffer is not open");
            };

            let handle = this.register_buffer_with_language_servers(&buffer, cx);
            this.buffer_store().update(cx, |buffer_store, _| {
                buffer_store.register_shared_lsp_handle(peer_id, buffer_id, handle);
            });

            Ok(())
        })??;
        Ok(proto::Ack {})
    }

    async fn handle_rename_project_entry(
        this: Entity<Self>,
        envelope: TypedEnvelope<proto::RenameProjectEntry>,
        mut cx: AsyncApp,
    ) -> Result<proto::ProjectEntryResponse> {
        let entry_id = ProjectEntryId::from_proto(envelope.payload.entry_id);
        let (worktree_id, worktree, old_path, is_dir) = this
            .update(&mut cx, |this, cx| {
                this.worktree_store
                    .read(cx)
                    .worktree_and_entry_for_id(entry_id, cx)
                    .map(|(worktree, entry)| {
                        (
                            worktree.read(cx).id(),
                            worktree,
                            entry.path.clone(),
                            entry.is_dir(),
                        )
                    })
            })?
            .ok_or_else(|| anyhow!("worktree not found"))?;
        let (old_abs_path, new_abs_path) = {
            let root_path = worktree.update(&mut cx, |this, _| this.abs_path())?;
            (
                root_path.join(&old_path),
                root_path.join(&envelope.payload.new_path),
            )
        };

        Self::will_rename_entry(
            this.downgrade(),
            worktree_id,
            &old_abs_path,
            &new_abs_path,
            is_dir,
            cx.clone(),
        )
        .await;
        let response = Worktree::handle_rename_entry(worktree, envelope.payload, cx.clone()).await;
        this.update(&mut cx, |this, _| {
            this.did_rename_entry(worktree_id, &old_abs_path, &new_abs_path, is_dir);
        })
        .ok();
        response
    }

    async fn handle_update_diagnostic_summary(
        this: Entity<Self>,
        envelope: TypedEnvelope<proto::UpdateDiagnosticSummary>,
        mut cx: AsyncApp,
    ) -> Result<()> {
        this.update(&mut cx, |this, cx| {
            let worktree_id = WorktreeId::from_proto(envelope.payload.worktree_id);
            if let Some(message) = envelope.payload.summary {
                let project_path = ProjectPath {
                    worktree_id,
                    path: Path::new(&message.path).into(),
                };
                let path = project_path.path.clone();
                let server_id = LanguageServerId(message.language_server_id as usize);
                let summary = DiagnosticSummary {
                    error_count: message.error_count as usize,
                    warning_count: message.warning_count as usize,
                };

                if summary.is_empty() {
                    if let Some(worktree_summaries) =
                        this.diagnostic_summaries.get_mut(&worktree_id)
                    {
                        if let Some(summaries) = worktree_summaries.get_mut(&path) {
                            summaries.remove(&server_id);
                            if summaries.is_empty() {
                                worktree_summaries.remove(&path);
                            }
                        }
                    }
                } else {
                    this.diagnostic_summaries
                        .entry(worktree_id)
                        .or_default()
                        .entry(path)
                        .or_default()
                        .insert(server_id, summary);
                }
                if let Some((downstream_client, project_id)) = &this.downstream_client {
                    downstream_client
                        .send(proto::UpdateDiagnosticSummary {
                            project_id: *project_id,
                            worktree_id: worktree_id.to_proto(),
                            summary: Some(proto::DiagnosticSummary {
                                path: project_path.path.to_string_lossy().to_string(),
                                language_server_id: server_id.0 as u64,
                                error_count: summary.error_count as u32,
                                warning_count: summary.warning_count as u32,
                            }),
                        })
                        .log_err();
                }
                cx.emit(LspStoreEvent::DiagnosticsUpdated {
                    language_server_id: LanguageServerId(message.language_server_id as usize),
                    path: project_path,
                });
            }
            Ok(())
        })?
    }

    async fn handle_start_language_server(
        this: Entity<Self>,
        envelope: TypedEnvelope<proto::StartLanguageServer>,
        mut cx: AsyncApp,
    ) -> Result<()> {
        let server = envelope
            .payload
            .server
            .ok_or_else(|| anyhow!("invalid server"))?;

        this.update(&mut cx, |this, cx| {
            let server_id = LanguageServerId(server.id as usize);
            this.language_server_statuses.insert(
                server_id,
                LanguageServerStatus {
                    name: server.name.clone(),
                    pending_work: Default::default(),
                    has_pending_diagnostic_updates: false,
                    progress_tokens: Default::default(),
                },
            );
            cx.emit(LspStoreEvent::LanguageServerAdded(
                server_id,
                LanguageServerName(server.name.into()),
                server.worktree_id.map(WorktreeId::from_proto),
            ));
            cx.notify();
        })?;
        Ok(())
    }

    async fn handle_update_language_server(
        this: Entity<Self>,
        envelope: TypedEnvelope<proto::UpdateLanguageServer>,
        mut cx: AsyncApp,
    ) -> Result<()> {
        this.update(&mut cx, |this, cx| {
            let language_server_id = LanguageServerId(envelope.payload.language_server_id as usize);

            match envelope
                .payload
                .variant
                .ok_or_else(|| anyhow!("invalid variant"))?
            {
                proto::update_language_server::Variant::WorkStart(payload) => {
                    this.on_lsp_work_start(
                        language_server_id,
                        payload.token,
                        LanguageServerProgress {
                            title: payload.title,
                            is_disk_based_diagnostics_progress: false,
                            is_cancellable: payload.is_cancellable.unwrap_or(false),
                            message: payload.message,
                            percentage: payload.percentage.map(|p| p as usize),
                            last_update_at: cx.background_executor().now(),
                        },
                        cx,
                    );
                }

                proto::update_language_server::Variant::WorkProgress(payload) => {
                    this.on_lsp_work_progress(
                        language_server_id,
                        payload.token,
                        LanguageServerProgress {
                            title: None,
                            is_disk_based_diagnostics_progress: false,
                            is_cancellable: payload.is_cancellable.unwrap_or(false),
                            message: payload.message,
                            percentage: payload.percentage.map(|p| p as usize),
                            last_update_at: cx.background_executor().now(),
                        },
                        cx,
                    );
                }

                proto::update_language_server::Variant::WorkEnd(payload) => {
                    this.on_lsp_work_end(language_server_id, payload.token, cx);
                }

                proto::update_language_server::Variant::DiskBasedDiagnosticsUpdating(_) => {
                    this.disk_based_diagnostics_started(language_server_id, cx);
                }

                proto::update_language_server::Variant::DiskBasedDiagnosticsUpdated(_) => {
                    this.disk_based_diagnostics_finished(language_server_id, cx)
                }
            }

            Ok(())
        })?
    }

    async fn handle_language_server_log(
        this: Entity<Self>,
        envelope: TypedEnvelope<proto::LanguageServerLog>,
        mut cx: AsyncApp,
    ) -> Result<()> {
        let language_server_id = LanguageServerId(envelope.payload.language_server_id as usize);
        let log_type = envelope
            .payload
            .log_type
            .map(LanguageServerLogType::from_proto)
            .context("invalid language server log type")?;

        let message = envelope.payload.message;

        this.update(&mut cx, |_, cx| {
            cx.emit(LspStoreEvent::LanguageServerLog(
                language_server_id,
                log_type,
                message,
            ));
        })
    }

    pub fn disk_based_diagnostics_started(
        &mut self,
        language_server_id: LanguageServerId,
        cx: &mut Context<Self>,
    ) {
        if let Some(language_server_status) =
            self.language_server_statuses.get_mut(&language_server_id)
        {
            language_server_status.has_pending_diagnostic_updates = true;
        }

        cx.emit(LspStoreEvent::DiskBasedDiagnosticsStarted { language_server_id });
        cx.emit(LspStoreEvent::LanguageServerUpdate {
            language_server_id,
            message: proto::update_language_server::Variant::DiskBasedDiagnosticsUpdating(
                Default::default(),
            ),
        })
    }

    pub fn disk_based_diagnostics_finished(
        &mut self,
        language_server_id: LanguageServerId,
        cx: &mut Context<Self>,
    ) {
        if let Some(language_server_status) =
            self.language_server_statuses.get_mut(&language_server_id)
        {
            language_server_status.has_pending_diagnostic_updates = false;
        }

        cx.emit(LspStoreEvent::DiskBasedDiagnosticsFinished { language_server_id });
        cx.emit(LspStoreEvent::LanguageServerUpdate {
            language_server_id,
            message: proto::update_language_server::Variant::DiskBasedDiagnosticsUpdated(
                Default::default(),
            ),
        })
    }

    // After saving a buffer using a language server that doesn't provide a disk-based progress token,
    // kick off a timer that will reset every time the buffer is saved. If the timer eventually fires,
    // simulate disk-based diagnostics being finished so that other pieces of UI (e.g., project
    // diagnostics view, diagnostic status bar) can update. We don't emit an event right away because
    // the language server might take some time to publish diagnostics.
    fn simulate_disk_based_diagnostics_events_if_needed(
        &mut self,
        language_server_id: LanguageServerId,
        cx: &mut Context<Self>,
    ) {
        const DISK_BASED_DIAGNOSTICS_DEBOUNCE: Duration = Duration::from_secs(1);

        let Some(LanguageServerState::Running {
            simulate_disk_based_diagnostics_completion,
            adapter,
            ..
        }) = self
            .as_local_mut()
            .and_then(|local_store| local_store.language_servers.get_mut(&language_server_id))
        else {
            return;
        };

        if adapter.disk_based_diagnostics_progress_token.is_some() {
            return;
        }

        let prev_task = simulate_disk_based_diagnostics_completion.replace(cx.spawn(
            move |this, mut cx| async move {
                cx.background_executor()
                    .timer(DISK_BASED_DIAGNOSTICS_DEBOUNCE)
                    .await;

                this.update(&mut cx, |this, cx| {
                    this.disk_based_diagnostics_finished(language_server_id, cx);

                    if let Some(LanguageServerState::Running {
                        simulate_disk_based_diagnostics_completion,
                        ..
                    }) = this.as_local_mut().and_then(|local_store| {
                        local_store.language_servers.get_mut(&language_server_id)
                    }) {
                        *simulate_disk_based_diagnostics_completion = None;
                    }
                })
                .ok();
            },
        ));

        if prev_task.is_none() {
            self.disk_based_diagnostics_started(language_server_id, cx);
        }
    }

    pub fn language_server_statuses(
        &self,
    ) -> impl DoubleEndedIterator<Item = (LanguageServerId, &LanguageServerStatus)> {
        self.language_server_statuses
            .iter()
            .map(|(key, value)| (*key, value))
    }

    pub(super) fn did_rename_entry(
        &self,
        worktree_id: WorktreeId,
        old_path: &Path,
        new_path: &Path,
        is_dir: bool,
    ) {
        maybe!({
            let local_store = self.as_local()?;

            let old_uri = lsp::Url::from_file_path(old_path).ok().map(String::from)?;
            let new_uri = lsp::Url::from_file_path(new_path).ok().map(String::from)?;

            for language_server in local_store.language_servers_for_worktree(worktree_id) {
                let Some(filter) = local_store
                    .language_server_paths_watched_for_rename
                    .get(&language_server.server_id())
                else {
                    continue;
                };

                if filter.should_send_did_rename(&old_uri, is_dir) {
                    language_server
                        .notify::<DidRenameFiles>(&RenameFilesParams {
                            files: vec![FileRename {
                                old_uri: old_uri.clone(),
                                new_uri: new_uri.clone(),
                            }],
                        })
                        .log_err();
                }
            }
            Some(())
        });
    }

    pub(super) fn will_rename_entry(
        this: WeakEntity<Self>,
        worktree_id: WorktreeId,
        old_path: &Path,
        new_path: &Path,
        is_dir: bool,
        cx: AsyncApp,
    ) -> Task<()> {
        let old_uri = lsp::Url::from_file_path(old_path).ok().map(String::from);
        let new_uri = lsp::Url::from_file_path(new_path).ok().map(String::from);
        cx.spawn(move |mut cx| async move {
            let mut tasks = vec![];
            this.update(&mut cx, |this, cx| {
                let local_store = this.as_local()?;
                let old_uri = old_uri?;
                let new_uri = new_uri?;
                for language_server in local_store.language_servers_for_worktree(worktree_id) {
                    let Some(filter) = local_store
                        .language_server_paths_watched_for_rename
                        .get(&language_server.server_id())
                    else {
                        continue;
                    };
                    let Some(adapter) =
                        this.language_server_adapter_for_id(language_server.server_id())
                    else {
                        continue;
                    };
                    if filter.should_send_will_rename(&old_uri, is_dir) {
                        let apply_edit = cx.spawn({
                            let old_uri = old_uri.clone();
                            let new_uri = new_uri.clone();
                            let language_server = language_server.clone();
                            |this, mut cx| async move {
                                let edit = language_server
                                    .request::<WillRenameFiles>(RenameFilesParams {
                                        files: vec![FileRename { old_uri, new_uri }],
                                    })
                                    .log_err()
                                    .await
                                    .flatten()?;

                                LocalLspStore::deserialize_workspace_edit(
                                    this.upgrade()?,
                                    edit,
                                    false,
                                    adapter.clone(),
                                    language_server.clone(),
                                    &mut cx,
                                )
                                .await
                                .ok();
                                Some(())
                            }
                        });
                        tasks.push(apply_edit);
                    }
                }
                Some(())
            })
            .ok()
            .flatten();
            for task in tasks {
                // Await on tasks sequentially so that the order of application of edits is deterministic
                // (at least with regards to the order of registration of language servers)
                task.await;
            }
        })
    }

    fn lsp_notify_abs_paths_changed(
        &mut self,
        server_id: LanguageServerId,
        changes: Vec<PathEvent>,
    ) {
        maybe!({
            let server = self.language_server_for_id(server_id)?;
            let changes = changes
                .into_iter()
                .filter_map(|event| {
                    let typ = match event.kind? {
                        PathEventKind::Created => lsp::FileChangeType::CREATED,
                        PathEventKind::Removed => lsp::FileChangeType::DELETED,
                        PathEventKind::Changed => lsp::FileChangeType::CHANGED,
                    };
                    Some(lsp::FileEvent {
                        uri: lsp::Url::from_file_path(&event.path).ok()?,
                        typ,
                    })
                })
                .collect::<Vec<_>>();
            if !changes.is_empty() {
                server
                    .notify::<lsp::notification::DidChangeWatchedFiles>(
                        &lsp::DidChangeWatchedFilesParams { changes },
                    )
                    .log_err();
            }
            Some(())
        });
    }

    pub fn language_server_for_id(&self, id: LanguageServerId) -> Option<Arc<LanguageServer>> {
        if let Some(local_lsp_store) = self.as_local() {
            if let Some(LanguageServerState::Running { server, .. }) =
                local_lsp_store.language_servers.get(&id)
            {
                Some(server.clone())
            } else if let Some((_, server)) =
                local_lsp_store.supplementary_language_servers.get(&id)
            {
                Some(Arc::clone(server))
            } else {
                None
            }
        } else {
            None
        }
    }

    fn on_lsp_progress(
        &mut self,
        progress: lsp::ProgressParams,
        language_server_id: LanguageServerId,
        disk_based_diagnostics_progress_token: Option<String>,
        cx: &mut Context<Self>,
    ) {
        let token = match progress.token {
            lsp::NumberOrString::String(token) => token,
            lsp::NumberOrString::Number(token) => {
                log::info!("skipping numeric progress token {}", token);
                return;
            }
        };

        let lsp::ProgressParamsValue::WorkDone(progress) = progress.value;
        let language_server_status =
            if let Some(status) = self.language_server_statuses.get_mut(&language_server_id) {
                status
            } else {
                return;
            };

        if !language_server_status.progress_tokens.contains(&token) {
            return;
        }

        let is_disk_based_diagnostics_progress = disk_based_diagnostics_progress_token
            .as_ref()
            .map_or(false, |disk_based_token| {
                token.starts_with(disk_based_token)
            });

        match progress {
            lsp::WorkDoneProgress::Begin(report) => {
                if is_disk_based_diagnostics_progress {
                    self.disk_based_diagnostics_started(language_server_id, cx);
                }
                self.on_lsp_work_start(
                    language_server_id,
                    token.clone(),
                    LanguageServerProgress {
                        title: Some(report.title),
                        is_disk_based_diagnostics_progress,
                        is_cancellable: report.cancellable.unwrap_or(false),
                        message: report.message.clone(),
                        percentage: report.percentage.map(|p| p as usize),
                        last_update_at: cx.background_executor().now(),
                    },
                    cx,
                );
            }
            lsp::WorkDoneProgress::Report(report) => {
                if self.on_lsp_work_progress(
                    language_server_id,
                    token.clone(),
                    LanguageServerProgress {
                        title: None,
                        is_disk_based_diagnostics_progress,
                        is_cancellable: report.cancellable.unwrap_or(false),
                        message: report.message.clone(),
                        percentage: report.percentage.map(|p| p as usize),
                        last_update_at: cx.background_executor().now(),
                    },
                    cx,
                ) {
                    cx.emit(LspStoreEvent::LanguageServerUpdate {
                        language_server_id,
                        message: proto::update_language_server::Variant::WorkProgress(
                            proto::LspWorkProgress {
                                token,
                                message: report.message,
                                percentage: report.percentage,
                                is_cancellable: report.cancellable,
                            },
                        ),
                    })
                }
            }
            lsp::WorkDoneProgress::End(_) => {
                language_server_status.progress_tokens.remove(&token);
                self.on_lsp_work_end(language_server_id, token.clone(), cx);
                if is_disk_based_diagnostics_progress {
                    self.disk_based_diagnostics_finished(language_server_id, cx);
                }
            }
        }
    }

    fn on_lsp_work_start(
        &mut self,
        language_server_id: LanguageServerId,
        token: String,
        progress: LanguageServerProgress,
        cx: &mut Context<Self>,
    ) {
        if let Some(status) = self.language_server_statuses.get_mut(&language_server_id) {
            status.pending_work.insert(token.clone(), progress.clone());
            cx.notify();
        }
        cx.emit(LspStoreEvent::LanguageServerUpdate {
            language_server_id,
            message: proto::update_language_server::Variant::WorkStart(proto::LspWorkStart {
                token,
                title: progress.title,
                message: progress.message,
                percentage: progress.percentage.map(|p| p as u32),
                is_cancellable: Some(progress.is_cancellable),
            }),
        })
    }

    fn on_lsp_work_progress(
        &mut self,
        language_server_id: LanguageServerId,
        token: String,
        progress: LanguageServerProgress,
        cx: &mut Context<Self>,
    ) -> bool {
        if let Some(status) = self.language_server_statuses.get_mut(&language_server_id) {
            match status.pending_work.entry(token) {
                btree_map::Entry::Vacant(entry) => {
                    entry.insert(progress);
                    cx.notify();
                    return true;
                }
                btree_map::Entry::Occupied(mut entry) => {
                    let entry = entry.get_mut();
                    if (progress.last_update_at - entry.last_update_at)
                        >= SERVER_PROGRESS_THROTTLE_TIMEOUT
                    {
                        entry.last_update_at = progress.last_update_at;
                        if progress.message.is_some() {
                            entry.message = progress.message;
                        }
                        if progress.percentage.is_some() {
                            entry.percentage = progress.percentage;
                        }
                        if progress.is_cancellable != entry.is_cancellable {
                            entry.is_cancellable = progress.is_cancellable;
                        }
                        cx.notify();
                        return true;
                    }
                }
            }
        }

        false
    }

    fn on_lsp_work_end(
        &mut self,
        language_server_id: LanguageServerId,
        token: String,
        cx: &mut Context<Self>,
    ) {
        if let Some(status) = self.language_server_statuses.get_mut(&language_server_id) {
            if let Some(work) = status.pending_work.remove(&token) {
                if !work.is_disk_based_diagnostics_progress {
                    cx.emit(LspStoreEvent::RefreshInlayHints);
                }
            }
            cx.notify();
        }

        cx.emit(LspStoreEvent::LanguageServerUpdate {
            language_server_id,
            message: proto::update_language_server::Variant::WorkEnd(proto::LspWorkEnd { token }),
        })
    }

    pub async fn handle_resolve_completion_documentation(
        this: Entity<Self>,
        envelope: TypedEnvelope<proto::ResolveCompletionDocumentation>,
        mut cx: AsyncApp,
    ) -> Result<proto::ResolveCompletionDocumentationResponse> {
        let lsp_completion = serde_json::from_slice(&envelope.payload.lsp_completion)?;

        let completion = this
            .read_with(&cx, |this, cx| {
                let id = LanguageServerId(envelope.payload.language_server_id as usize);
                let Some(server) = this.language_server_for_id(id) else {
                    return Err(anyhow!("No language server {id}"));
                };

                Ok(cx.background_executor().spawn(async move {
                    let can_resolve = server
                        .capabilities()
                        .completion_provider
                        .as_ref()
                        .and_then(|options| options.resolve_provider)
                        .unwrap_or(false);
                    if can_resolve {
                        server
                            .request::<lsp::request::ResolveCompletionItem>(lsp_completion)
                            .await
                    } else {
                        anyhow::Ok(lsp_completion)
                    }
                }))
            })??
            .await?;

        let mut documentation_is_markdown = false;
        let lsp_completion = serde_json::to_string(&completion)?.into_bytes();
        let documentation = match completion.documentation {
            Some(lsp::Documentation::String(text)) => text,

            Some(lsp::Documentation::MarkupContent(lsp::MarkupContent { kind, value })) => {
                documentation_is_markdown = kind == lsp::MarkupKind::Markdown;
                value
            }

            _ => String::new(),
        };

        // If we have a new buffer_id, that means we're talking to a new client
        // and want to check for new text_edits in the completion too.
        let mut old_start = None;
        let mut old_end = None;
        let mut new_text = String::default();
        if let Ok(buffer_id) = BufferId::new(envelope.payload.buffer_id) {
            let buffer_snapshot = this.update(&mut cx, |this, cx| {
                let buffer = this.buffer_store.read(cx).get_existing(buffer_id)?;
                anyhow::Ok(buffer.read(cx).snapshot())
            })??;

            if let Some(text_edit) = completion.text_edit.as_ref() {
                let edit = parse_completion_text_edit(text_edit, &buffer_snapshot);

                if let Some((old_range, mut text_edit_new_text)) = edit {
                    LineEnding::normalize(&mut text_edit_new_text);

                    new_text = text_edit_new_text;
                    old_start = Some(serialize_anchor(&old_range.start));
                    old_end = Some(serialize_anchor(&old_range.end));
                }
            }
        }

        Ok(proto::ResolveCompletionDocumentationResponse {
            documentation,
            documentation_is_markdown,
            old_start,
            old_end,
            new_text,
            lsp_completion,
        })
    }

    async fn handle_on_type_formatting(
        this: Entity<Self>,
        envelope: TypedEnvelope<proto::OnTypeFormatting>,
        mut cx: AsyncApp,
    ) -> Result<proto::OnTypeFormattingResponse> {
        let on_type_formatting = this.update(&mut cx, |this, cx| {
            let buffer_id = BufferId::new(envelope.payload.buffer_id)?;
            let buffer = this.buffer_store.read(cx).get_existing(buffer_id)?;
            let position = envelope
                .payload
                .position
                .and_then(deserialize_anchor)
                .ok_or_else(|| anyhow!("invalid position"))?;
            Ok::<_, anyhow::Error>(this.apply_on_type_formatting(
                buffer,
                position,
                envelope.payload.trigger.clone(),
                cx,
            ))
        })??;

        let transaction = on_type_formatting
            .await?
            .as_ref()
            .map(language::proto::serialize_transaction);
        Ok(proto::OnTypeFormattingResponse { transaction })
    }

    async fn handle_refresh_inlay_hints(
        this: Entity<Self>,
        _: TypedEnvelope<proto::RefreshInlayHints>,
        mut cx: AsyncApp,
    ) -> Result<proto::Ack> {
        this.update(&mut cx, |_, cx| {
            cx.emit(LspStoreEvent::RefreshInlayHints);
        })?;
        Ok(proto::Ack {})
    }

    async fn handle_inlay_hints(
        this: Entity<Self>,
        envelope: TypedEnvelope<proto::InlayHints>,
        mut cx: AsyncApp,
    ) -> Result<proto::InlayHintsResponse> {
        let sender_id = envelope.original_sender_id().unwrap_or_default();
        let buffer_id = BufferId::new(envelope.payload.buffer_id)?;
        let buffer = this.update(&mut cx, |this, cx| {
            this.buffer_store.read(cx).get_existing(buffer_id)
        })??;
        buffer
            .update(&mut cx, |buffer, _| {
                buffer.wait_for_version(deserialize_version(&envelope.payload.version))
            })?
            .await
            .with_context(|| format!("waiting for version for buffer {}", buffer.entity_id()))?;

        let start = envelope
            .payload
            .start
            .and_then(deserialize_anchor)
            .context("missing range start")?;
        let end = envelope
            .payload
            .end
            .and_then(deserialize_anchor)
            .context("missing range end")?;
        let buffer_hints = this
            .update(&mut cx, |lsp_store, cx| {
                lsp_store.inlay_hints(buffer.clone(), start..end, cx)
            })?
            .await
            .context("inlay hints fetch")?;

        this.update(&mut cx, |project, cx| {
            InlayHints::response_to_proto(
                buffer_hints,
                project,
                sender_id,
                &buffer.read(cx).version(),
                cx,
            )
        })
    }

    async fn handle_resolve_inlay_hint(
        this: Entity<Self>,
        envelope: TypedEnvelope<proto::ResolveInlayHint>,
        mut cx: AsyncApp,
    ) -> Result<proto::ResolveInlayHintResponse> {
        let proto_hint = envelope
            .payload
            .hint
            .expect("incorrect protobuf resolve inlay hint message: missing the inlay hint");
        let hint = InlayHints::proto_to_project_hint(proto_hint)
            .context("resolved proto inlay hint conversion")?;
        let buffer = this.update(&mut cx, |this, cx| {
            let buffer_id = BufferId::new(envelope.payload.buffer_id)?;
            this.buffer_store.read(cx).get_existing(buffer_id)
        })??;
        let response_hint = this
            .update(&mut cx, |this, cx| {
                this.resolve_inlay_hint(
                    hint,
                    buffer,
                    LanguageServerId(envelope.payload.language_server_id as usize),
                    cx,
                )
            })?
            .await
            .context("inlay hints fetch")?;
        Ok(proto::ResolveInlayHintResponse {
            hint: Some(InlayHints::project_to_proto_hint(response_hint)),
        })
    }

    async fn handle_open_buffer_for_symbol(
        this: Entity<Self>,
        envelope: TypedEnvelope<proto::OpenBufferForSymbol>,
        mut cx: AsyncApp,
    ) -> Result<proto::OpenBufferForSymbolResponse> {
        let peer_id = envelope.original_sender_id().unwrap_or_default();
        let symbol = envelope
            .payload
            .symbol
            .ok_or_else(|| anyhow!("invalid symbol"))?;
        let symbol = Self::deserialize_symbol(symbol)?;
        let symbol = this.update(&mut cx, |this, _| {
            let signature = this.symbol_signature(&symbol.path);
            if signature == symbol.signature {
                Ok(symbol)
            } else {
                Err(anyhow!("invalid symbol signature"))
            }
        })??;
        let buffer = this
            .update(&mut cx, |this, cx| {
                this.open_buffer_for_symbol(
                    &Symbol {
                        language_server_name: symbol.language_server_name,
                        source_worktree_id: symbol.source_worktree_id,
                        path: symbol.path,
                        name: symbol.name,
                        kind: symbol.kind,
                        range: symbol.range,
                        signature: symbol.signature,
                        label: CodeLabel {
                            text: Default::default(),
                            runs: Default::default(),
                            filter_range: Default::default(),
                        },
                    },
                    cx,
                )
            })?
            .await?;

        this.update(&mut cx, |this, cx| {
            let is_private = buffer
                .read(cx)
                .file()
                .map(|f| f.is_private())
                .unwrap_or_default();
            if is_private {
                Err(anyhow!(rpc::ErrorCode::UnsharedItem))
            } else {
                this.buffer_store
                    .update(cx, |buffer_store, cx| {
                        buffer_store.create_buffer_for_peer(&buffer, peer_id, cx)
                    })
                    .detach_and_log_err(cx);
                let buffer_id = buffer.read(cx).remote_id().to_proto();
                Ok(proto::OpenBufferForSymbolResponse { buffer_id })
            }
        })?
    }

    fn symbol_signature(&self, project_path: &ProjectPath) -> [u8; 32] {
        let mut hasher = Sha256::new();
        hasher.update(project_path.worktree_id.to_proto().to_be_bytes());
        hasher.update(project_path.path.to_string_lossy().as_bytes());
        hasher.update(self.nonce.to_be_bytes());
        hasher.finalize().as_slice().try_into().unwrap()
    }

    pub async fn handle_get_project_symbols(
        this: Entity<Self>,
        envelope: TypedEnvelope<proto::GetProjectSymbols>,
        mut cx: AsyncApp,
    ) -> Result<proto::GetProjectSymbolsResponse> {
        let symbols = this
            .update(&mut cx, |this, cx| {
                this.symbols(&envelope.payload.query, cx)
            })?
            .await?;

        Ok(proto::GetProjectSymbolsResponse {
            symbols: symbols.iter().map(Self::serialize_symbol).collect(),
        })
    }

    pub async fn handle_restart_language_servers(
        this: Entity<Self>,
        envelope: TypedEnvelope<proto::RestartLanguageServers>,
        mut cx: AsyncApp,
    ) -> Result<proto::Ack> {
        this.update(&mut cx, |this, cx| {
            let buffers = this.buffer_ids_to_buffers(envelope.payload.buffer_ids.into_iter(), cx);
            this.restart_language_servers_for_buffers(buffers, cx);
        })?;

        Ok(proto::Ack {})
    }

    pub async fn handle_cancel_language_server_work(
        this: Entity<Self>,
        envelope: TypedEnvelope<proto::CancelLanguageServerWork>,
        mut cx: AsyncApp,
    ) -> Result<proto::Ack> {
        this.update(&mut cx, |this, cx| {
            if let Some(work) = envelope.payload.work {
                match work {
                    proto::cancel_language_server_work::Work::Buffers(buffers) => {
                        let buffers =
                            this.buffer_ids_to_buffers(buffers.buffer_ids.into_iter(), cx);
                        this.cancel_language_server_work_for_buffers(buffers, cx);
                    }
                    proto::cancel_language_server_work::Work::LanguageServerWork(work) => {
                        let server_id = LanguageServerId::from_proto(work.language_server_id);
                        this.cancel_language_server_work(server_id, work.token, cx);
                    }
                }
            }
        })?;

        Ok(proto::Ack {})
    }

    fn buffer_ids_to_buffers(
        &mut self,
        buffer_ids: impl Iterator<Item = u64>,
        cx: &mut Context<Self>,
    ) -> Vec<Entity<Buffer>> {
        buffer_ids
            .into_iter()
            .flat_map(|buffer_id| {
                self.buffer_store
                    .read(cx)
                    .get(BufferId::new(buffer_id).log_err()?)
            })
            .collect::<Vec<_>>()
    }

    async fn handle_apply_additional_edits_for_completion(
        this: Entity<Self>,
        envelope: TypedEnvelope<proto::ApplyCompletionAdditionalEdits>,
        mut cx: AsyncApp,
    ) -> Result<proto::ApplyCompletionAdditionalEditsResponse> {
        let (buffer, completion) = this.update(&mut cx, |this, cx| {
            let buffer_id = BufferId::new(envelope.payload.buffer_id)?;
            let buffer = this.buffer_store.read(cx).get_existing(buffer_id)?;
            let completion = Self::deserialize_completion(
                envelope
                    .payload
                    .completion
                    .ok_or_else(|| anyhow!("invalid completion"))?,
            )?;
            anyhow::Ok((buffer, completion))
        })??;

        let apply_additional_edits = this.update(&mut cx, |this, cx| {
            this.apply_additional_edits_for_completion(
                buffer,
                Rc::new(RefCell::new(Box::new([Completion {
                    old_range: completion.old_range,
                    new_text: completion.new_text,
                    lsp_completion: completion.lsp_completion,
                    server_id: completion.server_id,
                    documentation: None,
                    label: CodeLabel {
                        text: Default::default(),
                        runs: Default::default(),
                        filter_range: Default::default(),
                    },
                    confirm: None,
                    resolved: completion.resolved,
                }]))),
                0,
                false,
                cx,
            )
        })?;

        Ok(proto::ApplyCompletionAdditionalEditsResponse {
            transaction: apply_additional_edits
                .await?
                .as_ref()
                .map(language::proto::serialize_transaction),
        })
    }

    pub fn last_formatting_failure(&self) -> Option<&str> {
        self.last_formatting_failure.as_deref()
    }

    pub fn reset_last_formatting_failure(&mut self) {
        self.last_formatting_failure = None;
    }

    pub fn environment_for_buffer(
        &self,
        buffer: &Entity<Buffer>,
        cx: &mut Context<Self>,
    ) -> Shared<Task<Option<HashMap<String, String>>>> {
        let worktree_id = buffer.read(cx).file().map(|file| file.worktree_id(cx));
        let worktree_abs_path = worktree_id.and_then(|worktree_id| {
            self.worktree_store
                .read(cx)
                .worktree_for_id(worktree_id, cx)
                .map(|entry| entry.read(cx).abs_path().clone())
        });

        if let Some(environment) = &self.as_local().map(|local| local.environment.clone()) {
            environment.update(cx, |env, cx| {
                env.get_environment(worktree_id, worktree_abs_path, cx)
            })
        } else {
            Task::ready(None).shared()
        }
    }

    pub fn format(
        &mut self,
        buffers: HashSet<Entity<Buffer>>,
        target: LspFormatTarget,
        push_to_history: bool,
        trigger: FormatTrigger,
        cx: &mut Context<Self>,
    ) -> Task<anyhow::Result<ProjectTransaction>> {
        if let Some(_) = self.as_local() {
            let buffers = buffers
                .into_iter()
                .map(|buffer_handle| {
                    let buffer = buffer_handle.read(cx);
                    let buffer_abs_path = File::from_dyn(buffer.file())
                        .and_then(|file| file.as_local().map(|f| f.abs_path(cx)));

                    (buffer_handle, buffer_abs_path, buffer.remote_id())
                })
                .collect::<Vec<_>>();

            cx.spawn(move |lsp_store, mut cx| async move {
                let mut formattable_buffers = Vec::with_capacity(buffers.len());

                for (handle, abs_path, id) in buffers {
                    let env = lsp_store
                        .update(&mut cx, |lsp_store, cx| {
                            lsp_store.environment_for_buffer(&handle, cx)
                        })?
                        .await;

                    formattable_buffers.push(FormattableBuffer {
                        id,
                        handle,
                        abs_path,
                        env,
                    });
                }

                let result = LocalLspStore::format_locally(
                    lsp_store.clone(),
                    formattable_buffers,
                    &target,
                    push_to_history,
                    trigger,
                    cx.clone(),
                )
                .await;
                lsp_store.update(&mut cx, |lsp_store, _| {
                    lsp_store.update_last_formatting_failure(&result);
                })?;

                result
            })
        } else if let Some((client, project_id)) = self.upstream_client() {
            // Don't support formatting ranges via remote
            match target {
                LspFormatTarget::Buffers => {}
                LspFormatTarget::Ranges(_) => {
                    return Task::ready(Ok(ProjectTransaction::default()));
                }
            }

            let buffer_store = self.buffer_store();
            cx.spawn(move |lsp_store, mut cx| async move {
                let result = client
                    .request(proto::FormatBuffers {
                        project_id,
                        trigger: trigger as i32,
                        buffer_ids: buffers
                            .iter()
                            .map(|buffer| {
                                buffer.update(&mut cx, |buffer, _| buffer.remote_id().into())
                            })
                            .collect::<Result<_>>()?,
                    })
                    .await
                    .and_then(|result| result.transaction.context("missing transaction"));

                lsp_store.update(&mut cx, |lsp_store, _| {
                    lsp_store.update_last_formatting_failure(&result);
                })?;

                let transaction_response = result?;
                buffer_store
                    .update(&mut cx, |buffer_store, cx| {
                        buffer_store.deserialize_project_transaction(
                            transaction_response,
                            push_to_history,
                            cx,
                        )
                    })?
                    .await
            })
        } else {
            Task::ready(Ok(ProjectTransaction::default()))
        }
    }

    async fn handle_format_buffers(
        this: Entity<Self>,
        envelope: TypedEnvelope<proto::FormatBuffers>,
        mut cx: AsyncApp,
    ) -> Result<proto::FormatBuffersResponse> {
        let sender_id = envelope.original_sender_id().unwrap_or_default();
        let format = this.update(&mut cx, |this, cx| {
            let mut buffers = HashSet::default();
            for buffer_id in &envelope.payload.buffer_ids {
                let buffer_id = BufferId::new(*buffer_id)?;
                buffers.insert(this.buffer_store.read(cx).get_existing(buffer_id)?);
            }
            let trigger = FormatTrigger::from_proto(envelope.payload.trigger);
            anyhow::Ok(this.format(buffers, LspFormatTarget::Buffers, false, trigger, cx))
        })??;

        let project_transaction = format.await?;
        let project_transaction = this.update(&mut cx, |this, cx| {
            this.buffer_store.update(cx, |buffer_store, cx| {
                buffer_store.serialize_project_transaction_for_peer(
                    project_transaction,
                    sender_id,
                    cx,
                )
            })
        })?;
        Ok(proto::FormatBuffersResponse {
            transaction: Some(project_transaction),
        })
    }

    async fn shutdown_language_server(
        server_state: Option<LanguageServerState>,
        name: LanguageServerName,
        cx: AsyncApp,
    ) {
        let server = match server_state {
            Some(LanguageServerState::Starting(task)) => {
                let mut timer = cx
                    .background_executor()
                    .timer(SERVER_LAUNCHING_BEFORE_SHUTDOWN_TIMEOUT)
                    .fuse();

                select! {
                    server = task.fuse() => server,
                    _ = timer => {
                        log::info!(
                            "timeout waiting for language server {} to finish launching before stopping",
                            name
                        );
                        None
                    },
                }
            }

            Some(LanguageServerState::Running { server, .. }) => Some(server),

            None => None,
        };

        if let Some(server) = server {
            if let Some(shutdown) = server.shutdown() {
                shutdown.await;
            }
        }
    }

    // Returns a list of all of the worktrees which no longer have a language server and the root path
    // for the stopped server
    fn stop_local_language_server(
        &mut self,
        worktree_id: WorktreeId,
        adapter_name: LanguageServerName,
        cx: &mut Context<Self>,
    ) -> Task<Vec<WorktreeId>> {
        let key = (worktree_id, adapter_name);
        let local = match &mut self.mode {
            LspStoreMode::Local(local) => local,
            _ => {
                return Task::ready(Vec::new());
            }
        };
        let Some(server_id) = local.language_server_ids.remove(&key) else {
            return Task::ready(Vec::new());
        };
        let name = key.1;
        log::info!("stopping language server {name}");

        // Remove other entries for this language server as well
        let mut orphaned_worktrees = vec![worktree_id];
        let other_keys = local
            .language_server_ids
            .keys()
            .cloned()
            .collect::<Vec<_>>();
        for other_key in other_keys {
            if local.language_server_ids.get(&other_key) == Some(&server_id) {
                local.language_server_ids.remove(&other_key);
                orphaned_worktrees.push(other_key.0);
            }
        }

        self.buffer_store.update(cx, |buffer_store, cx| {
            for buffer in buffer_store.buffers() {
                buffer.update(cx, |buffer, cx| {
                    buffer.update_diagnostics(server_id, DiagnosticSet::new([], buffer), cx);
                    buffer.set_completion_triggers(server_id, Default::default(), cx);
                });
            }
        });

        for (worktree_id, summaries) in self.diagnostic_summaries.iter_mut() {
            summaries.retain(|path, summaries_by_server_id| {
                if summaries_by_server_id.remove(&server_id).is_some() {
                    if let Some((client, project_id)) = self.downstream_client.clone() {
                        client
                            .send(proto::UpdateDiagnosticSummary {
                                project_id,
                                worktree_id: worktree_id.to_proto(),
                                summary: Some(proto::DiagnosticSummary {
                                    path: path.to_string_lossy().to_string(),
                                    language_server_id: server_id.0 as u64,
                                    error_count: 0,
                                    warning_count: 0,
                                }),
                            })
                            .log_err();
                    }
                    !summaries_by_server_id.is_empty()
                } else {
                    true
                }
            });
        }

        self.language_server_statuses.remove(&server_id);
        let local = self.as_local_mut().unwrap();
        for diagnostics in local.diagnostics.values_mut() {
            diagnostics.retain(|_, diagnostics_by_server_id| {
                if let Ok(ix) = diagnostics_by_server_id.binary_search_by_key(&server_id, |e| e.0) {
                    diagnostics_by_server_id.remove(ix);
                    !diagnostics_by_server_id.is_empty()
                } else {
                    true
                }
            });
        }
        local.language_server_watched_paths.remove(&server_id);
        let server_state = local.language_servers.remove(&server_id);
        cx.notify();
        cx.emit(LspStoreEvent::LanguageServerRemoved(server_id));
        cx.spawn(move |_, cx| async move {
            Self::shutdown_language_server(server_state, name, cx).await;
            orphaned_worktrees
        })
    }

    pub fn restart_language_servers_for_buffers(
        &mut self,
        buffers: impl IntoIterator<Item = Entity<Buffer>>,
        cx: &mut Context<Self>,
    ) {
        if let Some((client, project_id)) = self.upstream_client() {
            let request = client.request(proto::RestartLanguageServers {
                project_id,
                buffer_ids: buffers
                    .into_iter()
                    .map(|b| b.read(cx).remote_id().to_proto())
                    .collect(),
            });
            cx.background_executor()
                .spawn(request)
                .detach_and_log_err(cx);
        } else {
            let language_server_lookup_info: HashSet<(Entity<Worktree>, LanguageName)> = buffers
                .into_iter()
                .filter_map(|buffer| {
                    let buffer = buffer.read(cx);
                    let file = buffer.file()?;
                    let worktree = File::from_dyn(Some(file))?.worktree.clone();
                    let language =
                        self.languages
                            .language_for_file(file, Some(buffer.as_rope()), cx)?;

                    Some((worktree, language.name()))
                })
                .collect();

            for (worktree, language) in language_server_lookup_info {
                self.restart_local_language_servers(worktree, language, cx);
            }
        }
    }

    fn restart_local_language_servers(
        &mut self,
        worktree: Entity<Worktree>,
        language: LanguageName,
        cx: &mut Context<Self>,
    ) {
        let worktree_id = worktree.read(cx).id();

        let stop_tasks = self
            .languages
            .clone()
            .lsp_adapters(&language)
            .iter()
            .map(|adapter| {
                let stop_task =
                    self.stop_local_language_server(worktree_id, adapter.name.clone(), cx);
                (stop_task, adapter.name.clone())
            })
            .collect::<Vec<_>>();
        if stop_tasks.is_empty() {
            return;
        }

        cx.spawn(move |this, mut cx| async move {
            // For each stopped language server, record all of the worktrees with which
            // it was associated.
            let mut affected_worktrees = Vec::new();
            for (stop_task, language_server_name) in stop_tasks {
                for affected_worktree_id in stop_task.await {
                    affected_worktrees.push((affected_worktree_id, language_server_name.clone()));
                }
            }

            this.update(&mut cx, |this, cx| {
                let local = this.as_local_mut().unwrap();
                // Restart the language server for the given worktree.
                //
                local.start_language_servers(&worktree, language.clone(), cx);

                // Lookup new server ids and set them for each of the orphaned worktrees
                for (affected_worktree_id, language_server_name) in affected_worktrees {
                    if let Some(new_server_id) = local
                        .language_server_ids
                        .get(&(worktree_id, language_server_name.clone()))
                        .cloned()
                    {
                        local
                            .language_server_ids
                            .insert((affected_worktree_id, language_server_name), new_server_id);
                    }
                }
            })
            .ok();
        })
        .detach();
    }

    pub fn update_diagnostics(
        &mut self,
        language_server_id: LanguageServerId,
        mut params: lsp::PublishDiagnosticsParams,
        disk_based_sources: &[String],
        cx: &mut Context<Self>,
    ) -> Result<()> {
        if !self.mode.is_local() {
            anyhow::bail!("called update_diagnostics on remote");
        }
        let abs_path = params
            .uri
            .to_file_path()
            .map_err(|_| anyhow!("URI is not a file"))?;
        let mut diagnostics = Vec::default();
        let mut primary_diagnostic_group_ids = HashMap::default();
        let mut sources_by_group_id = HashMap::default();
        let mut supporting_diagnostics = HashMap::default();

        // Ensure that primary diagnostics are always the most severe
        params.diagnostics.sort_by_key(|item| item.severity);

        for diagnostic in &params.diagnostics {
            let source = diagnostic.source.as_ref();
            let code = diagnostic.code.as_ref().map(|code| match code {
                lsp::NumberOrString::Number(code) => code.to_string(),
                lsp::NumberOrString::String(code) => code.clone(),
            });
            let range = range_from_lsp(diagnostic.range);
            let is_supporting = diagnostic
                .related_information
                .as_ref()
                .map_or(false, |infos| {
                    infos.iter().any(|info| {
                        primary_diagnostic_group_ids.contains_key(&(
                            source,
                            code.clone(),
                            range_from_lsp(info.location.range),
                        ))
                    })
                });

            let is_unnecessary = diagnostic.tags.as_ref().map_or(false, |tags| {
                tags.iter().any(|tag| *tag == DiagnosticTag::UNNECESSARY)
            });

            if is_supporting {
                supporting_diagnostics.insert(
                    (source, code.clone(), range),
                    (diagnostic.severity, is_unnecessary),
                );
            } else {
                let group_id = post_inc(&mut self.as_local_mut().unwrap().next_diagnostic_group_id);
                let is_disk_based =
                    source.map_or(false, |source| disk_based_sources.contains(source));

                sources_by_group_id.insert(group_id, source);
                primary_diagnostic_group_ids
                    .insert((source, code.clone(), range.clone()), group_id);

                diagnostics.push(DiagnosticEntry {
                    range,
                    diagnostic: Diagnostic {
                        source: diagnostic.source.clone(),
                        code: code.clone(),
                        severity: diagnostic.severity.unwrap_or(DiagnosticSeverity::ERROR),
                        message: diagnostic.message.trim().to_string(),
                        group_id,
                        is_primary: true,
                        is_disk_based,
                        is_unnecessary,
                        data: diagnostic.data.clone(),
                    },
                });
                if let Some(infos) = &diagnostic.related_information {
                    for info in infos {
                        if info.location.uri == params.uri && !info.message.is_empty() {
                            let range = range_from_lsp(info.location.range);
                            diagnostics.push(DiagnosticEntry {
                                range,
                                diagnostic: Diagnostic {
                                    source: diagnostic.source.clone(),
                                    code: code.clone(),
                                    severity: DiagnosticSeverity::INFORMATION,
                                    message: info.message.trim().to_string(),
                                    group_id,
                                    is_primary: false,
                                    is_disk_based,
                                    is_unnecessary: false,
                                    data: diagnostic.data.clone(),
                                },
                            });
                        }
                    }
                }
            }
        }

        for entry in &mut diagnostics {
            let diagnostic = &mut entry.diagnostic;
            if !diagnostic.is_primary {
                let source = *sources_by_group_id.get(&diagnostic.group_id).unwrap();
                if let Some(&(severity, is_unnecessary)) = supporting_diagnostics.get(&(
                    source,
                    diagnostic.code.clone(),
                    entry.range.clone(),
                )) {
                    if let Some(severity) = severity {
                        diagnostic.severity = severity;
                    }
                    diagnostic.is_unnecessary = is_unnecessary;
                }
            }
        }

        self.update_diagnostic_entries(
            language_server_id,
            abs_path,
            params.version,
            diagnostics,
            cx,
        )?;
        Ok(())
    }

    fn insert_newly_running_language_server(
        &mut self,
        adapter: Arc<CachedLspAdapter>,
        language_server: Arc<LanguageServer>,
        server_id: LanguageServerId,
        key: (WorktreeId, LanguageServerName),
        cx: &mut Context<Self>,
    ) {
        let Some(local) = self.as_local_mut() else {
            return;
        };
        // If the language server for this key doesn't match the server id, don't store the
        // server. Which will cause it to be dropped, killing the process
        if local
            .language_server_ids
            .get(&key)
            .map(|id| id != &server_id)
            .unwrap_or(false)
        {
            return;
        }

        // Update language_servers collection with Running variant of LanguageServerState
        // indicating that the server is up and running and ready
        local.language_servers.insert(
            server_id,
            LanguageServerState::Running {
                adapter: adapter.clone(),
                server: language_server.clone(),
                simulate_disk_based_diagnostics_completion: None,
            },
        );
        if let Some(file_ops_caps) = language_server
            .capabilities()
            .workspace
            .as_ref()
            .and_then(|ws| ws.file_operations.as_ref())
        {
            let did_rename_caps = file_ops_caps.did_rename.as_ref();
            let will_rename_caps = file_ops_caps.will_rename.as_ref();
            if did_rename_caps.or(will_rename_caps).is_some() {
                let watcher = RenamePathsWatchedForServer::default()
                    .with_did_rename_patterns(did_rename_caps)
                    .with_will_rename_patterns(will_rename_caps);
                local
                    .language_server_paths_watched_for_rename
                    .insert(server_id, watcher);
            }
        }

        self.language_server_statuses.insert(
            server_id,
            LanguageServerStatus {
                name: language_server.name().to_string(),
                pending_work: Default::default(),
                has_pending_diagnostic_updates: false,
                progress_tokens: Default::default(),
            },
        );

        cx.emit(LspStoreEvent::LanguageServerAdded(
            server_id,
            language_server.name(),
            Some(key.0),
        ));
        cx.emit(LspStoreEvent::RefreshInlayHints);

        if let Some((downstream_client, project_id)) = self.downstream_client.as_ref() {
            downstream_client
                .send(proto::StartLanguageServer {
                    project_id: *project_id,
                    server: Some(proto::LanguageServer {
                        id: server_id.0 as u64,
                        name: language_server.name().to_string(),
                        worktree_id: Some(key.0.to_proto()),
                    }),
                })
                .log_err();
        }

        // Tell the language server about every open buffer in the worktree that matches the language.
        self.buffer_store.clone().update(cx, |buffer_store, cx| {
            for buffer_handle in buffer_store.buffers() {
                let buffer = buffer_handle.read(cx);
                let file = match File::from_dyn(buffer.file()) {
                    Some(file) => file,
                    None => continue,
                };
                let language = match buffer.language() {
                    Some(language) => language,
                    None => continue,
                };

                if file.worktree.read(cx).id() != key.0
                    || !self
                        .languages
                        .lsp_adapters(&language.name())
                        .iter()
                        .any(|a| a.name == key.1)
                {
                    continue;
                }
                // didOpen
                let file = match file.as_local() {
                    Some(file) => file,
                    None => continue,
                };

                let local = self.as_local_mut().unwrap();

                if local.registered_buffers.contains_key(&buffer.remote_id()) {
                    let versions = local
                        .buffer_snapshots
                        .entry(buffer.remote_id())
                        .or_default()
                        .entry(server_id)
                        .or_insert_with(|| {
                            vec![LspBufferSnapshot {
                                version: 0,
                                snapshot: buffer.text_snapshot(),
                            }]
                        });

                    let snapshot = versions.last().unwrap();
                    let version = snapshot.version;
                    let initial_snapshot = &snapshot.snapshot;
                    let uri = lsp::Url::from_file_path(file.abs_path(cx)).unwrap();
                    language_server
                        .notify::<lsp::notification::DidOpenTextDocument>(
                            &lsp::DidOpenTextDocumentParams {
                                text_document: lsp::TextDocumentItem::new(
                                    uri,
                                    adapter.language_id(&language.name()),
                                    version,
                                    initial_snapshot.text(),
                                ),
                            },
                        )
                        .log_err();
                }

                buffer_handle.update(cx, |buffer, cx| {
                    buffer.set_completion_triggers(
                        server_id,
                        language_server
                            .capabilities()
                            .completion_provider
                            .as_ref()
                            .and_then(|provider| {
                                provider
                                    .trigger_characters
                                    .as_ref()
                                    .map(|characters| characters.iter().cloned().collect())
                            })
                            .unwrap_or_default(),
                        cx,
                    )
                });
            }
        });

        cx.notify();
    }

    pub fn language_servers_running_disk_based_diagnostics(
        &self,
    ) -> impl Iterator<Item = LanguageServerId> + '_ {
        self.language_server_statuses
            .iter()
            .filter_map(|(id, status)| {
                if status.has_pending_diagnostic_updates {
                    Some(*id)
                } else {
                    None
                }
            })
    }

    pub(crate) fn cancel_language_server_work_for_buffers(
        &mut self,
        buffers: impl IntoIterator<Item = Entity<Buffer>>,
        cx: &mut Context<Self>,
    ) {
        if let Some((client, project_id)) = self.upstream_client() {
            let request = client.request(proto::CancelLanguageServerWork {
                project_id,
                work: Some(proto::cancel_language_server_work::Work::Buffers(
                    proto::cancel_language_server_work::Buffers {
                        buffer_ids: buffers
                            .into_iter()
                            .map(|b| b.read(cx).remote_id().to_proto())
                            .collect(),
                    },
                )),
            });
            cx.background_executor()
                .spawn(request)
                .detach_and_log_err(cx);
        } else if let Some(local) = self.as_local() {
            let servers = buffers
                .into_iter()
                .flat_map(|buffer| {
                    local
                        .language_server_ids_for_buffer(buffer.read(cx), cx)
                        .into_iter()
                })
                .collect::<HashSet<_>>();

            for server_id in servers {
                self.cancel_language_server_work(server_id, None, cx);
            }
        }
    }

    pub(crate) fn cancel_language_server_work(
        &mut self,
        server_id: LanguageServerId,
        token_to_cancel: Option<String>,
        cx: &mut Context<Self>,
    ) {
        if let Some(local) = self.as_local() {
            let status = self.language_server_statuses.get(&server_id);
            let server = local.language_servers.get(&server_id);
            if let Some((LanguageServerState::Running { server, .. }, status)) = server.zip(status)
            {
                for (token, progress) in &status.pending_work {
                    if let Some(token_to_cancel) = token_to_cancel.as_ref() {
                        if token != token_to_cancel {
                            continue;
                        }
                    }
                    if progress.is_cancellable {
                        server
                            .notify::<lsp::notification::WorkDoneProgressCancel>(
                                &WorkDoneProgressCancelParams {
                                    token: lsp::NumberOrString::String(token.clone()),
                                },
                            )
                            .ok();
                    }

                    if progress.is_cancellable {
                        server
                            .notify::<lsp::notification::WorkDoneProgressCancel>(
                                &WorkDoneProgressCancelParams {
                                    token: lsp::NumberOrString::String(token.clone()),
                                },
                            )
                            .ok();
                    }
                }
            }
        } else if let Some((client, project_id)) = self.upstream_client() {
            let request = client.request(proto::CancelLanguageServerWork {
                project_id,
                work: Some(
                    proto::cancel_language_server_work::Work::LanguageServerWork(
                        proto::cancel_language_server_work::LanguageServerWork {
                            language_server_id: server_id.to_proto(),
                            token: token_to_cancel,
                        },
                    ),
                ),
            });
            cx.background_executor()
                .spawn(request)
                .detach_and_log_err(cx);
        }
    }

    fn register_supplementary_language_server(
        &mut self,
        id: LanguageServerId,
        name: LanguageServerName,
        server: Arc<LanguageServer>,
        cx: &mut Context<Self>,
    ) {
        if let Some(local) = self.as_local_mut() {
            local
                .supplementary_language_servers
                .insert(id, (name.clone(), server));
            cx.emit(LspStoreEvent::LanguageServerAdded(id, name, None));
        }
    }

    fn unregister_supplementary_language_server(
        &mut self,
        id: LanguageServerId,
        cx: &mut Context<Self>,
    ) {
        if let Some(local) = self.as_local_mut() {
            local.supplementary_language_servers.remove(&id);
            cx.emit(LspStoreEvent::LanguageServerRemoved(id));
        }
    }

    pub fn supplementary_language_servers(
        &self,
    ) -> impl '_ + Iterator<Item = (LanguageServerId, LanguageServerName)> {
        self.as_local().into_iter().flat_map(|local| {
            local
                .supplementary_language_servers
                .iter()
                .map(|(id, (name, _))| (*id, name.clone()))
        })
    }

    pub fn language_server_adapter_for_id(
        &self,
        id: LanguageServerId,
    ) -> Option<Arc<CachedLspAdapter>> {
        self.as_local()
            .and_then(|local| local.language_servers.get(&id))
            .and_then(|language_server_state| match language_server_state {
                LanguageServerState::Running { adapter, .. } => Some(adapter.clone()),
                _ => None,
            })
    }

    pub(super) fn update_local_worktree_language_servers(
        &mut self,
        worktree_handle: &Entity<Worktree>,
        changes: &[(Arc<Path>, ProjectEntryId, PathChange)],
        cx: &mut Context<Self>,
    ) {
        if changes.is_empty() {
            return;
        }

        let Some(local) = self.as_local() else { return };

        local.prettier_store.update(cx, |prettier_store, cx| {
            prettier_store.update_prettier_settings(&worktree_handle, changes, cx)
        });

        let worktree_id = worktree_handle.read(cx).id();
        let mut language_server_ids = local
            .language_server_ids
            .iter()
            .filter_map(|((server_worktree_id, _), server_id)| {
                (*server_worktree_id == worktree_id).then_some(*server_id)
            })
            .collect::<Vec<_>>();
        language_server_ids.sort();
        language_server_ids.dedup();

        let abs_path = worktree_handle.read(cx).abs_path();
        for server_id in &language_server_ids {
            if let Some(LanguageServerState::Running { server, .. }) =
                local.language_servers.get(server_id)
            {
                if let Some(watched_paths) = local
                    .language_server_watched_paths
                    .get(server_id)
                    .and_then(|paths| paths.worktree_paths.get(&worktree_id))
                {
                    let params = lsp::DidChangeWatchedFilesParams {
                        changes: changes
                            .iter()
                            .filter_map(|(path, _, change)| {
                                if !watched_paths.is_match(path) {
                                    return None;
                                }
                                let typ = match change {
                                    PathChange::Loaded => return None,
                                    PathChange::Added => lsp::FileChangeType::CREATED,
                                    PathChange::Removed => lsp::FileChangeType::DELETED,
                                    PathChange::Updated => lsp::FileChangeType::CHANGED,
                                    PathChange::AddedOrUpdated => lsp::FileChangeType::CHANGED,
                                };
                                Some(lsp::FileEvent {
                                    uri: lsp::Url::from_file_path(abs_path.join(path)).unwrap(),
                                    typ,
                                })
                            })
                            .collect(),
                    };
                    if !params.changes.is_empty() {
                        server
                            .notify::<lsp::notification::DidChangeWatchedFiles>(&params)
                            .log_err();
                    }
                }
            }
        }
    }

    pub fn wait_for_remote_buffer(
        &mut self,
        id: BufferId,
        cx: &mut Context<Self>,
    ) -> Task<Result<Entity<Buffer>>> {
        self.buffer_store.update(cx, |buffer_store, cx| {
            buffer_store.wait_for_remote_buffer(id, cx)
        })
    }

    fn serialize_symbol(symbol: &Symbol) -> proto::Symbol {
        proto::Symbol {
            language_server_name: symbol.language_server_name.0.to_string(),
            source_worktree_id: symbol.source_worktree_id.to_proto(),
            worktree_id: symbol.path.worktree_id.to_proto(),
            path: symbol.path.path.to_string_lossy().to_string(),
            name: symbol.name.clone(),
            kind: unsafe { mem::transmute::<lsp::SymbolKind, i32>(symbol.kind) },
            start: Some(proto::PointUtf16 {
                row: symbol.range.start.0.row,
                column: symbol.range.start.0.column,
            }),
            end: Some(proto::PointUtf16 {
                row: symbol.range.end.0.row,
                column: symbol.range.end.0.column,
            }),
            signature: symbol.signature.to_vec(),
        }
    }

    fn deserialize_symbol(serialized_symbol: proto::Symbol) -> Result<CoreSymbol> {
        let source_worktree_id = WorktreeId::from_proto(serialized_symbol.source_worktree_id);
        let worktree_id = WorktreeId::from_proto(serialized_symbol.worktree_id);
        let kind = unsafe { mem::transmute::<i32, lsp::SymbolKind>(serialized_symbol.kind) };
        let path = ProjectPath {
            worktree_id,
            path: PathBuf::from(serialized_symbol.path).into(),
        };

        let start = serialized_symbol
            .start
            .ok_or_else(|| anyhow!("invalid start"))?;
        let end = serialized_symbol
            .end
            .ok_or_else(|| anyhow!("invalid end"))?;
        Ok(CoreSymbol {
            language_server_name: LanguageServerName(serialized_symbol.language_server_name.into()),
            source_worktree_id,
            path,
            name: serialized_symbol.name,
            range: Unclipped(PointUtf16::new(start.row, start.column))
                ..Unclipped(PointUtf16::new(end.row, end.column)),
            kind,
            signature: serialized_symbol
                .signature
                .try_into()
                .map_err(|_| anyhow!("invalid signature"))?,
        })
    }

    pub(crate) fn serialize_completion(completion: &CoreCompletion) -> proto::Completion {
        proto::Completion {
            old_start: Some(serialize_anchor(&completion.old_range.start)),
            old_end: Some(serialize_anchor(&completion.old_range.end)),
            new_text: completion.new_text.clone(),
            server_id: completion.server_id.0 as u64,
            lsp_completion: serde_json::to_vec(&completion.lsp_completion).unwrap(),
            resolved: completion.resolved,
        }
    }

    pub(crate) fn deserialize_completion(completion: proto::Completion) -> Result<CoreCompletion> {
        let old_start = completion
            .old_start
            .and_then(deserialize_anchor)
            .ok_or_else(|| anyhow!("invalid old start"))?;
        let old_end = completion
            .old_end
            .and_then(deserialize_anchor)
            .ok_or_else(|| anyhow!("invalid old end"))?;
        let lsp_completion = serde_json::from_slice(&completion.lsp_completion)?;

        Ok(CoreCompletion {
            old_range: old_start..old_end,
            new_text: completion.new_text,
            server_id: LanguageServerId(completion.server_id as usize),
            lsp_completion,
            resolved: completion.resolved,
        })
    }

    pub(crate) fn serialize_code_action(action: &CodeAction) -> proto::CodeAction {
        proto::CodeAction {
            server_id: action.server_id.0 as u64,
            start: Some(serialize_anchor(&action.range.start)),
            end: Some(serialize_anchor(&action.range.end)),
            lsp_action: serde_json::to_vec(&action.lsp_action).unwrap(),
        }
    }

    pub(crate) fn deserialize_code_action(action: proto::CodeAction) -> Result<CodeAction> {
        let start = action
            .start
            .and_then(deserialize_anchor)
            .ok_or_else(|| anyhow!("invalid start"))?;
        let end = action
            .end
            .and_then(deserialize_anchor)
            .ok_or_else(|| anyhow!("invalid end"))?;
        let lsp_action = serde_json::from_slice(&action.lsp_action)?;
        Ok(CodeAction {
            server_id: LanguageServerId(action.server_id as usize),
            range: start..end,
            lsp_action,
        })
    }

    fn update_last_formatting_failure<T>(&mut self, formatting_result: &anyhow::Result<T>) {
        match &formatting_result {
            Ok(_) => self.last_formatting_failure = None,
            Err(error) => {
                let error_string = format!("{error:#}");
                log::error!("Formatting failed: {error_string}");
                self.last_formatting_failure
                    .replace(error_string.lines().join(" "));
            }
        }
    }
}

impl EventEmitter<LspStoreEvent> for LspStore {}

fn remove_empty_hover_blocks(mut hover: Hover) -> Option<Hover> {
    hover
        .contents
        .retain(|hover_block| !hover_block.text.trim().is_empty());
    if hover.contents.is_empty() {
        None
    } else {
        Some(hover)
    }
}

async fn populate_labels_for_completions(
    mut new_completions: Vec<CoreCompletion>,
    language_registry: &Arc<LanguageRegistry>,
    language: Option<Arc<Language>>,
    lsp_adapter: Option<Arc<CachedLspAdapter>>,
    completions: &mut Vec<Completion>,
) {
    let lsp_completions = new_completions
        .iter_mut()
        .map(|completion| mem::take(&mut completion.lsp_completion))
        .collect::<Vec<_>>();

    let labels = if let Some((language, lsp_adapter)) = language.as_ref().zip(lsp_adapter) {
        lsp_adapter
            .labels_for_completions(&lsp_completions, language)
            .await
            .log_err()
            .unwrap_or_default()
    } else {
        Vec::new()
    };

    for ((completion, lsp_completion), label) in new_completions
        .into_iter()
        .zip(lsp_completions)
        .zip(labels.into_iter().chain(iter::repeat(None)))
    {
        let documentation = if let Some(docs) = &lsp_completion.documentation {
            Some(prepare_completion_documentation(docs, language_registry, language.clone()).await)
        } else {
            None
        };

        let mut label = label.unwrap_or_else(|| {
            CodeLabel::plain(
                lsp_completion.label.clone(),
                lsp_completion.filter_text.as_deref(),
            )
        });
        ensure_uniform_list_compatible_label(&mut label);

        completions.push(Completion {
            old_range: completion.old_range,
            new_text: completion.new_text,
            label,
            server_id: completion.server_id,
            documentation,
            lsp_completion,
            confirm: None,
            resolved: false,
        })
    }
}

#[derive(Debug)]
pub enum LanguageServerToQuery {
    Primary,
    Other(LanguageServerId),
}

#[derive(Default)]
struct RenamePathsWatchedForServer {
    did_rename: Vec<RenameActionPredicate>,
    will_rename: Vec<RenameActionPredicate>,
}

impl RenamePathsWatchedForServer {
    fn with_did_rename_patterns(
        mut self,
        did_rename: Option<&FileOperationRegistrationOptions>,
    ) -> Self {
        if let Some(did_rename) = did_rename {
            self.did_rename = did_rename
                .filters
                .iter()
                .filter_map(|filter| filter.try_into().log_err())
                .collect();
        }
        self
    }
    fn with_will_rename_patterns(
        mut self,
        will_rename: Option<&FileOperationRegistrationOptions>,
    ) -> Self {
        if let Some(will_rename) = will_rename {
            self.will_rename = will_rename
                .filters
                .iter()
                .filter_map(|filter| filter.try_into().log_err())
                .collect();
        }
        self
    }

    fn should_send_did_rename(&self, path: &str, is_dir: bool) -> bool {
        self.did_rename.iter().any(|pred| pred.eval(path, is_dir))
    }
    fn should_send_will_rename(&self, path: &str, is_dir: bool) -> bool {
        self.will_rename.iter().any(|pred| pred.eval(path, is_dir))
    }
}

impl TryFrom<&FileOperationFilter> for RenameActionPredicate {
    type Error = globset::Error;
    fn try_from(ops: &FileOperationFilter) -> Result<Self, globset::Error> {
        Ok(Self {
            kind: ops.pattern.matches.clone(),
            glob: GlobBuilder::new(&ops.pattern.glob)
                .case_insensitive(
                    ops.pattern
                        .options
                        .as_ref()
                        .map_or(false, |ops| ops.ignore_case.unwrap_or(false)),
                )
                .build()?
                .compile_matcher(),
        })
    }
}
struct RenameActionPredicate {
    glob: GlobMatcher,
    kind: Option<FileOperationPatternKind>,
}

impl RenameActionPredicate {
    // Returns true if language server should be notified
    fn eval(&self, path: &str, is_dir: bool) -> bool {
        self.kind.as_ref().map_or(true, |kind| {
            let expected_kind = if is_dir {
                FileOperationPatternKind::Folder
            } else {
                FileOperationPatternKind::File
            };
            kind == &expected_kind
        }) && self.glob.is_match(path)
    }
}

#[derive(Default)]
struct LanguageServerWatchedPaths {
    worktree_paths: HashMap<WorktreeId, GlobSet>,
    abs_paths: HashMap<Arc<Path>, (GlobSet, Task<()>)>,
}

#[derive(Default)]
struct LanguageServerWatchedPathsBuilder {
    worktree_paths: HashMap<WorktreeId, GlobSet>,
    abs_paths: HashMap<Arc<Path>, GlobSet>,
}

impl LanguageServerWatchedPathsBuilder {
    fn watch_worktree(&mut self, worktree_id: WorktreeId, glob_set: GlobSet) {
        self.worktree_paths.insert(worktree_id, glob_set);
    }
    fn watch_abs_path(&mut self, path: Arc<Path>, glob_set: GlobSet) {
        self.abs_paths.insert(path, glob_set);
    }
    fn build(
        self,
        fs: Arc<dyn Fs>,
        language_server_id: LanguageServerId,
        cx: &mut Context<LspStore>,
    ) -> LanguageServerWatchedPaths {
        let project = cx.weak_entity();

        const LSP_ABS_PATH_OBSERVE: Duration = Duration::from_millis(100);
        let abs_paths = self
            .abs_paths
            .into_iter()
            .map(|(abs_path, globset)| {
                let task = cx.spawn({
                    let abs_path = abs_path.clone();
                    let fs = fs.clone();

                    let lsp_store = project.clone();
                    |_, mut cx| async move {
                        maybe!(async move {
                            let mut push_updates = fs.watch(&abs_path, LSP_ABS_PATH_OBSERVE).await;
                            while let Some(update) = push_updates.0.next().await {
                                let action = lsp_store
                                    .update(&mut cx, |this, _| {
                                        let Some(local) = this.as_local() else {
                                            return ControlFlow::Break(());
                                        };
                                        let Some(watcher) = local
                                            .language_server_watched_paths
                                            .get(&language_server_id)
                                        else {
                                            return ControlFlow::Break(());
                                        };
                                        let (globs, _) = watcher.abs_paths.get(&abs_path).expect(
                                            "Watched abs path is not registered with a watcher",
                                        );
                                        let matching_entries = update
                                            .into_iter()
                                            .filter(|event| globs.is_match(&event.path))
                                            .collect::<Vec<_>>();
                                        this.lsp_notify_abs_paths_changed(
                                            language_server_id,
                                            matching_entries,
                                        );
                                        ControlFlow::Continue(())
                                    })
                                    .ok()?;

                                if action.is_break() {
                                    break;
                                }
                            }
                            Some(())
                        })
                        .await;
                    }
                });
                (abs_path, (globset, task))
            })
            .collect();
        LanguageServerWatchedPaths {
            worktree_paths: self.worktree_paths,
            abs_paths,
        }
    }
}

struct LspBufferSnapshot {
    version: i32,
    snapshot: TextBufferSnapshot,
}

/// A prompt requested by LSP server.
#[derive(Clone, Debug)]
pub struct LanguageServerPromptRequest {
    pub level: PromptLevel,
    pub message: String,
    pub actions: Vec<MessageActionItem>,
    pub lsp_name: String,
    pub(crate) response_channel: Sender<MessageActionItem>,
}

impl LanguageServerPromptRequest {
    pub async fn respond(self, index: usize) -> Option<()> {
        if let Some(response) = self.actions.into_iter().nth(index) {
            self.response_channel.send(response).await.ok()
        } else {
            None
        }
    }
}
impl PartialEq for LanguageServerPromptRequest {
    fn eq(&self, other: &Self) -> bool {
        self.message == other.message && self.actions == other.actions
    }
}

#[derive(Clone, Debug, PartialEq)]
pub enum LanguageServerLogType {
    Log(MessageType),
    Trace(Option<String>),
}

impl LanguageServerLogType {
    pub fn to_proto(&self) -> proto::language_server_log::LogType {
        match self {
            Self::Log(log_type) => {
                let message_type = match *log_type {
                    MessageType::ERROR => 1,
                    MessageType::WARNING => 2,
                    MessageType::INFO => 3,
                    MessageType::LOG => 4,
                    other => {
                        log::warn!("Unknown lsp log message type: {:?}", other);
                        4
                    }
                };
                proto::language_server_log::LogType::LogMessageType(message_type)
            }
            Self::Trace(message) => {
                proto::language_server_log::LogType::LogTrace(proto::LspLogTrace {
                    message: message.clone(),
                })
            }
        }
    }

    pub fn from_proto(log_type: proto::language_server_log::LogType) -> Self {
        match log_type {
            proto::language_server_log::LogType::LogMessageType(message_type) => {
                Self::Log(match message_type {
                    1 => MessageType::ERROR,
                    2 => MessageType::WARNING,
                    3 => MessageType::INFO,
                    4 => MessageType::LOG,
                    _ => MessageType::LOG,
                })
            }
            proto::language_server_log::LogType::LogTrace(trace) => Self::Trace(trace.message),
        }
    }
}

pub enum LanguageServerState {
    Starting(Task<Option<Arc<LanguageServer>>>),

    Running {
        adapter: Arc<CachedLspAdapter>,
        server: Arc<LanguageServer>,
        simulate_disk_based_diagnostics_completion: Option<Task<()>>,
    },
}

impl std::fmt::Debug for LanguageServerState {
    fn fmt(&self, f: &mut std::fmt::Formatter<'_>) -> std::fmt::Result {
        match self {
            LanguageServerState::Starting(_) => {
                f.debug_struct("LanguageServerState::Starting").finish()
            }
            LanguageServerState::Running { .. } => {
                f.debug_struct("LanguageServerState::Running").finish()
            }
        }
    }
}

#[derive(Clone, Debug, Serialize)]
pub struct LanguageServerProgress {
    pub is_disk_based_diagnostics_progress: bool,
    pub is_cancellable: bool,
    pub title: Option<String>,
    pub message: Option<String>,
    pub percentage: Option<usize>,
    #[serde(skip_serializing)]
    pub last_update_at: Instant,
}

#[derive(Copy, Clone, Debug, Default, PartialEq, Serialize)]
pub struct DiagnosticSummary {
    pub error_count: usize,
    pub warning_count: usize,
}

impl DiagnosticSummary {
    pub fn new<'a, T: 'a>(diagnostics: impl IntoIterator<Item = &'a DiagnosticEntry<T>>) -> Self {
        let mut this = Self {
            error_count: 0,
            warning_count: 0,
        };

        for entry in diagnostics {
            if entry.diagnostic.is_primary {
                match entry.diagnostic.severity {
                    DiagnosticSeverity::ERROR => this.error_count += 1,
                    DiagnosticSeverity::WARNING => this.warning_count += 1,
                    _ => {}
                }
            }
        }

        this
    }

    pub fn is_empty(&self) -> bool {
        self.error_count == 0 && self.warning_count == 0
    }

    pub fn to_proto(
        &self,
        language_server_id: LanguageServerId,
        path: &Path,
    ) -> proto::DiagnosticSummary {
        proto::DiagnosticSummary {
            path: path.to_string_lossy().to_string(),
            language_server_id: language_server_id.0 as u64,
            error_count: self.error_count as u32,
            warning_count: self.warning_count as u32,
        }
    }
}

fn glob_literal_prefix(glob: &Path) -> PathBuf {
    glob.components()
        .take_while(|component| match component {
            path::Component::Normal(part) => !part.to_string_lossy().contains(['*', '?', '{', '}']),
            _ => true,
        })
        .collect()
}

pub struct SshLspAdapter {
    name: LanguageServerName,
    binary: LanguageServerBinary,
    initialization_options: Option<String>,
    code_action_kinds: Option<Vec<CodeActionKind>>,
}

impl SshLspAdapter {
    pub fn new(
        name: LanguageServerName,
        binary: LanguageServerBinary,
        initialization_options: Option<String>,
        code_action_kinds: Option<String>,
    ) -> Self {
        Self {
            name,
            binary,
            initialization_options,
            code_action_kinds: code_action_kinds
                .as_ref()
                .and_then(|c| serde_json::from_str(c).ok()),
        }
    }
}

#[async_trait(?Send)]
impl LspAdapter for SshLspAdapter {
    fn name(&self) -> LanguageServerName {
        self.name.clone()
    }

    async fn initialization_options(
        self: Arc<Self>,
        _: &dyn Fs,
        _: &Arc<dyn LspAdapterDelegate>,
    ) -> Result<Option<serde_json::Value>> {
        let Some(options) = &self.initialization_options else {
            return Ok(None);
        };
        let result = serde_json::from_str(options)?;
        Ok(result)
    }

    fn code_action_kinds(&self) -> Option<Vec<CodeActionKind>> {
        self.code_action_kinds.clone()
    }

    async fn check_if_user_installed(
        &self,
        _: &dyn LspAdapterDelegate,
        _: Arc<dyn LanguageToolchainStore>,
        _: &AsyncApp,
    ) -> Option<LanguageServerBinary> {
        Some(self.binary.clone())
    }

    async fn cached_server_binary(
        &self,
        _: PathBuf,
        _: &dyn LspAdapterDelegate,
    ) -> Option<LanguageServerBinary> {
        None
    }

    async fn fetch_latest_server_version(
        &self,
        _: &dyn LspAdapterDelegate,
    ) -> Result<Box<dyn 'static + Send + Any>> {
        anyhow::bail!("SshLspAdapter does not support fetch_latest_server_version")
    }

    async fn fetch_server_binary(
        &self,
        _: Box<dyn 'static + Send + Any>,
        _: PathBuf,
        _: &dyn LspAdapterDelegate,
    ) -> Result<LanguageServerBinary> {
        anyhow::bail!("SshLspAdapter does not support fetch_server_binary")
    }
}

pub fn language_server_settings<'a, 'b: 'a>(
    delegate: &'a dyn LspAdapterDelegate,
    language: &LanguageServerName,
    cx: &'b App,
) -> Option<&'a LspSettings> {
    ProjectSettings::get(
        Some(SettingsLocation {
            worktree_id: delegate.worktree_id(),
            path: delegate.worktree_root_path(),
        }),
        cx,
    )
    .lsp
    .get(language)
}

pub struct LocalLspAdapterDelegate {
    lsp_store: WeakEntity<LspStore>,
    worktree: worktree::Snapshot,
    fs: Arc<dyn Fs>,
    http_client: Arc<dyn HttpClient>,
    language_registry: Arc<LanguageRegistry>,
    load_shell_env_task: Shared<Task<Option<HashMap<String, String>>>>,
}

impl LocalLspAdapterDelegate {
    pub fn new(
        language_registry: Arc<LanguageRegistry>,
        environment: &Entity<ProjectEnvironment>,
        lsp_store: WeakEntity<LspStore>,
        worktree: &Entity<Worktree>,
        http_client: Arc<dyn HttpClient>,
        fs: Arc<dyn Fs>,
        cx: &mut Context<LspStore>,
    ) -> Arc<Self> {
        let worktree_id = worktree.read(cx).id();
        let worktree_abs_path = worktree.read(cx).abs_path();
        let load_shell_env_task = environment.update(cx, |env, cx| {
            env.get_environment(Some(worktree_id), Some(worktree_abs_path), cx)
        });

        Arc::new(Self {
            lsp_store,
            worktree: worktree.read(cx).snapshot(),
            fs,
            http_client,
            language_registry,
            load_shell_env_task,
        })
    }
}

#[async_trait]
impl LspAdapterDelegate for LocalLspAdapterDelegate {
    fn show_notification(&self, message: &str, cx: &mut App) {
        self.lsp_store
            .update(cx, |_, cx| {
                cx.emit(LspStoreEvent::Notification(message.to_owned()))
            })
            .ok();
    }

    fn http_client(&self) -> Arc<dyn HttpClient> {
        self.http_client.clone()
    }

    fn worktree_id(&self) -> WorktreeId {
        self.worktree.id()
    }

    fn worktree_root_path(&self) -> &Path {
        self.worktree.abs_path().as_ref()
    }

    async fn shell_env(&self) -> HashMap<String, String> {
        let task = self.load_shell_env_task.clone();
        task.await.unwrap_or_default()
    }

    async fn npm_package_installed_version(
        &self,
        package_name: &str,
    ) -> Result<Option<(PathBuf, String)>> {
        let local_package_directory = self.worktree_root_path();
        let node_modules_directory = local_package_directory.join("node_modules");

        if let Some(version) =
            read_package_installed_version(node_modules_directory.clone(), package_name).await?
        {
            return Ok(Some((node_modules_directory, version)));
        }
        let Some(npm) = self.which("npm".as_ref()).await else {
            log::warn!(
                "Failed to find npm executable for {:?}",
                local_package_directory
            );
            return Ok(None);
        };

        let env = self.shell_env().await;
        let output = util::command::new_smol_command(&npm)
            .args(["root", "-g"])
            .envs(env)
            .current_dir(local_package_directory)
            .output()
            .await?;
        let global_node_modules =
            PathBuf::from(String::from_utf8_lossy(&output.stdout).to_string());

        if let Some(version) =
            read_package_installed_version(global_node_modules.clone(), package_name).await?
        {
            return Ok(Some((global_node_modules, version)));
        }
        return Ok(None);
    }

    #[cfg(not(target_os = "windows"))]
    async fn which(&self, command: &OsStr) -> Option<PathBuf> {
        let worktree_abs_path = self.worktree.abs_path();
        let shell_path = self.shell_env().await.get("PATH").cloned();
        which::which_in(command, shell_path.as_ref(), worktree_abs_path).ok()
    }

    #[cfg(target_os = "windows")]
    async fn which(&self, command: &OsStr) -> Option<PathBuf> {
        // todo(windows) Getting the shell env variables in a current directory on Windows is more complicated than other platforms
        //               there isn't a 'default shell' necessarily. The closest would be the default profile on the windows terminal
        //               SEE: https://learn.microsoft.com/en-us/windows/terminal/customize-settings/startup
        which::which(command).ok()
    }

    async fn try_exec(&self, command: LanguageServerBinary) -> Result<()> {
        let working_dir = self.worktree_root_path();
        let output = util::command::new_smol_command(&command.path)
            .args(command.arguments)
            .envs(command.env.clone().unwrap_or_default())
            .current_dir(working_dir)
            .output()
            .await?;

        if output.status.success() {
            return Ok(());
        }
        Err(anyhow!(
            "{}, stdout: {:?}, stderr: {:?}",
            output.status,
            String::from_utf8_lossy(&output.stdout),
            String::from_utf8_lossy(&output.stderr)
        ))
    }

    fn update_status(
        &self,
        server_name: LanguageServerName,
        status: language::LanguageServerBinaryStatus,
    ) {
        self.language_registry
            .update_lsp_status(server_name, status);
    }

    async fn language_server_download_dir(&self, name: &LanguageServerName) -> Option<Arc<Path>> {
        let dir = self.language_registry.language_server_download_dir(name)?;

        if !dir.exists() {
            smol::fs::create_dir_all(&dir)
                .await
                .context("failed to create container directory")
                .log_err()?;
        }

        Some(dir)
    }

    async fn read_text_file(&self, path: PathBuf) -> Result<String> {
        let entry = self
            .worktree
            .entry_for_path(&path)
            .with_context(|| format!("no worktree entry for path {path:?}"))?;
        let abs_path = self
            .worktree
            .absolutize(&entry.path)
            .with_context(|| format!("cannot absolutize path {path:?}"))?;

        self.fs.load(&abs_path).await
    }
}

async fn populate_labels_for_symbols(
    symbols: Vec<CoreSymbol>,
    language_registry: &Arc<LanguageRegistry>,
    lsp_adapter: Option<Arc<CachedLspAdapter>>,
    output: &mut Vec<Symbol>,
) {
    #[allow(clippy::mutable_key_type)]
    let mut symbols_by_language = HashMap::<Option<Arc<Language>>, Vec<CoreSymbol>>::default();

    let mut unknown_paths = BTreeSet::new();
    for symbol in symbols {
        let language = language_registry
            .language_for_file_path(&symbol.path.path)
            .await
            .ok()
            .or_else(|| {
                unknown_paths.insert(symbol.path.path.clone());
                None
            });
        symbols_by_language
            .entry(language)
            .or_default()
            .push(symbol);
    }

    for unknown_path in unknown_paths {
        log::info!(
            "no language found for symbol path {}",
            unknown_path.display()
        );
    }

    let mut label_params = Vec::new();
    for (language, mut symbols) in symbols_by_language {
        label_params.clear();
        label_params.extend(
            symbols
                .iter_mut()
                .map(|symbol| (mem::take(&mut symbol.name), symbol.kind)),
        );

        let mut labels = Vec::new();
        if let Some(language) = language {
            let lsp_adapter = lsp_adapter.clone().or_else(|| {
                language_registry
                    .lsp_adapters(&language.name())
                    .first()
                    .cloned()
            });
            if let Some(lsp_adapter) = lsp_adapter {
                labels = lsp_adapter
                    .labels_for_symbols(&label_params, &language)
                    .await
                    .log_err()
                    .unwrap_or_default();
            }
        }

        for ((symbol, (name, _)), label) in symbols
            .into_iter()
            .zip(label_params.drain(..))
            .zip(labels.into_iter().chain(iter::repeat(None)))
        {
            output.push(Symbol {
                language_server_name: symbol.language_server_name,
                source_worktree_id: symbol.source_worktree_id,
                path: symbol.path,
                label: label.unwrap_or_else(|| CodeLabel::plain(name.clone(), None)),
                name,
                kind: symbol.kind,
                range: symbol.range,
                signature: symbol.signature,
            });
        }
    }
}

fn include_text(server: &lsp::LanguageServer) -> Option<bool> {
    match server.capabilities().text_document_sync.as_ref()? {
        lsp::TextDocumentSyncCapability::Kind(kind) => match *kind {
            lsp::TextDocumentSyncKind::NONE => None,
            lsp::TextDocumentSyncKind::FULL => Some(true),
            lsp::TextDocumentSyncKind::INCREMENTAL => Some(false),
            _ => None,
        },
        lsp::TextDocumentSyncCapability::Options(options) => match options.save.as_ref()? {
            lsp::TextDocumentSyncSaveOptions::Supported(supported) => {
                if *supported {
                    Some(true)
                } else {
                    None
                }
            }
            lsp::TextDocumentSyncSaveOptions::SaveOptions(save_options) => {
                Some(save_options.include_text.unwrap_or(false))
            }
        },
    }
}

/// Completion items are displayed in a `UniformList`.
/// Usually, those items are single-line strings, but in LSP responses,
/// completion items `label`, `detail` and `label_details.description` may contain newlines or long spaces.
/// Many language plugins construct these items by joining these parts together, and we may fall back to `CodeLabel::plain` that uses `label`.
/// All that may lead to a newline being inserted into resulting `CodeLabel.text`, which will force `UniformList` to bloat each entry to occupy more space,
/// breaking the completions menu presentation.
///
/// Sanitize the text to ensure there are no newlines, or, if there are some, remove them and also remove long space sequences if there were newlines.
fn ensure_uniform_list_compatible_label(label: &mut CodeLabel) {
    let mut new_text = String::with_capacity(label.text.len());
    let mut offset_map = vec![0; label.text.len() + 1];
    let mut last_char_was_space = false;
    let mut new_idx = 0;
    let mut chars = label.text.char_indices().fuse();
    let mut newlines_removed = false;

    while let Some((idx, c)) = chars.next() {
        offset_map[idx] = new_idx;

        match c {
            '\n' if last_char_was_space => {
                newlines_removed = true;
            }
            '\t' | ' ' if last_char_was_space => {}
            '\n' if !last_char_was_space => {
                new_text.push(' ');
                new_idx += 1;
                last_char_was_space = true;
                newlines_removed = true;
            }
            ' ' | '\t' => {
                new_text.push(' ');
                new_idx += 1;
                last_char_was_space = true;
            }
            _ => {
                new_text.push(c);
                new_idx += 1;
                last_char_was_space = false;
            }
        }
    }
    offset_map[label.text.len()] = new_idx;

    // Only modify the label if newlines were removed.
    if !newlines_removed {
        return;
    }

    let last_index = new_idx;
    let mut run_ranges_errors = Vec::new();
    label.runs.retain_mut(|(range, _)| {
        match offset_map.get(range.start) {
            Some(&start) => range.start = start,
            None => {
                run_ranges_errors.push(range.clone());
                return false;
            }
        }

        match offset_map.get(range.end) {
            Some(&end) => range.end = end,
            None => {
                run_ranges_errors.push(range.clone());
                range.end = last_index;
            }
        }
        true
    });
    if !run_ranges_errors.is_empty() {
        log::error!(
            "Completion label has errors in its run ranges: {run_ranges_errors:?}, label text: {}",
            label.text
        );
    }

    let mut wrong_filter_range = None;
    if label.filter_range == (0..label.text.len()) {
        label.filter_range = 0..new_text.len();
    } else {
        let mut original_filter_range = Some(label.filter_range.clone());
        match offset_map.get(label.filter_range.start) {
            Some(&start) => label.filter_range.start = start,
            None => {
                wrong_filter_range = original_filter_range.take();
                label.filter_range.start = last_index;
            }
        }

        match offset_map.get(label.filter_range.end) {
            Some(&end) => label.filter_range.end = end,
            None => {
                wrong_filter_range = original_filter_range.take();
                label.filter_range.end = last_index;
            }
        }
    }
    if let Some(wrong_filter_range) = wrong_filter_range {
        log::error!(
            "Completion label has an invalid filter range: {wrong_filter_range:?}, label text: {}",
            label.text
        );
    }

    label.text = new_text;
}

#[cfg(test)]
#[test]
fn test_glob_literal_prefix() {
    assert_eq!(glob_literal_prefix(Path::new("**/*.js")), Path::new(""));
    assert_eq!(
        glob_literal_prefix(Path::new("node_modules/**/*.js")),
        Path::new("node_modules")
    );
    assert_eq!(
        glob_literal_prefix(Path::new("foo/{bar,baz}.js")),
        Path::new("foo")
    );
    assert_eq!(
        glob_literal_prefix(Path::new("foo/bar/baz.js")),
        Path::new("foo/bar/baz.js")
    );

    #[cfg(target_os = "windows")]
    {
        assert_eq!(glob_literal_prefix(Path::new("**\\*.js")), Path::new(""));
        assert_eq!(
            glob_literal_prefix(Path::new("node_modules\\**/*.js")),
            Path::new("node_modules")
        );
        assert_eq!(
            glob_literal_prefix(Path::new("foo/{bar,baz}.js")),
            Path::new("foo")
        );
        assert_eq!(
            glob_literal_prefix(Path::new("foo\\bar\\baz.js")),
            Path::new("foo/bar/baz.js")
        );
    }
}<|MERGE_RESOLUTION|>--- conflicted
+++ resolved
@@ -148,12 +148,8 @@
         HashMap<LanguageServerId, HashMap<String, Vec<FileSystemWatcher>>>,
     supplementary_language_servers:
         HashMap<LanguageServerId, (LanguageServerName, Arc<LanguageServer>)>,
-<<<<<<< HEAD
-    dap_store: Model<DapStore>,
-    prettier_store: Model<PrettierStore>,
-=======
+    dap_store: Entity<DapStore>,
     prettier_store: Entity<PrettierStore>,
->>>>>>> 3b6e1be1
     current_lsp_settings: HashMap<LanguageServerName, LspSettings>,
     next_diagnostic_group_id: usize,
     diagnostics: HashMap<
@@ -2949,20 +2945,12 @@
 
     #[allow(clippy::too_many_arguments)]
     pub fn new_local(
-<<<<<<< HEAD
-        buffer_store: Model<BufferStore>,
-        worktree_store: Model<WorktreeStore>,
-        dap_store: Model<DapStore>,
-        prettier_store: Model<PrettierStore>,
-        toolchain_store: Model<ToolchainStore>,
-        environment: Model<ProjectEnvironment>,
-=======
         buffer_store: Entity<BufferStore>,
         worktree_store: Entity<WorktreeStore>,
+        dap_store: Entity<DapStore>,
         prettier_store: Entity<PrettierStore>,
         toolchain_store: Entity<ToolchainStore>,
         environment: Entity<ProjectEnvironment>,
->>>>>>> 3b6e1be1
         languages: Arc<LanguageRegistry>,
         http_client: Arc<dyn HttpClient>,
         fs: Arc<dyn Fs>,
