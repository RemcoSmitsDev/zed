use std::{path::PathBuf, sync::Arc};

use anyhow::Context as _;
use collections::HashMap;
use fs::Fs;
use futures::StreamExt as _;
use gpui::{App, AsyncAppContext, Context, Entity, EventEmitter, Task, WeakEntity};
use language::{
    proto::{deserialize_anchor, serialize_anchor},
    ContextProvider as _, LanguageToolchainStore, Location,
};
use rpc::{proto, AnyProtoClient, TypedEnvelope};
use settings::{watch_config_file, SettingsLocation, TaskKind};
use task::{TaskContext, TaskVariables, VariableName};
use text::{BufferId, OffsetRangeExt};
use util::ResultExt;

use crate::{
    buffer_store::BufferStore, worktree_store::WorktreeStore, BasicContextProvider, Inventory,
    ProjectEnvironment,
};

#[allow(clippy::large_enum_variant)] // platform-dependent warning
pub enum TaskStore {
    Functional(StoreState),
    Noop,
}

pub struct StoreState {
    mode: StoreMode,
    task_inventory: Entity<Inventory>,
    buffer_store: WeakEntity<BufferStore>,
    worktree_store: Entity<WorktreeStore>,
    toolchain_store: Arc<dyn LanguageToolchainStore>,
    _global_task_config_watchers: (Task<()>, Task<()>),
}

enum StoreMode {
    Local {
        downstream_client: Option<(AnyProtoClient, u64)>,
        environment: Entity<ProjectEnvironment>,
    },
    Remote {
        upstream_client: AnyProtoClient,
        project_id: u64,
    },
}

impl EventEmitter<crate::Event> for TaskStore {}

impl TaskStore {
    pub fn init(client: Option<&AnyProtoClient>) {
        if let Some(client) = client {
            client.add_model_request_handler(Self::handle_task_context_for_location);
        }
    }

    async fn handle_task_context_for_location(
        store: Entity<Self>,
        envelope: TypedEnvelope<proto::TaskContextForLocation>,
        mut cx: AsyncAppContext,
    ) -> anyhow::Result<proto::TaskContext> {
        let location = envelope
            .payload
            .location
            .context("no location given for task context handling")?;
        let (buffer_store, is_remote) = store.update(&mut cx, |store, _| {
            Ok(match store {
                TaskStore::Functional(state) => (
                    state.buffer_store.clone(),
                    match &state.mode {
                        StoreMode::Local { .. } => false,
                        StoreMode::Remote { .. } => true,
                    },
                ),
                TaskStore::Noop => {
                    anyhow::bail!("empty task store cannot handle task context requests")
                }
            })
        })??;
        let buffer_store = buffer_store
            .upgrade()
            .context("no buffer store when handling task context request")?;

        let buffer_id = BufferId::new(location.buffer_id).with_context(|| {
            format!(
                "cannot handle task context request for invalid buffer id: {}",
                location.buffer_id
            )
        })?;

        let start = location
            .start
            .and_then(deserialize_anchor)
            .context("missing task context location start")?;
        let end = location
            .end
            .and_then(deserialize_anchor)
            .context("missing task context location end")?;
        let buffer = buffer_store
            .update(&mut cx, |buffer_store, cx| {
                if is_remote {
                    buffer_store.wait_for_remote_buffer(buffer_id, cx)
                } else {
                    Task::ready(
                        buffer_store
                            .get(buffer_id)
                            .with_context(|| format!("no local buffer with id {buffer_id}")),
                    )
                }
            })?
            .await?;

        let location = Location {
            buffer,
            range: start..end,
        };
        let context_task = store.update(&mut cx, |store, cx| {
            let captured_variables = {
                let mut variables = TaskVariables::from_iter(
                    envelope
                        .payload
                        .task_variables
                        .into_iter()
                        .filter_map(|(k, v)| Some((k.parse().log_err()?, v))),
                );

                let snapshot = location.buffer.read(cx).snapshot();
                let range = location.range.to_offset(&snapshot);

                for range in snapshot.runnable_ranges(range) {
                    for (capture_name, value) in range.extra_captures {
                        variables.insert(VariableName::Custom(capture_name.into()), value);
                    }
                }
                variables
            };
            store.task_context_for_location(captured_variables, location, cx)
        })?;
        let task_context = context_task.await.unwrap_or_default();
        Ok(proto::TaskContext {
            project_env: task_context.project_env.into_iter().collect(),
            cwd: task_context
                .cwd
                .map(|cwd| cwd.to_string_lossy().to_string()),
            task_variables: task_context
                .task_variables
                .into_iter()
                .map(|(variable_name, variable_value)| (variable_name.to_string(), variable_value))
                .collect(),
        })
    }

    pub fn local(
        fs: Arc<dyn Fs>,
        buffer_store: WeakEntity<BufferStore>,
        worktree_store: Entity<WorktreeStore>,
        toolchain_store: Arc<dyn LanguageToolchainStore>,
        environment: Entity<ProjectEnvironment>,
        cx: &mut Context<'_, Self>,
    ) -> Self {
        Self::Functional(StoreState {
            mode: StoreMode::Local {
                downstream_client: None,
                environment,
            },
            task_inventory: Inventory::new(cx),
            buffer_store,
            toolchain_store,
            worktree_store,
            _global_task_config_watchers: (
                Self::subscribe_to_global_task_file_changes(
                    fs.clone(),
                    TaskKind::Script,
                    paths::tasks_file().clone(),
                    cx,
                ),
                Self::subscribe_to_global_task_file_changes(
                    fs.clone(),
                    TaskKind::Debug,
                    paths::debug_tasks_file().clone(),
                    cx,
                ),
            ),
        })
    }

    pub fn remote(
        fs: Arc<dyn Fs>,
        buffer_store: WeakEntity<BufferStore>,
        worktree_store: Entity<WorktreeStore>,
        toolchain_store: Arc<dyn LanguageToolchainStore>,
        upstream_client: AnyProtoClient,
        project_id: u64,
        cx: &mut Context<'_, Self>,
    ) -> Self {
        Self::Functional(StoreState {
            mode: StoreMode::Remote {
                upstream_client,
                project_id,
            },
            task_inventory: Inventory::new(cx),
            buffer_store,
            toolchain_store,
            worktree_store,
            _global_task_config_watchers: (
                Self::subscribe_to_global_task_file_changes(
                    fs.clone(),
                    TaskKind::Script,
                    paths::tasks_file().clone(),
                    cx,
                ),
                Self::subscribe_to_global_task_file_changes(
                    fs.clone(),
                    TaskKind::Debug,
                    paths::debug_tasks_file().clone(),
                    cx,
                ),
            ),
        })
    }

    pub fn task_context_for_location(
        &self,
        captured_variables: TaskVariables,
        location: Location,
        cx: &mut App,
    ) -> Task<Option<TaskContext>> {
        match self {
            TaskStore::Functional(state) => match &state.mode {
                StoreMode::Local { environment, .. } => local_task_context_for_location(
                    state.worktree_store.clone(),
                    state.toolchain_store.clone(),
                    environment.clone(),
                    captured_variables,
                    location,
                    cx,
                ),
                StoreMode::Remote {
                    upstream_client,
                    project_id,
                } => remote_task_context_for_location(
                    *project_id,
                    upstream_client.clone(),
                    state.worktree_store.clone(),
                    captured_variables,
                    location,
                    state.toolchain_store.clone(),
                    cx,
                ),
            },
            TaskStore::Noop => Task::ready(None),
        }
    }

    pub fn task_inventory(&self) -> Option<&Entity<Inventory>> {
        match self {
            TaskStore::Functional(state) => Some(&state.task_inventory),
            TaskStore::Noop => None,
        }
    }

    pub fn shared(&mut self, remote_id: u64, new_downstream_client: AnyProtoClient, _cx: &mut App) {
        if let Self::Functional(StoreState {
            mode: StoreMode::Local {
                downstream_client, ..
            },
            ..
        }) = self
        {
            *downstream_client = Some((new_downstream_client, remote_id));
        }
    }

    pub fn unshared(&mut self, _: &mut Context<Self>) {
        if let Self::Functional(StoreState {
            mode: StoreMode::Local {
                downstream_client, ..
            },
            ..
        }) = self
        {
            *downstream_client = None;
        }
    }

    pub(super) fn update_user_tasks(
        &self,
        location: Option<SettingsLocation<'_>>,
        raw_tasks_json: Option<&str>,
<<<<<<< HEAD
        task_type: TaskKind,
        cx: &mut ModelContext<'_, Self>,
=======
        cx: &mut Context<'_, Self>,
>>>>>>> 7d30dda5
    ) -> anyhow::Result<()> {
        let task_inventory = match self {
            TaskStore::Functional(state) => &state.task_inventory,
            TaskStore::Noop => return Ok(()),
        };
        let raw_tasks_json = raw_tasks_json
            .map(|json| json.trim())
            .filter(|json| !json.is_empty());

        task_inventory.update(cx, |inventory, _| {
            inventory.update_file_based_tasks(location, raw_tasks_json, task_type)
        })
    }

    fn subscribe_to_global_task_file_changes(
        fs: Arc<dyn Fs>,
<<<<<<< HEAD
        task_kind: TaskKind,
        file_path: PathBuf,
        cx: &mut ModelContext<'_, Self>,
=======
        cx: &mut Context<'_, Self>,
>>>>>>> 7d30dda5
    ) -> Task<()> {
        let mut user_tasks_file_rx = watch_config_file(&cx.background_executor(), fs, file_path);
        let user_tasks_content = cx.background_executor().block(user_tasks_file_rx.next());
        cx.spawn(move |task_store, mut cx| async move {
            if let Some(user_tasks_content) = user_tasks_content {
                let Ok(_) = task_store.update(&mut cx, |task_store, cx| {
                    task_store
                        .update_user_tasks(None, Some(&user_tasks_content), task_kind, cx)
                        .log_err();
                }) else {
                    return;
                };
            }
            while let Some(user_tasks_content) = user_tasks_file_rx.next().await {
                let Ok(()) = task_store.update(&mut cx, |task_store, cx| {
                    let result = task_store.update_user_tasks(
                        None,
                        Some(&user_tasks_content),
                        task_kind,
                        cx,
                    );
                    if let Err(err) = &result {
                        log::error!("Failed to load user {:?} tasks: {err}", task_kind);
                        cx.emit(crate::Event::Toast {
                            notification_id: format!("load-user-{:?}-tasks", task_kind).into(),
                            message: format!("Invalid global {:?} tasks file\n{err}", task_kind),
                        });
                    }
                    cx.refresh_windows();
                }) else {
                    break; // App dropped
                };
            }
        })
    }
}

fn local_task_context_for_location(
    worktree_store: Entity<WorktreeStore>,
    toolchain_store: Arc<dyn LanguageToolchainStore>,
    environment: Entity<ProjectEnvironment>,
    captured_variables: TaskVariables,
    location: Location,
    cx: &App,
) -> Task<Option<TaskContext>> {
    let worktree_id = location.buffer.read(cx).file().map(|f| f.worktree_id(cx));
    let worktree_abs_path = worktree_id
        .and_then(|worktree_id| worktree_store.read(cx).worktree_for_id(worktree_id, cx))
        .and_then(|worktree| worktree.read(cx).root_dir());

    cx.spawn(|mut cx| async move {
        let worktree_abs_path = worktree_abs_path.clone();
        let project_env = environment
            .update(&mut cx, |environment, cx| {
                environment.get_environment(worktree_id, worktree_abs_path.clone(), cx)
            })
            .ok()?
            .await;

        let mut task_variables = cx
            .update(|cx| {
                combine_task_variables(
                    captured_variables,
                    location,
                    project_env.clone(),
                    BasicContextProvider::new(worktree_store),
                    toolchain_store,
                    cx,
                )
            })
            .ok()?
            .await
            .log_err()?;
        // Remove all custom entries starting with _, as they're not intended for use by the end user.
        task_variables.sweep();

        Some(TaskContext {
            project_env: project_env.unwrap_or_default(),
            cwd: worktree_abs_path.map(|p| p.to_path_buf()),
            task_variables,
        })
    })
}

fn remote_task_context_for_location(
    project_id: u64,
    upstream_client: AnyProtoClient,
    worktree_store: Entity<WorktreeStore>,
    captured_variables: TaskVariables,
    location: Location,
    toolchain_store: Arc<dyn LanguageToolchainStore>,
    cx: &mut App,
) -> Task<Option<TaskContext>> {
    cx.spawn(|cx| async move {
        // We need to gather a client context, as the headless one may lack certain information (e.g. tree-sitter parsing is disabled there, so symbols are not available).
        let mut remote_context = cx
            .update(|cx| {
                BasicContextProvider::new(worktree_store).build_context(
                    &TaskVariables::default(),
                    &location,
                    None,
                    toolchain_store,
                    cx,
                )
            })
            .ok()?
            .await
            .log_err()
            .unwrap_or_default();
        remote_context.extend(captured_variables);

        let buffer_id = cx
            .update(|cx| location.buffer.read(cx).remote_id().to_proto())
            .ok()?;
        let context_task = upstream_client.request(proto::TaskContextForLocation {
            project_id,
            location: Some(proto::Location {
                buffer_id,
                start: Some(serialize_anchor(&location.range.start)),
                end: Some(serialize_anchor(&location.range.end)),
            }),
            task_variables: remote_context
                .into_iter()
                .map(|(k, v)| (k.to_string(), v))
                .collect(),
        });
        let task_context = context_task.await.log_err()?;
        Some(TaskContext {
            cwd: task_context.cwd.map(PathBuf::from),
            task_variables: task_context
                .task_variables
                .into_iter()
                .filter_map(
                    |(variable_name, variable_value)| match variable_name.parse() {
                        Ok(variable_name) => Some((variable_name, variable_value)),
                        Err(()) => {
                            log::error!("Unknown variable name: {variable_name}");
                            None
                        }
                    },
                )
                .collect(),
            project_env: task_context.project_env.into_iter().collect(),
        })
    })
}

fn combine_task_variables(
    mut captured_variables: TaskVariables,
    location: Location,
    project_env: Option<HashMap<String, String>>,
    baseline: BasicContextProvider,
    toolchain_store: Arc<dyn LanguageToolchainStore>,
    cx: &mut App,
) -> Task<anyhow::Result<TaskVariables>> {
    let language_context_provider = location
        .buffer
        .read(cx)
        .language()
        .and_then(|language| language.context_provider());
    cx.spawn(move |cx| async move {
        let baseline = cx
            .update(|cx| {
                baseline.build_context(
                    &captured_variables,
                    &location,
                    project_env.clone(),
                    toolchain_store.clone(),
                    cx,
                )
            })?
            .await
            .context("building basic default context")?;
        captured_variables.extend(baseline);
        if let Some(provider) = language_context_provider {
            captured_variables.extend(
                cx.update(|cx| {
                    provider.build_context(
                        &captured_variables,
                        &location,
                        project_env,
                        toolchain_store,
                        cx,
                    )
                })?
                .await
                .context("building provider context")?,
            );
        }
        Ok(captured_variables)
    })
}<|MERGE_RESOLUTION|>--- conflicted
+++ resolved
@@ -288,12 +288,8 @@
         &self,
         location: Option<SettingsLocation<'_>>,
         raw_tasks_json: Option<&str>,
-<<<<<<< HEAD
         task_type: TaskKind,
-        cx: &mut ModelContext<'_, Self>,
-=======
         cx: &mut Context<'_, Self>,
->>>>>>> 7d30dda5
     ) -> anyhow::Result<()> {
         let task_inventory = match self {
             TaskStore::Functional(state) => &state.task_inventory,
@@ -310,13 +306,9 @@
 
     fn subscribe_to_global_task_file_changes(
         fs: Arc<dyn Fs>,
-<<<<<<< HEAD
         task_kind: TaskKind,
         file_path: PathBuf,
-        cx: &mut ModelContext<'_, Self>,
-=======
         cx: &mut Context<'_, Self>,
->>>>>>> 7d30dda5
     ) -> Task<()> {
         let mut user_tasks_file_rx = watch_config_file(&cx.background_executor(), fs, file_path);
         let user_tasks_content = cx.background_executor().block(user_tasks_file_rx.next());
