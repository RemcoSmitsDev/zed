use anyhow::{Ok, Result};
use dap::{
    client::DebugAdapterClientId,
    proto_conversions::ProtoConversion,
    requests::{Continue, Next},
    session::DebugSessionId,
    ContinueArguments, NextArguments, StepInArguments, StepOutArguments, SteppingGranularity,
    ValueFormat, Variable, VariablesArgumentsFilter,
};
use gpui::{AsyncAppContext, WeakModel};
use rpc::proto;
use util::ResultExt;

use crate::dap_store::DapStore;

<<<<<<< HEAD
pub trait DapCommand: 'static + Sized + Send + std::fmt::Debug {
=======
pub trait DapCommand: 'static + Sized + Send + Sync + std::fmt::Debug {
>>>>>>> 4de9921f
    type Response: 'static + Send + std::fmt::Debug;
    type DapRequest: 'static + Send + dap::requests::Request;
    type ProtoRequest: 'static + Send + proto::RequestMessage;

    fn handle_response(
        &self,
        _dap_store: WeakModel<DapStore>,
        _client_id: &DebugAdapterClientId,
        response: Result<Self::Response>,
        _cx: &mut AsyncAppContext,
    ) -> Result<Self::Response> {
        response
    }

    fn client_id_from_proto(request: &Self::ProtoRequest) -> DebugAdapterClientId;

    fn from_proto(request: &Self::ProtoRequest) -> Self;

    fn to_proto(
        &self,
        debug_client_id: &DebugAdapterClientId,
        upstream_project_id: u64,
    ) -> Self::ProtoRequest;

    fn response_to_proto(
        debug_client_id: &DebugAdapterClientId,
        message: Self::Response,
    ) -> <Self::ProtoRequest as proto::RequestMessage>::Response;

    fn response_from_proto(
        self,
        message: <Self::ProtoRequest as proto::RequestMessage>::Response,
    ) -> Result<Self::Response>;

    fn to_dap(&self) -> <Self::DapRequest as dap::requests::Request>::Arguments;

    fn response_from_dap(
        &self,
        message: <Self::DapRequest as dap::requests::Request>::Response,
    ) -> Result<Self::Response>;
}

#[derive(Debug)]
pub struct StepCommand {
    pub thread_id: u64,
    pub granularity: Option<SteppingGranularity>,
    pub single_thread: Option<bool>,
}

impl StepCommand {
    fn from_proto(message: proto::DapNextRequest) -> Self {
        const LINE: i32 = proto::SteppingGranularity::Line as i32;
        const INSTRUCTION: i32 = proto::SteppingGranularity::Instruction as i32;

        let granularity = message.granularity.map(|granularity| match granularity {
            LINE => SteppingGranularity::Line,
            INSTRUCTION => SteppingGranularity::Instruction,
            _ => SteppingGranularity::Statement,
        });

        Self {
            thread_id: message.thread_id,
            granularity,
            single_thread: message.single_thread,
        }
    }
}

#[derive(Debug)]
pub(crate) struct NextCommand {
    pub inner: StepCommand,
}

impl DapCommand for NextCommand {
    type Response = <Next as dap::requests::Request>::Response;
    type DapRequest = Next;
    type ProtoRequest = proto::DapNextRequest;

    fn client_id_from_proto(request: &Self::ProtoRequest) -> DebugAdapterClientId {
        DebugAdapterClientId::from_proto(request.client_id)
    }

    fn from_proto(request: &Self::ProtoRequest) -> Self {
        Self {
            inner: StepCommand::from_proto(request.clone()),
        }
    }

    fn response_to_proto(
        _debug_client_id: &DebugAdapterClientId,
        _message: Self::Response,
    ) -> <Self::ProtoRequest as proto::RequestMessage>::Response {
        proto::Ack {}
    }

    fn to_proto(
        &self,
        debug_client_id: &DebugAdapterClientId,
        upstream_project_id: u64,
    ) -> proto::DapNextRequest {
        proto::DapNextRequest {
            project_id: upstream_project_id,
            client_id: debug_client_id.to_proto(),
            thread_id: self.inner.thread_id,
            single_thread: self.inner.single_thread,
            granularity: self.inner.granularity.map(|gran| gran.to_proto() as i32),
        }
    }

    fn to_dap(&self) -> <Self::DapRequest as dap::requests::Request>::Arguments {
        NextArguments {
            thread_id: self.inner.thread_id,
            single_thread: self.inner.single_thread,
            granularity: self.inner.granularity,
        }
    }

    fn response_from_dap(
        &self,
        _message: <Self::DapRequest as dap::requests::Request>::Response,
    ) -> Result<Self::Response> {
        Ok(())
    }

    fn response_from_proto(
        self,
        _message: <Self::ProtoRequest as proto::RequestMessage>::Response,
    ) -> Result<Self::Response> {
        Ok(())
    }
}

#[derive(Debug)]
pub(crate) struct StepInCommand {
    pub inner: StepCommand,
}

impl DapCommand for StepInCommand {
    type Response = <dap::requests::StepIn as dap::requests::Request>::Response;
    type DapRequest = dap::requests::StepIn;
    type ProtoRequest = proto::DapStepInRequest;

    fn client_id_from_proto(request: &Self::ProtoRequest) -> DebugAdapterClientId {
        DebugAdapterClientId::from_proto(request.client_id)
    }

    fn from_proto(request: &Self::ProtoRequest) -> Self {
        Self {
            inner: StepCommand::from_proto(proto::DapNextRequest {
                project_id: request.project_id,
                client_id: request.client_id,
                thread_id: request.thread_id,
                single_thread: request.single_thread,
                granularity: request.granularity,
            }),
        }
    }

    fn response_to_proto(
        _debug_client_id: &DebugAdapterClientId,
        _message: Self::Response,
    ) -> <Self::ProtoRequest as proto::RequestMessage>::Response {
        proto::Ack {}
    }

    fn to_proto(
        &self,
        debug_client_id: &DebugAdapterClientId,
        upstream_project_id: u64,
    ) -> proto::DapStepInRequest {
        proto::DapStepInRequest {
            project_id: upstream_project_id,
            client_id: debug_client_id.to_proto(),
            thread_id: self.inner.thread_id,
            single_thread: self.inner.single_thread,
            granularity: self.inner.granularity.map(|gran| gran.to_proto() as i32),
            target_id: None,
        }
    }

    fn to_dap(&self) -> <Self::DapRequest as dap::requests::Request>::Arguments {
        StepInArguments {
            thread_id: self.inner.thread_id,
            single_thread: self.inner.single_thread,
            target_id: None,
            granularity: self.inner.granularity,
        }
    }

    fn response_from_dap(
        &self,
        _message: <Self::DapRequest as dap::requests::Request>::Response,
    ) -> Result<Self::Response> {
        Ok(())
    }

    fn response_from_proto(
        self,
        _message: <Self::ProtoRequest as proto::RequestMessage>::Response,
    ) -> Result<Self::Response> {
        Ok(())
    }
}

#[derive(Debug)]
pub(crate) struct StepOutCommand {
    pub inner: StepCommand,
}

impl DapCommand for StepOutCommand {
    type Response = <dap::requests::StepOut as dap::requests::Request>::Response;
    type DapRequest = dap::requests::StepOut;
    type ProtoRequest = proto::DapStepOutRequest;

    fn handle_response(
        &self,
        dap_store: WeakModel<DapStore>,
        client_id: &DebugAdapterClientId,
        response: Result<Self::Response>,
        cx: &mut AsyncAppContext,
    ) -> Result<Self::Response> {
        if response.is_ok() {
            dap_store
                .update(cx, |this, cx| {
                    if let Some((client, project_id)) = this.downstream_client() {
                        let thread_message = proto::UpdateThreadStatus {
                            project_id: *project_id,
                            client_id: client_id.to_proto(),
                            thread_id: self.inner.thread_id,
                            status: proto::DebuggerThreadStatus::Running.into(),
                        };

                        cx.emit(crate::dap_store::DapStoreEvent::UpdateThreadStatus(
                            thread_message.clone(),
                        ));

                        client.send(thread_message).log_err();
                    }
                })
                .log_err();
        }
        response
    }

    fn client_id_from_proto(request: &Self::ProtoRequest) -> DebugAdapterClientId {
        DebugAdapterClientId::from_proto(request.client_id)
    }

    fn from_proto(request: &Self::ProtoRequest) -> Self {
        Self {
            inner: StepCommand::from_proto(proto::DapNextRequest {
                project_id: request.project_id,
                client_id: request.client_id,
                thread_id: request.thread_id,
                single_thread: request.single_thread,
                granularity: request.granularity,
            }),
        }
    }

    fn response_to_proto(
        _debug_client_id: &DebugAdapterClientId,
        _message: Self::Response,
    ) -> <Self::ProtoRequest as proto::RequestMessage>::Response {
        proto::Ack {}
    }

    fn to_proto(
        &self,
        debug_client_id: &DebugAdapterClientId,
        upstream_project_id: u64,
    ) -> proto::DapStepOutRequest {
        proto::DapStepOutRequest {
            project_id: upstream_project_id,
            client_id: debug_client_id.to_proto(),
            thread_id: self.inner.thread_id,
            single_thread: self.inner.single_thread,
            granularity: self.inner.granularity.map(|gran| gran.to_proto() as i32),
        }
    }

    fn to_dap(&self) -> <Self::DapRequest as dap::requests::Request>::Arguments {
        StepOutArguments {
            thread_id: self.inner.thread_id,
            single_thread: self.inner.single_thread,
            granularity: self.inner.granularity,
        }
    }

    fn response_from_dap(
        &self,
        _message: <Self::DapRequest as dap::requests::Request>::Response,
    ) -> Result<Self::Response> {
        Ok(())
    }

    fn response_from_proto(
        self,
        _message: <Self::ProtoRequest as proto::RequestMessage>::Response,
    ) -> Result<Self::Response> {
        Ok(())
    }
}

#[derive(Debug)]
pub(crate) struct StepBackCommand {
    pub inner: StepCommand,
}

impl DapCommand for StepBackCommand {
    type Response = <dap::requests::StepBack as dap::requests::Request>::Response;
    type DapRequest = dap::requests::StepBack;
    type ProtoRequest = proto::DapStepBackRequest;

    fn client_id_from_proto(request: &Self::ProtoRequest) -> DebugAdapterClientId {
        DebugAdapterClientId::from_proto(request.client_id)
    }

    fn from_proto(request: &Self::ProtoRequest) -> Self {
        Self {
            inner: StepCommand::from_proto(proto::DapNextRequest {
                project_id: request.project_id,
                client_id: request.client_id,
                thread_id: request.thread_id,
                single_thread: request.single_thread,
                granularity: request.granularity,
            }),
        }
    }

    fn response_to_proto(
        _debug_client_id: &DebugAdapterClientId,
        _message: Self::Response,
    ) -> <Self::ProtoRequest as proto::RequestMessage>::Response {
        proto::Ack {}
    }

    fn to_proto(
        &self,
        debug_client_id: &DebugAdapterClientId,
        upstream_project_id: u64,
    ) -> proto::DapStepBackRequest {
        proto::DapStepBackRequest {
            project_id: upstream_project_id,
            client_id: debug_client_id.to_proto(),
            thread_id: self.inner.thread_id,
            single_thread: self.inner.single_thread,
            granularity: self.inner.granularity.map(|gran| gran.to_proto() as i32),
        }
    }

    fn to_dap(&self) -> <Self::DapRequest as dap::requests::Request>::Arguments {
        dap::StepBackArguments {
            thread_id: self.inner.thread_id,
            single_thread: self.inner.single_thread,
            granularity: self.inner.granularity,
        }
    }

    fn response_from_dap(
        &self,
        _message: <Self::DapRequest as dap::requests::Request>::Response,
    ) -> Result<Self::Response> {
        Ok(())
    }

    fn response_from_proto(
        self,
        _message: <Self::ProtoRequest as proto::RequestMessage>::Response,
    ) -> Result<Self::Response> {
        Ok(())
    }
}

#[derive(Debug)]
pub(crate) struct ContinueCommand {
    pub args: ContinueArguments,
}

impl DapCommand for ContinueCommand {
    type Response = <Continue as dap::requests::Request>::Response;
    type DapRequest = Continue;
    type ProtoRequest = proto::DapContinueRequest;

    fn handle_response(
        &self,
        dap_store: WeakModel<DapStore>,
        client_id: &DebugAdapterClientId,
        response: Result<Self::Response>,
        cx: &mut AsyncAppContext,
    ) -> Result<Self::Response> {
        if response.is_ok() {
            dap_store
                .update(cx, |this, cx| {
                    if let Some((client, project_id)) = this.downstream_client() {
                        let thread_message = proto::UpdateThreadStatus {
                            project_id: *project_id,
                            client_id: client_id.to_proto(),
                            thread_id: self.args.thread_id,
                            status: proto::DebuggerThreadStatus::Running.into(),
                        };

                        cx.emit(crate::dap_store::DapStoreEvent::UpdateThreadStatus(
                            thread_message.clone(),
                        ));

                        client.send(thread_message).log_err();
                    }
                })
                .log_err();
        }
        response
    }

    fn client_id_from_proto(request: &Self::ProtoRequest) -> DebugAdapterClientId {
        DebugAdapterClientId::from_proto(request.client_id)
    }

    fn to_proto(
        &self,
        debug_client_id: &DebugAdapterClientId,
        upstream_project_id: u64,
    ) -> proto::DapContinueRequest {
        proto::DapContinueRequest {
            project_id: upstream_project_id,
            client_id: debug_client_id.to_proto(),
            thread_id: self.args.thread_id,
            single_thread: self.args.single_thread,
        }
    }

    fn from_proto(request: &Self::ProtoRequest) -> Self {
        Self {
            args: ContinueArguments {
                thread_id: request.thread_id,
                single_thread: request.single_thread,
            },
        }
    }

    fn to_dap(&self) -> <Self::DapRequest as dap::requests::Request>::Arguments {
        self.args.clone()
    }

    fn response_from_dap(
        &self,
        message: <Self::DapRequest as dap::requests::Request>::Response,
    ) -> Result<Self::Response> {
        Ok(message)
    }

    fn response_from_proto(
        self,
        message: <Self::ProtoRequest as proto::RequestMessage>::Response,
    ) -> Result<Self::Response> {
        Ok(Self::Response {
            all_threads_continued: message.all_threads_continued,
        })
    }

    fn response_to_proto(
        debug_client_id: &DebugAdapterClientId,
        message: Self::Response,
    ) -> <Self::ProtoRequest as proto::RequestMessage>::Response {
        proto::DapContinueResponse {
            client_id: debug_client_id.to_proto(),
            all_threads_continued: message.all_threads_continued,
        }
    }
}

#[derive(Debug)]
pub(crate) struct PauseCommand {
    pub thread_id: u64,
}

impl DapCommand for PauseCommand {
    type Response = <dap::requests::Pause as dap::requests::Request>::Response;
    type DapRequest = dap::requests::Pause;
    type ProtoRequest = proto::DapPauseRequest;

    fn client_id_from_proto(request: &Self::ProtoRequest) -> DebugAdapterClientId {
        DebugAdapterClientId::from_proto(request.client_id)
    }

    fn from_proto(request: &Self::ProtoRequest) -> Self {
        Self {
            thread_id: request.thread_id,
        }
    }

    fn to_proto(
        &self,
        debug_client_id: &DebugAdapterClientId,
        upstream_project_id: u64,
    ) -> proto::DapPauseRequest {
        proto::DapPauseRequest {
            project_id: upstream_project_id,
            client_id: debug_client_id.to_proto(),
            thread_id: self.thread_id,
        }
    }

    fn response_to_proto(
        _debug_client_id: &DebugAdapterClientId,
        _message: Self::Response,
    ) -> <Self::ProtoRequest as proto::RequestMessage>::Response {
        proto::Ack {}
    }

    fn to_dap(&self) -> <Self::DapRequest as dap::requests::Request>::Arguments {
        dap::PauseArguments {
            thread_id: self.thread_id,
        }
    }

    fn response_from_dap(
        &self,
        _message: <Self::DapRequest as dap::requests::Request>::Response,
    ) -> Result<Self::Response> {
        Ok(())
    }

    fn response_from_proto(
        self,
        _message: <Self::ProtoRequest as proto::RequestMessage>::Response,
    ) -> Result<Self::Response> {
        Ok(())
    }
}

#[derive(Debug)]
pub(crate) struct DisconnectCommand {
    pub restart: Option<bool>,
    pub terminate_debuggee: Option<bool>,
    pub suspend_debuggee: Option<bool>,
}

impl DapCommand for DisconnectCommand {
    type Response = <dap::requests::Disconnect as dap::requests::Request>::Response;
    type DapRequest = dap::requests::Disconnect;
    type ProtoRequest = proto::DapDisconnectRequest;

    fn client_id_from_proto(request: &Self::ProtoRequest) -> DebugAdapterClientId {
        DebugAdapterClientId::from_proto(request.client_id)
    }

    fn from_proto(request: &Self::ProtoRequest) -> Self {
        Self {
            restart: request.restart,
            terminate_debuggee: request.terminate_debuggee,
            suspend_debuggee: request.suspend_debuggee,
        }
    }

    fn to_proto(
        &self,
        debug_client_id: &DebugAdapterClientId,
        upstream_project_id: u64,
    ) -> proto::DapDisconnectRequest {
        proto::DapDisconnectRequest {
            project_id: upstream_project_id,
            client_id: debug_client_id.to_proto(),
            restart: self.restart,
            terminate_debuggee: self.terminate_debuggee,
            suspend_debuggee: self.suspend_debuggee,
        }
    }

    fn response_to_proto(
        _debug_client_id: &DebugAdapterClientId,
        _message: Self::Response,
    ) -> <Self::ProtoRequest as proto::RequestMessage>::Response {
        proto::Ack {}
    }

    fn to_dap(&self) -> <Self::DapRequest as dap::requests::Request>::Arguments {
        dap::DisconnectArguments {
            restart: self.restart,
            terminate_debuggee: self.terminate_debuggee,
            suspend_debuggee: self.suspend_debuggee,
        }
    }

    fn response_from_dap(
        &self,
        _message: <Self::DapRequest as dap::requests::Request>::Response,
    ) -> Result<Self::Response> {
        Ok(())
    }

    fn response_from_proto(
        self,
        _message: <Self::ProtoRequest as proto::RequestMessage>::Response,
    ) -> Result<Self::Response> {
        Ok(())
    }
}

#[derive(Debug)]
pub(crate) struct TerminateThreadsCommand {
    pub thread_ids: Option<Vec<u64>>,
}

impl DapCommand for TerminateThreadsCommand {
    type Response = <dap::requests::TerminateThreads as dap::requests::Request>::Response;
    type DapRequest = dap::requests::TerminateThreads;
    type ProtoRequest = proto::DapTerminateThreadsRequest;

    fn client_id_from_proto(request: &Self::ProtoRequest) -> DebugAdapterClientId {
        DebugAdapterClientId::from_proto(request.client_id)
    }

    fn from_proto(request: &Self::ProtoRequest) -> Self {
        let thread_ids = if request.thread_ids.is_empty() {
            None
        } else {
            Some(request.thread_ids.clone())
        };

        Self { thread_ids }
    }

    fn to_proto(
        &self,
        debug_client_id: &DebugAdapterClientId,
        upstream_project_id: u64,
    ) -> proto::DapTerminateThreadsRequest {
        proto::DapTerminateThreadsRequest {
            project_id: upstream_project_id,
            client_id: debug_client_id.to_proto(),
            thread_ids: self.thread_ids.clone().unwrap_or_default(),
        }
    }

    fn response_to_proto(
        _debug_client_id: &DebugAdapterClientId,
        _message: Self::Response,
    ) -> <Self::ProtoRequest as proto::RequestMessage>::Response {
        proto::Ack {}
    }

    fn to_dap(&self) -> <Self::DapRequest as dap::requests::Request>::Arguments {
        dap::TerminateThreadsArguments {
            thread_ids: self.thread_ids.clone(),
        }
    }

    fn response_from_dap(
        &self,
        _message: <Self::DapRequest as dap::requests::Request>::Response,
    ) -> Result<Self::Response> {
        Ok(())
    }

    fn response_from_proto(
        self,
        _message: <Self::ProtoRequest as proto::RequestMessage>::Response,
    ) -> Result<Self::Response> {
        Ok(())
    }
}

#[derive(Debug)]
pub(crate) struct TerminateCommand {
    pub restart: Option<bool>,
}

impl DapCommand for TerminateCommand {
    type Response = <dap::requests::Terminate as dap::requests::Request>::Response;
    type DapRequest = dap::requests::Terminate;
    type ProtoRequest = proto::DapTerminateRequest;

    fn client_id_from_proto(request: &Self::ProtoRequest) -> DebugAdapterClientId {
        DebugAdapterClientId::from_proto(request.client_id)
    }

    fn from_proto(request: &Self::ProtoRequest) -> Self {
        Self {
            restart: request.restart,
        }
    }

    fn to_proto(
        &self,
        debug_client_id: &DebugAdapterClientId,
        upstream_project_id: u64,
    ) -> proto::DapTerminateRequest {
        proto::DapTerminateRequest {
            project_id: upstream_project_id,
            client_id: debug_client_id.to_proto(),
            restart: self.restart,
        }
    }

    fn response_to_proto(
        _debug_client_id: &DebugAdapterClientId,
        _message: Self::Response,
    ) -> <Self::ProtoRequest as proto::RequestMessage>::Response {
        proto::Ack {}
    }

    fn to_dap(&self) -> <Self::DapRequest as dap::requests::Request>::Arguments {
        dap::TerminateArguments {
            restart: self.restart,
        }
    }

    fn response_from_dap(
        &self,
        _message: <Self::DapRequest as dap::requests::Request>::Response,
    ) -> Result<Self::Response> {
        Ok(())
    }

    fn response_from_proto(
        self,
        _message: <Self::ProtoRequest as proto::RequestMessage>::Response,
    ) -> Result<Self::Response> {
        Ok(())
    }
}

#[derive(Debug)]
pub(crate) struct RestartCommand {
    pub raw: serde_json::Value,
}

impl DapCommand for RestartCommand {
    type Response = <dap::requests::Restart as dap::requests::Request>::Response;
    type DapRequest = dap::requests::Restart;
    type ProtoRequest = proto::DapRestartRequest;

    fn client_id_from_proto(request: &Self::ProtoRequest) -> DebugAdapterClientId {
        DebugAdapterClientId::from_proto(request.client_id)
    }

    fn from_proto(request: &Self::ProtoRequest) -> Self {
        Self {
            raw: serde_json::from_slice(&request.raw_args)
                .log_err()
                .unwrap_or(serde_json::Value::Null),
        }
    }

    fn to_proto(
        &self,
        debug_client_id: &DebugAdapterClientId,
        upstream_project_id: u64,
    ) -> proto::DapRestartRequest {
        let raw_args = serde_json::to_vec(&self.raw).log_err().unwrap_or_default();

        proto::DapRestartRequest {
            project_id: upstream_project_id,
            client_id: debug_client_id.to_proto(),
            raw_args,
        }
    }

    fn response_to_proto(
        _debug_client_id: &DebugAdapterClientId,
        _message: Self::Response,
    ) -> <Self::ProtoRequest as proto::RequestMessage>::Response {
        proto::Ack {}
    }

    fn to_dap(&self) -> <Self::DapRequest as dap::requests::Request>::Arguments {
        dap::RestartArguments {
            raw: self.raw.clone(),
        }
    }

    fn response_from_dap(
        &self,
        _message: <Self::DapRequest as dap::requests::Request>::Response,
    ) -> Result<Self::Response> {
        Ok(())
    }

    fn response_from_proto(
        self,
        _message: <Self::ProtoRequest as proto::RequestMessage>::Response,
    ) -> Result<Self::Response> {
        Ok(())
    }
}

#[derive(Debug)]
<<<<<<< HEAD
pub struct VariablesCommand {
    pub stack_frame_id: u64,
    pub scope_id: u64,
    pub thread_id: u64,
    pub variables_reference: u64,
    pub session_id: DebugSessionId,
    pub filter: Option<VariablesArgumentsFilter>,
    pub start: Option<u64>,
    pub count: Option<u64>,
    pub format: Option<ValueFormat>,
}

impl DapCommand for VariablesCommand {
    type Response = Vec<Variable>;
    type DapRequest = dap::requests::Variables;
    type ProtoRequest = proto::VariablesRequest;

    fn handle_response(
        &self,
        dap_store: WeakModel<DapStore>,
        client_id: &DebugAdapterClientId,
        response: Result<Self::Response>,
        cx: &mut AsyncAppContext,
    ) -> Result<Self::Response> {
        let variables = response?;

        dap_store.update(cx, |this, cx| {
            if let Some((downstream_clients, project_id)) = this.downstream_client() {
                let update = proto::UpdateDebugAdapter {
                    project_id: *project_id,
                    session_id: self.session_id.to_proto(),
                    client_id: client_id.to_proto(),
                    thread_id: Some(self.thread_id),
                    variant: Some(proto::update_debug_adapter::Variant::AddToVariableList(
                        proto::AddToVariableList {
                            scope_id: self.scope_id,
                            stack_frame_id: self.stack_frame_id,
                            variable_id: self.variables_reference,
                            variables: variables.to_proto(),
                        },
                    )),
                };

                downstream_clients.send(update.clone()).log_err();
                cx.emit(crate::dap_store::DapStoreEvent::UpdateDebugAdapter(update));
            }
        })?;

        Ok(variables)
    }

    fn client_id_from_proto(request: &Self::ProtoRequest) -> DebugAdapterClientId {
        DebugAdapterClientId::from_proto(request.client_id)
    }

    fn to_dap(&self) -> <Self::DapRequest as dap::requests::Request>::Arguments {
        dap::VariablesArguments {
            variables_reference: self.variables_reference,
            filter: self.filter,
            start: self.start,
            count: self.count,
            format: self.format.clone(),
        }
    }

    fn response_from_dap(
        &self,
        message: <Self::DapRequest as dap::requests::Request>::Response,
    ) -> Result<Self::Response> {
        Ok(message.variables)
    }

    fn to_proto(
        &self,
        debug_client_id: &DebugAdapterClientId,
        upstream_project_id: u64,
    ) -> Self::ProtoRequest {
        proto::VariablesRequest {
            project_id: upstream_project_id,
            client_id: debug_client_id.to_proto(),
            thread_id: self.thread_id,
            session_id: self.session_id.to_proto(),
            stack_frame_id: self.stack_frame_id,
            scope_id: self.scope_id,
            variables_reference: self.variables_reference,
            filter: None,
            start: self.start,
            count: self.count,
            format: None,
        }
    }

    fn from_proto(request: &Self::ProtoRequest) -> Self {
        Self {
            thread_id: request.thread_id,
            session_id: DebugSessionId::from_proto(request.session_id),
            stack_frame_id: request.stack_frame_id,
            scope_id: request.scope_id,
            variables_reference: request.variables_reference,
            filter: None,
            start: request.start,
            count: request.count,
            format: None,
        }
    }

    fn response_to_proto(
        debug_client_id: &DebugAdapterClientId,
        message: Self::Response,
    ) -> <Self::ProtoRequest as proto::RequestMessage>::Response {
        proto::DapVariables {
            client_id: debug_client_id.to_proto(),
            variables: message.to_proto(),
        }
    }

    fn response_from_proto(
        self,
        message: <Self::ProtoRequest as proto::RequestMessage>::Response,
    ) -> Result<Self::Response> {
        Ok(Vec::from_proto(message.variables))
    }
}

#[derive(Debug, Clone)]
=======
>>>>>>> 4de9921f
pub(crate) struct RestartStackFrameCommand {
    pub stack_frame_id: u64,
}

impl DapCommand for RestartStackFrameCommand {
    type Response = <dap::requests::RestartFrame as dap::requests::Request>::Response;
    type DapRequest = dap::requests::RestartFrame;
    type ProtoRequest = proto::DapRestartStackFrameRequest;

    fn client_id_from_proto(request: &Self::ProtoRequest) -> DebugAdapterClientId {
        DebugAdapterClientId::from_proto(request.client_id)
    }

    fn from_proto(request: &Self::ProtoRequest) -> Self {
        Self {
            stack_frame_id: request.stack_frame_id,
        }
    }

    fn to_proto(
        &self,
        debug_client_id: &DebugAdapterClientId,
        upstream_project_id: u64,
    ) -> proto::DapRestartStackFrameRequest {
        proto::DapRestartStackFrameRequest {
            project_id: upstream_project_id,
            client_id: debug_client_id.to_proto(),
            stack_frame_id: self.stack_frame_id,
        }
    }

    fn response_to_proto(
        _debug_client_id: &DebugAdapterClientId,
        _message: Self::Response,
    ) -> <Self::ProtoRequest as proto::RequestMessage>::Response {
        proto::Ack {}
    }

    fn to_dap(&self) -> <Self::DapRequest as dap::requests::Request>::Arguments {
        dap::RestartFrameArguments {
            frame_id: self.stack_frame_id,
        }
    }

    fn response_from_dap(
        &self,
        _message: <Self::DapRequest as dap::requests::Request>::Response,
    ) -> Result<Self::Response> {
        Ok(())
    }

    fn response_from_proto(
        self,
        _message: <Self::ProtoRequest as proto::RequestMessage>::Response,
    ) -> Result<Self::Response> {
        Ok(())
    }
}<|MERGE_RESOLUTION|>--- conflicted
+++ resolved
@@ -13,11 +13,7 @@
 
 use crate::dap_store::DapStore;
 
-<<<<<<< HEAD
-pub trait DapCommand: 'static + Sized + Send + std::fmt::Debug {
-=======
 pub trait DapCommand: 'static + Sized + Send + Sync + std::fmt::Debug {
->>>>>>> 4de9921f
     type Response: 'static + Send + std::fmt::Debug;
     type DapRequest: 'static + Send + dap::requests::Request;
     type ProtoRequest: 'static + Send + proto::RequestMessage;
@@ -806,7 +802,6 @@
 }
 
 #[derive(Debug)]
-<<<<<<< HEAD
 pub struct VariablesCommand {
     pub stack_frame_id: u64,
     pub scope_id: u64,
@@ -932,8 +927,6 @@
 }
 
 #[derive(Debug, Clone)]
-=======
->>>>>>> 4de9921f
 pub(crate) struct RestartStackFrameCommand {
     pub stack_frame_id: u64,
 }
