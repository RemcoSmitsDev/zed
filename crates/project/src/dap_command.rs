--- conflicted
+++ resolved
@@ -13,7 +13,7 @@
 
 use crate::dap_store::DapStore;
 
-pub trait DapCommand: 'static + Sized + Send + std::fmt::Debug + Clone {
+pub trait DapCommand: 'static + Sized + Send + std::fmt::Debug {
     type Response: 'static + Send + std::fmt::Debug;
     type DapRequest: 'static + Send + dap::requests::Request;
     type ProtoRequest: 'static + Send + proto::RequestMessage;
@@ -801,7 +801,6 @@
     }
 }
 
-<<<<<<< HEAD
 #[derive(Debug)]
 pub struct VariablesCommand {
     pub thread_id: u64,
@@ -849,23 +848,11 @@
 
         Ok(variables)
     }
-=======
-#[derive(Debug, Clone)]
-pub(crate) struct RestartStackFrameCommand {
-    pub stack_frame_id: u64,
-}
-
-impl DapCommand for RestartStackFrameCommand {
-    type Response = <dap::requests::RestartFrame as dap::requests::Request>::Response;
-    type DapRequest = dap::requests::RestartFrame;
-    type ProtoRequest = proto::DapRestartStackFrameRequest;
->>>>>>> 568f127f
-
-    fn client_id_from_proto(request: &Self::ProtoRequest) -> DebugAdapterClientId {
-        DebugAdapterClientId::from_proto(request.client_id)
-    }
-
-<<<<<<< HEAD
+
+    fn client_id_from_proto(request: &Self::ProtoRequest) -> DebugAdapterClientId {
+        DebugAdapterClientId::from_proto(request.client_id)
+    }
+
     fn to_dap(&self) -> <Self::DapRequest as dap::requests::Request>::Arguments {
         dap::VariablesArguments {
             variables_reference: self.variables_reference,
@@ -883,19 +870,10 @@
         Ok(message.variables)
     }
 
-=======
-    fn from_proto(request: &Self::ProtoRequest) -> Self {
-        Self {
-            stack_frame_id: request.stack_frame_id,
-        }
-    }
-
->>>>>>> 568f127f
-    fn to_proto(
-        &self,
-        debug_client_id: &DebugAdapterClientId,
-        upstream_project_id: u64,
-<<<<<<< HEAD
+    fn to_proto(
+        &self,
+        debug_client_id: &DebugAdapterClientId,
+        upstream_project_id: u64,
     ) -> Self::ProtoRequest {
         proto::VariablesRequest {
             project_id: upstream_project_id,
@@ -919,33 +897,60 @@
             start: request.start,
             count: request.count,
             format: None,
-=======
+        }
+    }
+
+    fn response_to_proto(
+        debug_client_id: &DebugAdapterClientId,
+        message: Self::Response,
+    ) -> <Self::ProtoRequest as proto::RequestMessage>::Response {
+        proto::DapVariables {
+            client_id: debug_client_id.to_proto(),
+            variables: message.to_proto(),
+        }
+    }
+
+    fn response_from_proto(
+        self,
+        message: <Self::ProtoRequest as proto::RequestMessage>::Response,
+    ) -> Result<Self::Response> {
+        Ok(Vec::from_proto(message.variables))
+    }
+}
+
+#[derive(Debug, Clone)]
+pub(crate) struct RestartStackFrameCommand {
+    pub stack_frame_id: u64,
+}
+
+impl DapCommand for RestartStackFrameCommand {
+    type Response = <dap::requests::RestartFrame as dap::requests::Request>::Response;
+    type DapRequest = dap::requests::RestartFrame;
+    type ProtoRequest = proto::DapRestartStackFrameRequest;
+
+    fn client_id_from_proto(request: &Self::ProtoRequest) -> DebugAdapterClientId {
+        DebugAdapterClientId::from_proto(request.client_id)
+    }
+
+    fn from_proto(request: &Self::ProtoRequest) -> Self {
+        Self {
+            stack_frame_id: request.stack_frame_id,
+        }
+    }
+
+    fn to_proto(
+        &self,
+        debug_client_id: &DebugAdapterClientId,
+        upstream_project_id: u64,
     ) -> proto::DapRestartStackFrameRequest {
         proto::DapRestartStackFrameRequest {
             project_id: upstream_project_id,
             client_id: debug_client_id.to_proto(),
             stack_frame_id: self.stack_frame_id,
->>>>>>> 568f127f
-        }
-    }
-
-    fn response_to_proto(
-<<<<<<< HEAD
-        debug_client_id: &DebugAdapterClientId,
-        message: Self::Response,
-    ) -> <Self::ProtoRequest as proto::RequestMessage>::Response {
-        proto::DapVariables {
-            client_id: debug_client_id.to_proto(),
-            variables: message.to_proto(),
-        }
-    }
-
-    fn response_from_proto(
-        self,
-        message: <Self::ProtoRequest as proto::RequestMessage>::Response,
-    ) -> Result<Self::Response> {
-        Ok(Vec::from_proto(message.variables))
-=======
+        }
+    }
+
+    fn response_to_proto(
         _debug_client_id: &DebugAdapterClientId,
         _message: Self::Response,
     ) -> <Self::ProtoRequest as proto::RequestMessage>::Response {
@@ -970,6 +975,5 @@
         _message: <Self::ProtoRequest as proto::RequestMessage>::Response,
     ) -> Result<Self::Response> {
         Ok(())
->>>>>>> 568f127f
     }
 }