use std::collections::BTreeSet;
use std::ops::Range;
use std::path::Path;
use std::sync::atomic::AtomicBool;
use std::sync::Arc;

use editor::actions::FoldAt;
use editor::display_map::{Crease, FoldId};
use editor::scroll::Autoscroll;
use editor::{Anchor, Editor, FoldPlaceholder, ToPoint};
use file_icons::FileIcons;
use fuzzy::PathMatch;
use gpui::{
<<<<<<< HEAD
    AnyElement, AppContext, DismissEvent, Empty, FocusHandle, FocusableView, Stateful, Task, View,
    WeakModel, WeakView,
=======
    AnyElement, App, DismissEvent, Empty, Entity, FocusHandle, Focusable, Stateful, Task,
    WeakEntity,
>>>>>>> 7d30dda5
};
use multi_buffer::{MultiBufferPoint, MultiBufferRow};
use picker::{Picker, PickerDelegate};
use project::{PathMatchCandidateSet, ProjectPath, WorktreeId};
use rope::Point;
use text::SelectionGoal;
use ui::{prelude::*, ButtonLike, Disclosure, ElevationIndex, ListItem, Tooltip};
use util::ResultExt as _;
use workspace::{notifications::NotifyResultExt, Workspace};

use crate::context_picker::{ConfirmBehavior, ContextPicker};
use crate::context_store::{ContextStore, FileInclusion};

pub struct FileContextPicker {
    picker: Entity<Picker<FileContextPickerDelegate>>,
}

impl FileContextPicker {
    pub fn new(
<<<<<<< HEAD
        context_picker: WeakView<ContextPicker>,
        workspace: WeakView<Workspace>,
        editor: WeakView<Editor>,
        context_store: WeakModel<ContextStore>,
=======
        context_picker: WeakEntity<ContextPicker>,
        workspace: WeakEntity<Workspace>,
        editor: WeakEntity<Editor>,
        context_store: WeakEntity<ContextStore>,
>>>>>>> 7d30dda5
        confirm_behavior: ConfirmBehavior,
        window: &mut Window,
        cx: &mut Context<Self>,
    ) -> Self {
        let delegate = FileContextPickerDelegate::new(
            context_picker,
            workspace,
            editor,
            context_store,
            confirm_behavior,
        );
        let picker = cx.new(|cx| Picker::uniform_list(delegate, window, cx));

        Self { picker }
    }
}

impl Focusable for FileContextPicker {
    fn focus_handle(&self, cx: &App) -> FocusHandle {
        self.picker.focus_handle(cx)
    }
}

impl Render for FileContextPicker {
    fn render(&mut self, _window: &mut Window, _cx: &mut Context<Self>) -> impl IntoElement {
        self.picker.clone()
    }
}

pub struct FileContextPickerDelegate {
<<<<<<< HEAD
    context_picker: WeakView<ContextPicker>,
    workspace: WeakView<Workspace>,
    editor: WeakView<Editor>,
    context_store: WeakModel<ContextStore>,
=======
    context_picker: WeakEntity<ContextPicker>,
    workspace: WeakEntity<Workspace>,
    editor: WeakEntity<Editor>,
    context_store: WeakEntity<ContextStore>,
>>>>>>> 7d30dda5
    confirm_behavior: ConfirmBehavior,
    matches: Vec<PathMatch>,
    selected_index: usize,
}

impl FileContextPickerDelegate {
    pub fn new(
<<<<<<< HEAD
        context_picker: WeakView<ContextPicker>,
        workspace: WeakView<Workspace>,
        editor: WeakView<Editor>,
        context_store: WeakModel<ContextStore>,
=======
        context_picker: WeakEntity<ContextPicker>,
        workspace: WeakEntity<Workspace>,
        editor: WeakEntity<Editor>,
        context_store: WeakEntity<ContextStore>,
>>>>>>> 7d30dda5
        confirm_behavior: ConfirmBehavior,
    ) -> Self {
        Self {
            context_picker,
            workspace,
            editor,
            context_store,
            confirm_behavior,
            matches: Vec::new(),
            selected_index: 0,
        }
    }

    fn search(
        &mut self,
        query: String,
        cancellation_flag: Arc<AtomicBool>,
        workspace: &Entity<Workspace>,

        cx: &mut Context<Picker<Self>>,
    ) -> Task<Vec<PathMatch>> {
        if query.is_empty() {
            let workspace = workspace.read(cx);
            let project = workspace.project().read(cx);
            let recent_matches = workspace
                .recent_navigation_history(Some(10), cx)
                .into_iter()
                .filter_map(|(project_path, _)| {
                    let worktree = project.worktree_for_id(project_path.worktree_id, cx)?;
                    Some(PathMatch {
                        score: 0.,
                        positions: Vec::new(),
                        worktree_id: project_path.worktree_id.to_usize(),
                        path: project_path.path,
                        path_prefix: worktree.read(cx).root_name().into(),
                        distance_to_relative_ancestor: 0,
                        is_dir: false,
                    })
                });

            let file_matches = project.worktrees(cx).flat_map(|worktree| {
                let worktree = worktree.read(cx);
                let path_prefix: Arc<str> = worktree.root_name().into();
                worktree.files(true, 0).map(move |entry| PathMatch {
                    score: 0.,
                    positions: Vec::new(),
                    worktree_id: worktree.id().to_usize(),
                    path: entry.path.clone(),
                    path_prefix: path_prefix.clone(),
                    distance_to_relative_ancestor: 0,
                    is_dir: false,
                })
            });

            Task::ready(recent_matches.chain(file_matches).collect())
        } else {
            let worktrees = workspace.read(cx).visible_worktrees(cx).collect::<Vec<_>>();
            let candidate_sets = worktrees
                .into_iter()
                .map(|worktree| {
                    let worktree = worktree.read(cx);

                    PathMatchCandidateSet {
                        snapshot: worktree.snapshot(),
                        include_ignored: worktree
                            .root_entry()
                            .map_or(false, |entry| entry.is_ignored),
                        include_root_name: true,
                        candidates: project::Candidates::Files,
                    }
                })
                .collect::<Vec<_>>();

            let executor = cx.background_executor().clone();
            cx.foreground_executor().spawn(async move {
                fuzzy::match_path_sets(
                    candidate_sets.as_slice(),
                    query.as_str(),
                    None,
                    false,
                    100,
                    &cancellation_flag,
                    executor,
                )
                .await
            })
        }
    }
}

impl PickerDelegate for FileContextPickerDelegate {
    type ListItem = ListItem;

    fn match_count(&self) -> usize {
        self.matches.len()
    }

    fn selected_index(&self) -> usize {
        self.selected_index
    }

    fn set_selected_index(
        &mut self,
        ix: usize,
        _window: &mut Window,
        _cx: &mut Context<Picker<Self>>,
    ) {
        self.selected_index = ix;
    }

    fn placeholder_text(&self, _window: &mut Window, _cx: &mut App) -> Arc<str> {
        "Search files…".into()
    }

    fn update_matches(
        &mut self,
        query: String,
        window: &mut Window,
        cx: &mut Context<Picker<Self>>,
    ) -> Task<()> {
        let Some(workspace) = self.workspace.upgrade() else {
            return Task::ready(());
        };

        let search_task = self.search(query, Arc::<AtomicBool>::default(), &workspace, cx);

        cx.spawn_in(window, |this, mut cx| async move {
            // TODO: This should be probably be run in the background.
            let paths = search_task.await;

            this.update(&mut cx, |this, _cx| {
                this.delegate.matches = paths;
            })
            .log_err();
        })
    }

    fn confirm(&mut self, _secondary: bool, window: &mut Window, cx: &mut Context<Picker<Self>>) {
        let Some(mat) = self.matches.get(self.selected_index) else {
            return;
        };

        let Some(file_name) = mat
            .path
            .file_name()
            .map(|os_str| os_str.to_string_lossy().into_owned())
        else {
            return;
        };

        let full_path = mat.path.display().to_string();

        let project_path = ProjectPath {
            worktree_id: WorktreeId::from_usize(mat.worktree_id),
            path: mat.path.clone(),
        };

        let Some(editor) = self.editor.upgrade() else {
            return;
        };

        editor.update(cx, |editor, cx| {
<<<<<<< HEAD
            editor.transact(cx, |editor, cx| {
=======
            editor.transact(window, cx, |editor, window, cx| {
>>>>>>> 7d30dda5
                // Move empty selections left by 1 column to select the `@`s, so they get overwritten when we insert.
                {
                    let mut selections = editor.selections.all::<MultiBufferPoint>(cx);

                    for selection in selections.iter_mut() {
                        if selection.is_empty() {
                            let old_head = selection.head();
                            let new_head = MultiBufferPoint::new(
                                old_head.row,
                                old_head.column.saturating_sub(1),
                            );
                            selection.set_head(new_head, SelectionGoal::None);
                        }
                    }

<<<<<<< HEAD
                    editor.change_selections(Some(Autoscroll::fit()), cx, |s| s.select(selections));
=======
                    editor.change_selections(Some(Autoscroll::fit()), window, cx, |s| {
                        s.select(selections)
                    });
>>>>>>> 7d30dda5
                }

                let start_anchors = {
                    let snapshot = editor.buffer().read(cx).snapshot(cx);
                    editor
                        .selections
                        .all::<Point>(cx)
                        .into_iter()
                        .map(|selection| snapshot.anchor_before(selection.start))
                        .collect::<Vec<_>>()
                };

<<<<<<< HEAD
                editor.insert(&full_path, cx);
=======
                editor.insert(&full_path, window, cx);
>>>>>>> 7d30dda5

                let end_anchors = {
                    let snapshot = editor.buffer().read(cx).snapshot(cx);
                    editor
                        .selections
                        .all::<Point>(cx)
                        .into_iter()
                        .map(|selection| snapshot.anchor_after(selection.end))
                        .collect::<Vec<_>>()
                };

<<<<<<< HEAD
                editor.insert("\n", cx); // Needed to end the fold
=======
                editor.insert("\n", window, cx); // Needed to end the fold
>>>>>>> 7d30dda5

                let placeholder = FoldPlaceholder {
                    render: render_fold_icon_button(IconName::File, file_name.into()),
                    ..Default::default()
                };

<<<<<<< HEAD
                let render_trailer = move |_row, _unfold, _cx: &mut WindowContext| Empty.into_any();
=======
                let render_trailer =
                    move |_row, _unfold, _window: &mut Window, _cx: &mut App| Empty.into_any();
>>>>>>> 7d30dda5

                let buffer = editor.buffer().read(cx).snapshot(cx);
                let mut rows_to_fold = BTreeSet::new();
                let crease_iter = start_anchors
                    .into_iter()
                    .zip(end_anchors)
                    .map(|(start, end)| {
                        rows_to_fold.insert(MultiBufferRow(start.to_point(&buffer).row));

                        Crease::inline(
                            start..end,
                            placeholder.clone(),
                            fold_toggle("tool-use"),
                            render_trailer,
                        )
                    });

                editor.insert_creases(crease_iter, cx);

                for buffer_row in rows_to_fold {
<<<<<<< HEAD
                    editor.fold_at(&FoldAt { buffer_row }, cx);
=======
                    editor.fold_at(&FoldAt { buffer_row }, window, cx);
>>>>>>> 7d30dda5
                }
            });
        });

        let Some(task) = self
            .context_store
            .update(cx, |context_store, cx| {
                context_store.add_file_from_path(project_path, cx)
            })
            .ok()
        else {
            return;
        };

        let confirm_behavior = self.confirm_behavior;
        cx.spawn_in(window, |this, mut cx| async move {
            match task.await.notify_async_err(&mut cx) {
                None => anyhow::Ok(()),
                Some(()) => this.update_in(&mut cx, |this, window, cx| match confirm_behavior {
                    ConfirmBehavior::KeepOpen => {}
                    ConfirmBehavior::Close => this.delegate.dismissed(window, cx),
                }),
            }
        })
        .detach_and_log_err(cx);
    }

    fn dismissed(&mut self, _: &mut Window, cx: &mut Context<Picker<Self>>) {
        self.context_picker
            .update(cx, |_, cx| {
                cx.emit(DismissEvent);
            })
            .ok();
    }

    fn render_match(
        &self,
        ix: usize,
        selected: bool,
        _window: &mut Window,
        cx: &mut Context<Picker<Self>>,
    ) -> Option<Self::ListItem> {
        let path_match = &self.matches[ix];

        Some(
            ListItem::new(ix)
                .inset(true)
                .toggle_state(selected)
                .child(render_file_context_entry(
                    ElementId::NamedInteger("file-ctx-picker".into(), ix),
                    &path_match.path,
                    &path_match.path_prefix,
                    self.context_store.clone(),
                    cx,
                )),
        )
    }
}

pub fn render_file_context_entry(
    id: ElementId,
    path: &Path,
    path_prefix: &Arc<str>,
    context_store: WeakEntity<ContextStore>,
    cx: &App,
) -> Stateful<Div> {
    let (file_name, directory) = if path == Path::new("") {
        (SharedString::from(path_prefix.clone()), None)
    } else {
        let file_name = path
            .file_name()
            .unwrap_or_default()
            .to_string_lossy()
            .to_string()
            .into();

        let mut directory = format!("{}/", path_prefix);

        if let Some(parent) = path.parent().filter(|parent| parent != &Path::new("")) {
            directory.push_str(&parent.to_string_lossy());
            directory.push('/');
        }

        (file_name, Some(directory))
    };

    let added = context_store
        .upgrade()
        .and_then(|context_store| context_store.read(cx).will_include_file_path(path, cx));

    let file_icon = FileIcons::get_icon(&path, cx)
        .map(Icon::from_path)
        .unwrap_or_else(|| Icon::new(IconName::File));

    h_flex()
        .id(id)
        .gap_1p5()
        .w_full()
        .child(file_icon.size(IconSize::Small).color(Color::Muted))
        .child(
            h_flex()
                .gap_1()
                .child(Label::new(file_name))
                .children(directory.map(|directory| {
                    Label::new(directory)
                        .size(LabelSize::Small)
                        .color(Color::Muted)
                })),
        )
        .when_some(added, |el, added| match added {
            FileInclusion::Direct(_) => el.child(
                h_flex()
                    .w_full()
                    .justify_end()
                    .gap_0p5()
                    .child(
                        Icon::new(IconName::Check)
                            .size(IconSize::Small)
                            .color(Color::Success),
                    )
                    .child(Label::new("Added").size(LabelSize::Small)),
            ),
            FileInclusion::InDirectory(dir_name) => {
                let dir_name = dir_name.to_string_lossy().into_owned();

                el.child(
                    h_flex()
                        .w_full()
                        .justify_end()
                        .gap_0p5()
                        .child(
                            Icon::new(IconName::Check)
                                .size(IconSize::Small)
                                .color(Color::Success),
                        )
                        .child(Label::new("Included").size(LabelSize::Small)),
                )
                .tooltip(Tooltip::text(format!("in {dir_name}")))
            }
        })
}

fn render_fold_icon_button(
    icon: IconName,
    label: SharedString,
<<<<<<< HEAD
) -> Arc<dyn Send + Sync + Fn(FoldId, Range<Anchor>, &mut WindowContext) -> AnyElement> {
    Arc::new(move |fold_id, _fold_range, _cx| {
=======
) -> Arc<dyn Send + Sync + Fn(FoldId, Range<Anchor>, &mut Window, &mut App) -> AnyElement> {
    Arc::new(move |fold_id, _fold_range, _window, _cx| {
>>>>>>> 7d30dda5
        ButtonLike::new(fold_id)
            .style(ButtonStyle::Filled)
            .layer(ElevationIndex::ElevatedSurface)
            .child(Icon::new(icon))
            .child(Label::new(label.clone()).single_line())
            .into_any_element()
    })
}

fn fold_toggle(
    name: &'static str,
) -> impl Fn(
    MultiBufferRow,
    bool,
<<<<<<< HEAD
    Arc<dyn Fn(bool, &mut WindowContext) + Send + Sync>,
    &mut WindowContext,
) -> AnyElement {
    move |row, is_folded, fold, _cx| {
        Disclosure::new((name, row.0 as u64), !is_folded)
            .toggle_state(is_folded)
            .on_click(move |_e, cx| fold(!is_folded, cx))
=======
    Arc<dyn Fn(bool, &mut Window, &mut App) + Send + Sync>,
    &mut Window,
    &mut App,
) -> AnyElement {
    move |row, is_folded, fold, _window, _cx| {
        Disclosure::new((name, row.0 as u64), !is_folded)
            .toggle_state(is_folded)
            .on_click(move |_e, window, cx| fold(!is_folded, window, cx))
>>>>>>> 7d30dda5
            .into_any_element()
    }
}<|MERGE_RESOLUTION|>--- conflicted
+++ resolved
@@ -11,13 +11,8 @@
 use file_icons::FileIcons;
 use fuzzy::PathMatch;
 use gpui::{
-<<<<<<< HEAD
-    AnyElement, AppContext, DismissEvent, Empty, FocusHandle, FocusableView, Stateful, Task, View,
-    WeakModel, WeakView,
-=======
     AnyElement, App, DismissEvent, Empty, Entity, FocusHandle, Focusable, Stateful, Task,
     WeakEntity,
->>>>>>> 7d30dda5
 };
 use multi_buffer::{MultiBufferPoint, MultiBufferRow};
 use picker::{Picker, PickerDelegate};
@@ -37,17 +32,10 @@
 
 impl FileContextPicker {
     pub fn new(
-<<<<<<< HEAD
-        context_picker: WeakView<ContextPicker>,
-        workspace: WeakView<Workspace>,
-        editor: WeakView<Editor>,
-        context_store: WeakModel<ContextStore>,
-=======
         context_picker: WeakEntity<ContextPicker>,
         workspace: WeakEntity<Workspace>,
         editor: WeakEntity<Editor>,
         context_store: WeakEntity<ContextStore>,
->>>>>>> 7d30dda5
         confirm_behavior: ConfirmBehavior,
         window: &mut Window,
         cx: &mut Context<Self>,
@@ -78,17 +66,10 @@
 }
 
 pub struct FileContextPickerDelegate {
-<<<<<<< HEAD
-    context_picker: WeakView<ContextPicker>,
-    workspace: WeakView<Workspace>,
-    editor: WeakView<Editor>,
-    context_store: WeakModel<ContextStore>,
-=======
     context_picker: WeakEntity<ContextPicker>,
     workspace: WeakEntity<Workspace>,
     editor: WeakEntity<Editor>,
     context_store: WeakEntity<ContextStore>,
->>>>>>> 7d30dda5
     confirm_behavior: ConfirmBehavior,
     matches: Vec<PathMatch>,
     selected_index: usize,
@@ -96,17 +77,10 @@
 
 impl FileContextPickerDelegate {
     pub fn new(
-<<<<<<< HEAD
-        context_picker: WeakView<ContextPicker>,
-        workspace: WeakView<Workspace>,
-        editor: WeakView<Editor>,
-        context_store: WeakModel<ContextStore>,
-=======
         context_picker: WeakEntity<ContextPicker>,
         workspace: WeakEntity<Workspace>,
         editor: WeakEntity<Editor>,
         context_store: WeakEntity<ContextStore>,
->>>>>>> 7d30dda5
         confirm_behavior: ConfirmBehavior,
     ) -> Self {
         Self {
@@ -269,11 +243,7 @@
         };
 
         editor.update(cx, |editor, cx| {
-<<<<<<< HEAD
-            editor.transact(cx, |editor, cx| {
-=======
             editor.transact(window, cx, |editor, window, cx| {
->>>>>>> 7d30dda5
                 // Move empty selections left by 1 column to select the `@`s, so they get overwritten when we insert.
                 {
                     let mut selections = editor.selections.all::<MultiBufferPoint>(cx);
@@ -289,13 +259,9 @@
                         }
                     }
 
-<<<<<<< HEAD
-                    editor.change_selections(Some(Autoscroll::fit()), cx, |s| s.select(selections));
-=======
                     editor.change_selections(Some(Autoscroll::fit()), window, cx, |s| {
                         s.select(selections)
                     });
->>>>>>> 7d30dda5
                 }
 
                 let start_anchors = {
@@ -308,11 +274,7 @@
                         .collect::<Vec<_>>()
                 };
 
-<<<<<<< HEAD
-                editor.insert(&full_path, cx);
-=======
                 editor.insert(&full_path, window, cx);
->>>>>>> 7d30dda5
 
                 let end_anchors = {
                     let snapshot = editor.buffer().read(cx).snapshot(cx);
@@ -324,23 +286,15 @@
                         .collect::<Vec<_>>()
                 };
 
-<<<<<<< HEAD
-                editor.insert("\n", cx); // Needed to end the fold
-=======
                 editor.insert("\n", window, cx); // Needed to end the fold
->>>>>>> 7d30dda5
 
                 let placeholder = FoldPlaceholder {
                     render: render_fold_icon_button(IconName::File, file_name.into()),
                     ..Default::default()
                 };
 
-<<<<<<< HEAD
-                let render_trailer = move |_row, _unfold, _cx: &mut WindowContext| Empty.into_any();
-=======
                 let render_trailer =
                     move |_row, _unfold, _window: &mut Window, _cx: &mut App| Empty.into_any();
->>>>>>> 7d30dda5
 
                 let buffer = editor.buffer().read(cx).snapshot(cx);
                 let mut rows_to_fold = BTreeSet::new();
@@ -361,11 +315,7 @@
                 editor.insert_creases(crease_iter, cx);
 
                 for buffer_row in rows_to_fold {
-<<<<<<< HEAD
-                    editor.fold_at(&FoldAt { buffer_row }, cx);
-=======
                     editor.fold_at(&FoldAt { buffer_row }, window, cx);
->>>>>>> 7d30dda5
                 }
             });
         });
@@ -511,13 +461,8 @@
 fn render_fold_icon_button(
     icon: IconName,
     label: SharedString,
-<<<<<<< HEAD
-) -> Arc<dyn Send + Sync + Fn(FoldId, Range<Anchor>, &mut WindowContext) -> AnyElement> {
-    Arc::new(move |fold_id, _fold_range, _cx| {
-=======
 ) -> Arc<dyn Send + Sync + Fn(FoldId, Range<Anchor>, &mut Window, &mut App) -> AnyElement> {
     Arc::new(move |fold_id, _fold_range, _window, _cx| {
->>>>>>> 7d30dda5
         ButtonLike::new(fold_id)
             .style(ButtonStyle::Filled)
             .layer(ElevationIndex::ElevatedSurface)
@@ -532,15 +477,6 @@
 ) -> impl Fn(
     MultiBufferRow,
     bool,
-<<<<<<< HEAD
-    Arc<dyn Fn(bool, &mut WindowContext) + Send + Sync>,
-    &mut WindowContext,
-) -> AnyElement {
-    move |row, is_folded, fold, _cx| {
-        Disclosure::new((name, row.0 as u64), !is_folded)
-            .toggle_state(is_folded)
-            .on_click(move |_e, cx| fold(!is_folded, cx))
-=======
     Arc<dyn Fn(bool, &mut Window, &mut App) + Send + Sync>,
     &mut Window,
     &mut App,
@@ -549,7 +485,6 @@
         Disclosure::new((name, row.0 as u64), !is_folded)
             .toggle_state(is_folded)
             .on_click(move |_e, window, cx| fold(!is_folded, window, cx))
->>>>>>> 7d30dda5
             .into_any_element()
     }
 }