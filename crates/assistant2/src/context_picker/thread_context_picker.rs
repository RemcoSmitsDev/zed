use std::sync::Arc;

use fuzzy::StringMatchCandidate;
use gpui::{App, DismissEvent, Entity, FocusHandle, Focusable, Task, WeakEntity};
use picker::{Picker, PickerDelegate};
use ui::{prelude::*, ListItem};

use crate::context_picker::{ConfirmBehavior, ContextPicker};
use crate::context_store::{self, ContextStore};
use crate::thread::ThreadId;
use crate::thread_store::ThreadStore;

pub struct ThreadContextPicker {
    picker: Entity<Picker<ThreadContextPickerDelegate>>,
}

impl ThreadContextPicker {
    pub fn new(
        thread_store: WeakEntity<ThreadStore>,
        context_picker: WeakEntity<ContextPicker>,
        context_store: WeakEntity<context_store::ContextStore>,
        confirm_behavior: ConfirmBehavior,
        window: &mut Window,
        cx: &mut Context<Self>,
    ) -> Self {
        let delegate = ThreadContextPickerDelegate::new(
            thread_store,
            context_picker,
            context_store,
            confirm_behavior,
        );
        let picker = cx.new(|cx| Picker::uniform_list(delegate, window, cx));

        ThreadContextPicker { picker }
    }
}

impl Focusable for ThreadContextPicker {
    fn focus_handle(&self, cx: &App) -> FocusHandle {
        self.picker.focus_handle(cx)
    }
}

impl Render for ThreadContextPicker {
    fn render(&mut self, _window: &mut Window, _cx: &mut Context<Self>) -> impl IntoElement {
        self.picker.clone()
    }
}

#[derive(Debug, Clone)]
pub struct ThreadContextEntry {
    pub id: ThreadId,
    pub summary: SharedString,
}

pub struct ThreadContextPickerDelegate {
    thread_store: WeakEntity<ThreadStore>,
    context_picker: WeakEntity<ContextPicker>,
    context_store: WeakEntity<context_store::ContextStore>,
    confirm_behavior: ConfirmBehavior,
    matches: Vec<ThreadContextEntry>,
    selected_index: usize,
}

impl ThreadContextPickerDelegate {
    pub fn new(
        thread_store: WeakEntity<ThreadStore>,
        context_picker: WeakEntity<ContextPicker>,
        context_store: WeakEntity<context_store::ContextStore>,
        confirm_behavior: ConfirmBehavior,
    ) -> Self {
        ThreadContextPickerDelegate {
            thread_store,
            context_picker,
            context_store,
            confirm_behavior,
            matches: Vec::new(),
            selected_index: 0,
        }
    }
}

impl PickerDelegate for ThreadContextPickerDelegate {
    type ListItem = ListItem;

    fn match_count(&self) -> usize {
        self.matches.len()
    }

    fn selected_index(&self) -> usize {
        self.selected_index
    }

    fn set_selected_index(
        &mut self,
        ix: usize,
        _window: &mut Window,
        _cx: &mut Context<Picker<Self>>,
    ) {
        self.selected_index = ix;
    }

    fn placeholder_text(&self, _window: &mut Window, _cx: &mut App) -> Arc<str> {
        "Search threads…".into()
    }

<<<<<<< HEAD
    fn update_matches(&mut self, query: String, cx: &mut ViewContext<Picker<Self>>) -> Task<()> {
=======
    fn update_matches(
        &mut self,
        query: String,
        window: &mut Window,
        cx: &mut Context<Picker<Self>>,
    ) -> Task<()> {
>>>>>>> 7d30dda5
        let Ok(threads) = self.thread_store.update(cx, |this, _cx| {
            this.threads()
                .into_iter()
                .map(|thread| ThreadContextEntry {
                    id: thread.id,
                    summary: thread.summary,
                })
                .collect::<Vec<_>>()
        }) else {
            return Task::ready(());
        };

        let executor = cx.background_executor().clone();
        let search_task = cx.background_executor().spawn(async move {
            if query.is_empty() {
                threads
            } else {
                let candidates = threads
                    .iter()
                    .enumerate()
                    .map(|(id, thread)| StringMatchCandidate::new(id, &thread.summary))
                    .collect::<Vec<_>>();
                let matches = fuzzy::match_strings(
                    &candidates,
                    &query,
                    false,
                    100,
                    &Default::default(),
                    executor,
                )
                .await;

                matches
                    .into_iter()
                    .map(|mat| threads[mat.candidate_id].clone())
                    .collect()
            }
        });

        cx.spawn_in(window, |this, mut cx| async move {
            let matches = search_task.await;
            this.update(&mut cx, |this, cx| {
                this.delegate.matches = matches;
                this.delegate.selected_index = 0;
                cx.notify();
            })
            .ok();
        })
    }

    fn confirm(&mut self, _secondary: bool, window: &mut Window, cx: &mut Context<Picker<Self>>) {
        let Some(entry) = self.matches.get(self.selected_index) else {
            return;
        };

        let Some(thread_store) = self.thread_store.upgrade() else {
            return;
        };

        let open_thread_task = thread_store.update(cx, |this, cx| this.open_thread(&entry.id, cx));

<<<<<<< HEAD
        cx.spawn(|this, mut cx| async move {
            let thread = open_thread_task.await?;
            this.update(&mut cx, |this, cx| {
=======
        cx.spawn_in(window, |this, mut cx| async move {
            let thread = open_thread_task.await?;
            this.update_in(&mut cx, |this, window, cx| {
>>>>>>> 7d30dda5
                this.delegate
                    .context_store
                    .update(cx, |context_store, cx| context_store.add_thread(thread, cx))
                    .ok();

                match this.delegate.confirm_behavior {
                    ConfirmBehavior::KeepOpen => {}
<<<<<<< HEAD
                    ConfirmBehavior::Close => this.delegate.dismissed(cx),
=======
                    ConfirmBehavior::Close => this.delegate.dismissed(window, cx),
>>>>>>> 7d30dda5
                }
            })
        })
        .detach_and_log_err(cx);
    }

    fn dismissed(&mut self, _window: &mut Window, cx: &mut Context<Picker<Self>>) {
        self.context_picker
            .update(cx, |_, cx| {
                cx.emit(DismissEvent);
            })
            .ok();
    }

    fn render_match(
        &self,
        ix: usize,
        selected: bool,
        _window: &mut Window,
        cx: &mut Context<Picker<Self>>,
    ) -> Option<Self::ListItem> {
        let thread = &self.matches[ix];

        Some(ListItem::new(ix).inset(true).toggle_state(selected).child(
            render_thread_context_entry(thread, self.context_store.clone(), cx),
        ))
    }
}

pub fn render_thread_context_entry(
    thread: &ThreadContextEntry,
    context_store: WeakEntity<ContextStore>,
    cx: &mut App,
) -> Div {
    let added = context_store.upgrade().map_or(false, |ctx_store| {
        ctx_store.read(cx).includes_thread(&thread.id).is_some()
    });

    h_flex()
        .gap_1p5()
        .w_full()
        .child(
            Icon::new(IconName::MessageCircle)
                .size(IconSize::XSmall)
                .color(Color::Muted),
        )
        .child(Label::new(thread.summary.clone()))
        .child(div().w_full())
        .when(added, |el| {
            el.child(
                h_flex()
                    .gap_1()
                    .child(
                        Icon::new(IconName::Check)
                            .size(IconSize::Small)
                            .color(Color::Success),
                    )
                    .child(Label::new("Added").size(LabelSize::Small)),
            )
        })
}<|MERGE_RESOLUTION|>--- conflicted
+++ resolved
@@ -104,16 +104,12 @@
         "Search threads…".into()
     }
 
-<<<<<<< HEAD
-    fn update_matches(&mut self, query: String, cx: &mut ViewContext<Picker<Self>>) -> Task<()> {
-=======
     fn update_matches(
         &mut self,
         query: String,
         window: &mut Window,
         cx: &mut Context<Picker<Self>>,
     ) -> Task<()> {
->>>>>>> 7d30dda5
         let Ok(threads) = self.thread_store.update(cx, |this, _cx| {
             this.threads()
                 .into_iter()
@@ -175,15 +171,9 @@
 
         let open_thread_task = thread_store.update(cx, |this, cx| this.open_thread(&entry.id, cx));
 
-<<<<<<< HEAD
-        cx.spawn(|this, mut cx| async move {
-            let thread = open_thread_task.await?;
-            this.update(&mut cx, |this, cx| {
-=======
         cx.spawn_in(window, |this, mut cx| async move {
             let thread = open_thread_task.await?;
             this.update_in(&mut cx, |this, window, cx| {
->>>>>>> 7d30dda5
                 this.delegate
                     .context_store
                     .update(cx, |context_store, cx| context_store.add_thread(thread, cx))
@@ -191,11 +181,7 @@
 
                 match this.delegate.confirm_behavior {
                     ConfirmBehavior::KeepOpen => {}
-<<<<<<< HEAD
-                    ConfirmBehavior::Close => this.delegate.dismissed(cx),
-=======
                     ConfirmBehavior::Close => this.delegate.dismissed(window, cx),
->>>>>>> 7d30dda5
                 }
             })
         })
