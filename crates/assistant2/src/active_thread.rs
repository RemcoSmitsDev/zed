--- conflicted
+++ resolved
@@ -23,13 +23,8 @@
     workspace: WeakEntity<Workspace>,
     language_registry: Arc<LanguageRegistry>,
     tools: Arc<ToolWorkingSet>,
-<<<<<<< HEAD
-    thread_store: Model<ThreadStore>,
-    thread: Model<Thread>,
-=======
     thread_store: Entity<ThreadStore>,
     thread: Entity<Thread>,
->>>>>>> 7d30dda5
     messages: Vec<MessageId>,
     list_state: ListState,
     rendered_messages_by_id: HashMap<MessageId, Entity<Markdown>>,
@@ -39,15 +34,9 @@
 
 impl ActiveThread {
     pub fn new(
-<<<<<<< HEAD
-        thread: Model<Thread>,
-        thread_store: Model<ThreadStore>,
-        workspace: WeakView<Workspace>,
-=======
         thread: Entity<Thread>,
         thread_store: Entity<ThreadStore>,
         workspace: WeakEntity<Workspace>,
->>>>>>> 7d30dda5
         language_registry: Arc<LanguageRegistry>,
         tools: Arc<ToolWorkingSet>,
         window: &mut Window,
@@ -84,11 +73,7 @@
         this
     }
 
-<<<<<<< HEAD
-    pub fn thread(&self) -> &Model<Thread> {
-=======
     pub fn thread(&self) -> &Entity<Thread> {
->>>>>>> 7d30dda5
         &self.thread
     }
 
