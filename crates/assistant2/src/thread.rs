--- conflicted
+++ resolved
@@ -99,11 +99,7 @@
         id: ThreadId,
         saved: SavedThread,
         tools: Arc<ToolWorkingSet>,
-<<<<<<< HEAD
-        _cx: &mut ModelContext<Self>,
-=======
         _cx: &mut Context<Self>,
->>>>>>> 7d30dda5
     ) -> Self {
         let next_message_id = MessageId(saved.messages.len());
 
