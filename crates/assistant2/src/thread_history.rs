use gpui::{
    uniform_list, App, Entity, FocusHandle, Focusable, ScrollStrategy, UniformListScrollHandle,
    WeakEntity,
};
use time::{OffsetDateTime, UtcOffset};
use ui::{prelude::*, IconButtonShape, ListItem, ListItemSpacing, Tooltip};

use crate::thread_store::{SavedThreadMetadata, ThreadStore};
use crate::{AssistantPanel, RemoveSelectedThread};

pub struct ThreadHistory {
    focus_handle: FocusHandle,
    assistant_panel: WeakEntity<AssistantPanel>,
    thread_store: Entity<ThreadStore>,
    scroll_handle: UniformListScrollHandle,
    selected_index: usize,
}

impl ThreadHistory {
    pub(crate) fn new(
        assistant_panel: WeakEntity<AssistantPanel>,
        thread_store: Entity<ThreadStore>,

        cx: &mut Context<Self>,
    ) -> Self {
        Self {
            focus_handle: cx.focus_handle(),
            assistant_panel,
            thread_store,
            scroll_handle: UniformListScrollHandle::default(),
            selected_index: 0,
        }
    }

<<<<<<< HEAD
    pub fn select_prev(&mut self, _: &menu::SelectPrev, cx: &mut ViewContext<Self>) {
=======
    pub fn select_prev(
        &mut self,
        _: &menu::SelectPrev,
        window: &mut Window,
        cx: &mut Context<Self>,
    ) {
>>>>>>> 7d30dda5
        let count = self.thread_store.read(cx).thread_count();
        if count > 0 {
            if self.selected_index == 0 {
                self.set_selected_index(count - 1, window, cx);
            } else {
                self.set_selected_index(self.selected_index - 1, window, cx);
            }
        }
    }

<<<<<<< HEAD
    pub fn select_next(&mut self, _: &menu::SelectNext, cx: &mut ViewContext<Self>) {
=======
    pub fn select_next(
        &mut self,
        _: &menu::SelectNext,
        window: &mut Window,
        cx: &mut Context<Self>,
    ) {
>>>>>>> 7d30dda5
        let count = self.thread_store.read(cx).thread_count();
        if count > 0 {
            if self.selected_index == count - 1 {
                self.set_selected_index(0, window, cx);
            } else {
                self.set_selected_index(self.selected_index + 1, window, cx);
            }
        }
    }

<<<<<<< HEAD
    fn select_first(&mut self, _: &menu::SelectFirst, cx: &mut ViewContext<Self>) {
=======
    fn select_first(&mut self, _: &menu::SelectFirst, window: &mut Window, cx: &mut Context<Self>) {
>>>>>>> 7d30dda5
        let count = self.thread_store.read(cx).thread_count();
        if count > 0 {
            self.set_selected_index(0, window, cx);
        }
    }

<<<<<<< HEAD
    fn select_last(&mut self, _: &menu::SelectLast, cx: &mut ViewContext<Self>) {
=======
    fn select_last(&mut self, _: &menu::SelectLast, window: &mut Window, cx: &mut Context<Self>) {
>>>>>>> 7d30dda5
        let count = self.thread_store.read(cx).thread_count();
        if count > 0 {
            self.set_selected_index(count - 1, window, cx);
        }
    }

    fn set_selected_index(&mut self, index: usize, _window: &mut Window, cx: &mut Context<Self>) {
        self.selected_index = index;
        self.scroll_handle
            .scroll_to_item(index, ScrollStrategy::Top);
        cx.notify();
    }

<<<<<<< HEAD
    fn confirm(&mut self, _: &menu::Confirm, cx: &mut ViewContext<Self>) {
=======
    fn confirm(&mut self, _: &menu::Confirm, window: &mut Window, cx: &mut Context<Self>) {
>>>>>>> 7d30dda5
        let threads = self.thread_store.update(cx, |this, _cx| this.threads());

        if let Some(thread) = threads.get(self.selected_index) {
            self.assistant_panel
<<<<<<< HEAD
                .update(cx, move |this, cx| this.open_thread(&thread.id, cx))
=======
                .update(cx, move |this, cx| this.open_thread(&thread.id, window, cx))
>>>>>>> 7d30dda5
                .ok();

            cx.notify();
        }
    }

<<<<<<< HEAD
    fn remove_selected_thread(&mut self, _: &RemoveSelectedThread, cx: &mut ViewContext<Self>) {
=======
    fn remove_selected_thread(
        &mut self,
        _: &RemoveSelectedThread,
        _window: &mut Window,
        cx: &mut Context<Self>,
    ) {
>>>>>>> 7d30dda5
        let threads = self.thread_store.update(cx, |this, _cx| this.threads());

        if let Some(thread) = threads.get(self.selected_index) {
            self.assistant_panel
                .update(cx, |this, cx| {
                    this.delete_thread(&thread.id, cx);
                })
                .ok();

            cx.notify();
        }
    }
}

impl Focusable for ThreadHistory {
    fn focus_handle(&self, _cx: &App) -> FocusHandle {
        self.focus_handle.clone()
    }
}

impl Render for ThreadHistory {
<<<<<<< HEAD
    fn render(&mut self, cx: &mut ViewContext<Self>) -> impl IntoElement {
=======
    fn render(&mut self, _window: &mut Window, cx: &mut Context<Self>) -> impl IntoElement {
>>>>>>> 7d30dda5
        let threads = self.thread_store.update(cx, |this, _cx| this.threads());
        let selected_index = self.selected_index;

        v_flex()
            .id("thread-history-container")
            .key_context("ThreadHistory")
            .track_focus(&self.focus_handle)
            .overflow_y_scroll()
            .size_full()
            .p_1()
            .on_action(cx.listener(Self::select_prev))
            .on_action(cx.listener(Self::select_next))
            .on_action(cx.listener(Self::select_first))
            .on_action(cx.listener(Self::select_last))
            .on_action(cx.listener(Self::confirm))
            .on_action(cx.listener(Self::remove_selected_thread))
            .map(|history| {
                if threads.is_empty() {
                    history
                        .justify_center()
                        .child(
                            h_flex().w_full().justify_center().child(
                                Label::new("You don't have any past threads yet.")
                                    .size(LabelSize::Small),
                            ),
                        )
                } else {
                    history.child(
                        uniform_list(
                            cx.model().clone(),
                            "thread-history",
                            threads.len(),
                            move |history, range, _window, _cx| {
                                threads[range]
                                    .iter()
                                    .enumerate()
                                    .map(|(index, thread)| {
                                        h_flex().w_full().pb_1().child(PastThread::new(
                                            thread.clone(),
                                            history.assistant_panel.clone(),
                                            selected_index == index,
                                        ))
                                    })
                                    .collect()
                            },
                        )
                        .track_scroll(self.scroll_handle.clone())
                        .flex_grow(),
                    )
                }
            })
    }
}

#[derive(IntoElement)]
pub struct PastThread {
    thread: SavedThreadMetadata,
<<<<<<< HEAD
    assistant_panel: WeakView<AssistantPanel>,
=======
    assistant_panel: WeakEntity<AssistantPanel>,
>>>>>>> 7d30dda5
    selected: bool,
}

impl PastThread {
    pub fn new(
        thread: SavedThreadMetadata,
<<<<<<< HEAD
        assistant_panel: WeakView<AssistantPanel>,
=======
        assistant_panel: WeakEntity<AssistantPanel>,
>>>>>>> 7d30dda5
        selected: bool,
    ) -> Self {
        Self {
            thread,
            assistant_panel,
            selected,
        }
    }
}

impl RenderOnce for PastThread {
<<<<<<< HEAD
    fn render(self, cx: &mut WindowContext) -> impl IntoElement {
=======
    fn render(self, _window: &mut Window, cx: &mut App) -> impl IntoElement {
>>>>>>> 7d30dda5
        let summary = self.thread.summary;

        let thread_timestamp = time_format::format_localized_timestamp(
            OffsetDateTime::from_unix_timestamp(self.thread.updated_at.timestamp()).unwrap(),
            OffsetDateTime::now_utc(),
            self.assistant_panel
                .update(cx, |this, _cx| this.local_timezone())
                .unwrap_or(UtcOffset::UTC),
            time_format::TimestampFormat::EnhancedAbsolute,
        );

        ListItem::new(SharedString::from(self.thread.id.to_string()))
            .outlined()
            .toggle_state(self.selected)
            .start_slot(
                Icon::new(IconName::MessageCircle)
                    .size(IconSize::Small)
                    .color(Color::Muted),
            )
            .spacing(ListItemSpacing::Sparse)
            .child(Label::new(summary).size(LabelSize::Small).text_ellipsis())
            .end_slot(
                h_flex()
                    .gap_2()
                    .child(
                        Label::new(thread_timestamp)
                            .color(Color::Disabled)
                            .size(LabelSize::Small),
                    )
                    .child(
                        IconButton::new("delete", IconName::TrashAlt)
                            .shape(IconButtonShape::Square)
                            .icon_size(IconSize::Small)
                            .tooltip(Tooltip::text("Delete Thread"))
                            .on_click({
                                let assistant_panel = self.assistant_panel.clone();
                                let id = self.thread.id.clone();
<<<<<<< HEAD
                                move |_event, cx| {
=======
                                move |_event, _window, cx| {
>>>>>>> 7d30dda5
                                    assistant_panel
                                        .update(cx, |this, cx| {
                                            this.delete_thread(&id, cx);
                                        })
                                        .ok();
                                }
                            }),
                    ),
            )
            .on_click({
                let assistant_panel = self.assistant_panel.clone();
                let id = self.thread.id.clone();
<<<<<<< HEAD
                move |_event, cx| {
                    assistant_panel
                        .update(cx, |this, cx| {
                            this.open_thread(&id, cx).detach_and_log_err(cx);
=======
                move |_event, window, cx| {
                    assistant_panel
                        .update(cx, |this, cx| {
                            this.open_thread(&id, window, cx).detach_and_log_err(cx);
>>>>>>> 7d30dda5
                        })
                        .ok();
                }
            })
    }
}<|MERGE_RESOLUTION|>--- conflicted
+++ resolved
@@ -32,16 +32,12 @@
         }
     }
 
-<<<<<<< HEAD
-    pub fn select_prev(&mut self, _: &menu::SelectPrev, cx: &mut ViewContext<Self>) {
-=======
     pub fn select_prev(
         &mut self,
         _: &menu::SelectPrev,
         window: &mut Window,
         cx: &mut Context<Self>,
     ) {
->>>>>>> 7d30dda5
         let count = self.thread_store.read(cx).thread_count();
         if count > 0 {
             if self.selected_index == 0 {
@@ -52,16 +48,12 @@
         }
     }
 
-<<<<<<< HEAD
-    pub fn select_next(&mut self, _: &menu::SelectNext, cx: &mut ViewContext<Self>) {
-=======
     pub fn select_next(
         &mut self,
         _: &menu::SelectNext,
         window: &mut Window,
         cx: &mut Context<Self>,
     ) {
->>>>>>> 7d30dda5
         let count = self.thread_store.read(cx).thread_count();
         if count > 0 {
             if self.selected_index == count - 1 {
@@ -72,22 +64,14 @@
         }
     }
 
-<<<<<<< HEAD
-    fn select_first(&mut self, _: &menu::SelectFirst, cx: &mut ViewContext<Self>) {
-=======
     fn select_first(&mut self, _: &menu::SelectFirst, window: &mut Window, cx: &mut Context<Self>) {
->>>>>>> 7d30dda5
         let count = self.thread_store.read(cx).thread_count();
         if count > 0 {
             self.set_selected_index(0, window, cx);
         }
     }
 
-<<<<<<< HEAD
-    fn select_last(&mut self, _: &menu::SelectLast, cx: &mut ViewContext<Self>) {
-=======
     fn select_last(&mut self, _: &menu::SelectLast, window: &mut Window, cx: &mut Context<Self>) {
->>>>>>> 7d30dda5
         let count = self.thread_store.read(cx).thread_count();
         if count > 0 {
             self.set_selected_index(count - 1, window, cx);
@@ -101,36 +85,24 @@
         cx.notify();
     }
 
-<<<<<<< HEAD
-    fn confirm(&mut self, _: &menu::Confirm, cx: &mut ViewContext<Self>) {
-=======
     fn confirm(&mut self, _: &menu::Confirm, window: &mut Window, cx: &mut Context<Self>) {
->>>>>>> 7d30dda5
         let threads = self.thread_store.update(cx, |this, _cx| this.threads());
 
         if let Some(thread) = threads.get(self.selected_index) {
             self.assistant_panel
-<<<<<<< HEAD
-                .update(cx, move |this, cx| this.open_thread(&thread.id, cx))
-=======
                 .update(cx, move |this, cx| this.open_thread(&thread.id, window, cx))
->>>>>>> 7d30dda5
                 .ok();
 
             cx.notify();
         }
     }
 
-<<<<<<< HEAD
-    fn remove_selected_thread(&mut self, _: &RemoveSelectedThread, cx: &mut ViewContext<Self>) {
-=======
     fn remove_selected_thread(
         &mut self,
         _: &RemoveSelectedThread,
         _window: &mut Window,
         cx: &mut Context<Self>,
     ) {
->>>>>>> 7d30dda5
         let threads = self.thread_store.update(cx, |this, _cx| this.threads());
 
         if let Some(thread) = threads.get(self.selected_index) {
@@ -152,11 +124,7 @@
 }
 
 impl Render for ThreadHistory {
-<<<<<<< HEAD
-    fn render(&mut self, cx: &mut ViewContext<Self>) -> impl IntoElement {
-=======
     fn render(&mut self, _window: &mut Window, cx: &mut Context<Self>) -> impl IntoElement {
->>>>>>> 7d30dda5
         let threads = self.thread_store.update(cx, |this, _cx| this.threads());
         let selected_index = self.selected_index;
 
@@ -214,22 +182,14 @@
 #[derive(IntoElement)]
 pub struct PastThread {
     thread: SavedThreadMetadata,
-<<<<<<< HEAD
-    assistant_panel: WeakView<AssistantPanel>,
-=======
     assistant_panel: WeakEntity<AssistantPanel>,
->>>>>>> 7d30dda5
     selected: bool,
 }
 
 impl PastThread {
     pub fn new(
         thread: SavedThreadMetadata,
-<<<<<<< HEAD
-        assistant_panel: WeakView<AssistantPanel>,
-=======
         assistant_panel: WeakEntity<AssistantPanel>,
->>>>>>> 7d30dda5
         selected: bool,
     ) -> Self {
         Self {
@@ -241,11 +201,7 @@
 }
 
 impl RenderOnce for PastThread {
-<<<<<<< HEAD
-    fn render(self, cx: &mut WindowContext) -> impl IntoElement {
-=======
     fn render(self, _window: &mut Window, cx: &mut App) -> impl IntoElement {
->>>>>>> 7d30dda5
         let summary = self.thread.summary;
 
         let thread_timestamp = time_format::format_localized_timestamp(
@@ -283,11 +239,7 @@
                             .on_click({
                                 let assistant_panel = self.assistant_panel.clone();
                                 let id = self.thread.id.clone();
-<<<<<<< HEAD
-                                move |_event, cx| {
-=======
                                 move |_event, _window, cx| {
->>>>>>> 7d30dda5
                                     assistant_panel
                                         .update(cx, |this, cx| {
                                             this.delete_thread(&id, cx);
@@ -300,17 +252,10 @@
             .on_click({
                 let assistant_panel = self.assistant_panel.clone();
                 let id = self.thread.id.clone();
-<<<<<<< HEAD
-                move |_event, cx| {
-                    assistant_panel
-                        .update(cx, |this, cx| {
-                            this.open_thread(&id, cx).detach_and_log_err(cx);
-=======
                 move |_event, window, cx| {
                     assistant_panel
                         .update(cx, |this, cx| {
                             this.open_thread(&id, window, cx).detach_and_log_err(cx);
->>>>>>> 7d30dda5
                         })
                         .ok();
                 }
