use std::path::PathBuf;
use std::sync::Arc;

use anyhow::{anyhow, Result};
use assistant_context_editor::{
    make_lsp_adapter_delegate, AssistantPanelDelegate, ConfigurationError, ContextEditor,
    ContextHistory, SlashCommandCompletionProvider,
};
use assistant_settings::{AssistantDockPosition, AssistantSettings};
use assistant_slash_command::SlashCommandWorkingSet;
use assistant_tool::ToolWorkingSet;

use client::zed_urls;
use editor::Editor;
use fs::Fs;
use gpui::{
    prelude::*, px, svg, Action, AnyElement, App, AsyncWindowContext, Corner, Entity, EventEmitter,
    FocusHandle, Focusable, FontWeight, Pixels, Subscription, Task, UpdateGlobal, WeakEntity,
};
use language::LanguageRegistry;
use language_model::{LanguageModelProviderTosView, LanguageModelRegistry};
use project::Project;
use prompt_library::{open_prompt_library, PromptBuilder, PromptLibrary};
use settings::{update_settings_file, Settings};
use time::UtcOffset;
use ui::{prelude::*, ContextMenu, KeyBinding, PopoverMenu, PopoverMenuHandle, Tab, Tooltip};
use util::ResultExt as _;
use workspace::dock::{DockPosition, Panel, PanelEvent};
use workspace::Workspace;
use zed_actions::assistant::{DeployPromptLibrary, ToggleFocus};

use crate::active_thread::ActiveThread;
use crate::assistant_configuration::{AssistantConfiguration, AssistantConfigurationEvent};
use crate::message_editor::MessageEditor;
use crate::thread::{Thread, ThreadError, ThreadId};
use crate::thread_history::{PastThread, ThreadHistory};
use crate::thread_store::ThreadStore;
use crate::{
    InlineAssistant, NewPromptEditor, NewThread, OpenConfiguration, OpenHistory,
    OpenPromptEditorHistory,
};

pub fn init(cx: &mut App) {
    cx.observe_new(
        |workspace: &mut Workspace, _window, _cx: &mut Context<Workspace>| {
            workspace
                .register_action(|workspace, _: &NewThread, window, cx| {
                    if let Some(panel) = workspace.panel::<AssistantPanel>(cx) {
                        panel.update(cx, |panel, cx| panel.new_thread(window, cx));
                        workspace.focus_panel::<AssistantPanel>(window, cx);
                    }
                })
                .register_action(|workspace, _: &OpenHistory, window, cx| {
                    if let Some(panel) = workspace.panel::<AssistantPanel>(cx) {
                        workspace.focus_panel::<AssistantPanel>(window, cx);
                        panel.update(cx, |panel, cx| panel.open_history(window, cx));
                    }
                })
                .register_action(|workspace, _: &NewPromptEditor, window, cx| {
                    if let Some(panel) = workspace.panel::<AssistantPanel>(cx) {
                        workspace.focus_panel::<AssistantPanel>(window, cx);
                        panel.update(cx, |panel, cx| panel.new_prompt_editor(window, cx));
                    }
                })
                .register_action(|workspace, _: &OpenPromptEditorHistory, window, cx| {
                    if let Some(panel) = workspace.panel::<AssistantPanel>(cx) {
                        workspace.focus_panel::<AssistantPanel>(window, cx);
                        panel.update(cx, |panel, cx| panel.open_prompt_editor_history(window, cx));
                    }
                })
                .register_action(|workspace, _: &OpenConfiguration, window, cx| {
                    if let Some(panel) = workspace.panel::<AssistantPanel>(cx) {
                        workspace.focus_panel::<AssistantPanel>(window, cx);
                        panel.update(cx, |panel, cx| panel.open_configuration(window, cx));
                    }
                });
        },
    )
    .detach();
}

enum ActiveView {
    Thread,
    PromptEditor,
    History,
    PromptEditorHistory,
    Configuration,
}

pub struct AssistantPanel {
    workspace: WeakEntity<Workspace>,
    project: Entity<Project>,
    fs: Arc<dyn Fs>,
    language_registry: Arc<LanguageRegistry>,
    thread_store: Entity<ThreadStore>,
    thread: Entity<ActiveThread>,
    message_editor: Entity<MessageEditor>,
    context_store: Entity<assistant_context_editor::ContextStore>,
    context_editor: Option<Entity<ContextEditor>>,
    context_history: Option<Entity<ContextHistory>>,
    configuration: Option<Entity<AssistantConfiguration>>,
    configuration_subscription: Option<Subscription>,
    tools: Arc<ToolWorkingSet>,
    local_timezone: UtcOffset,
    active_view: ActiveView,
    history: Entity<ThreadHistory>,
    new_item_context_menu_handle: PopoverMenuHandle<ContextMenu>,
    open_history_context_menu_handle: PopoverMenuHandle<ContextMenu>,
    width: Option<Pixels>,
    height: Option<Pixels>,
}

impl AssistantPanel {
    pub fn load(
        workspace: WeakEntity<Workspace>,
        prompt_builder: Arc<PromptBuilder>,
        cx: AsyncWindowContext,
    ) -> Task<Result<Entity<Self>>> {
        cx.spawn(|mut cx| async move {
            let tools = Arc::new(ToolWorkingSet::default());
            log::info!("[assistant2-debug] initializing ThreadStore");
            let thread_store = workspace.update(&mut cx, |workspace, cx| {
                let project = workspace.project().clone();
                ThreadStore::new(project, tools.clone(), cx)
            })??;
            log::info!("[assistant2-debug] finished initializing ThreadStore");

            let slash_commands = Arc::new(SlashCommandWorkingSet::default());
            log::info!("[assistant2-debug] initializing ContextStore");
            let context_store = workspace
                .update(&mut cx, |workspace, cx| {
                    let project = workspace.project().clone();
                    assistant_context_editor::ContextStore::new(
                        project,
                        prompt_builder.clone(),
                        slash_commands,
                        tools.clone(),
                        cx,
                    )
                })?
                .await?;
            log::info!("[assistant2-debug] finished initializing ContextStore");

            workspace.update_in(&mut cx, |workspace, window, cx| {
                cx.new(|cx| Self::new(workspace, thread_store, context_store, tools, window, cx))
            })
        })
    }

    fn new(
        workspace: &Workspace,
        thread_store: Entity<ThreadStore>,
        context_store: Entity<assistant_context_editor::ContextStore>,
        tools: Arc<ToolWorkingSet>,
        window: &mut Window,
        cx: &mut Context<Self>,
    ) -> Self {
        log::info!("[assistant2-debug] AssistantPanel::new");
        let thread = thread_store.update(cx, |this, cx| this.create_thread(cx));
        let fs = workspace.app_state().fs.clone();
        let project = workspace.project().clone();
        let language_registry = project.read(cx).languages().clone();
        let workspace = workspace.weak_handle();
<<<<<<< HEAD
        let weak_self = cx.weak_model();
=======
        let weak_self = cx.entity().downgrade();
>>>>>>> 7a6223e7

        let message_editor = cx.new(|cx| {
            MessageEditor::new(
                fs.clone(),
                workspace.clone(),
                thread_store.downgrade(),
                thread.clone(),
                window,
                cx,
            )
        });

        Self {
            active_view: ActiveView::Thread,
            workspace: workspace.clone(),
            project,
            fs: fs.clone(),
            language_registry: language_registry.clone(),
            thread_store: thread_store.clone(),
            thread: cx.new(|cx| {
                ActiveThread::new(
                    thread.clone(),
                    thread_store.clone(),
                    workspace,
                    language_registry,
                    tools.clone(),
                    window,
                    cx,
                )
            }),
            message_editor,
            context_store,
            context_editor: None,
            context_history: None,
            configuration: None,
            configuration_subscription: None,
            tools,
            local_timezone: UtcOffset::from_whole_seconds(
                chrono::Local::now().offset().local_minus_utc(),
            )
            .unwrap(),
            history: cx.new(|cx| ThreadHistory::new(weak_self, thread_store, cx)),
            new_item_context_menu_handle: PopoverMenuHandle::default(),
            open_history_context_menu_handle: PopoverMenuHandle::default(),
            width: None,
            height: None,
        }
    }

    pub fn toggle_focus(
        workspace: &mut Workspace,
        _: &ToggleFocus,
        window: &mut Window,
        cx: &mut Context<Workspace>,
    ) {
        let settings = AssistantSettings::get_global(cx);
        if !settings.enabled {
            return;
        }

        workspace.toggle_panel_focus::<Self>(window, cx);
    }

    pub(crate) fn local_timezone(&self) -> UtcOffset {
        self.local_timezone
    }

    pub(crate) fn thread_store(&self) -> &Entity<ThreadStore> {
        &self.thread_store
    }

    fn cancel(
        &mut self,
        _: &editor::actions::Cancel,
        _window: &mut Window,
        cx: &mut Context<Self>,
    ) {
        self.thread
            .update(cx, |thread, cx| thread.cancel_last_completion(cx));
    }

    fn new_thread(&mut self, window: &mut Window, cx: &mut Context<Self>) {
        let thread = self
            .thread_store
            .update(cx, |this, cx| this.create_thread(cx));

        self.active_view = ActiveView::Thread;
        self.thread = cx.new(|cx| {
            ActiveThread::new(
                thread.clone(),
                self.thread_store.clone(),
                self.workspace.clone(),
                self.language_registry.clone(),
                self.tools.clone(),
                window,
                cx,
            )
        });
        self.message_editor = cx.new(|cx| {
            MessageEditor::new(
                self.fs.clone(),
                self.workspace.clone(),
                self.thread_store.downgrade(),
                thread,
                window,
                cx,
            )
        });
        self.message_editor.focus_handle(cx).focus(window);
    }

    fn new_prompt_editor(&mut self, window: &mut Window, cx: &mut Context<Self>) {
        self.active_view = ActiveView::PromptEditor;

        let context = self
            .context_store
            .update(cx, |context_store, cx| context_store.create(cx));
        let lsp_adapter_delegate = make_lsp_adapter_delegate(&self.project, cx)
            .log_err()
            .flatten();

        self.context_editor = Some(cx.new(|cx| {
            let mut editor = ContextEditor::for_context(
                context,
                self.fs.clone(),
                self.workspace.clone(),
                self.project.clone(),
                lsp_adapter_delegate,
                window,
                cx,
            );
            editor.insert_default_prompt(window, cx);
            editor
        }));

        if let Some(context_editor) = self.context_editor.as_ref() {
            context_editor.focus_handle(cx).focus(window);
        }
    }

    fn deploy_prompt_library(
        &mut self,
        _: &DeployPromptLibrary,
        _window: &mut Window,
        cx: &mut Context<Self>,
    ) {
        open_prompt_library(
            self.language_registry.clone(),
            Box::new(PromptLibraryInlineAssist::new(self.workspace.clone())),
            Arc::new(|| {
                Box::new(SlashCommandCompletionProvider::new(
                    Arc::new(SlashCommandWorkingSet::default()),
                    None,
                    None,
                ))
            }),
            cx,
        )
        .detach_and_log_err(cx);
    }

    fn open_history(&mut self, window: &mut Window, cx: &mut Context<Self>) {
        self.active_view = ActiveView::History;
        self.history.focus_handle(cx).focus(window);
        cx.notify();
    }

    fn open_prompt_editor_history(&mut self, window: &mut Window, cx: &mut Context<Self>) {
        self.active_view = ActiveView::PromptEditorHistory;
        self.context_history = Some(cx.new(|cx| {
            ContextHistory::new(
                self.project.clone(),
                self.context_store.clone(),
                self.workspace.clone(),
                window,
                cx,
            )
        }));

        if let Some(context_history) = self.context_history.as_ref() {
            context_history.focus_handle(cx).focus(window);
        }

        cx.notify();
    }

    fn open_saved_prompt_editor(
        &mut self,
        path: PathBuf,
        window: &mut Window,
        cx: &mut Context<Self>,
    ) -> Task<Result<()>> {
        let context = self
            .context_store
            .update(cx, |store, cx| store.open_local_context(path.clone(), cx));
        let fs = self.fs.clone();
        let project = self.project.clone();
        let workspace = self.workspace.clone();

        let lsp_adapter_delegate = make_lsp_adapter_delegate(&project, cx).log_err().flatten();

        cx.spawn_in(window, |this, mut cx| async move {
            let context = context.await?;
            this.update_in(&mut cx, |this, window, cx| {
                let editor = cx.new(|cx| {
                    ContextEditor::for_context(
                        context,
                        fs,
                        workspace,
                        project,
                        lsp_adapter_delegate,
                        window,
                        cx,
                    )
                });
                this.active_view = ActiveView::PromptEditor;
                this.context_editor = Some(editor);

                anyhow::Ok(())
            })??;
            Ok(())
        })
    }

    pub(crate) fn open_thread(
        &mut self,
        thread_id: &ThreadId,
        window: &mut Window,
        cx: &mut Context<Self>,
    ) -> Task<Result<()>> {
        let open_thread_task = self
            .thread_store
            .update(cx, |this, cx| this.open_thread(thread_id, cx));

        cx.spawn_in(window, |this, mut cx| async move {
            let thread = open_thread_task.await?;
            this.update_in(&mut cx, |this, window, cx| {
                this.active_view = ActiveView::Thread;
                this.thread = cx.new(|cx| {
                    ActiveThread::new(
                        thread.clone(),
                        this.thread_store.clone(),
                        this.workspace.clone(),
                        this.language_registry.clone(),
                        this.tools.clone(),
                        window,
                        cx,
                    )
                });
                this.message_editor = cx.new(|cx| {
                    MessageEditor::new(
                        this.fs.clone(),
                        this.workspace.clone(),
                        this.thread_store.downgrade(),
                        thread,
                        window,
                        cx,
                    )
                });
                this.message_editor.focus_handle(cx).focus(window);
            })
        })
    }

    pub(crate) fn open_configuration(&mut self, window: &mut Window, cx: &mut Context<Self>) {
        self.active_view = ActiveView::Configuration;
        self.configuration = Some(cx.new(|cx| AssistantConfiguration::new(window, cx)));

        if let Some(configuration) = self.configuration.as_ref() {
            self.configuration_subscription = Some(cx.subscribe_in(
                configuration,
                window,
                Self::handle_assistant_configuration_event,
            ));

            configuration.focus_handle(cx).focus(window);
        }
    }

    fn handle_assistant_configuration_event(
        &mut self,
        _model: &Entity<AssistantConfiguration>,
        event: &AssistantConfigurationEvent,
        window: &mut Window,
        cx: &mut Context<Self>,
    ) {
        match event {
            AssistantConfigurationEvent::NewThread(provider) => {
                if LanguageModelRegistry::read_global(cx)
                    .active_provider()
                    .map_or(true, |active_provider| {
                        active_provider.id() != provider.id()
                    })
                {
                    if let Some(model) = provider.provided_models(cx).first().cloned() {
                        update_settings_file::<AssistantSettings>(
                            self.fs.clone(),
                            cx,
                            move |settings, _| settings.set_model(model),
                        );
                    }
                }

                self.new_thread(window, cx);
            }
        }
    }

    pub(crate) fn active_thread(&self, cx: &App) -> Entity<Thread> {
        self.thread.read(cx).thread().clone()
    }

    pub(crate) fn delete_thread(&mut self, thread_id: &ThreadId, cx: &mut Context<Self>) {
        self.thread_store
            .update(cx, |this, cx| this.delete_thread(thread_id, cx))
            .detach_and_log_err(cx);
    }
}

impl Focusable for AssistantPanel {
    fn focus_handle(&self, cx: &App) -> FocusHandle {
        match self.active_view {
            ActiveView::Thread => self.message_editor.focus_handle(cx),
            ActiveView::History => self.history.focus_handle(cx),
            ActiveView::PromptEditor => {
                if let Some(context_editor) = self.context_editor.as_ref() {
                    context_editor.focus_handle(cx)
                } else {
                    cx.focus_handle()
                }
            }
            ActiveView::PromptEditorHistory => {
                if let Some(context_history) = self.context_history.as_ref() {
                    context_history.focus_handle(cx)
                } else {
                    cx.focus_handle()
                }
            }
            ActiveView::Configuration => {
                if let Some(configuration) = self.configuration.as_ref() {
                    configuration.focus_handle(cx)
                } else {
                    cx.focus_handle()
                }
            }
        }
    }
}

impl EventEmitter<PanelEvent> for AssistantPanel {}

impl Panel for AssistantPanel {
    fn persistent_name() -> &'static str {
        "AssistantPanel2"
    }

    fn position(&self, _window: &Window, cx: &App) -> DockPosition {
        match AssistantSettings::get_global(cx).dock {
            AssistantDockPosition::Left => DockPosition::Left,
            AssistantDockPosition::Bottom => DockPosition::Bottom,
            AssistantDockPosition::Right => DockPosition::Right,
        }
    }

    fn position_is_valid(&self, _: DockPosition) -> bool {
        true
    }

    fn set_position(&mut self, position: DockPosition, _: &mut Window, cx: &mut Context<Self>) {
        settings::update_settings_file::<AssistantSettings>(
            self.fs.clone(),
            cx,
            move |settings, _| {
                let dock = match position {
                    DockPosition::Left => AssistantDockPosition::Left,
                    DockPosition::Bottom => AssistantDockPosition::Bottom,
                    DockPosition::Right => AssistantDockPosition::Right,
                };
                settings.set_dock(dock);
            },
        );
    }

    fn size(&self, window: &Window, cx: &App) -> Pixels {
        let settings = AssistantSettings::get_global(cx);
        match self.position(window, cx) {
            DockPosition::Left | DockPosition::Right => {
                self.width.unwrap_or(settings.default_width)
            }
            DockPosition::Bottom => self.height.unwrap_or(settings.default_height),
        }
    }

    fn set_size(&mut self, size: Option<Pixels>, window: &mut Window, cx: &mut Context<Self>) {
        match self.position(window, cx) {
            DockPosition::Left | DockPosition::Right => self.width = size,
            DockPosition::Bottom => self.height = size,
        }
        cx.notify();
    }

    fn set_active(&mut self, _active: bool, _window: &mut Window, _cx: &mut Context<Self>) {}

    fn remote_id() -> Option<proto::PanelId> {
        Some(proto::PanelId::AssistantPanel)
    }

    fn icon(&self, _window: &Window, cx: &App) -> Option<IconName> {
        let settings = AssistantSettings::get_global(cx);
        if !settings.enabled || !settings.button {
            return None;
        }

        Some(IconName::ZedAssistant)
    }

    fn icon_tooltip(&self, _window: &Window, _cx: &App) -> Option<&'static str> {
        Some("Assistant Panel")
    }

    fn toggle_action(&self) -> Box<dyn Action> {
        Box::new(ToggleFocus)
    }

    fn activation_priority(&self) -> u32 {
        3
    }
}

impl AssistantPanel {
    fn render_toolbar(&self, cx: &mut Context<Self>) -> impl IntoElement {
        let thread = self.thread.read(cx);

        let title = match self.active_view {
            ActiveView::Thread => {
                if thread.is_empty() {
                    thread.summary_or_default(cx)
                } else {
                    thread
                        .summary(cx)
                        .unwrap_or_else(|| SharedString::from("Loading Summary…"))
                }
            }
            ActiveView::PromptEditor => self
                .context_editor
                .as_ref()
                .map(|context_editor| {
                    SharedString::from(context_editor.read(cx).title(cx).to_string())
                })
                .unwrap_or_else(|| SharedString::from("Loading Summary…")),
            ActiveView::History | ActiveView::PromptEditorHistory => "History".into(),
            ActiveView::Configuration => "Configuration".into(),
        };

        let sub_title = match self.active_view {
            ActiveView::Thread => None,
            ActiveView::PromptEditor => None,
            ActiveView::History => Some("Thread"),
            ActiveView::PromptEditorHistory => Some("Prompt Editor"),
            ActiveView::Configuration => None,
        };

        h_flex()
            .id("assistant-toolbar")
            .px(DynamicSpacing::Base08.rems(cx))
            .h(Tab::container_height(cx))
            .flex_none()
            .justify_between()
            .gap(DynamicSpacing::Base08.rems(cx))
            .bg(cx.theme().colors().tab_bar_background)
            .border_b_1()
            .border_color(cx.theme().colors().border)
            .child(
                h_flex()
                    .child(Label::new(title))
                    .when(sub_title.is_some(), |this| {
                        this.child(
                            h_flex()
                                .pl_1p5()
                                .gap_1p5()
                                .child(
                                    Label::new("/")
                                        .size(LabelSize::Small)
                                        .color(Color::Disabled)
                                        .alpha(0.5),
                                )
                                .child(Label::new(sub_title.unwrap())),
                        )
                    }),
            )
            .child(
                h_flex()
                    .h_full()
                    .pl_1p5()
                    .border_l_1()
                    .border_color(cx.theme().colors().border)
                    .gap(DynamicSpacing::Base02.rems(cx))
                    .child(
                        PopoverMenu::new("assistant-toolbar-new-popover-menu")
                            .trigger(
                                IconButton::new("new", IconName::Plus)
                                    .icon_size(IconSize::Small)
                                    .style(ButtonStyle::Subtle)
                                    .tooltip(Tooltip::text("New…")),
                            )
                            .anchor(Corner::TopRight)
                            .with_handle(self.new_item_context_menu_handle.clone())
                            .menu(move |window, cx| {
                                Some(ContextMenu::build(window, cx, |menu, _window, _cx| {
                                    menu.action("New Thread", NewThread.boxed_clone())
                                        .action("New Prompt Editor", NewPromptEditor.boxed_clone())
                                }))
                            }),
                    )
                    .child(
                        PopoverMenu::new("assistant-toolbar-history-popover-menu")
                            .trigger(
                                IconButton::new("open-history", IconName::HistoryRerun)
                                    .icon_size(IconSize::Small)
                                    .style(ButtonStyle::Subtle)
                                    .tooltip(Tooltip::text("History…")),
                            )
                            .anchor(Corner::TopRight)
                            .with_handle(self.open_history_context_menu_handle.clone())
                            .menu(move |window, cx| {
                                Some(ContextMenu::build(window, cx, |menu, _window, _cx| {
                                    menu.action("Thread History", OpenHistory.boxed_clone())
                                        .action(
                                            "Prompt Editor History",
                                            OpenPromptEditorHistory.boxed_clone(),
                                        )
                                }))
                            }),
                    )
                    .child(
                        IconButton::new("configure-assistant", IconName::Settings)
                            .icon_size(IconSize::Small)
                            .style(ButtonStyle::Subtle)
                            .tooltip(Tooltip::text("Configure Assistant"))
                            .on_click(move |_event, window, cx| {
                                window.dispatch_action(OpenConfiguration.boxed_clone(), cx);
                            }),
                    ),
            )
    }

    fn render_active_thread_or_empty_state(
        &self,
        window: &mut Window,
        cx: &mut Context<Self>,
    ) -> AnyElement {
        if self.thread.read(cx).is_empty() {
            return self
                .render_thread_empty_state(window, cx)
                .into_any_element();
        }

        self.thread.clone().into_any_element()
    }

    fn configuration_error(&self, cx: &App) -> Option<ConfigurationError> {
        let Some(provider) = LanguageModelRegistry::read_global(cx).active_provider() else {
            return Some(ConfigurationError::NoProvider);
        };

        if !provider.is_authenticated(cx) {
            return Some(ConfigurationError::ProviderNotAuthenticated);
        }

        if provider.must_accept_terms(cx) {
            return Some(ConfigurationError::ProviderPendingTermsAcceptance(provider));
        }

        None
    }

    fn render_thread_empty_state(
        &self,
        window: &mut Window,
        cx: &mut Context<Self>,
    ) -> impl IntoElement {
        let recent_threads = self
            .thread_store
            .update(cx, |this, _cx| this.recent_threads(3));

        let create_welcome_heading = || {
            h_flex()
                .w_full()
                .justify_center()
                .child(Headline::new("Welcome to the Assistant Panel").size(HeadlineSize::Small))
        };

        let configuration_error = self.configuration_error(cx);
        let no_error = configuration_error.is_none();

        v_flex()
            .gap_2()
            .child(
                v_flex().w_full().child(
                    svg()
                        .path("icons/logo_96.svg")
                        .text_color(cx.theme().colors().text)
                        .w(px(40.))
                        .h(px(40.))
                        .mx_auto()
                        .mb_4(),
                ),
            )
            .map(|parent| {
                match configuration_error {
                    Some(ConfigurationError::ProviderNotAuthenticated) | Some(ConfigurationError::NoProvider)  => {
                        parent.child(
                            v_flex()
                                .gap_0p5()
                                .child(create_welcome_heading())
                                .child(
                                    h_flex().mb_2().w_full().justify_center().child(
                                        Label::new(
                                            "To start using the assistant, configure at least one LLM provider.",
                                        )
                                        .color(Color::Muted),
                                    ),
                                )
                                .child(
                                    h_flex().w_full().justify_center().child(
                                        Button::new("open-configuration", "Configure a Provider")
                                            .size(ButtonSize::Compact)
                                            .icon(Some(IconName::Sliders))
                                            .icon_size(IconSize::Small)
                                            .icon_position(IconPosition::Start)
                                            .on_click(cx.listener(|this, _, window, cx| {
                                                this.open_configuration(window, cx);
                                            })),
                                    ),
                                ),
                        )
                    }
                    Some(ConfigurationError::ProviderPendingTermsAcceptance(provider)) => {
                        parent.child(
                            v_flex()
                                .gap_0p5()
                                .child(create_welcome_heading())
                                .children(provider.render_accept_terms(
                                    LanguageModelProviderTosView::ThreadEmptyState,
                                    cx,
                                )),
                        )
                    }
                    None => parent,
                }
            })
            .when(
                recent_threads.is_empty() && no_error,
                |parent| {
                    parent.child(
                        v_flex().gap_0p5().child(create_welcome_heading()).child(
                            h_flex().w_full().justify_center().child(
                                Label::new("Start typing to chat with your codebase")
                                    .color(Color::Muted),
                            ),
                        ),
                    )
                },
            )
            .when(!recent_threads.is_empty(), |parent| {
                parent
                    .child(
                        h_flex().w_full().justify_center().child(
                            Label::new("Recent Threads:")
                                .size(LabelSize::Small)
                                .color(Color::Muted),
                        ),
                    )
                    .child(v_flex().mx_auto().w_4_5().gap_2().children(
                        recent_threads.into_iter().map(|thread| {
                            // TODO: keyboard navigation
<<<<<<< HEAD
                            PastThread::new(thread, cx.weak_model(), false)
=======
                            PastThread::new(thread, cx.entity().downgrade(), false)
>>>>>>> 7a6223e7
                        }),
                    ))
                    .child(
                        h_flex().w_full().justify_center().child(
                            Button::new("view-all-past-threads", "View All Past Threads")
                                .style(ButtonStyle::Subtle)
                                .label_size(LabelSize::Small)
                                .key_binding(KeyBinding::for_action_in(
                                    &OpenHistory,
                                    &self.focus_handle(cx),
                                    window,
                                ))
                                .on_click(move |_event, window, cx| {
                                    window.dispatch_action(OpenHistory.boxed_clone(), cx);
                                }),
                        ),
                    )
            })
    }

    fn render_last_error(&self, cx: &mut Context<Self>) -> Option<AnyElement> {
        let last_error = self.thread.read(cx).last_error()?;

        Some(
            div()
                .absolute()
                .right_3()
                .bottom_12()
                .max_w_96()
                .py_2()
                .px_3()
                .elevation_2(cx)
                .occlude()
                .child(match last_error {
                    ThreadError::PaymentRequired => self.render_payment_required_error(cx),
                    ThreadError::MaxMonthlySpendReached => {
                        self.render_max_monthly_spend_reached_error(cx)
                    }
                    ThreadError::Message(error_message) => {
                        self.render_error_message(&error_message, cx)
                    }
                })
                .into_any(),
        )
    }

    fn render_payment_required_error(&self, cx: &mut Context<Self>) -> AnyElement {
        const ERROR_MESSAGE: &str = "Free tier exceeded. Subscribe and add payment to continue using Zed LLMs. You'll be billed at cost for tokens used.";

        v_flex()
            .gap_0p5()
            .child(
                h_flex()
                    .gap_1p5()
                    .items_center()
                    .child(Icon::new(IconName::XCircle).color(Color::Error))
                    .child(Label::new("Free Usage Exceeded").weight(FontWeight::MEDIUM)),
            )
            .child(
                div()
                    .id("error-message")
                    .max_h_24()
                    .overflow_y_scroll()
                    .child(Label::new(ERROR_MESSAGE)),
            )
            .child(
                h_flex()
                    .justify_end()
                    .mt_1()
                    .child(Button::new("subscribe", "Subscribe").on_click(cx.listener(
                        |this, _, _, cx| {
                            this.thread.update(cx, |this, _cx| {
                                this.clear_last_error();
                            });

                            cx.open_url(&zed_urls::account_url(cx));
                            cx.notify();
                        },
                    )))
                    .child(Button::new("dismiss", "Dismiss").on_click(cx.listener(
                        |this, _, _, cx| {
                            this.thread.update(cx, |this, _cx| {
                                this.clear_last_error();
                            });

                            cx.notify();
                        },
                    ))),
            )
            .into_any()
    }

    fn render_max_monthly_spend_reached_error(&self, cx: &mut Context<Self>) -> AnyElement {
        const ERROR_MESSAGE: &str = "You have reached your maximum monthly spend. Increase your spend limit to continue using Zed LLMs.";

        v_flex()
            .gap_0p5()
            .child(
                h_flex()
                    .gap_1p5()
                    .items_center()
                    .child(Icon::new(IconName::XCircle).color(Color::Error))
                    .child(Label::new("Max Monthly Spend Reached").weight(FontWeight::MEDIUM)),
            )
            .child(
                div()
                    .id("error-message")
                    .max_h_24()
                    .overflow_y_scroll()
                    .child(Label::new(ERROR_MESSAGE)),
            )
            .child(
                h_flex()
                    .justify_end()
                    .mt_1()
                    .child(
                        Button::new("subscribe", "Update Monthly Spend Limit").on_click(
                            cx.listener(|this, _, _, cx| {
                                this.thread.update(cx, |this, _cx| {
                                    this.clear_last_error();
                                });

                                cx.open_url(&zed_urls::account_url(cx));
                                cx.notify();
                            }),
                        ),
                    )
                    .child(Button::new("dismiss", "Dismiss").on_click(cx.listener(
                        |this, _, _, cx| {
                            this.thread.update(cx, |this, _cx| {
                                this.clear_last_error();
                            });

                            cx.notify();
                        },
                    ))),
            )
            .into_any()
    }

    fn render_error_message(
        &self,
        error_message: &SharedString,
        cx: &mut Context<Self>,
    ) -> AnyElement {
        v_flex()
            .gap_0p5()
            .child(
                h_flex()
                    .gap_1p5()
                    .items_center()
                    .child(Icon::new(IconName::XCircle).color(Color::Error))
                    .child(
                        Label::new("Error interacting with language model")
                            .weight(FontWeight::MEDIUM),
                    ),
            )
            .child(
                div()
                    .id("error-message")
                    .max_h_32()
                    .overflow_y_scroll()
                    .child(Label::new(error_message.clone())),
            )
            .child(
                h_flex()
                    .justify_end()
                    .mt_1()
                    .child(Button::new("dismiss", "Dismiss").on_click(cx.listener(
                        |this, _, _, cx| {
                            this.thread.update(cx, |this, _cx| {
                                this.clear_last_error();
                            });

                            cx.notify();
                        },
                    ))),
            )
            .into_any()
    }
}

impl Render for AssistantPanel {
    fn render(&mut self, window: &mut Window, cx: &mut Context<Self>) -> impl IntoElement {
        v_flex()
            .key_context("AssistantPanel2")
            .justify_between()
            .size_full()
            .on_action(cx.listener(Self::cancel))
            .on_action(cx.listener(|this, _: &NewThread, window, cx| {
                this.new_thread(window, cx);
            }))
            .on_action(cx.listener(|this, _: &OpenHistory, window, cx| {
                this.open_history(window, cx);
            }))
            .on_action(cx.listener(Self::deploy_prompt_library))
            .child(self.render_toolbar(cx))
            .map(|parent| match self.active_view {
                ActiveView::Thread => parent
                    .child(self.render_active_thread_or_empty_state(window, cx))
                    .child(
                        h_flex()
                            .border_t_1()
                            .border_color(cx.theme().colors().border)
                            .child(self.message_editor.clone()),
                    )
                    .children(self.render_last_error(cx)),
                ActiveView::History => parent.child(self.history.clone()),
                ActiveView::PromptEditor => parent.children(self.context_editor.clone()),
                ActiveView::PromptEditorHistory => parent.children(self.context_history.clone()),
                ActiveView::Configuration => parent.children(self.configuration.clone()),
            })
    }
}

struct PromptLibraryInlineAssist {
    workspace: WeakEntity<Workspace>,
}

impl PromptLibraryInlineAssist {
    pub fn new(workspace: WeakEntity<Workspace>) -> Self {
        Self { workspace }
    }
}

impl prompt_library::InlineAssistDelegate for PromptLibraryInlineAssist {
    fn assist(
        &self,
        prompt_editor: &Entity<Editor>,
        _initial_prompt: Option<String>,
        window: &mut Window,
        cx: &mut Context<PromptLibrary>,
    ) {
        InlineAssistant::update_global(cx, |assistant, cx| {
            assistant.assist(&prompt_editor, self.workspace.clone(), None, window, cx)
        })
    }

    fn focus_assistant_panel(
        &self,
        workspace: &mut Workspace,
        window: &mut Window,
        cx: &mut Context<Workspace>,
    ) -> bool {
        workspace
            .focus_panel::<AssistantPanel>(window, cx)
            .is_some()
    }
}

pub struct ConcreteAssistantPanelDelegate;

impl AssistantPanelDelegate for ConcreteAssistantPanelDelegate {
    fn active_context_editor(
        &self,
        workspace: &mut Workspace,
        _window: &mut Window,
        cx: &mut Context<Workspace>,
    ) -> Option<Entity<ContextEditor>> {
        let panel = workspace.panel::<AssistantPanel>(cx)?;
        panel.update(cx, |panel, _cx| panel.context_editor.clone())
    }

    fn open_saved_context(
        &self,
        workspace: &mut Workspace,
        path: std::path::PathBuf,
        window: &mut Window,
        cx: &mut Context<Workspace>,
    ) -> Task<Result<()>> {
        let Some(panel) = workspace.panel::<AssistantPanel>(cx) else {
            return Task::ready(Err(anyhow!("Assistant panel not found")));
        };

        panel.update(cx, |panel, cx| {
            panel.open_saved_prompt_editor(path, window, cx)
        })
    }

    fn open_remote_context(
        &self,
        _workspace: &mut Workspace,
        _context_id: assistant_context_editor::ContextId,
        _window: &mut Window,
        _cx: &mut Context<Workspace>,
    ) -> Task<Result<Entity<ContextEditor>>> {
        Task::ready(Err(anyhow!("opening remote context not implemented")))
    }

    fn quote_selection(
        &self,
        _workspace: &mut Workspace,
        _creases: Vec<(String, String)>,
        _window: &mut Window,
        _cx: &mut Context<Workspace>,
    ) {
    }
}<|MERGE_RESOLUTION|>--- conflicted
+++ resolved
@@ -161,11 +161,7 @@
         let project = workspace.project().clone();
         let language_registry = project.read(cx).languages().clone();
         let workspace = workspace.weak_handle();
-<<<<<<< HEAD
-        let weak_self = cx.weak_model();
-=======
         let weak_self = cx.entity().downgrade();
->>>>>>> 7a6223e7
 
         let message_editor = cx.new(|cx| {
             MessageEditor::new(
@@ -842,11 +838,7 @@
                     .child(v_flex().mx_auto().w_4_5().gap_2().children(
                         recent_threads.into_iter().map(|thread| {
                             // TODO: keyboard navigation
-<<<<<<< HEAD
-                            PastThread::new(thread, cx.weak_model(), false)
-=======
                             PastThread::new(thread, cx.entity().downgrade(), false)
->>>>>>> 7a6223e7
                         }),
                     ))
                     .child(
