--- conflicted
+++ resolved
@@ -71,16 +71,6 @@
         })
     }
 
-<<<<<<< HEAD
-    fn new(workspace: &Workspace, cx: &mut ViewContext<Self>) -> Self {
-        let pane = cx.new_view(|cx| {
-            let mut pane = Pane::new(
-                workspace.weak_handle(),
-                workspace.project().clone(),
-                Default::default(),
-                None,
-                Some(NewThread.boxed_clone()),
-=======
     fn new(
         workspace: &Workspace,
         thread_store: Model<ThreadStore>,
@@ -132,7 +122,6 @@
                 self.workspace.clone(),
                 self.language_registry.clone(),
                 self.tools.clone(),
->>>>>>> a5355e92
                 cx,
             )
         });
