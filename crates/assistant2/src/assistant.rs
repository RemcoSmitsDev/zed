--- conflicted
+++ resolved
@@ -24,11 +24,7 @@
 use command_palette_hooks::CommandPaletteFilter;
 use feature_flags::{Assistant2FeatureFlag, FeatureFlagAppExt};
 use fs::Fs;
-<<<<<<< HEAD
-use gpui::{actions, AppContext};
-=======
 use gpui::{actions, App};
->>>>>>> 7d30dda5
 use prompt_library::PromptBuilder;
 use settings::Settings as _;
 
@@ -67,11 +63,7 @@
     fs: Arc<dyn Fs>,
     client: Arc<Client>,
     prompt_builder: Arc<PromptBuilder>,
-<<<<<<< HEAD
-    cx: &mut AppContext,
-=======
     cx: &mut App,
->>>>>>> 7d30dda5
 ) {
     AssistantSettings::register(cx);
     assistant_panel::init(cx);
