--- conflicted
+++ resolved
@@ -271,11 +271,7 @@
         };
 
         let assistant_panel_keybinding =
-<<<<<<< HEAD
-            ui::text_for_action(&zed_actions::assistant::ToggleFocus, cx)
-=======
             ui::text_for_action(&zed_actions::assistant::ToggleFocus, window)
->>>>>>> 7d30dda5
                 .map(|keybinding| format!("{keybinding} to chat ― "))
                 .unwrap_or_default();
 
