use super::*;
use crate::language_settings::{
    AllLanguageSettings, AllLanguageSettingsContent, LanguageSettingsContent,
};
use crate::Buffer;
use clock::ReplicaId;
use collections::BTreeMap;
use futures::FutureExt as _;
use gpui::TestAppContext;
use gpui::{App, AppContext as _, BorrowAppContext, Entity};
use indoc::indoc;
use proto::deserialize_operation;
use rand::prelude::*;
use regex::RegexBuilder;
use settings::SettingsStore;
use std::{
    env,
    ops::Range,
    sync::LazyLock,
    time::{Duration, Instant},
};
use syntax_map::TreeSitterOptions;
use text::network::Network;
use text::{BufferId, LineEnding};
use text::{Point, ToPoint};
use unindent::Unindent as _;
use util::{assert_set_eq, post_inc, test::marked_text_ranges, RandomCharIter};

pub static TRAILING_WHITESPACE_REGEX: LazyLock<regex::Regex> = LazyLock::new(|| {
    RegexBuilder::new(r"[ \t]+$")
        .multi_line(true)
        .build()
        .expect("Failed to create TRAILING_WHITESPACE_REGEX")
});

#[cfg(test)]
#[ctor::ctor]
fn init_logger() {
    if std::env::var("RUST_LOG").is_ok() {
        env_logger::init();
    }
}

#[gpui::test]
fn test_line_endings(cx: &mut gpui::App) {
    init_settings(cx, |_| {});

    cx.new(|cx| {
        let mut buffer =
            Buffer::local("one\r\ntwo\rthree", cx).with_language(Arc::new(rust_lang()), cx);
        assert_eq!(buffer.text(), "one\ntwo\nthree");
        assert_eq!(buffer.line_ending(), LineEnding::Windows);

        buffer.check_invariants();
        buffer.edit(
            [(buffer.len()..buffer.len(), "\r\nfour")],
            Some(AutoindentMode::EachLine),
            cx,
        );
        buffer.edit([(0..0, "zero\r\n")], None, cx);
        assert_eq!(buffer.text(), "zero\none\ntwo\nthree\nfour");
        assert_eq!(buffer.line_ending(), LineEnding::Windows);
        buffer.check_invariants();

        buffer
    });
}

#[gpui::test]
fn test_select_language(cx: &mut App) {
    init_settings(cx, |_| {});

    let registry = Arc::new(LanguageRegistry::test(cx.background_executor().clone()));
    registry.add(Arc::new(Language::new(
        LanguageConfig {
            name: LanguageName::new("Rust"),
            matcher: LanguageMatcher {
                path_suffixes: vec!["rs".to_string()],
                ..Default::default()
            },
            ..Default::default()
        },
        Some(tree_sitter_rust::LANGUAGE.into()),
    )));
    registry.add(Arc::new(Language::new(
        LanguageConfig {
            name: LanguageName::new("Make"),
            matcher: LanguageMatcher {
                path_suffixes: vec!["Makefile".to_string(), "mk".to_string()],
                ..Default::default()
            },
            ..Default::default()
        },
        Some(tree_sitter_rust::LANGUAGE.into()),
    )));

    // matching file extension
    assert_eq!(
        registry
            .language_for_file(&file("src/lib.rs"), None, cx)
            .map(|l| l.name()),
        Some("Rust".into())
    );
    assert_eq!(
        registry
            .language_for_file(&file("src/lib.mk"), None, cx)
            .map(|l| l.name()),
        Some("Make".into())
    );

    // matching filename
    assert_eq!(
        registry
            .language_for_file(&file("src/Makefile"), None, cx)
            .map(|l| l.name()),
        Some("Make".into())
    );

    // matching suffix that is not the full file extension or filename
    assert_eq!(
        registry
            .language_for_file(&file("zed/cars"), None, cx)
            .map(|l| l.name()),
        None
    );
    assert_eq!(
        registry
            .language_for_file(&file("zed/a.cars"), None, cx)
            .map(|l| l.name()),
        None
    );
    assert_eq!(
        registry
            .language_for_file(&file("zed/sumk"), None, cx)
            .map(|l| l.name()),
        None
    );
}

#[gpui::test(iterations = 10)]
async fn test_first_line_pattern(cx: &mut TestAppContext) {
    cx.update(|cx| init_settings(cx, |_| {}));

    let languages = LanguageRegistry::test(cx.executor());
    let languages = Arc::new(languages);

    languages.register_test_language(LanguageConfig {
        name: "JavaScript".into(),
        matcher: LanguageMatcher {
            path_suffixes: vec!["js".into()],
            first_line_pattern: Some(Regex::new(r"\bnode\b").unwrap()),
        },
        ..Default::default()
    });

    assert!(cx
        .read(|cx| languages.language_for_file(&file("the/script"), None, cx))
        .is_none());
    assert!(cx
        .read(|cx| languages.language_for_file(&file("the/script"), Some(&"nothing".into()), cx))
        .is_none());

    assert_eq!(
        cx.read(|cx| languages.language_for_file(
            &file("the/script"),
            Some(&"#!/bin/env node".into()),
            cx
        ))
        .unwrap()
        .name(),
        "JavaScript".into()
    );
}

#[gpui::test]
async fn test_language_for_file_with_custom_file_types(cx: &mut TestAppContext) {
    cx.update(|cx| {
        init_settings(cx, |settings| {
            settings.file_types.extend([
                ("TypeScript".into(), vec!["js".into()]),
                ("C++".into(), vec!["c".into()]),
                (
                    "Dockerfile".into(),
                    vec!["Dockerfile".into(), "Dockerfile.*".into()],
                ),
            ]);
        })
    });

    let languages = Arc::new(LanguageRegistry::test(cx.executor()));

    for config in [
        LanguageConfig {
            name: "JavaScript".into(),
            matcher: LanguageMatcher {
                path_suffixes: vec!["js".to_string()],
                ..Default::default()
            },
            ..Default::default()
        },
        LanguageConfig {
            name: "TypeScript".into(),
            matcher: LanguageMatcher {
                path_suffixes: vec!["js".to_string()],
                ..Default::default()
            },
            ..Default::default()
        },
        LanguageConfig {
            name: "C++".into(),
            matcher: LanguageMatcher {
                path_suffixes: vec!["cpp".to_string()],
                ..Default::default()
            },
            ..Default::default()
        },
        LanguageConfig {
            name: "C".into(),
            matcher: LanguageMatcher {
                path_suffixes: vec!["c".to_string()],
                ..Default::default()
            },
            ..Default::default()
        },
        LanguageConfig {
            name: "Dockerfile".into(),
            matcher: LanguageMatcher {
                path_suffixes: vec!["Dockerfile".to_string()],
                ..Default::default()
            },
            ..Default::default()
        },
    ] {
        languages.add(Arc::new(Language::new(config, None)));
    }

    let language = cx
        .read(|cx| languages.language_for_file(&file("foo.js"), None, cx))
        .unwrap();
    assert_eq!(language.name(), "TypeScript".into());
    let language = cx
        .read(|cx| languages.language_for_file(&file("foo.c"), None, cx))
        .unwrap();
    assert_eq!(language.name(), "C++".into());
    let language = cx
        .read(|cx| languages.language_for_file(&file("Dockerfile.dev"), None, cx))
        .unwrap();
    assert_eq!(language.name(), "Dockerfile".into());
}

fn file(path: &str) -> Arc<dyn File> {
    Arc::new(TestFile {
        path: Path::new(path).into(),
        root_name: "zed".into(),
    })
}

#[gpui::test]
fn test_edit_events(cx: &mut gpui::App) {
    let mut now = Instant::now();
    let buffer_1_events = Arc::new(Mutex::new(Vec::new()));
    let buffer_2_events = Arc::new(Mutex::new(Vec::new()));

    let buffer1 = cx.new(|cx| Buffer::local("abcdef", cx));
    let buffer2 = cx.new(|cx| {
        Buffer::remote(
            BufferId::from(cx.entity_id().as_non_zero_u64()),
            1,
            Capability::ReadWrite,
            "abcdef",
        )
    });
    let buffer1_ops = Arc::new(Mutex::new(Vec::new()));
    buffer1.update(cx, {
        let buffer1_ops = buffer1_ops.clone();
        |buffer, cx| {
            let buffer_1_events = buffer_1_events.clone();
            cx.subscribe(&buffer1, move |_, _, event, _| match event.clone() {
                BufferEvent::Operation {
                    operation,
                    is_local: true,
                } => buffer1_ops.lock().push(operation),
                event => buffer_1_events.lock().push(event),
            })
            .detach();
            let buffer_2_events = buffer_2_events.clone();
            cx.subscribe(&buffer2, move |_, _, event, _| match event.clone() {
                BufferEvent::Operation {
                    is_local: false, ..
                } => {}
                event => buffer_2_events.lock().push(event),
            })
            .detach();

            // An edit emits an edited event, followed by a dirty changed event,
            // since the buffer was previously in a clean state.
            buffer.edit([(2..4, "XYZ")], None, cx);

            // An empty transaction does not emit any events.
            buffer.start_transaction();
            buffer.end_transaction(cx);

            // A transaction containing two edits emits one edited event.
            now += Duration::from_secs(1);
            buffer.start_transaction_at(now);
            buffer.edit([(5..5, "u")], None, cx);
            buffer.edit([(6..6, "w")], None, cx);
            buffer.end_transaction_at(now, cx);

            // Undoing a transaction emits one edited event.
            buffer.undo(cx);
        }
    });

    // Incorporating a set of remote ops emits a single edited event,
    // followed by a dirty changed event.
    buffer2.update(cx, |buffer, cx| {
        buffer.apply_ops(buffer1_ops.lock().drain(..), cx);
    });
    assert_eq!(
        mem::take(&mut *buffer_1_events.lock()),
        vec![
            BufferEvent::Edited,
            BufferEvent::DirtyChanged,
            BufferEvent::Edited,
            BufferEvent::Edited,
        ]
    );
    assert_eq!(
        mem::take(&mut *buffer_2_events.lock()),
        vec![BufferEvent::Edited, BufferEvent::DirtyChanged]
    );

    buffer1.update(cx, |buffer, cx| {
        // Undoing the first transaction emits edited event, followed by a
        // dirty changed event, since the buffer is again in a clean state.
        buffer.undo(cx);
    });
    // Incorporating the remote ops again emits a single edited event,
    // followed by a dirty changed event.
    buffer2.update(cx, |buffer, cx| {
        buffer.apply_ops(buffer1_ops.lock().drain(..), cx);
    });
    assert_eq!(
        mem::take(&mut *buffer_1_events.lock()),
        vec![BufferEvent::Edited, BufferEvent::DirtyChanged,]
    );
    assert_eq!(
        mem::take(&mut *buffer_2_events.lock()),
        vec![BufferEvent::Edited, BufferEvent::DirtyChanged]
    );
}

#[gpui::test]
async fn test_apply_diff(cx: &mut TestAppContext) {
    let text = "a\nbb\nccc\ndddd\neeeee\nffffff\n";
    let buffer = cx.new(|cx| Buffer::local(text, cx));
    let anchor = buffer.update(cx, |buffer, _| buffer.anchor_before(Point::new(3, 3)));

    let text = "a\nccc\ndddd\nffffff\n";
    let diff = buffer.update(cx, |b, cx| b.diff(text.into(), cx)).await;
    buffer.update(cx, |buffer, cx| {
        buffer.apply_diff(diff, cx).unwrap();
        assert_eq!(buffer.text(), text);
        assert_eq!(anchor.to_point(buffer), Point::new(2, 3));
    });

    let text = "a\n1\n\nccc\ndd2dd\nffffff\n";
    let diff = buffer.update(cx, |b, cx| b.diff(text.into(), cx)).await;
    buffer.update(cx, |buffer, cx| {
        buffer.apply_diff(diff, cx).unwrap();
        assert_eq!(buffer.text(), text);
        assert_eq!(anchor.to_point(buffer), Point::new(4, 4));
    });
}

#[gpui::test(iterations = 10)]
async fn test_normalize_whitespace(cx: &mut gpui::TestAppContext) {
    let text = [
        "zero",     //
        "one  ",    // 2 trailing spaces
        "two",      //
        "three   ", // 3 trailing spaces
        "four",     //
        "five    ", // 4 trailing spaces
    ]
    .join("\n");

    let buffer = cx.new(|cx| Buffer::local(text, cx));

    // Spawn a task to format the buffer's whitespace.
    // Pause so that the formatting task starts running.
    let format = buffer.update(cx, |buffer, cx| buffer.remove_trailing_whitespace(cx));
    smol::future::yield_now().await;

    // Edit the buffer while the normalization task is running.
    let version_before_edit = buffer.update(cx, |buffer, _| buffer.version());
    buffer.update(cx, |buffer, cx| {
        buffer.edit(
            [
                (Point::new(0, 1)..Point::new(0, 1), "EE"),
                (Point::new(3, 5)..Point::new(3, 5), "EEE"),
            ],
            None,
            cx,
        );
    });

    let format_diff = format.await;
    buffer.update(cx, |buffer, cx| {
        let version_before_format = format_diff.base_version.clone();
        buffer.apply_diff(format_diff, cx);

        // The outcome depends on the order of concurrent tasks.
        //
        // If the edit occurred while searching for trailing whitespace ranges,
        // then the trailing whitespace region touched by the edit is left intact.
        if version_before_format == version_before_edit {
            assert_eq!(
                buffer.text(),
                [
                    "zEEero",      //
                    "one",         //
                    "two",         //
                    "threeEEE   ", //
                    "four",        //
                    "five",        //
                ]
                .join("\n")
            );
        }
        // Otherwise, all trailing whitespace is removed.
        else {
            assert_eq!(
                buffer.text(),
                [
                    "zEEero",   //
                    "one",      //
                    "two",      //
                    "threeEEE", //
                    "four",     //
                    "five",     //
                ]
                .join("\n")
            );
        }
    });
}

#[gpui::test]
async fn test_reparse(cx: &mut gpui::TestAppContext) {
    let text = "fn a() {}";
    let buffer = cx.new(|cx| Buffer::local(text, cx).with_language(Arc::new(rust_lang()), cx));

    // Wait for the initial text to parse
    cx.executor().run_until_parked();
    assert!(!buffer.update(cx, |buffer, _| buffer.is_parsing()));
    assert_eq!(
        get_tree_sexp(&buffer, cx),
        concat!(
            "(source_file (function_item name: (identifier) ",
            "parameters: (parameters) ",
            "body: (block)))"
        )
    );

    buffer.update(cx, |buffer, _| {
        buffer.set_sync_parse_timeout(Duration::ZERO)
    });

    // Perform some edits (add parameter and variable reference)
    // Parsing doesn't begin until the transaction is complete
    buffer.update(cx, |buf, cx| {
        buf.start_transaction();

        let offset = buf.text().find(')').unwrap();
        buf.edit([(offset..offset, "b: C")], None, cx);
        assert!(!buf.is_parsing());

        let offset = buf.text().find('}').unwrap();
        buf.edit([(offset..offset, " d; ")], None, cx);
        assert!(!buf.is_parsing());

        buf.end_transaction(cx);
        assert_eq!(buf.text(), "fn a(b: C) { d; }");
        assert!(buf.is_parsing());
    });
    cx.executor().run_until_parked();
    assert!(!buffer.update(cx, |buffer, _| buffer.is_parsing()));
    assert_eq!(
        get_tree_sexp(&buffer, cx),
        concat!(
            "(source_file (function_item name: (identifier) ",
            "parameters: (parameters (parameter pattern: (identifier) type: (type_identifier))) ",
            "body: (block (expression_statement (identifier)))))"
        )
    );

    // Perform a series of edits without waiting for the current parse to complete:
    // * turn identifier into a field expression
    // * turn field expression into a method call
    // * add a turbofish to the method call
    buffer.update(cx, |buf, cx| {
        let offset = buf.text().find(';').unwrap();
        buf.edit([(offset..offset, ".e")], None, cx);
        assert_eq!(buf.text(), "fn a(b: C) { d.e; }");
        assert!(buf.is_parsing());
    });
    buffer.update(cx, |buf, cx| {
        let offset = buf.text().find(';').unwrap();
        buf.edit([(offset..offset, "(f)")], None, cx);
        assert_eq!(buf.text(), "fn a(b: C) { d.e(f); }");
        assert!(buf.is_parsing());
    });
    buffer.update(cx, |buf, cx| {
        let offset = buf.text().find("(f)").unwrap();
        buf.edit([(offset..offset, "::<G>")], None, cx);
        assert_eq!(buf.text(), "fn a(b: C) { d.e::<G>(f); }");
        assert!(buf.is_parsing());
    });
    cx.executor().run_until_parked();
    assert_eq!(
        get_tree_sexp(&buffer, cx),
        concat!(
            "(source_file (function_item name: (identifier) ",
            "parameters: (parameters (parameter pattern: (identifier) type: (type_identifier))) ",
            "body: (block (expression_statement (call_expression ",
            "function: (generic_function ",
            "function: (field_expression value: (identifier) field: (field_identifier)) ",
            "type_arguments: (type_arguments (type_identifier))) ",
            "arguments: (arguments (identifier)))))))",
        )
    );

    buffer.update(cx, |buf, cx| {
        buf.undo(cx);
        buf.undo(cx);
        buf.undo(cx);
        buf.undo(cx);
        assert_eq!(buf.text(), "fn a() {}");
        assert!(buf.is_parsing());
    });

    cx.executor().run_until_parked();
    assert_eq!(
        get_tree_sexp(&buffer, cx),
        concat!(
            "(source_file (function_item name: (identifier) ",
            "parameters: (parameters) ",
            "body: (block)))"
        )
    );

    buffer.update(cx, |buf, cx| {
        buf.redo(cx);
        buf.redo(cx);
        buf.redo(cx);
        buf.redo(cx);
        assert_eq!(buf.text(), "fn a(b: C) { d.e::<G>(f); }");
        assert!(buf.is_parsing());
    });
    cx.executor().run_until_parked();
    assert_eq!(
        get_tree_sexp(&buffer, cx),
        concat!(
            "(source_file (function_item name: (identifier) ",
            "parameters: (parameters (parameter pattern: (identifier) type: (type_identifier))) ",
            "body: (block (expression_statement (call_expression ",
            "function: (generic_function ",
            "function: (field_expression value: (identifier) field: (field_identifier)) ",
            "type_arguments: (type_arguments (type_identifier))) ",
            "arguments: (arguments (identifier)))))))",
        )
    );
}

#[gpui::test]
async fn test_resetting_language(cx: &mut gpui::TestAppContext) {
    let buffer = cx.new(|cx| {
        let mut buffer = Buffer::local("{}", cx).with_language(Arc::new(rust_lang()), cx);
        buffer.set_sync_parse_timeout(Duration::ZERO);
        buffer
    });

    // Wait for the initial text to parse
    cx.executor().run_until_parked();
    assert_eq!(
        get_tree_sexp(&buffer, cx),
        "(source_file (expression_statement (block)))"
    );

    buffer.update(cx, |buffer, cx| {
        buffer.set_language(Some(Arc::new(json_lang())), cx)
    });
    cx.executor().run_until_parked();
    assert_eq!(get_tree_sexp(&buffer, cx), "(document (object))");
}

#[gpui::test]
async fn test_outline(cx: &mut gpui::TestAppContext) {
    let text = r#"
        struct Person {
            name: String,
            age: usize,
        }

        mod module {
            enum LoginState {
                LoggedOut,
                LoggingOn,
                LoggedIn {
                    person: Person,
                    time: Instant,
                }
            }
        }

        impl Eq for Person {}

        impl Drop for Person {
            fn drop(&mut self) {
                println!("bye");
            }
        }
    "#
    .unindent();

    let buffer = cx.new(|cx| Buffer::local(text, cx).with_language(Arc::new(rust_lang()), cx));
    let outline = buffer
        .update(cx, |buffer, _| buffer.snapshot().outline(None))
        .unwrap();

    assert_eq!(
        outline
            .items
            .iter()
            .map(|item| (item.text.as_str(), item.depth))
            .collect::<Vec<_>>(),
        &[
            ("struct Person", 0),
            ("name", 1),
            ("age", 1),
            ("mod module", 0),
            ("enum LoginState", 1),
            ("LoggedOut", 2),
            ("LoggingOn", 2),
            ("LoggedIn", 2),
            ("person", 3),
            ("time", 3),
            ("impl Eq for Person", 0),
            ("impl Drop for Person", 0),
            ("fn drop", 1),
        ]
    );

    // Without space, we only match on names
    assert_eq!(
        search(&outline, "oon", cx).await,
        &[
            ("mod module", vec![]),                    // included as the parent of a match
            ("enum LoginState", vec![]),               // included as the parent of a match
            ("LoggingOn", vec![1, 7, 8]),              // matches
            ("impl Drop for Person", vec![7, 18, 19]), // matches in two disjoint names
        ]
    );

    assert_eq!(
        search(&outline, "dp p", cx).await,
        &[
            ("impl Drop for Person", vec![5, 8, 9, 14]),
            ("fn drop", vec![]),
        ]
    );
    assert_eq!(
        search(&outline, "dpn", cx).await,
        &[("impl Drop for Person", vec![5, 14, 19])]
    );
    assert_eq!(
        search(&outline, "impl ", cx).await,
        &[
            ("impl Eq for Person", vec![0, 1, 2, 3, 4]),
            ("impl Drop for Person", vec![0, 1, 2, 3, 4]),
            ("fn drop", vec![]),
        ]
    );

    async fn search<'a>(
        outline: &'a Outline<Anchor>,
        query: &'a str,
        cx: &'a gpui::TestAppContext,
    ) -> Vec<(&'a str, Vec<usize>)> {
        let matches = cx
            .update(|cx| outline.search(query, cx.background_executor().clone()))
            .await;
        matches
            .into_iter()
            .map(|mat| (outline.items[mat.candidate_id].text.as_str(), mat.positions))
            .collect::<Vec<_>>()
    }
}

#[gpui::test]
async fn test_outline_nodes_with_newlines(cx: &mut gpui::TestAppContext) {
    let text = r#"
        impl A for B<
            C
        > {
        };
    "#
    .unindent();

    let buffer = cx.new(|cx| Buffer::local(text, cx).with_language(Arc::new(rust_lang()), cx));
    let outline = buffer
        .update(cx, |buffer, _| buffer.snapshot().outline(None))
        .unwrap();

    assert_eq!(
        outline
            .items
            .iter()
            .map(|item| (item.text.as_str(), item.depth))
            .collect::<Vec<_>>(),
        &[("impl A for B<", 0)]
    );
}

#[gpui::test]
async fn test_outline_with_extra_context(cx: &mut gpui::TestAppContext) {
    let language = javascript_lang()
        .with_outline_query(
            r#"
            (function_declaration
                "function" @context
                name: (_) @name
                parameters: (formal_parameters
                    "(" @context.extra
                    ")" @context.extra)) @item
            "#,
        )
        .unwrap();

    let text = r#"
        function a() {}
        function b(c) {}
    "#
    .unindent();

    let buffer = cx.new(|cx| Buffer::local(text, cx).with_language(Arc::new(language), cx));
    let snapshot = buffer.update(cx, |buffer, _| buffer.snapshot());

    // extra context nodes are included in the outline.
    let outline = snapshot.outline(None).unwrap();
    assert_eq!(
        outline
            .items
            .iter()
            .map(|item| (item.text.as_str(), item.depth))
            .collect::<Vec<_>>(),
        &[("function a()", 0), ("function b( )", 0),]
    );

    // extra context nodes do not appear in breadcrumbs.
    let symbols = snapshot.symbols_containing(3, None).unwrap();
    assert_eq!(
        symbols
            .iter()
            .map(|item| (item.text.as_str(), item.depth))
            .collect::<Vec<_>>(),
        &[("function a", 0)]
    );
}

#[gpui::test]
fn test_outline_annotations(cx: &mut App) {
    // Add this new test case
    let text = r#"
        /// This is a doc comment
        /// that spans multiple lines
        fn annotated_function() {
            // This is not an annotation
        }

        // This is a single-line annotation
        fn another_function() {}

        fn unannotated_function() {}

        // This comment is not an annotation

        fn function_after_blank_line() {}
    "#
    .unindent();

    let buffer = cx.new(|cx| Buffer::local(text, cx).with_language(Arc::new(rust_lang()), cx));
    let outline = buffer
        .update(cx, |buffer, _| buffer.snapshot().outline(None))
        .unwrap();

    assert_eq!(
        outline
            .items
            .into_iter()
            .map(|item| (
                item.text,
                item.depth,
                item.annotation_range
                    .map(|range| { buffer.read(cx).text_for_range(range).collect::<String>() })
            ))
            .collect::<Vec<_>>(),
        &[
            (
                "fn annotated_function".to_string(),
                0,
                Some("/// This is a doc comment\n/// that spans multiple lines".to_string())
            ),
            (
                "fn another_function".to_string(),
                0,
                Some("// This is a single-line annotation".to_string())
            ),
            ("fn unannotated_function".to_string(), 0, None),
            ("fn function_after_blank_line".to_string(), 0, None),
        ]
    );
}

#[gpui::test]
async fn test_symbols_containing(cx: &mut gpui::TestAppContext) {
    let text = r#"
        impl Person {
            fn one() {
                1
            }

            fn two() {
                2
            }fn three() {
                3
            }
        }
    "#
    .unindent();

    let buffer = cx.new(|cx| Buffer::local(text, cx).with_language(Arc::new(rust_lang()), cx));
    let snapshot = buffer.update(cx, |buffer, _| buffer.snapshot());

    // point is at the start of an item
    assert_eq!(
        symbols_containing(Point::new(1, 4), &snapshot),
        vec![
            (
                "impl Person".to_string(),
                Point::new(0, 0)..Point::new(10, 1)
            ),
            ("fn one".to_string(), Point::new(1, 4)..Point::new(3, 5))
        ]
    );

    // point is in the middle of an item
    assert_eq!(
        symbols_containing(Point::new(2, 8), &snapshot),
        vec![
            (
                "impl Person".to_string(),
                Point::new(0, 0)..Point::new(10, 1)
            ),
            ("fn one".to_string(), Point::new(1, 4)..Point::new(3, 5))
        ]
    );

    // point is at the end of an item
    assert_eq!(
        symbols_containing(Point::new(3, 5), &snapshot),
        vec![
            (
                "impl Person".to_string(),
                Point::new(0, 0)..Point::new(10, 1)
            ),
            ("fn one".to_string(), Point::new(1, 4)..Point::new(3, 5))
        ]
    );

    // point is in between two adjacent items
    assert_eq!(
        symbols_containing(Point::new(7, 5), &snapshot),
        vec![
            (
                "impl Person".to_string(),
                Point::new(0, 0)..Point::new(10, 1)
            ),
            ("fn two".to_string(), Point::new(5, 4)..Point::new(7, 5))
        ]
    );

    fn symbols_containing(
        position: Point,
        snapshot: &BufferSnapshot,
    ) -> Vec<(String, Range<Point>)> {
        snapshot
            .symbols_containing(position, None)
            .unwrap()
            .into_iter()
            .map(|item| {
                (
                    item.text,
                    item.range.start.to_point(snapshot)..item.range.end.to_point(snapshot),
                )
            })
            .collect()
    }
}

#[gpui::test]
fn test_text_objects(cx: &mut App) {
    let (text, ranges) = marked_text_ranges(
        indoc! {r#"
            impl Hello {
                fn say() -> u8 { return /* ˇhi */ 1 }
            }"#
        },
        false,
    );

    let buffer =
        cx.new(|cx| Buffer::local(text.clone(), cx).with_language(Arc::new(rust_lang()), cx));
    let snapshot = buffer.update(cx, |buffer, _| buffer.snapshot());

    let matches = snapshot
        .text_object_ranges(ranges[0].clone(), TreeSitterOptions::default())
        .map(|(range, text_object)| (&text[range], text_object))
        .collect::<Vec<_>>();

    assert_eq!(
        matches,
        &[
            ("/* hi */", TextObject::AroundComment),
            ("return /* hi */ 1", TextObject::InsideFunction),
            (
                "fn say() -> u8 { return /* hi */ 1 }",
                TextObject::AroundFunction
            ),
        ],
    )
}

#[gpui::test]
fn test_enclosing_bracket_ranges(cx: &mut App) {
    let mut assert = |selection_text, range_markers| {
        assert_bracket_pairs(selection_text, range_markers, rust_lang(), cx)
    };

    assert(
        indoc! {"
            mod x {
                moˇd y {

                }
            }
            let foo = 1;"},
        vec![indoc! {"
            mod x «{»
                mod y {

                }
            «}»
            let foo = 1;"}],
    );

    assert(
        indoc! {"
            mod x {
                mod y ˇ{

                }
            }
            let foo = 1;"},
        vec![
            indoc! {"
                mod x «{»
                    mod y {

                    }
                «}»
                let foo = 1;"},
            indoc! {"
                mod x {
                    mod y «{»

                    «}»
                }
                let foo = 1;"},
        ],
    );

    assert(
        indoc! {"
            mod x {
                mod y {

                }ˇ
            }
            let foo = 1;"},
        vec![
            indoc! {"
                mod x «{»
                    mod y {

                    }
                «}»
                let foo = 1;"},
            indoc! {"
                mod x {
                    mod y «{»

                    «}»
                }
                let foo = 1;"},
        ],
    );

    assert(
        indoc! {"
            mod x {
                mod y {

                }
            ˇ}
            let foo = 1;"},
        vec![indoc! {"
            mod x «{»
                mod y {

                }
            «}»
            let foo = 1;"}],
    );

    assert(
        indoc! {"
            mod x {
                mod y {

                }
            }
            let fˇoo = 1;"},
        vec![],
    );

    // Regression test: avoid crash when querying at the end of the buffer.
    assert(
        indoc! {"
            mod x {
                mod y {

                }
            }
            let foo = 1;ˇ"},
        vec![],
    );
}

#[gpui::test]
fn test_enclosing_bracket_ranges_where_brackets_are_not_outermost_children(cx: &mut App) {
    let mut assert = |selection_text, bracket_pair_texts| {
        assert_bracket_pairs(selection_text, bracket_pair_texts, javascript_lang(), cx)
    };

    assert(
        indoc! {"
        for (const a in b)ˇ {
            // a comment that's longer than the for-loop header
        }"},
        vec![indoc! {"
        for «(»const a in b«)» {
            // a comment that's longer than the for-loop header
        }"}],
    );

    // Regression test: even though the parent node of the parentheses (the for loop) does
    // intersect the given range, the parentheses themselves do not contain the range, so
    // they should not be returned. Only the curly braces contain the range.
    assert(
        indoc! {"
        for (const a in b) {ˇ
            // a comment that's longer than the for-loop header
        }"},
        vec![indoc! {"
        for (const a in b) «{»
            // a comment that's longer than the for-loop header
        «}»"}],
    );
}

#[gpui::test]
fn test_range_for_syntax_ancestor(cx: &mut App) {
    cx.new(|cx| {
        let text = "fn a() { b(|c| {}) }";
        let buffer = Buffer::local(text, cx).with_language(Arc::new(rust_lang()), cx);
        let snapshot = buffer.snapshot();

        assert_eq!(
            snapshot
                .syntax_ancestor(empty_range_at(text, "|"))
                .unwrap()
                .byte_range(),
            range_of(text, "|")
        );
        assert_eq!(
            snapshot
                .syntax_ancestor(range_of(text, "|"))
                .unwrap()
                .byte_range(),
            range_of(text, "|c|")
        );
        assert_eq!(
            snapshot
                .syntax_ancestor(range_of(text, "|c|"))
                .unwrap()
                .byte_range(),
            range_of(text, "|c| {}")
        );
        assert_eq!(
            snapshot
                .syntax_ancestor(range_of(text, "|c| {}"))
                .unwrap()
                .byte_range(),
            range_of(text, "(|c| {})")
        );

        buffer
    });

    fn empty_range_at(text: &str, part: &str) -> Range<usize> {
        let start = text.find(part).unwrap();
        start..start
    }

    fn range_of(text: &str, part: &str) -> Range<usize> {
        let start = text.find(part).unwrap();
        start..start + part.len()
    }
}

#[gpui::test]
fn test_autoindent_with_soft_tabs(cx: &mut App) {
    init_settings(cx, |_| {});

    cx.new(|cx| {
        let text = "fn a() {}";
        let mut buffer = Buffer::local(text, cx).with_language(Arc::new(rust_lang()), cx);

        buffer.edit([(8..8, "\n\n")], Some(AutoindentMode::EachLine), cx);
        assert_eq!(buffer.text(), "fn a() {\n    \n}");

        buffer.edit(
            [(Point::new(1, 4)..Point::new(1, 4), "b()\n")],
            Some(AutoindentMode::EachLine),
            cx,
        );
        assert_eq!(buffer.text(), "fn a() {\n    b()\n    \n}");

        // Create a field expression on a new line, causing that line
        // to be indented.
        buffer.edit(
            [(Point::new(2, 4)..Point::new(2, 4), ".c")],
            Some(AutoindentMode::EachLine),
            cx,
        );
        assert_eq!(buffer.text(), "fn a() {\n    b()\n        .c\n}");

        // Remove the dot so that the line is no longer a field expression,
        // causing the line to be outdented.
        buffer.edit(
            [(Point::new(2, 8)..Point::new(2, 9), "")],
            Some(AutoindentMode::EachLine),
            cx,
        );
        assert_eq!(buffer.text(), "fn a() {\n    b()\n    c\n}");

        buffer
    });
}

#[gpui::test]
fn test_autoindent_with_hard_tabs(cx: &mut App) {
    init_settings(cx, |settings| {
        settings.defaults.hard_tabs = Some(true);
    });

    cx.new(|cx| {
        let text = "fn a() {}";
        let mut buffer = Buffer::local(text, cx).with_language(Arc::new(rust_lang()), cx);

        buffer.edit([(8..8, "\n\n")], Some(AutoindentMode::EachLine), cx);
        assert_eq!(buffer.text(), "fn a() {\n\t\n}");

        buffer.edit(
            [(Point::new(1, 1)..Point::new(1, 1), "b()\n")],
            Some(AutoindentMode::EachLine),
            cx,
        );
        assert_eq!(buffer.text(), "fn a() {\n\tb()\n\t\n}");

        // Create a field expression on a new line, causing that line
        // to be indented.
        buffer.edit(
            [(Point::new(2, 1)..Point::new(2, 1), ".c")],
            Some(AutoindentMode::EachLine),
            cx,
        );
        assert_eq!(buffer.text(), "fn a() {\n\tb()\n\t\t.c\n}");

        // Remove the dot so that the line is no longer a field expression,
        // causing the line to be outdented.
        buffer.edit(
            [(Point::new(2, 2)..Point::new(2, 3), "")],
            Some(AutoindentMode::EachLine),
            cx,
        );
        assert_eq!(buffer.text(), "fn a() {\n\tb()\n\tc\n}");

        buffer
    });
}

#[gpui::test]
fn test_autoindent_does_not_adjust_lines_with_unchanged_suggestion(cx: &mut App) {
    init_settings(cx, |_| {});

    cx.new(|cx| {
        let mut buffer = Buffer::local(
            "
            fn a() {
            c;
            d;
            }
            "
            .unindent(),
            cx,
        )
        .with_language(Arc::new(rust_lang()), cx);

        // Lines 2 and 3 don't match the indentation suggestion. When editing these lines,
        // their indentation is not adjusted.
        buffer.edit_via_marked_text(
            &"
            fn a() {
            c«()»;
            d«()»;
            }
            "
            .unindent(),
            Some(AutoindentMode::EachLine),
            cx,
        );
        assert_eq!(
            buffer.text(),
            "
            fn a() {
            c();
            d();
            }
            "
            .unindent()
        );

        // When appending new content after these lines, the indentation is based on the
        // preceding lines' actual indentation.
        buffer.edit_via_marked_text(
            &"
            fn a() {
            c«
            .f
            .g()»;
            d«
            .f
            .g()»;
            }
            "
            .unindent(),
            Some(AutoindentMode::EachLine),
            cx,
        );
        assert_eq!(
            buffer.text(),
            "
            fn a() {
            c
                .f
                .g();
            d
                .f
                .g();
            }
            "
            .unindent()
        );

        // Insert a newline after the open brace. It is auto-indented
        buffer.edit_via_marked_text(
            &"
            fn a() {«
            »
            c
                .f
                .g();
            d
                .f
                .g();
            }
            "
            .unindent(),
            Some(AutoindentMode::EachLine),
            cx,
        );
        assert_eq!(
            buffer.text(),
            "
            fn a() {
                ˇ
            c
                .f
                .g();
            d
                .f
                .g();
            }
            "
            .unindent()
            .replace("ˇ", "")
        );

        // Manually outdent the line. It stays outdented.
        buffer.edit_via_marked_text(
            &"
            fn a() {
            «»
            c
                .f
                .g();
            d
                .f
                .g();
            }
            "
            .unindent(),
            Some(AutoindentMode::EachLine),
            cx,
        );
        assert_eq!(
            buffer.text(),
            "
            fn a() {

            c
                .f
                .g();
            d
                .f
                .g();
            }
            "
            .unindent()
        );

        buffer
    });

    cx.new(|cx| {
        eprintln!("second buffer: {:?}", cx.entity_id());

        let mut buffer = Buffer::local(
            "
            fn a() {
                b();
                |
            "
            .replace('|', "") // marker to preserve trailing whitespace
            .unindent(),
            cx,
        )
        .with_language(Arc::new(rust_lang()), cx);

        // Insert a closing brace. It is outdented.
        buffer.edit_via_marked_text(
            &"
            fn a() {
                b();
                «}»
            "
            .unindent(),
            Some(AutoindentMode::EachLine),
            cx,
        );
        assert_eq!(
            buffer.text(),
            "
            fn a() {
                b();
            }
            "
            .unindent()
        );

        // Manually edit the leading whitespace. The edit is preserved.
        buffer.edit_via_marked_text(
            &"
            fn a() {
                b();
            «    »}
            "
            .unindent(),
            Some(AutoindentMode::EachLine),
            cx,
        );
        assert_eq!(
            buffer.text(),
            "
            fn a() {
                b();
                }
            "
            .unindent()
        );
        buffer
    });

    eprintln!("DONE");
}

#[gpui::test]
fn test_autoindent_does_not_adjust_lines_within_newly_created_errors(cx: &mut App) {
    init_settings(cx, |_| {});

    cx.new(|cx| {
        let mut buffer = Buffer::local(
            "
            fn a() {
                i
            }
            "
            .unindent(),
            cx,
        )
        .with_language(Arc::new(rust_lang()), cx);

        // Regression test: line does not get outdented due to syntax error
        buffer.edit_via_marked_text(
            &"
            fn a() {
                i«f let Some(x) = y»
            }
            "
            .unindent(),
            Some(AutoindentMode::EachLine),
            cx,
        );
        assert_eq!(
            buffer.text(),
            "
            fn a() {
                if let Some(x) = y
            }
            "
            .unindent()
        );

        buffer.edit_via_marked_text(
            &"
            fn a() {
                if let Some(x) = y« {»
            }
            "
            .unindent(),
            Some(AutoindentMode::EachLine),
            cx,
        );
        assert_eq!(
            buffer.text(),
            "
            fn a() {
                if let Some(x) = y {
            }
            "
            .unindent()
        );

        buffer
    });
}

#[gpui::test]
fn test_autoindent_adjusts_lines_when_only_text_changes(cx: &mut App) {
    init_settings(cx, |_| {});

    cx.new(|cx| {
        let mut buffer = Buffer::local(
            "
            fn a() {}
            "
            .unindent(),
            cx,
        )
        .with_language(Arc::new(rust_lang()), cx);

        buffer.edit_via_marked_text(
            &"
            fn a(«
            b») {}
            "
            .unindent(),
            Some(AutoindentMode::EachLine),
            cx,
        );
        assert_eq!(
            buffer.text(),
            "
            fn a(
                b) {}
            "
            .unindent()
        );

        // The indentation suggestion changed because `@end` node (a close paren)
        // is now at the beginning of the line.
        buffer.edit_via_marked_text(
            &"
            fn a(
                ˇ) {}
            "
            .unindent(),
            Some(AutoindentMode::EachLine),
            cx,
        );
        assert_eq!(
            buffer.text(),
            "
                fn a(
                ) {}
            "
            .unindent()
        );

        buffer
    });
}

#[gpui::test]
fn test_autoindent_with_edit_at_end_of_buffer(cx: &mut App) {
    init_settings(cx, |_| {});

    cx.new(|cx| {
        let text = "a\nb";
        let mut buffer = Buffer::local(text, cx).with_language(Arc::new(rust_lang()), cx);
        buffer.edit(
            [(0..1, "\n"), (2..3, "\n")],
            Some(AutoindentMode::EachLine),
            cx,
        );
        assert_eq!(buffer.text(), "\n\n\n");
        buffer
    });
}

#[gpui::test]
fn test_autoindent_multi_line_insertion(cx: &mut App) {
    init_settings(cx, |_| {});

    cx.new(|cx| {
        let text = "
            const a: usize = 1;
            fn b() {
                if c {
                    let d = 2;
                }
            }
        "
        .unindent();

        let mut buffer = Buffer::local(text, cx).with_language(Arc::new(rust_lang()), cx);
        buffer.edit(
            [(Point::new(3, 0)..Point::new(3, 0), "e(\n    f()\n);\n")],
            Some(AutoindentMode::EachLine),
            cx,
        );
        assert_eq!(
            buffer.text(),
            "
                const a: usize = 1;
                fn b() {
                    if c {
                        e(
                            f()
                        );
                        let d = 2;
                    }
                }
            "
            .unindent()
        );

        buffer
    });
}

#[gpui::test]
fn test_autoindent_block_mode(cx: &mut App) {
    init_settings(cx, |_| {});

    cx.new(|cx| {
        let text = r#"
            fn a() {
                b();
            }
        "#
        .unindent();
        let mut buffer = Buffer::local(text, cx).with_language(Arc::new(rust_lang()), cx);

        // When this text was copied, both of the quotation marks were at the same
        // indent level, but the indentation of the first line was not included in
        // the copied text. This information is retained in the
        // 'original_indent_columns' vector.
        let original_indent_columns = vec![4];
        let inserted_text = r#"
            "
                  c
                    d
                      e
                "
        "#
        .unindent();

        // Insert the block at column zero. The entire block is indented
        // so that the first line matches the previous line's indentation.
        buffer.edit(
            [(Point::new(2, 0)..Point::new(2, 0), inserted_text.clone())],
            Some(AutoindentMode::Block {
                original_indent_columns: original_indent_columns.clone(),
            }),
            cx,
        );
        assert_eq!(
            buffer.text(),
            r#"
            fn a() {
                b();
                "
                  c
                    d
                      e
                "
            }
            "#
            .unindent()
        );

        // Grouping is disabled in tests, so we need 2 undos
        buffer.undo(cx); // Undo the auto-indent
        buffer.undo(cx); // Undo the original edit

        // Insert the block at a deeper indent level. The entire block is outdented.
        buffer.edit([(Point::new(2, 0)..Point::new(2, 0), "        ")], None, cx);
        buffer.edit(
            [(Point::new(2, 8)..Point::new(2, 8), inserted_text)],
            Some(AutoindentMode::Block {
                original_indent_columns: original_indent_columns.clone(),
            }),
            cx,
        );
        assert_eq!(
            buffer.text(),
            r#"
            fn a() {
                b();
                "
                  c
                    d
                      e
                "
            }
            "#
            .unindent()
        );

        buffer
    });
}

#[gpui::test]
fn test_autoindent_block_mode_without_original_indent_columns(cx: &mut App) {
    init_settings(cx, |_| {});

    cx.new(|cx| {
        let text = r#"
            fn a() {
                if b() {

                }
            }
        "#
        .unindent();
        let mut buffer = Buffer::local(text, cx).with_language(Arc::new(rust_lang()), cx);

        // The original indent columns are not known, so this text is
        // auto-indented in a block as if the first line was copied in
        // its entirety.
        let original_indent_columns = Vec::new();
        let inserted_text = "    c\n        .d()\n        .e();";

        // Insert the block at column zero. The entire block is indented
        // so that the first line matches the previous line's indentation.
        buffer.edit(
            [(Point::new(2, 0)..Point::new(2, 0), inserted_text)],
            Some(AutoindentMode::Block {
                original_indent_columns: original_indent_columns.clone(),
            }),
            cx,
        );
        assert_eq!(
            buffer.text(),
            r#"
            fn a() {
                if b() {
                    c
                        .d()
                        .e();
                }
            }
            "#
            .unindent()
        );

        // Grouping is disabled in tests, so we need 2 undos
        buffer.undo(cx); // Undo the auto-indent
        buffer.undo(cx); // Undo the original edit

        // Insert the block at a deeper indent level. The entire block is outdented.
        buffer.edit(
            [(Point::new(2, 0)..Point::new(2, 0), " ".repeat(12))],
            None,
            cx,
        );
        buffer.edit(
            [(Point::new(2, 12)..Point::new(2, 12), inserted_text)],
            Some(AutoindentMode::Block {
                original_indent_columns: Vec::new(),
            }),
            cx,
        );
        assert_eq!(
            buffer.text(),
            r#"
            fn a() {
                if b() {
                    c
                        .d()
                        .e();
                }
            }
            "#
            .unindent()
        );

        buffer
    });
}

#[gpui::test]
fn test_autoindent_block_mode_multiple_adjacent_ranges(cx: &mut App) {
    init_settings(cx, |_| {});

    cx.new(|cx| {
        let (text, ranges_to_replace) = marked_text_ranges(
            &"
            mod numbers {
                «fn one() {
                    1
                }
            »
                «fn two() {
                    2
                }
            »
                «fn three() {
                    3
                }
            »}
            "
            .unindent(),
            false,
        );

        let mut buffer = Buffer::local(text, cx).with_language(Arc::new(rust_lang()), cx);

        buffer.edit(
            [
                (ranges_to_replace[0].clone(), "fn one() {\n    101\n}\n"),
                (ranges_to_replace[1].clone(), "fn two() {\n    102\n}\n"),
                (ranges_to_replace[2].clone(), "fn three() {\n    103\n}\n"),
            ],
            Some(AutoindentMode::Block {
                original_indent_columns: vec![0, 0, 0],
            }),
            cx,
        );

        pretty_assertions::assert_eq!(
            buffer.text(),
            "
            mod numbers {
                fn one() {
                    101
                }

                fn two() {
                    102
                }

                fn three() {
                    103
                }
            }
            "
            .unindent()
        );

        buffer
    });
}

#[gpui::test]
fn test_autoindent_language_without_indents_query(cx: &mut App) {
    init_settings(cx, |_| {});

    cx.new(|cx| {
        let text = "
            * one
                - a
                - b
            * two
        "
        .unindent();

        let mut buffer = Buffer::local(text, cx).with_language(
            Arc::new(Language::new(
                LanguageConfig {
                    name: "Markdown".into(),
                    auto_indent_using_last_non_empty_line: false,
                    ..Default::default()
                },
                Some(tree_sitter_json::LANGUAGE.into()),
            )),
            cx,
        );
        buffer.edit(
            [(Point::new(3, 0)..Point::new(3, 0), "\n")],
            Some(AutoindentMode::EachLine),
            cx,
        );
        assert_eq!(
            buffer.text(),
            "
            * one
                - a
                - b

            * two
            "
            .unindent()
        );
        buffer
    });
}

#[gpui::test]
fn test_autoindent_with_injected_languages(cx: &mut App) {
    init_settings(cx, |settings| {
        settings.languages.extend([
            (
                "HTML".into(),
                LanguageSettingsContent {
                    tab_size: Some(2.try_into().unwrap()),
                    ..Default::default()
                },
            ),
            (
                "JavaScript".into(),
                LanguageSettingsContent {
                    tab_size: Some(8.try_into().unwrap()),
                    ..Default::default()
                },
            ),
        ])
    });

    let html_language = Arc::new(html_lang());

    let javascript_language = Arc::new(javascript_lang());

    let language_registry = Arc::new(LanguageRegistry::test(cx.background_executor().clone()));
    language_registry.add(html_language.clone());
    language_registry.add(javascript_language.clone());

    cx.new(|cx| {
        let (text, ranges) = marked_text_ranges(
            &"
                <div>ˇ
                </div>
                <script>
                    init({ˇ
                    })
                </script>
                <span>ˇ
                </span>
            "
            .unindent(),
            false,
        );

        let mut buffer = Buffer::local(text, cx);
        buffer.set_language_registry(language_registry);
        buffer.set_language(Some(html_language), cx);
        buffer.edit(
            ranges.into_iter().map(|range| (range, "\na")),
            Some(AutoindentMode::EachLine),
            cx,
        );
        assert_eq!(
            buffer.text(),
            "
                <div>
                  a
                </div>
                <script>
                    init({
                            a
                    })
                </script>
                <span>
                  a
                </span>
            "
            .unindent()
        );
        buffer
    });
}

#[gpui::test]
fn test_autoindent_query_with_outdent_captures(cx: &mut App) {
    init_settings(cx, |settings| {
        settings.defaults.tab_size = Some(2.try_into().unwrap());
    });

    cx.new(|cx| {
        let mut buffer = Buffer::local("", cx).with_language(Arc::new(ruby_lang()), cx);

        let text = r#"
            class C
            def a(b, c)
            puts b
            puts c
            rescue
            puts "errored"
            exit 1
            end
            end
        "#
        .unindent();

        buffer.edit([(0..0, text)], Some(AutoindentMode::EachLine), cx);

        assert_eq!(
            buffer.text(),
            r#"
                class C
                  def a(b, c)
                    puts b
                    puts c
                  rescue
                    puts "errored"
                    exit 1
                  end
                end
            "#
            .unindent()
        );

        buffer
    });
}

#[gpui::test]
async fn test_async_autoindents_preserve_preview(cx: &mut TestAppContext) {
    cx.update(|cx| init_settings(cx, |_| {}));

    // First we insert some newlines to request an auto-indent (asynchronously).
    // Then we request that a preview tab be preserved for the new version, even though it's edited.
    let buffer = cx.new(|cx| {
        let text = "fn a() {}";
        let mut buffer = Buffer::local(text, cx).with_language(Arc::new(rust_lang()), cx);

        // This causes autoindent to be async.
        buffer.set_sync_parse_timeout(Duration::ZERO);

        buffer.edit([(8..8, "\n\n")], Some(AutoindentMode::EachLine), cx);
        buffer.refresh_preview();

        // Synchronously, we haven't auto-indented and we're still preserving the preview.
        assert_eq!(buffer.text(), "fn a() {\n\n}");
        assert!(buffer.preserve_preview());
        buffer
    });

    // Now let the autoindent finish
    cx.executor().run_until_parked();

    // The auto-indent applied, but didn't dismiss our preview
    buffer.update(cx, |buffer, cx| {
        assert_eq!(buffer.text(), "fn a() {\n    \n}");
        assert!(buffer.preserve_preview());

        // Edit inserting another line. It will autoindent async.
        // Then refresh the preview version.
        buffer.edit(
            [(Point::new(1, 4)..Point::new(1, 4), "\n")],
            Some(AutoindentMode::EachLine),
            cx,
        );
        buffer.refresh_preview();
        assert_eq!(buffer.text(), "fn a() {\n    \n\n}");
        assert!(buffer.preserve_preview());

        // Then perform another edit, this time without refreshing the preview version.
        buffer.edit([(Point::new(1, 4)..Point::new(1, 4), "x")], None, cx);
        // This causes the preview to not be preserved.
        assert!(!buffer.preserve_preview());
    });

    // Let the async autoindent from the first edit finish.
    cx.executor().run_until_parked();

    // The autoindent applies, but it shouldn't restore the preview status because we had an edit in the meantime.
    buffer.update(cx, |buffer, _| {
        assert_eq!(buffer.text(), "fn a() {\n    x\n    \n}");
        assert!(!buffer.preserve_preview());
    });
}

#[gpui::test]
fn test_insert_empty_line(cx: &mut App) {
    init_settings(cx, |_| {});

    // Insert empty line at the beginning, requesting an empty line above
    cx.new(|cx| {
        let mut buffer = Buffer::local("abc\ndef\nghi", cx);
        let point = buffer.insert_empty_line(Point::new(0, 0), true, false, cx);
        assert_eq!(buffer.text(), "\nabc\ndef\nghi");
        assert_eq!(point, Point::new(0, 0));
        buffer
    });

    // Insert empty line at the beginning, requesting an empty line above and below
    cx.new(|cx| {
        let mut buffer = Buffer::local("abc\ndef\nghi", cx);
        let point = buffer.insert_empty_line(Point::new(0, 0), true, true, cx);
        assert_eq!(buffer.text(), "\n\nabc\ndef\nghi");
        assert_eq!(point, Point::new(0, 0));
        buffer
    });

    // Insert empty line at the start of a line, requesting empty lines above and below
    cx.new(|cx| {
        let mut buffer = Buffer::local("abc\ndef\nghi", cx);
        let point = buffer.insert_empty_line(Point::new(2, 0), true, true, cx);
        assert_eq!(buffer.text(), "abc\ndef\n\n\n\nghi");
        assert_eq!(point, Point::new(3, 0));
        buffer
    });

    // Insert empty line in the middle of a line, requesting empty lines above and below
    cx.new(|cx| {
        let mut buffer = Buffer::local("abc\ndefghi\njkl", cx);
        let point = buffer.insert_empty_line(Point::new(1, 3), true, true, cx);
        assert_eq!(buffer.text(), "abc\ndef\n\n\n\nghi\njkl");
        assert_eq!(point, Point::new(3, 0));
        buffer
    });

    // Insert empty line in the middle of a line, requesting empty line above only
    cx.new(|cx| {
        let mut buffer = Buffer::local("abc\ndefghi\njkl", cx);
        let point = buffer.insert_empty_line(Point::new(1, 3), true, false, cx);
        assert_eq!(buffer.text(), "abc\ndef\n\n\nghi\njkl");
        assert_eq!(point, Point::new(3, 0));
        buffer
    });

    // Insert empty line in the middle of a line, requesting empty line below only
    cx.new(|cx| {
        let mut buffer = Buffer::local("abc\ndefghi\njkl", cx);
        let point = buffer.insert_empty_line(Point::new(1, 3), false, true, cx);
        assert_eq!(buffer.text(), "abc\ndef\n\n\nghi\njkl");
        assert_eq!(point, Point::new(2, 0));
        buffer
    });

    // Insert empty line at the end, requesting empty lines above and below
    cx.new(|cx| {
        let mut buffer = Buffer::local("abc\ndef\nghi", cx);
        let point = buffer.insert_empty_line(Point::new(2, 3), true, true, cx);
        assert_eq!(buffer.text(), "abc\ndef\nghi\n\n\n");
        assert_eq!(point, Point::new(4, 0));
        buffer
    });

    // Insert empty line at the end, requesting empty line above only
    cx.new(|cx| {
        let mut buffer = Buffer::local("abc\ndef\nghi", cx);
        let point = buffer.insert_empty_line(Point::new(2, 3), true, false, cx);
        assert_eq!(buffer.text(), "abc\ndef\nghi\n\n");
        assert_eq!(point, Point::new(4, 0));
        buffer
    });

    // Insert empty line at the end, requesting empty line below only
    cx.new(|cx| {
        let mut buffer = Buffer::local("abc\ndef\nghi", cx);
        let point = buffer.insert_empty_line(Point::new(2, 3), false, true, cx);
        assert_eq!(buffer.text(), "abc\ndef\nghi\n\n");
        assert_eq!(point, Point::new(3, 0));
        buffer
    });
}

#[gpui::test]
fn test_language_scope_at_with_javascript(cx: &mut App) {
    init_settings(cx, |_| {});

    cx.new(|cx| {
        let language = Language::new(
            LanguageConfig {
                name: "JavaScript".into(),
                line_comments: vec!["// ".into()],
                brackets: BracketPairConfig {
                    pairs: vec![
                        BracketPair {
                            start: "{".into(),
                            end: "}".into(),
                            close: true,
                            surround: true,
                            newline: false,
                        },
                        BracketPair {
                            start: "'".into(),
                            end: "'".into(),
                            close: true,
                            surround: true,
                            newline: false,
                        },
                    ],
                    disabled_scopes_by_bracket_ix: vec![
                        Vec::new(),                              //
                        vec!["string".into(), "comment".into()], // single quotes disabled
                    ],
                },
                overrides: [(
                    "element".into(),
                    LanguageConfigOverride {
                        line_comments: Override::Remove { remove: true },
                        block_comment: Override::Set(("{/*".into(), "*/}".into())),
                        ..Default::default()
                    },
                )]
                .into_iter()
                .collect(),
                ..Default::default()
            },
            Some(tree_sitter_typescript::LANGUAGE_TSX.into()),
        )
        .with_override_query(
            r#"
                (jsx_element) @element
                (string) @string
                (comment) @comment.inclusive
                [
                    (jsx_opening_element)
                    (jsx_closing_element)
                    (jsx_expression)
                ] @default
            "#,
        )
        .unwrap();

        let text = r#"
            a["b"] = <C d="e">
                <F></F>
                { g() }
            </C>; // a comment
        "#
        .unindent();

        let buffer = Buffer::local(&text, cx).with_language(Arc::new(language), cx);
        let snapshot = buffer.snapshot();

        let config = snapshot.language_scope_at(0).unwrap();
        assert_eq!(config.line_comment_prefixes(), &[Arc::from("// ")]);
        // Both bracket pairs are enabled
        assert_eq!(
            config.brackets().map(|e| e.1).collect::<Vec<_>>(),
            &[true, true]
        );

        let comment_config = snapshot
            .language_scope_at(text.find("comment").unwrap() + "comment".len())
            .unwrap();
        assert_eq!(
            comment_config.brackets().map(|e| e.1).collect::<Vec<_>>(),
            &[true, false]
        );

        let string_config = snapshot
            .language_scope_at(text.find("b\"").unwrap())
            .unwrap();
        assert_eq!(string_config.line_comment_prefixes(), &[Arc::from("// ")]);
        // Second bracket pair is disabled
        assert_eq!(
            string_config.brackets().map(|e| e.1).collect::<Vec<_>>(),
            &[true, false]
        );

        // In between JSX tags: use the `element` override.
        let element_config = snapshot
            .language_scope_at(text.find("<F>").unwrap())
            .unwrap();
        // TODO nested blocks after newlines are captured with all whitespaces
        // https://github.com/tree-sitter/tree-sitter-typescript/issues/306
        // assert_eq!(element_config.line_comment_prefixes(), &[]);
        // assert_eq!(
        //     element_config.block_comment_delimiters(),
        //     Some((&"{/*".into(), &"*/}".into()))
        // );
        assert_eq!(
            element_config.brackets().map(|e| e.1).collect::<Vec<_>>(),
            &[true, true]
        );

        // Within a JSX tag: use the default config.
        let tag_config = snapshot
            .language_scope_at(text.find(" d=").unwrap() + 1)
            .unwrap();
        assert_eq!(tag_config.line_comment_prefixes(), &[Arc::from("// ")]);
        assert_eq!(
            tag_config.brackets().map(|e| e.1).collect::<Vec<_>>(),
            &[true, true]
        );

        // In a JSX expression: use the default config.
        let expression_in_element_config = snapshot
            .language_scope_at(text.find('{').unwrap() + 1)
            .unwrap();
        assert_eq!(
            expression_in_element_config.line_comment_prefixes(),
            &[Arc::from("// ")]
        );
        assert_eq!(
            expression_in_element_config
                .brackets()
                .map(|e| e.1)
                .collect::<Vec<_>>(),
            &[true, true]
        );

        buffer
    });
}

#[gpui::test]
fn test_language_scope_at_with_rust(cx: &mut App) {
    init_settings(cx, |_| {});

    cx.new(|cx| {
        let language = Language::new(
            LanguageConfig {
                name: "Rust".into(),
                brackets: BracketPairConfig {
                    pairs: vec![
                        BracketPair {
                            start: "{".into(),
                            end: "}".into(),
                            close: true,
                            surround: true,
                            newline: false,
                        },
                        BracketPair {
                            start: "'".into(),
                            end: "'".into(),
                            close: true,
                            surround: true,
                            newline: false,
                        },
                    ],
                    disabled_scopes_by_bracket_ix: vec![
                        Vec::new(), //
                        vec!["string".into()],
                    ],
                },
                ..Default::default()
            },
            Some(tree_sitter_rust::LANGUAGE.into()),
        )
        .with_override_query(
            r#"
                (string_literal) @string
            "#,
        )
        .unwrap();

        let text = r#"
            const S: &'static str = "hello";
        "#
        .unindent();

        let buffer = Buffer::local(text.clone(), cx).with_language(Arc::new(language), cx);
        let snapshot = buffer.snapshot();

        // By default, all brackets are enabled
        let config = snapshot.language_scope_at(0).unwrap();
        assert_eq!(
            config.brackets().map(|e| e.1).collect::<Vec<_>>(),
            &[true, true]
        );

        // Within a string, the quotation brackets are disabled.
        let string_config = snapshot
            .language_scope_at(text.find("ello").unwrap())
            .unwrap();
        assert_eq!(
            string_config.brackets().map(|e| e.1).collect::<Vec<_>>(),
            &[true, false]
        );

        buffer
    });
}

#[gpui::test]
fn test_language_scope_at_with_combined_injections(cx: &mut App) {
    init_settings(cx, |_| {});

    cx.new(|cx| {
        let text = r#"
            <ol>
            <% people.each do |person| %>
                <li>
                    <%= person.name %>
                </li>
            <% end %>
            </ol>
        "#
        .unindent();

        let language_registry = Arc::new(LanguageRegistry::test(cx.background_executor().clone()));
        language_registry.add(Arc::new(ruby_lang()));
        language_registry.add(Arc::new(html_lang()));
        language_registry.add(Arc::new(erb_lang()));

        let mut buffer = Buffer::local(text, cx);
        buffer.set_language_registry(language_registry.clone());
        buffer.set_language(
            language_registry
                .language_for_name("ERB")
                .now_or_never()
                .unwrap()
                .ok(),
            cx,
        );

        let snapshot = buffer.snapshot();
        let html_config = snapshot.language_scope_at(Point::new(2, 4)).unwrap();
        assert_eq!(html_config.line_comment_prefixes(), &[]);
        assert_eq!(
            html_config.block_comment_delimiters(),
            Some((&"<!--".into(), &"-->".into()))
        );

        let ruby_config = snapshot.language_scope_at(Point::new(3, 12)).unwrap();
        assert_eq!(ruby_config.line_comment_prefixes(), &[Arc::from("# ")]);
        assert_eq!(ruby_config.block_comment_delimiters(), None);

        buffer
    });
}

#[gpui::test]
fn test_language_at_with_hidden_languages(cx: &mut App) {
    init_settings(cx, |_| {});

    cx.new(|cx| {
        let text = r#"
            this is an *emphasized* word.
        "#
        .unindent();

        let language_registry = Arc::new(LanguageRegistry::test(cx.background_executor().clone()));
        language_registry.add(Arc::new(markdown_lang()));
        language_registry.add(Arc::new(markdown_inline_lang()));

        let mut buffer = Buffer::local(text, cx);
        buffer.set_language_registry(language_registry.clone());
        buffer.set_language(
            language_registry
                .language_for_name("Markdown")
                .now_or_never()
                .unwrap()
                .ok(),
            cx,
        );

        let snapshot = buffer.snapshot();

        for point in [Point::new(0, 4), Point::new(0, 16)] {
            let config = snapshot.language_scope_at(point).unwrap();
            assert_eq!(config.language_name(), "Markdown".into());

            let language = snapshot.language_at(point).unwrap();
            assert_eq!(language.name().0.as_ref(), "Markdown");
        }

        buffer
    });
}

#[gpui::test]
fn test_serialization(cx: &mut gpui::App) {
    let mut now = Instant::now();

    let buffer1 = cx.new(|cx| {
        let mut buffer = Buffer::local("abc", cx);
        buffer.edit([(3..3, "D")], None, cx);

        now += Duration::from_secs(1);
        buffer.start_transaction_at(now);
        buffer.edit([(4..4, "E")], None, cx);
        buffer.end_transaction_at(now, cx);
        assert_eq!(buffer.text(), "abcDE");

        buffer.undo(cx);
        assert_eq!(buffer.text(), "abcD");

        buffer.edit([(4..4, "F")], None, cx);
        assert_eq!(buffer.text(), "abcDF");
        buffer
    });
    assert_eq!(buffer1.read(cx).text(), "abcDF");

    let state = buffer1.read(cx).to_proto(cx);
    let ops = cx
        .background_executor()
        .block(buffer1.read(cx).serialize_ops(None, cx));
    let buffer2 = cx.new(|cx| {
        let mut buffer = Buffer::from_proto(1, Capability::ReadWrite, state, None).unwrap();
        buffer.apply_ops(
            ops.into_iter()
                .map(|op| proto::deserialize_operation(op).unwrap()),
            cx,
        );
        buffer
    });
    assert_eq!(buffer2.read(cx).text(), "abcDF");
}

#[gpui::test]
fn test_branch_and_merge(cx: &mut TestAppContext) {
    cx.update(|cx| init_settings(cx, |_| {}));

    let base = cx.new(|cx| Buffer::local("one\ntwo\nthree\n", cx));

    // Create a remote replica of the base buffer.
    let base_replica = cx.new(|cx| {
        Buffer::from_proto(1, Capability::ReadWrite, base.read(cx).to_proto(cx), None).unwrap()
    });
    base.update(cx, |_buffer, cx| {
        cx.subscribe(&base_replica, |this, _, event, cx| {
            if let BufferEvent::Operation {
                operation,
                is_local: true,
            } = event
            {
                this.apply_ops([operation.clone()], cx);
            }
        })
        .detach();
    });

    // Create a branch, which initially has the same state as the base buffer.
    let branch = base.update(cx, |buffer, cx| buffer.branch(cx));
    branch.read_with(cx, |buffer, _| {
        assert_eq!(buffer.text(), "one\ntwo\nthree\n");
    });

    // Edits to the branch are not applied to the base.
    branch.update(cx, |buffer, cx| {
        buffer.edit(
            [
                (Point::new(1, 0)..Point::new(1, 0), "1.5\n"),
                (Point::new(2, 0)..Point::new(2, 5), "THREE"),
            ],
            None,
            cx,
        )
    });
    branch.read_with(cx, |buffer, cx| {
        assert_eq!(base.read(cx).text(), "one\ntwo\nthree\n");
        assert_eq!(buffer.text(), "one\n1.5\ntwo\nTHREE\n");
    });

    // Convert from branch buffer ranges to the corresoponing ranges in the
    // base buffer.
    branch.read_with(cx, |buffer, cx| {
        assert_eq!(
            buffer.range_to_version(4..7, &base.read(cx).version()),
            4..4
        );
        assert_eq!(
            buffer.range_to_version(2..9, &base.read(cx).version()),
            2..5
        );
    });

    // Edits to the base are applied to the branch.
    base.update(cx, |buffer, cx| {
        buffer.edit([(Point::new(0, 0)..Point::new(0, 0), "ZERO\n")], None, cx)
    });
    branch.read_with(cx, |buffer, cx| {
        assert_eq!(base.read(cx).text(), "ZERO\none\ntwo\nthree\n");
        assert_eq!(buffer.text(), "ZERO\none\n1.5\ntwo\nTHREE\n");
    });

    // Edits to any replica of the base are applied to the branch.
    base_replica.update(cx, |buffer, cx| {
        buffer.edit([(Point::new(2, 0)..Point::new(2, 0), "2.5\n")], None, cx)
    });
    branch.read_with(cx, |buffer, cx| {
        assert_eq!(base.read(cx).text(), "ZERO\none\ntwo\n2.5\nthree\n");
        assert_eq!(buffer.text(), "ZERO\none\n1.5\ntwo\n2.5\nTHREE\n");
    });

    // Merging the branch applies all of its changes to the base.
    branch.update(cx, |buffer, cx| {
        buffer.merge_into_base(Vec::new(), cx);
    });

    branch.update(cx, |buffer, cx| {
        assert_eq!(base.read(cx).text(), "ZERO\none\n1.5\ntwo\n2.5\nTHREE\n");
        assert_eq!(buffer.text(), "ZERO\none\n1.5\ntwo\n2.5\nTHREE\n");
    });
}

#[gpui::test]
fn test_merge_into_base(cx: &mut TestAppContext) {
    cx.update(|cx| init_settings(cx, |_| {}));

    let base = cx.new(|cx| Buffer::local("abcdefghijk", cx));
    let branch = base.update(cx, |buffer, cx| buffer.branch(cx));

    // Make 3 edits, merge one into the base.
    branch.update(cx, |branch, cx| {
        branch.edit([(0..3, "ABC"), (7..9, "HI"), (11..11, "LMN")], None, cx);
        branch.merge_into_base(vec![5..8], cx);
    });

    branch.read_with(cx, |branch, _| assert_eq!(branch.text(), "ABCdefgHIjkLMN"));
    base.read_with(cx, |base, _| assert_eq!(base.text(), "abcdefgHIjk"));

    // Undo the one already-merged edit. Merge that into the base.
    branch.update(cx, |branch, cx| {
        branch.edit([(7..9, "hi")], None, cx);
        branch.merge_into_base(vec![5..8], cx);
    });
    base.read_with(cx, |base, _| assert_eq!(base.text(), "abcdefghijk"));

    // Merge an insertion into the base.
    branch.update(cx, |branch, cx| {
        branch.merge_into_base(vec![11..11], cx);
    });

    branch.read_with(cx, |branch, _| assert_eq!(branch.text(), "ABCdefghijkLMN"));
    base.read_with(cx, |base, _| assert_eq!(base.text(), "abcdefghijkLMN"));

    // Deleted the inserted text and merge that into the base.
    branch.update(cx, |branch, cx| {
        branch.edit([(11..14, "")], None, cx);
        branch.merge_into_base(vec![10..11], cx);
    });

    base.read_with(cx, |base, _| assert_eq!(base.text(), "abcdefghijk"));
}

#[gpui::test]
fn test_undo_after_merge_into_base(cx: &mut TestAppContext) {
    cx.update(|cx| init_settings(cx, |_| {}));

    let base = cx.new(|cx| Buffer::local("abcdefghijk", cx));
    let branch = base.update(cx, |buffer, cx| buffer.branch(cx));

    // Make 2 edits, merge one into the base.
    branch.update(cx, |branch, cx| {
        branch.edit([(0..3, "ABC"), (7..9, "HI")], None, cx);
        branch.merge_into_base(vec![7..7], cx);
    });
    base.read_with(cx, |base, _| assert_eq!(base.text(), "abcdefgHIjk"));
    branch.read_with(cx, |branch, _| assert_eq!(branch.text(), "ABCdefgHIjk"));

    // Undo the merge in the base buffer.
    base.update(cx, |base, cx| {
        base.undo(cx);
    });
    base.read_with(cx, |base, _| assert_eq!(base.text(), "abcdefghijk"));
    branch.read_with(cx, |branch, _| assert_eq!(branch.text(), "ABCdefgHIjk"));

    // Merge that operation into the base again.
    branch.update(cx, |branch, cx| {
        branch.merge_into_base(vec![7..7], cx);
    });
    base.read_with(cx, |base, _| assert_eq!(base.text(), "abcdefgHIjk"));
    branch.read_with(cx, |branch, _| assert_eq!(branch.text(), "ABCdefgHIjk"));
}

#[gpui::test]
async fn test_preview_edits(cx: &mut TestAppContext) {
    cx.update(|cx| {
        init_settings(cx, |_| {});
        theme::init(theme::LoadThemes::JustBase, cx);
    });

    let text = indoc! {r#"
        struct Person {
            first_name: String,
        }

        impl Person {
            fn last_name(&self) -> &String {
                &self.last_name
            }
        }"#
    };

    let language = Arc::new(Language::new(
        LanguageConfig::default(),
        Some(tree_sitter_rust::LANGUAGE.into()),
    ));
<<<<<<< HEAD
    let buffer = cx.new_model(|cx| Buffer::local(text, cx).with_language(language, cx));
=======
    let buffer = cx.new(|cx| Buffer::local(text, cx).with_language(language, cx));
>>>>>>> 7d30dda5
    let highlighted_edits = preview_edits(
        &buffer,
        cx,
        [
            (Point::new(5, 7)..Point::new(5, 11), "first"),
            (Point::new(6, 14)..Point::new(6, 18), "first"),
        ],
    )
    .await;

    assert_eq!(
        highlighted_edits.text,
        "    fn lastfirst_name(&self) -> &String {\n        &self.lastfirst_name"
    );

    async fn preview_edits(
<<<<<<< HEAD
        buffer: &Model<Buffer>,
=======
        buffer: &Entity<Buffer>,
>>>>>>> 7d30dda5
        cx: &mut TestAppContext,
        edits: impl IntoIterator<Item = (Range<Point>, &'static str)>,
    ) -> HighlightedEdits {
        let edits = buffer.read_with(cx, |buffer, _| {
            edits
                .into_iter()
                .map(|(range, text)| {
                    (
                        buffer.anchor_before(range.start)..buffer.anchor_after(range.end),
                        text.to_string(),
                    )
                })
                .collect::<Vec<_>>()
        });
        let edit_preview = buffer
            .read_with(cx, |buffer, cx| {
                buffer.preview_edits(edits.clone().into(), cx)
            })
            .await;
        cx.read(|cx| edit_preview.highlight_edits(&buffer.read(cx).snapshot(), &edits, true, cx))
    }
}

#[gpui::test]
async fn test_preview_edits_interpolate(cx: &mut TestAppContext) {
    use theme::ActiveTheme;
    cx.update(|cx| {
        init_settings(cx, |_| {});
        theme::init(theme::LoadThemes::JustBase, cx);
    });

    let text = indoc! {r#"
        struct Person {
            _name: String
        }"#
    };

    let language = Arc::new(Language::new(
        LanguageConfig::default(),
        Some(tree_sitter_rust::LANGUAGE.into()),
    ));
<<<<<<< HEAD
    let buffer = cx.new_model(|cx| Buffer::local(text, cx).with_language(language, cx));
=======
    let buffer = cx.new(|cx| Buffer::local(text, cx).with_language(language, cx));
>>>>>>> 7d30dda5

    let edits = construct_edits(&buffer, [(Point::new(1, 4)..Point::new(1, 4), "first")], cx);
    let edit_preview = buffer
        .read_with(cx, |buffer, cx| buffer.preview_edits(edits.clone(), cx))
        .await;

    let highlighted_edits =
        cx.read(|cx| edit_preview.highlight_edits(&buffer.read(cx).snapshot(), &edits, false, cx));

    let created_background = cx.read(|cx| cx.theme().status().created_background);

    assert_eq!(highlighted_edits.text, "    first_name: String");
    assert_eq!(highlighted_edits.highlights.len(), 1);
    assert_eq!(highlighted_edits.highlights[0].0, 4..9);
    assert_eq!(
        highlighted_edits.highlights[0].1.background_color,
        Some(created_background)
    );

    let edits = construct_edits(&buffer, [(Point::new(1, 4)..Point::new(1, 4), "f")], cx);
    cx.update(|cx| {
        buffer.update(cx, |buffer, cx| {
            buffer.edit(edits.iter().cloned(), None, cx);
        })
    });

    let edits = construct_edits(&buffer, [(Point::new(1, 5)..Point::new(1, 5), "irst")], cx);
    let highlighted_edits =
        cx.read(|cx| edit_preview.highlight_edits(&buffer.read(cx).snapshot(), &edits, false, cx));

    assert_eq!(highlighted_edits.text, "    first_name: String");
    assert_eq!(highlighted_edits.highlights.len(), 1);
    assert_eq!(highlighted_edits.highlights[0].0, (5..9));
    assert_eq!(
        highlighted_edits.highlights[0].1.background_color,
        Some(created_background)
    );

    fn construct_edits(
<<<<<<< HEAD
        buffer: &Model<Buffer>,
=======
        buffer: &Entity<Buffer>,
>>>>>>> 7d30dda5
        edits: impl IntoIterator<Item = (Range<Point>, &'static str)>,
        cx: &mut TestAppContext,
    ) -> Arc<[(Range<Anchor>, String)]> {
        buffer
            .read_with(cx, |buffer, _| {
                edits
                    .into_iter()
                    .map(|(range, text)| {
                        (
                            buffer.anchor_after(range.start)..buffer.anchor_before(range.end),
                            text.to_string(),
                        )
                    })
                    .collect::<Vec<_>>()
            })
            .into()
    }
}

#[gpui::test(iterations = 100)]
fn test_random_collaboration(cx: &mut App, mut rng: StdRng) {
    let min_peers = env::var("MIN_PEERS")
        .map(|i| i.parse().expect("invalid `MIN_PEERS` variable"))
        .unwrap_or(1);
    let max_peers = env::var("MAX_PEERS")
        .map(|i| i.parse().expect("invalid `MAX_PEERS` variable"))
        .unwrap_or(5);
    let operations = env::var("OPERATIONS")
        .map(|i| i.parse().expect("invalid `OPERATIONS` variable"))
        .unwrap_or(10);

    let base_text_len = rng.gen_range(0..10);
    let base_text = RandomCharIter::new(&mut rng)
        .take(base_text_len)
        .collect::<String>();
    let mut replica_ids = Vec::new();
    let mut buffers = Vec::new();
    let network = Arc::new(Mutex::new(Network::new(rng.clone())));
    let base_buffer = cx.new(|cx| Buffer::local(base_text.as_str(), cx));

    for i in 0..rng.gen_range(min_peers..=max_peers) {
        let buffer = cx.new(|cx| {
            let state = base_buffer.read(cx).to_proto(cx);
            let ops = cx
                .background_executor()
                .block(base_buffer.read(cx).serialize_ops(None, cx));
            let mut buffer =
                Buffer::from_proto(i as ReplicaId, Capability::ReadWrite, state, None).unwrap();
            buffer.apply_ops(
                ops.into_iter()
                    .map(|op| proto::deserialize_operation(op).unwrap()),
                cx,
            );
            buffer.set_group_interval(Duration::from_millis(rng.gen_range(0..=200)));
            let network = network.clone();
            cx.subscribe(&cx.model(), move |buffer, _, event, _| {
                if let BufferEvent::Operation {
                    operation,
                    is_local: true,
                } = event
                {
                    network.lock().broadcast(
                        buffer.replica_id(),
                        vec![proto::serialize_operation(operation)],
                    );
                }
            })
            .detach();
            buffer
        });

        buffers.push(buffer);
        replica_ids.push(i as ReplicaId);
        network.lock().add_peer(i as ReplicaId);
        log::info!("Adding initial peer with replica id {}", i);
    }

    log::info!("initial text: {:?}", base_text);

    let mut now = Instant::now();
    let mut mutation_count = operations;
    let mut next_diagnostic_id = 0;
    let mut active_selections = BTreeMap::default();
    loop {
        let replica_index = rng.gen_range(0..replica_ids.len());
        let replica_id = replica_ids[replica_index];
        let buffer = &mut buffers[replica_index];
        let mut new_buffer = None;
        match rng.gen_range(0..100) {
            0..=29 if mutation_count != 0 => {
                buffer.update(cx, |buffer, cx| {
                    buffer.start_transaction_at(now);
                    buffer.randomly_edit(&mut rng, 5, cx);
                    buffer.end_transaction_at(now, cx);
                    log::info!("buffer {} text: {:?}", buffer.replica_id(), buffer.text());
                });
                mutation_count -= 1;
            }
            30..=39 if mutation_count != 0 => {
                buffer.update(cx, |buffer, cx| {
                    if rng.gen_bool(0.2) {
                        log::info!("peer {} clearing active selections", replica_id);
                        active_selections.remove(&replica_id);
                        buffer.remove_active_selections(cx);
                    } else {
                        let mut selections = Vec::new();
                        for id in 0..rng.gen_range(1..=5) {
                            let range = buffer.random_byte_range(0, &mut rng);
                            selections.push(Selection {
                                id,
                                start: buffer.anchor_before(range.start),
                                end: buffer.anchor_before(range.end),
                                reversed: false,
                                goal: SelectionGoal::None,
                            });
                        }
                        let selections: Arc<[Selection<Anchor>]> = selections.into();
                        log::info!(
                            "peer {} setting active selections: {:?}",
                            replica_id,
                            selections
                        );
                        active_selections.insert(replica_id, selections.clone());
                        buffer.set_active_selections(selections, false, Default::default(), cx);
                    }
                });
                mutation_count -= 1;
            }
            40..=49 if mutation_count != 0 && replica_id == 0 => {
                let entry_count = rng.gen_range(1..=5);
                buffer.update(cx, |buffer, cx| {
                    let diagnostics = DiagnosticSet::new(
                        (0..entry_count).map(|_| {
                            let range = buffer.random_byte_range(0, &mut rng);
                            let range = range.to_point_utf16(buffer);
                            let range = range.start..range.end;
                            DiagnosticEntry {
                                range,
                                diagnostic: Diagnostic {
                                    message: post_inc(&mut next_diagnostic_id).to_string(),
                                    ..Default::default()
                                },
                            }
                        }),
                        buffer,
                    );
                    log::info!("peer {} setting diagnostics: {:?}", replica_id, diagnostics);
                    buffer.update_diagnostics(LanguageServerId(0), diagnostics, cx);
                });
                mutation_count -= 1;
            }
            50..=59 if replica_ids.len() < max_peers => {
                let old_buffer_state = buffer.read(cx).to_proto(cx);
                let old_buffer_ops = cx
                    .background_executor()
                    .block(buffer.read(cx).serialize_ops(None, cx));
                let new_replica_id = (0..=replica_ids.len() as ReplicaId)
                    .filter(|replica_id| *replica_id != buffer.read(cx).replica_id())
                    .choose(&mut rng)
                    .unwrap();
                log::info!(
                    "Adding new replica {} (replicating from {})",
                    new_replica_id,
                    replica_id
                );
                new_buffer = Some(cx.new(|cx| {
                    let mut new_buffer = Buffer::from_proto(
                        new_replica_id,
                        Capability::ReadWrite,
                        old_buffer_state,
                        None,
                    )
                    .unwrap();
                    new_buffer.apply_ops(
                        old_buffer_ops
                            .into_iter()
                            .map(|op| deserialize_operation(op).unwrap()),
                        cx,
                    );
                    log::info!(
                        "New replica {} text: {:?}",
                        new_buffer.replica_id(),
                        new_buffer.text()
                    );
                    new_buffer.set_group_interval(Duration::from_millis(rng.gen_range(0..=200)));
                    let network = network.clone();
                    cx.subscribe(&cx.model(), move |buffer, _, event, _| {
                        if let BufferEvent::Operation {
                            operation,
                            is_local: true,
                        } = event
                        {
                            network.lock().broadcast(
                                buffer.replica_id(),
                                vec![proto::serialize_operation(operation)],
                            );
                        }
                    })
                    .detach();
                    new_buffer
                }));
                network.lock().replicate(replica_id, new_replica_id);

                if new_replica_id as usize == replica_ids.len() {
                    replica_ids.push(new_replica_id);
                } else {
                    let new_buffer = new_buffer.take().unwrap();
                    while network.lock().has_unreceived(new_replica_id) {
                        let ops = network
                            .lock()
                            .receive(new_replica_id)
                            .into_iter()
                            .map(|op| proto::deserialize_operation(op).unwrap());
                        if ops.len() > 0 {
                            log::info!(
                                "peer {} (version: {:?}) applying {} ops from the network. {:?}",
                                new_replica_id,
                                buffer.read(cx).version(),
                                ops.len(),
                                ops
                            );
                            new_buffer.update(cx, |new_buffer, cx| {
                                new_buffer.apply_ops(ops, cx);
                            });
                        }
                    }
                    buffers[new_replica_id as usize] = new_buffer;
                }
            }
            60..=69 if mutation_count != 0 => {
                buffer.update(cx, |buffer, cx| {
                    buffer.randomly_undo_redo(&mut rng, cx);
                    log::info!("buffer {} text: {:?}", buffer.replica_id(), buffer.text());
                });
                mutation_count -= 1;
            }
            _ if network.lock().has_unreceived(replica_id) => {
                let ops = network
                    .lock()
                    .receive(replica_id)
                    .into_iter()
                    .map(|op| proto::deserialize_operation(op).unwrap());
                if ops.len() > 0 {
                    log::info!(
                        "peer {} (version: {:?}) applying {} ops from the network. {:?}",
                        replica_id,
                        buffer.read(cx).version(),
                        ops.len(),
                        ops
                    );
                    buffer.update(cx, |buffer, cx| buffer.apply_ops(ops, cx));
                }
            }
            _ => {}
        }

        now += Duration::from_millis(rng.gen_range(0..=200));
        buffers.extend(new_buffer);

        for buffer in &buffers {
            buffer.read(cx).check_invariants();
        }

        if mutation_count == 0 && network.lock().is_idle() {
            break;
        }
    }

    let first_buffer = buffers[0].read(cx).snapshot();
    for buffer in &buffers[1..] {
        let buffer = buffer.read(cx).snapshot();
        assert_eq!(
            buffer.version(),
            first_buffer.version(),
            "Replica {} version != Replica 0 version",
            buffer.replica_id()
        );
        assert_eq!(
            buffer.text(),
            first_buffer.text(),
            "Replica {} text != Replica 0 text",
            buffer.replica_id()
        );
        assert_eq!(
            buffer
                .diagnostics_in_range::<_, usize>(0..buffer.len(), false)
                .collect::<Vec<_>>(),
            first_buffer
                .diagnostics_in_range::<_, usize>(0..first_buffer.len(), false)
                .collect::<Vec<_>>(),
            "Replica {} diagnostics != Replica 0 diagnostics",
            buffer.replica_id()
        );
    }

    for buffer in &buffers {
        let buffer = buffer.read(cx).snapshot();
        let actual_remote_selections = buffer
            .selections_in_range(Anchor::MIN..Anchor::MAX, false)
            .map(|(replica_id, _, _, selections)| (replica_id, selections.collect::<Vec<_>>()))
            .collect::<Vec<_>>();
        let expected_remote_selections = active_selections
            .iter()
            .filter(|(replica_id, _)| **replica_id != buffer.replica_id())
            .map(|(replica_id, selections)| (*replica_id, selections.iter().collect::<Vec<_>>()))
            .collect::<Vec<_>>();
        assert_eq!(
            actual_remote_selections,
            expected_remote_selections,
            "Replica {} remote selections != expected selections",
            buffer.replica_id()
        );
    }
}

#[test]
fn test_contiguous_ranges() {
    assert_eq!(
        contiguous_ranges([1, 2, 3, 5, 6, 9, 10, 11, 12].into_iter(), 100).collect::<Vec<_>>(),
        &[1..4, 5..7, 9..13]
    );

    // Respects the `max_len` parameter
    assert_eq!(
        contiguous_ranges(
            [2, 3, 4, 5, 6, 7, 8, 9, 23, 24, 25, 26, 30, 31].into_iter(),
            3
        )
        .collect::<Vec<_>>(),
        &[2..5, 5..8, 8..10, 23..26, 26..27, 30..32],
    );
}

#[gpui::test(iterations = 500)]
fn test_trailing_whitespace_ranges(mut rng: StdRng) {
    // Generate a random multi-line string containing
    // some lines with trailing whitespace.
    let mut text = String::new();
    for _ in 0..rng.gen_range(0..16) {
        for _ in 0..rng.gen_range(0..36) {
            text.push(match rng.gen_range(0..10) {
                0..=1 => ' ',
                3 => '\t',
                _ => rng.gen_range('a'..='z'),
            });
        }
        text.push('\n');
    }

    match rng.gen_range(0..10) {
        // sometimes remove the last newline
        0..=1 => drop(text.pop()), //

        // sometimes add extra newlines
        2..=3 => text.push_str(&"\n".repeat(rng.gen_range(1..5))),
        _ => {}
    }

    let rope = Rope::from(text.as_str());
    let actual_ranges = trailing_whitespace_ranges(&rope);
    let expected_ranges = TRAILING_WHITESPACE_REGEX
        .find_iter(&text)
        .map(|m| m.range())
        .collect::<Vec<_>>();
    assert_eq!(
        actual_ranges,
        expected_ranges,
        "wrong ranges for text lines:\n{:?}",
        text.split('\n').collect::<Vec<_>>()
    );
}

fn ruby_lang() -> Language {
    Language::new(
        LanguageConfig {
            name: "Ruby".into(),
            matcher: LanguageMatcher {
                path_suffixes: vec!["rb".to_string()],
                ..Default::default()
            },
            line_comments: vec!["# ".into()],
            ..Default::default()
        },
        Some(tree_sitter_ruby::LANGUAGE.into()),
    )
    .with_indents_query(
        r#"
            (class "end" @end) @indent
            (method "end" @end) @indent
            (rescue) @outdent
            (then) @indent
        "#,
    )
    .unwrap()
}

fn html_lang() -> Language {
    Language::new(
        LanguageConfig {
            name: LanguageName::new("HTML"),
            block_comment: Some(("<!--".into(), "-->".into())),
            ..Default::default()
        },
        Some(tree_sitter_html::language()),
    )
    .with_indents_query(
        "
        (element
          (start_tag) @start
          (end_tag)? @end) @indent
        ",
    )
    .unwrap()
    .with_injection_query(
        r#"
        (script_element
            (raw_text) @injection.content
            (#set! injection.language "javascript"))
        "#,
    )
    .unwrap()
}

fn erb_lang() -> Language {
    Language::new(
        LanguageConfig {
            name: "ERB".into(),
            matcher: LanguageMatcher {
                path_suffixes: vec!["erb".to_string()],
                ..Default::default()
            },
            block_comment: Some(("<%#".into(), "%>".into())),
            ..Default::default()
        },
        Some(tree_sitter_embedded_template::LANGUAGE.into()),
    )
    .with_injection_query(
        r#"
            (
                (code) @injection.content
                (#set! injection.language "ruby")
                (#set! injection.combined)
            )

            (
                (content) @injection.content
                (#set! injection.language "html")
                (#set! injection.combined)
            )
        "#,
    )
    .unwrap()
}

fn rust_lang() -> Language {
    Language::new(
        LanguageConfig {
            name: "Rust".into(),
            matcher: LanguageMatcher {
                path_suffixes: vec!["rs".to_string()],
                ..Default::default()
            },
            ..Default::default()
        },
        Some(tree_sitter_rust::LANGUAGE.into()),
    )
    .with_indents_query(
        r#"
        (call_expression) @indent
        (field_expression) @indent
        (_ "(" ")" @end) @indent
        (_ "{" "}" @end) @indent
        "#,
    )
    .unwrap()
    .with_brackets_query(
        r#"
        ("{" @open "}" @close)
        "#,
    )
    .unwrap()
    .with_text_object_query(
        r#"
        (function_item
            body: (_
                "{"
                (_)* @function.inside
                "}" )) @function.around

        (line_comment)+ @comment.around

        (block_comment) @comment.around
        "#,
    )
    .unwrap()
    .with_outline_query(
        r#"
        (line_comment) @annotation

        (struct_item
            "struct" @context
            name: (_) @name) @item
        (enum_item
            "enum" @context
            name: (_) @name) @item
        (enum_variant
            name: (_) @name) @item
        (field_declaration
            name: (_) @name) @item
        (impl_item
            "impl" @context
            trait: (_)? @name
            "for"? @context
            type: (_) @name
            body: (_ "{" (_)* "}")) @item
        (function_item
            "fn" @context
            name: (_) @name) @item
        (mod_item
            "mod" @context
            name: (_) @name) @item
        "#,
    )
    .unwrap()
}

fn json_lang() -> Language {
    Language::new(
        LanguageConfig {
            name: "Json".into(),
            matcher: LanguageMatcher {
                path_suffixes: vec!["js".to_string()],
                ..Default::default()
            },
            ..Default::default()
        },
        Some(tree_sitter_json::LANGUAGE.into()),
    )
}

fn javascript_lang() -> Language {
    Language::new(
        LanguageConfig {
            name: "JavaScript".into(),
            ..Default::default()
        },
        Some(tree_sitter_typescript::LANGUAGE_TSX.into()),
    )
    .with_brackets_query(
        r#"
        ("{" @open "}" @close)
        ("(" @open ")" @close)
        "#,
    )
    .unwrap()
    .with_indents_query(
        r#"
        (object "}" @end) @indent
        "#,
    )
    .unwrap()
}

pub fn markdown_lang() -> Language {
    Language::new(
        LanguageConfig {
            name: "Markdown".into(),
            matcher: LanguageMatcher {
                path_suffixes: vec!["md".into()],
                ..Default::default()
            },
            ..Default::default()
        },
        Some(tree_sitter_md::LANGUAGE.into()),
    )
    .with_injection_query(
        r#"
            (fenced_code_block
                (info_string
                    (language) @injection.language)
                (code_fence_content) @injection.content)

                ((inline) @injection.content
                (#set! injection.language "markdown-inline"))
        "#,
    )
    .unwrap()
}

pub fn markdown_inline_lang() -> Language {
    Language::new(
        LanguageConfig {
            name: "Markdown-Inline".into(),
            hidden: true,
            ..LanguageConfig::default()
        },
        Some(tree_sitter_md::INLINE_LANGUAGE.into()),
    )
    .with_highlights_query("(emphasis) @emphasis")
    .unwrap()
}

fn get_tree_sexp(buffer: &Entity<Buffer>, cx: &mut gpui::TestAppContext) -> String {
    buffer.update(cx, |buffer, _| {
        let snapshot = buffer.snapshot();
        let layers = snapshot.syntax.layers(buffer.as_text_snapshot());
        layers[0].node().to_sexp()
    })
}

// Assert that the enclosing bracket ranges around the selection match the pairs indicated by the marked text in `range_markers`
fn assert_bracket_pairs(
    selection_text: &'static str,
    bracket_pair_texts: Vec<&'static str>,
    language: Language,
    cx: &mut App,
) {
    let (expected_text, selection_ranges) = marked_text_ranges(selection_text, false);
    let buffer =
        cx.new(|cx| Buffer::local(expected_text.clone(), cx).with_language(Arc::new(language), cx));
    let buffer = buffer.update(cx, |buffer, _cx| buffer.snapshot());

    let selection_range = selection_ranges[0].clone();

    let bracket_pairs = bracket_pair_texts
        .into_iter()
        .map(|pair_text| {
            let (bracket_text, ranges) = marked_text_ranges(pair_text, false);
            assert_eq!(bracket_text, expected_text);
            (ranges[0].clone(), ranges[1].clone())
        })
        .collect::<Vec<_>>();

    assert_set_eq!(
        buffer.bracket_ranges(selection_range).collect::<Vec<_>>(),
        bracket_pairs
    );
}

fn init_settings(cx: &mut App, f: fn(&mut AllLanguageSettingsContent)) {
    let settings_store = SettingsStore::test(cx);
    cx.set_global(settings_store);
    crate::init(cx);
    cx.update_global::<SettingsStore, _>(|settings, cx| {
        settings.update_user_settings::<AllLanguageSettings>(cx, f);
    });
}<|MERGE_RESOLUTION|>--- conflicted
+++ resolved
@@ -2650,11 +2650,7 @@
         LanguageConfig::default(),
         Some(tree_sitter_rust::LANGUAGE.into()),
     ));
-<<<<<<< HEAD
-    let buffer = cx.new_model(|cx| Buffer::local(text, cx).with_language(language, cx));
-=======
     let buffer = cx.new(|cx| Buffer::local(text, cx).with_language(language, cx));
->>>>>>> 7d30dda5
     let highlighted_edits = preview_edits(
         &buffer,
         cx,
@@ -2671,11 +2667,7 @@
     );
 
     async fn preview_edits(
-<<<<<<< HEAD
-        buffer: &Model<Buffer>,
-=======
         buffer: &Entity<Buffer>,
->>>>>>> 7d30dda5
         cx: &mut TestAppContext,
         edits: impl IntoIterator<Item = (Range<Point>, &'static str)>,
     ) -> HighlightedEdits {
@@ -2717,11 +2709,7 @@
         LanguageConfig::default(),
         Some(tree_sitter_rust::LANGUAGE.into()),
     ));
-<<<<<<< HEAD
-    let buffer = cx.new_model(|cx| Buffer::local(text, cx).with_language(language, cx));
-=======
     let buffer = cx.new(|cx| Buffer::local(text, cx).with_language(language, cx));
->>>>>>> 7d30dda5
 
     let edits = construct_edits(&buffer, [(Point::new(1, 4)..Point::new(1, 4), "first")], cx);
     let edit_preview = buffer
@@ -2761,11 +2749,7 @@
     );
 
     fn construct_edits(
-<<<<<<< HEAD
-        buffer: &Model<Buffer>,
-=======
         buffer: &Entity<Buffer>,
->>>>>>> 7d30dda5
         edits: impl IntoIterator<Item = (Range<Point>, &'static str)>,
         cx: &mut TestAppContext,
     ) -> Arc<[(Range<Anchor>, String)]> {
