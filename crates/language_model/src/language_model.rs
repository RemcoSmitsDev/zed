--- conflicted
+++ resolved
@@ -248,11 +248,7 @@
     fn render_accept_terms(
         &self,
         _view: LanguageModelProviderTosView,
-<<<<<<< HEAD
-        _cx: &mut WindowContext,
-=======
         _cx: &mut App,
->>>>>>> 7d30dda5
     ) -> Option<AnyElement> {
         None
     }
