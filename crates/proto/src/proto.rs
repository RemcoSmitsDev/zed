#![allow(non_snake_case)]

pub mod error;
mod macros;
mod typed_envelope;

pub use error::*;
pub use typed_envelope::*;

pub use prost::{DecodeError, Message};
use serde::Serialize;
use std::{
    any::{Any, TypeId},
    cmp,
    fmt::{self, Debug},
    iter, mem,
    path::{Path, PathBuf},
    sync::Arc,
    time::{Duration, SystemTime, UNIX_EPOCH},
};

include!(concat!(env!("OUT_DIR"), "/zed.messages.rs"));

pub const SSH_PEER_ID: PeerId = PeerId { owner_id: 0, id: 0 };
pub const SSH_PROJECT_ID: u64 = 0;

pub trait EnvelopedMessage: Clone + Debug + Serialize + Sized + Send + Sync + 'static {
    const NAME: &'static str;
    const PRIORITY: MessagePriority;
    fn into_envelope(
        self,
        id: u32,
        responding_to: Option<u32>,
        original_sender_id: Option<PeerId>,
    ) -> Envelope;
    fn from_envelope(envelope: Envelope) -> Option<Self>;
}

pub trait EntityMessage: EnvelopedMessage {
    type Entity;
    fn remote_entity_id(&self) -> u64;
}

pub trait RequestMessage: EnvelopedMessage {
    type Response: EnvelopedMessage;
}

pub trait AnyTypedEnvelope: 'static + Send + Sync {
    fn payload_type_id(&self) -> TypeId;
    fn payload_type_name(&self) -> &'static str;
    fn as_any(&self) -> &dyn Any;
    fn into_any(self: Box<Self>) -> Box<dyn Any + Send + Sync>;
    fn is_background(&self) -> bool;
    fn original_sender_id(&self) -> Option<PeerId>;
    fn sender_id(&self) -> PeerId;
    fn message_id(&self) -> u32;
}

pub enum MessagePriority {
    Foreground,
    Background,
}

impl<T: EnvelopedMessage> AnyTypedEnvelope for TypedEnvelope<T> {
    fn payload_type_id(&self) -> TypeId {
        TypeId::of::<T>()
    }

    fn payload_type_name(&self) -> &'static str {
        T::NAME
    }

    fn as_any(&self) -> &dyn Any {
        self
    }

    fn into_any(self: Box<Self>) -> Box<dyn Any + Send + Sync> {
        self
    }

    fn is_background(&self) -> bool {
        matches!(T::PRIORITY, MessagePriority::Background)
    }

    fn original_sender_id(&self) -> Option<PeerId> {
        self.original_sender_id
    }

    fn sender_id(&self) -> PeerId {
        self.sender_id
    }

    fn message_id(&self) -> u32 {
        self.message_id
    }
}

impl PeerId {
    pub fn from_u64(peer_id: u64) -> Self {
        let owner_id = (peer_id >> 32) as u32;
        let id = peer_id as u32;
        Self { owner_id, id }
    }

    pub fn as_u64(self) -> u64 {
        ((self.owner_id as u64) << 32) | (self.id as u64)
    }
}

impl Copy for PeerId {}

impl Eq for PeerId {}

impl Ord for PeerId {
    fn cmp(&self, other: &Self) -> cmp::Ordering {
        self.owner_id
            .cmp(&other.owner_id)
            .then_with(|| self.id.cmp(&other.id))
    }
}

impl PartialOrd for PeerId {
    fn partial_cmp(&self, other: &Self) -> Option<cmp::Ordering> {
        Some(self.cmp(other))
    }
}

impl std::hash::Hash for PeerId {
    fn hash<H: std::hash::Hasher>(&self, state: &mut H) {
        self.owner_id.hash(state);
        self.id.hash(state);
    }
}

impl fmt::Display for PeerId {
    fn fmt(&self, f: &mut fmt::Formatter<'_>) -> fmt::Result {
        write!(f, "{}/{}", self.owner_id, self.id)
    }
}

pub trait FromProto {
    fn from_proto(proto: String) -> Self;
}

pub trait ToProto {
    fn to_proto(self) -> String;
}

impl FromProto for PathBuf {
    #[cfg(target_os = "windows")]
    fn from_proto(proto: String) -> Self {
        proto.split("/").collect()
    }

    #[cfg(not(target_os = "windows"))]
    fn from_proto(proto: String) -> Self {
        PathBuf::from(proto)
    }
}

impl FromProto for Arc<Path> {
    fn from_proto(proto: String) -> Self {
        PathBuf::from_proto(proto).into()
    }
}

impl ToProto for PathBuf {
    #[cfg(target_os = "windows")]
    fn to_proto(self) -> String {
        self.components()
            .map(|comp| comp.as_os_str().to_string_lossy().to_string())
            .collect::<Vec<_>>()
            .join("/")
    }

    #[cfg(not(target_os = "windows"))]
    fn to_proto(self) -> String {
        self.to_string_lossy().to_string()
    }
}

impl ToProto for &Path {
    #[cfg(target_os = "windows")]
    fn to_proto(self) -> String {
        self.components()
            .map(|comp| comp.as_os_str().to_string_lossy().to_string())
            .collect::<Vec<_>>()
            .join("/")
    }

    #[cfg(not(target_os = "windows"))]
    fn to_proto(self) -> String {
        self.to_string_lossy().to_string()
    }
}

messages!(
    (AcceptTermsOfService, Foreground),
    (AcceptTermsOfServiceResponse, Foreground),
    (Ack, Foreground),
    (AckBufferOperation, Background),
    (AckChannelMessage, Background),
    (ActivateToolchain, Foreground),
    (ActiveToolchain, Foreground),
    (ActiveToolchainResponse, Foreground),
    (AddNotification, Foreground),
    (AddProjectCollaborator, Foreground),
    (AddWorktree, Foreground),
    (AddWorktreeResponse, Foreground),
    (AdvertiseContexts, Foreground),
    (ApplyCodeAction, Background),
    (ApplyCodeActionResponse, Background),
    (ApplyCompletionAdditionalEdits, Background),
    (ApplyCompletionAdditionalEditsResponse, Background),
    (BlameBuffer, Foreground),
    (BlameBufferResponse, Foreground),
    (BufferReloaded, Foreground),
    (BufferSaved, Foreground),
    (Call, Foreground),
    (CallCanceled, Foreground),
    (CancelCall, Foreground),
    (CancelLanguageServerWork, Foreground),
    (ChannelMessageSent, Foreground),
    (ChannelMessageUpdate, Foreground),
    (CloseBuffer, Foreground),
    (Commit, Background),
    (ComputeEmbeddings, Background),
    (ComputeEmbeddingsResponse, Background),
    (CopyProjectEntry, Foreground),
    (CountLanguageModelTokens, Background),
    (CountLanguageModelTokensResponse, Background),
    (CreateBufferForPeer, Foreground),
    (CreateChannel, Foreground),
    (CreateChannelResponse, Foreground),
    (CreateContext, Foreground),
    (CreateContextResponse, Foreground),
    (CreateProjectEntry, Foreground),
    (CreateRoom, Foreground),
    (CreateRoomResponse, Foreground),
    (DapContinueRequest, Background),
    (DapContinueResponse, Background),
    (DapModulesRequest, Background),
    (DapModulesResponse, Background),
    (DapLoadedSourcesRequest, Background),
    (DapLoadedSourcesResponse, Background),
    (DapDisconnectRequest, Background),
    (DapNextRequest, Background),
    (DapPauseRequest, Background),
    (DapRestartRequest, Background),
    (DapRestartStackFrameRequest, Background),
    (DapStepBackRequest, Background),
    (DapStepInRequest, Background),
    (DapStepOutRequest, Background),
    (DapTerminateThreadsRequest, Background),
    (DeclineCall, Foreground),
    (DeleteChannel, Foreground),
    (DeleteNotification, Foreground),
    (DeleteProjectEntry, Foreground),
    (EndStream, Foreground),
    (Error, Foreground),
    (ExpandProjectEntry, Foreground),
    (ExpandProjectEntryResponse, Foreground),
    (FindSearchCandidatesResponse, Background),
    (FindSearchCandidates, Background),
    (FlushBufferedMessages, Foreground),
    (ExpandAllForProjectEntry, Foreground),
    (ExpandAllForProjectEntryResponse, Foreground),
    (Follow, Foreground),
    (FollowResponse, Foreground),
    (ApplyCodeActionKind, Foreground),
    (ApplyCodeActionKindResponse, Foreground),
    (FormatBuffers, Foreground),
    (FormatBuffersResponse, Foreground),
    (FuzzySearchUsers, Foreground),
    (GetCachedEmbeddings, Background),
    (GetCachedEmbeddingsResponse, Background),
    (GetChannelMembers, Foreground),
    (GetChannelMembersResponse, Foreground),
    (GetChannelMessages, Background),
    (GetChannelMessagesById, Background),
    (GetChannelMessagesResponse, Background),
    (GetCodeActions, Background),
    (GetCodeActionsResponse, Background),
    (GetCompletions, Background),
    (GetCompletionsResponse, Background),
    (GetDeclaration, Background),
    (GetDeclarationResponse, Background),
    (GetDefinition, Background),
    (GetDefinitionResponse, Background),
    (GetDocumentHighlights, Background),
    (GetDocumentHighlightsResponse, Background),
    (GetHover, Background),
    (GetHoverResponse, Background),
    (GetNotifications, Foreground),
    (GetNotificationsResponse, Foreground),
    (GetPanicFiles, Background),
    (GetPanicFilesResponse, Background),
    (GetPathMetadata, Background),
    (GetPathMetadataResponse, Background),
    (GetPermalinkToLine, Foreground),
    (GetPermalinkToLineResponse, Foreground),
    (GetPrivateUserInfo, Foreground),
    (GetPrivateUserInfoResponse, Foreground),
    (GetProjectSymbols, Background),
    (GetProjectSymbolsResponse, Background),
    (GetReferences, Background),
    (GetReferencesResponse, Background),
    (GetSignatureHelp, Background),
    (GetSignatureHelpResponse, Background),
    (GetSupermavenApiKey, Background),
    (GetSupermavenApiKeyResponse, Background),
    (GetTypeDefinition, Background),
    (GetTypeDefinitionResponse, Background),
    (GetImplementation, Background),
    (GetImplementationResponse, Background),
    (GetLlmToken, Background),
    (GetLlmTokenResponse, Background),
    (OpenUnstagedDiff, Foreground),
    (OpenUnstagedDiffResponse, Foreground),
    (OpenUncommittedDiff, Foreground),
    (OpenUncommittedDiffResponse, Foreground),
    (GetUsers, Foreground),
    (GitGetBranches, Background),
    (GitBranchesResponse, Background),
    (Hello, Foreground),
    (HideToast, Background),
    (IncomingCall, Foreground),
    (InlayHints, Background),
    (InlayHintsResponse, Background),
    (InstallExtension, Background),
    (InviteChannelMember, Foreground),
    (JoinChannel, Foreground),
    (JoinChannelBuffer, Foreground),
    (JoinChannelBufferResponse, Foreground),
    (JoinChannelChat, Foreground),
    (JoinChannelChatResponse, Foreground),
    (JoinProject, Foreground),
    (JoinProjectResponse, Foreground),
    (JoinRoom, Foreground),
    (JoinRoomResponse, Foreground),
    (LanguageServerLog, Foreground),
    (LanguageServerPromptRequest, Foreground),
    (LanguageServerPromptResponse, Foreground),
    (LeaveChannelBuffer, Background),
    (LeaveChannelChat, Foreground),
    (LeaveProject, Foreground),
    (LeaveRoom, Foreground),
    (LinkedEditingRange, Background),
    (LinkedEditingRangeResponse, Background),
    (ListRemoteDirectory, Background),
    (ListRemoteDirectoryResponse, Background),
    (ListToolchains, Foreground),
    (ListToolchainsResponse, Foreground),
    (LspExtExpandMacro, Background),
    (LspExtExpandMacroResponse, Background),
    (LspExtOpenDocs, Background),
    (LspExtOpenDocsResponse, Background),
    (LspExtSwitchSourceHeader, Background),
    (LspExtSwitchSourceHeaderResponse, Background),
    (MarkNotificationRead, Foreground),
    (MoveChannel, Foreground),
    (MultiLspQuery, Background),
    (MultiLspQueryResponse, Background),
    (OnTypeFormatting, Background),
    (OnTypeFormattingResponse, Background),
    (OpenBufferById, Background),
    (OpenBufferByPath, Background),
    (OpenBufferForSymbol, Background),
    (OpenBufferForSymbolResponse, Background),
    (OpenBufferResponse, Background),
    (OpenCommitMessageBuffer, Background),
    (OpenContext, Foreground),
    (OpenContextResponse, Foreground),
    (OpenNewBuffer, Foreground),
    (OpenServerSettings, Foreground),
    (PerformRename, Background),
    (PerformRenameResponse, Background),
    (Ping, Foreground),
    (PrepareRename, Background),
    (PrepareRenameResponse, Background),
    (ProjectEntryResponse, Foreground),
    (RefreshInlayHints, Foreground),
    (RefreshLlmToken, Background),
    (RegisterBufferWithLanguageServers, Background),
    (RejoinChannelBuffers, Foreground),
    (RejoinChannelBuffersResponse, Foreground),
    (RejoinRemoteProjects, Foreground),
    (RejoinRemoteProjectsResponse, Foreground),
    (RejoinRoom, Foreground),
    (RejoinRoomResponse, Foreground),
    (ReloadBuffers, Foreground),
    (ReloadBuffersResponse, Foreground),
    (RemoveChannelMember, Foreground),
    (RemoveChannelMessage, Foreground),
    (RemoveContact, Foreground),
    (RemoveProjectCollaborator, Foreground),
    (RemoveWorktree, Foreground),
    (RenameChannel, Foreground),
    (RenameChannelResponse, Foreground),
    (RenameProjectEntry, Foreground),
    (RequestContact, Foreground),
    (ResolveCompletionDocumentation, Background),
    (ResolveCompletionDocumentationResponse, Background),
    (ResolveInlayHint, Background),
    (ResolveInlayHintResponse, Background),
    (RespondToChannelInvite, Foreground),
    (RespondToContactRequest, Foreground),
    (RestartLanguageServers, Foreground),
    (RoomUpdated, Foreground),
    (SaveBuffer, Foreground),
    (SendChannelMessage, Background),
    (SendChannelMessageResponse, Background),
    (SetChannelMemberRole, Foreground),
    (SetChannelVisibility, Foreground),
    (SetDebugClientCapabilities, Background),
    (SetRoomParticipantRole, Foreground),
    (ShareProject, Foreground),
    (ShareProjectResponse, Foreground),
    (ShowContacts, Foreground),
    (ShutdownDebugClient, Background),
    (ShutdownRemoteServer, Foreground),
    (Stage, Background),
    (StartLanguageServer, Foreground),
    (SubscribeToChannels, Foreground),
    (SyncExtensions, Background),
    (SyncExtensionsResponse, Background),
    (BreakpointsForFile, Background),
    (ToggleBreakpoint, Foreground),
    (SynchronizeBuffers, Foreground),
    (SynchronizeBuffersResponse, Foreground),
    (SynchronizeContexts, Foreground),
    (SynchronizeContextsResponse, Foreground),
    (TaskContext, Background),
    (TaskContextForLocation, Background),
    (Test, Foreground),
    (Toast, Background),
    (Unfollow, Foreground),
    (UnshareProject, Foreground),
    (Unstage, Background),
    (UpdateBuffer, Foreground),
    (UpdateBufferFile, Foreground),
    (UpdateChannelBuffer, Foreground),
    (UpdateChannelBufferCollaborators, Foreground),
    (UpdateChannelMessage, Foreground),
    (UpdateChannels, Foreground),
    (UpdateContacts, Foreground),
    (UpdateContext, Foreground),
    (UpdateDebugAdapter, Foreground),
    (UpdateDiagnosticSummary, Foreground),
    (UpdateDiffBases, Foreground),
    (UpdateFollowers, Foreground),
    (UpdateGitBranch, Background),
    (UpdateInviteInfo, Foreground),
    (UpdateLanguageServer, Foreground),
    (UpdateNotification, Foreground),
    (UpdateParticipantLocation, Foreground),
    (UpdateProject, Foreground),
    (UpdateProjectCollaborator, Foreground),
    (UpdateThreadStatus, Background),
    (UpdateUserChannels, Foreground),
    (UpdateUserPlan, Foreground),
    (UpdateWorktree, Foreground),
    (UpdateWorktreeSettings, Foreground),
    (UsersResponse, Foreground),
    (GitReset, Background),
    (GitCheckoutFiles, Background),
    (GitShow, Background),
    (GitCommitDetails, Background),
    (SetIndexText, Background),
    (Push, Background),
    (Fetch, Background),
    (GetRemotes, Background),
    (GetRemotesResponse, Background),
    (Pull, Background),
    (RemoteMessageResponse, Background),
    (VariablesRequest, Background),
    (DapVariables, Background),
    (IgnoreBreakpointState, Background),
    (ToggleIgnoreBreakpoints, Background),
    (DapStackTraceRequest, Background),
    (DapStackTraceResponse, Background),
    (DapScopesRequest, Background),
    (DapScopesResponse, Background),
    (DapSetVariableValueRequest, Background),
    (DapSetVariableValueResponse, Background),
    (DapEvaluateRequest, Background),
    (DapEvaluateResponse, Background),
    (DapCompletionRequest, Background),
    (DapCompletionResponse, Background),
    (DapThreadsRequest, Background),
    (DapThreadsResponse, Background),
    (DapTerminateRequest, Background),
    (AskPassRequest, Background),
    (AskPassResponse, Background),
    (GitCreateBranch, Background),
    (GitChangeBranch, Background),
    (CheckForPushedCommits, Background),
    (CheckForPushedCommitsResponse, Background),
    (GitDiff, Background),
    (GitDiffResponse, Background),
<<<<<<< HEAD
    (DapLocationsRequest, Background),
    (DapLocationsResponse, Background)
=======
    (GitInit, Background),
>>>>>>> 5f390f1b
);

request_messages!(
    (AcceptTermsOfService, AcceptTermsOfServiceResponse),
    (ApplyCodeAction, ApplyCodeActionResponse),
    (
        ApplyCompletionAdditionalEdits,
        ApplyCompletionAdditionalEditsResponse
    ),
    (Call, Ack),
    (CancelCall, Ack),
    (Commit, Ack),
    (CopyProjectEntry, ProjectEntryResponse),
    (ComputeEmbeddings, ComputeEmbeddingsResponse),
    (CreateChannel, CreateChannelResponse),
    (CreateProjectEntry, ProjectEntryResponse),
    (CreateRoom, CreateRoomResponse),
    (DeclineCall, Ack),
    (DeleteChannel, Ack),
    (DeleteProjectEntry, ProjectEntryResponse),
    (ExpandProjectEntry, ExpandProjectEntryResponse),
    (ExpandAllForProjectEntry, ExpandAllForProjectEntryResponse),
    (Follow, FollowResponse),
    (ApplyCodeActionKind, ApplyCodeActionKindResponse),
    (FormatBuffers, FormatBuffersResponse),
    (FuzzySearchUsers, UsersResponse),
    (GetCachedEmbeddings, GetCachedEmbeddingsResponse),
    (GetChannelMembers, GetChannelMembersResponse),
    (GetChannelMessages, GetChannelMessagesResponse),
    (GetChannelMessagesById, GetChannelMessagesResponse),
    (GetCodeActions, GetCodeActionsResponse),
    (GetCompletions, GetCompletionsResponse),
    (GetDefinition, GetDefinitionResponse),
    (GetDeclaration, GetDeclarationResponse),
    (GetImplementation, GetImplementationResponse),
    (GetDocumentHighlights, GetDocumentHighlightsResponse),
    (GetHover, GetHoverResponse),
    (GetLlmToken, GetLlmTokenResponse),
    (GetNotifications, GetNotificationsResponse),
    (GetPrivateUserInfo, GetPrivateUserInfoResponse),
    (GetProjectSymbols, GetProjectSymbolsResponse),
    (GetReferences, GetReferencesResponse),
    (GetSignatureHelp, GetSignatureHelpResponse),
    (OpenUnstagedDiff, OpenUnstagedDiffResponse),
    (OpenUncommittedDiff, OpenUncommittedDiffResponse),
    (GetSupermavenApiKey, GetSupermavenApiKeyResponse),
    (GetTypeDefinition, GetTypeDefinitionResponse),
    (LinkedEditingRange, LinkedEditingRangeResponse),
    (ListRemoteDirectory, ListRemoteDirectoryResponse),
    (GetUsers, UsersResponse),
    (IncomingCall, Ack),
    (InlayHints, InlayHintsResponse),
    (InviteChannelMember, Ack),
    (JoinChannel, JoinRoomResponse),
    (JoinChannelBuffer, JoinChannelBufferResponse),
    (JoinChannelChat, JoinChannelChatResponse),
    (JoinProject, JoinProjectResponse),
    (JoinRoom, JoinRoomResponse),
    (LeaveChannelBuffer, Ack),
    (LeaveRoom, Ack),
    (MarkNotificationRead, Ack),
    (MoveChannel, Ack),
    (OnTypeFormatting, OnTypeFormattingResponse),
    (OpenBufferById, OpenBufferResponse),
    (OpenBufferByPath, OpenBufferResponse),
    (OpenBufferForSymbol, OpenBufferForSymbolResponse),
    (OpenCommitMessageBuffer, OpenBufferResponse),
    (OpenNewBuffer, OpenBufferResponse),
    (PerformRename, PerformRenameResponse),
    (Ping, Ack),
    (PrepareRename, PrepareRenameResponse),
    (CountLanguageModelTokens, CountLanguageModelTokensResponse),
    (RefreshInlayHints, Ack),
    (RejoinChannelBuffers, RejoinChannelBuffersResponse),
    (RejoinRoom, RejoinRoomResponse),
    (ReloadBuffers, ReloadBuffersResponse),
    (RemoveChannelMember, Ack),
    (RemoveChannelMessage, Ack),
    (UpdateChannelMessage, Ack),
    (RemoveContact, Ack),
    (RenameChannel, RenameChannelResponse),
    (RenameProjectEntry, ProjectEntryResponse),
    (RequestContact, Ack),
    (
        ResolveCompletionDocumentation,
        ResolveCompletionDocumentationResponse
    ),
    (ResolveInlayHint, ResolveInlayHintResponse),
    (RespondToChannelInvite, Ack),
    (RespondToContactRequest, Ack),
    (SaveBuffer, BufferSaved),
    (Stage, Ack),
    (FindSearchCandidates, FindSearchCandidatesResponse),
    (SendChannelMessage, SendChannelMessageResponse),
    (SetChannelMemberRole, Ack),
    (SetChannelVisibility, Ack),
    (ShareProject, ShareProjectResponse),
    (SynchronizeBuffers, SynchronizeBuffersResponse),
    (TaskContextForLocation, TaskContext),
    (Test, Test),
    (Unstage, Ack),
    (UpdateBuffer, Ack),
    (UpdateParticipantLocation, Ack),
    (UpdateProject, Ack),
    (UpdateWorktree, Ack),
    (LspExtExpandMacro, LspExtExpandMacroResponse),
    (LspExtOpenDocs, LspExtOpenDocsResponse),
    (SetRoomParticipantRole, Ack),
    (BlameBuffer, BlameBufferResponse),
    (RejoinRemoteProjects, RejoinRemoteProjectsResponse),
    (MultiLspQuery, MultiLspQueryResponse),
    (RestartLanguageServers, Ack),
    (OpenContext, OpenContextResponse),
    (CreateContext, CreateContextResponse),
    (SynchronizeContexts, SynchronizeContextsResponse),
    (LspExtSwitchSourceHeader, LspExtSwitchSourceHeaderResponse),
    (AddWorktree, AddWorktreeResponse),
    (ShutdownRemoteServer, Ack),
    (RemoveWorktree, Ack),
    (OpenServerSettings, OpenBufferResponse),
    (GetPermalinkToLine, GetPermalinkToLineResponse),
    (FlushBufferedMessages, Ack),
    (LanguageServerPromptRequest, LanguageServerPromptResponse),
    (GitGetBranches, GitBranchesResponse),
    (UpdateGitBranch, Ack),
    (ListToolchains, ListToolchainsResponse),
    (ActivateToolchain, Ack),
    (ActiveToolchain, ActiveToolchainResponse),
    (GetPathMetadata, GetPathMetadataResponse),
    (GetPanicFiles, GetPanicFilesResponse),
    (CancelLanguageServerWork, Ack),
    (SyncExtensions, SyncExtensionsResponse),
    (InstallExtension, Ack),
    (RegisterBufferWithLanguageServers, Ack),
    (GitShow, GitCommitDetails),
    (GitReset, Ack),
    (GitCheckoutFiles, Ack),
    (SetIndexText, Ack),
    (Push, RemoteMessageResponse),
    (Fetch, RemoteMessageResponse),
    (GetRemotes, GetRemotesResponse),
    (Pull, RemoteMessageResponse),
    (DapNextRequest, Ack),
    (DapStepInRequest, Ack),
    (DapStepOutRequest, Ack),
    (DapStepBackRequest, Ack),
    (DapContinueRequest, DapContinueResponse),
    (DapModulesRequest, DapModulesResponse),
    (DapLoadedSourcesRequest, DapLoadedSourcesResponse),
    (DapPauseRequest, Ack),
    (DapDisconnectRequest, Ack),
    (DapTerminateThreadsRequest, Ack),
    (DapRestartRequest, Ack),
    (DapRestartStackFrameRequest, Ack),
    (VariablesRequest, DapVariables),
    (DapStackTraceRequest, DapStackTraceResponse),
    (DapScopesRequest, DapScopesResponse),
    (DapSetVariableValueRequest, DapSetVariableValueResponse),
    (DapEvaluateRequest, DapEvaluateResponse),
    (DapCompletionRequest, DapCompletionResponse),
    (DapThreadsRequest, DapThreadsResponse),
    (DapTerminateRequest, Ack),
    (ShutdownDebugClient, Ack),
    (ToggleBreakpoint, Ack),
    (AskPassRequest, AskPassResponse),
    (GitCreateBranch, Ack),
    (GitChangeBranch, Ack),
    (CheckForPushedCommits, CheckForPushedCommitsResponse),
    (GitDiff, GitDiffResponse),
<<<<<<< HEAD
    (DapLocationsRequest, DapLocationsResponse),
=======
    (GitInit, Ack),
>>>>>>> 5f390f1b
);

entity_messages!(
    {project_id, ShareProject},
    AddProjectCollaborator,
    AddWorktree,
    ApplyCodeAction,
    ApplyCompletionAdditionalEdits,
    BlameBuffer,
    BufferReloaded,
    BufferSaved,
    CloseBuffer,
    Commit,
    CopyProjectEntry,
    CreateBufferForPeer,
    CreateProjectEntry,
    DeleteProjectEntry,
    ExpandProjectEntry,
    ExpandAllForProjectEntry,
    FindSearchCandidates,
    ApplyCodeActionKind,
    FormatBuffers,
    GetCodeActions,
    GetCompletions,
    GetDefinition,
    GetDeclaration,
    GetImplementation,
    GetDocumentHighlights,
    GetHover,
    GetProjectSymbols,
    GetReferences,
    GetSignatureHelp,
    OpenUnstagedDiff,
    OpenUncommittedDiff,
    GetTypeDefinition,
    InlayHints,
    JoinProject,
    LeaveProject,
    LinkedEditingRange,
    MultiLspQuery,
    RestartLanguageServers,
    OnTypeFormatting,
    OpenNewBuffer,
    OpenBufferById,
    OpenBufferByPath,
    OpenBufferForSymbol,
    OpenCommitMessageBuffer,
    PerformRename,
    PrepareRename,
    RefreshInlayHints,
    ReloadBuffers,
    RemoveProjectCollaborator,
    RenameProjectEntry,
    ResolveCompletionDocumentation,
    ResolveInlayHint,
    SaveBuffer,
    Stage,
    StartLanguageServer,
    SynchronizeBuffers,
    TaskContextForLocation,
    UnshareProject,
    Unstage,
    UpdateBuffer,
    UpdateBufferFile,
    UpdateDiagnosticSummary,
    UpdateDiffBases,
    UpdateLanguageServer,
    UpdateProject,
    UpdateProjectCollaborator,
    UpdateWorktree,
    UpdateWorktreeSettings,
    UpdateDebugAdapter,
    LspExtExpandMacro,
    LspExtOpenDocs,
    AdvertiseContexts,
    OpenContext,
    CreateContext,
    UpdateContext,
    SynchronizeContexts,
    LspExtSwitchSourceHeader,
    LanguageServerLog,
    Toast,
    HideToast,
    OpenServerSettings,
    GetPermalinkToLine,
    LanguageServerPromptRequest,
    GitGetBranches,
    UpdateGitBranch,
    ListToolchains,
    ActivateToolchain,
    ActiveToolchain,
    GetPathMetadata,
    CancelLanguageServerWork,
    RegisterBufferWithLanguageServers,
    GitShow,
    GitReset,
    GitCheckoutFiles,
    SetIndexText,

    Push,
    Fetch,
    GetRemotes,
    Pull,
    AskPassRequest,
    GitChangeBranch,
    GitCreateBranch,
    CheckForPushedCommits,
    GitDiff,
<<<<<<< HEAD
    BreakpointsForFile,
    ToggleBreakpoint,
    ShutdownDebugClient,
    SetDebugClientCapabilities,
    DapNextRequest,
    DapStepInRequest,
    DapStepOutRequest,
    DapStepBackRequest,
    DapContinueRequest,
    DapPauseRequest,
    DapDisconnectRequest,
    DapTerminateThreadsRequest,
    DapRestartRequest,
    DapRestartStackFrameRequest,
    UpdateThreadStatus,
    VariablesRequest,
    IgnoreBreakpointState,
    ToggleIgnoreBreakpoints,
    DapStackTraceRequest,
    DapScopesRequest,
    DapSetVariableValueRequest,
    DapEvaluateRequest,
    DapCompletionRequest,
    DapThreadsRequest,
    DapTerminateRequest,
    DapLocationsRequest,
=======
    GitInit,
>>>>>>> 5f390f1b
);

entity_messages!(
    {channel_id, Channel},
    ChannelMessageSent,
    ChannelMessageUpdate,
    RemoveChannelMessage,
    UpdateChannelMessage,
    UpdateChannelBuffer,
    UpdateChannelBufferCollaborators,
);

impl From<Timestamp> for SystemTime {
    fn from(val: Timestamp) -> Self {
        UNIX_EPOCH
            .checked_add(Duration::new(val.seconds, val.nanos))
            .unwrap()
    }
}

impl From<SystemTime> for Timestamp {
    fn from(time: SystemTime) -> Self {
        let duration = time.duration_since(UNIX_EPOCH).unwrap();
        Self {
            seconds: duration.as_secs(),
            nanos: duration.subsec_nanos(),
        }
    }
}

impl From<u128> for Nonce {
    fn from(nonce: u128) -> Self {
        let upper_half = (nonce >> 64) as u64;
        let lower_half = nonce as u64;
        Self {
            upper_half,
            lower_half,
        }
    }
}

impl From<Nonce> for u128 {
    fn from(nonce: Nonce) -> Self {
        let upper_half = (nonce.upper_half as u128) << 64;
        let lower_half = nonce.lower_half as u128;
        upper_half | lower_half
    }
}

#[cfg(any(test, feature = "test-support"))]
pub const MAX_WORKTREE_UPDATE_MAX_CHUNK_SIZE: usize = 2;
#[cfg(not(any(test, feature = "test-support")))]
pub const MAX_WORKTREE_UPDATE_MAX_CHUNK_SIZE: usize = 256;

pub fn split_worktree_update(mut message: UpdateWorktree) -> impl Iterator<Item = UpdateWorktree> {
    let mut done = false;

    iter::from_fn(move || {
        if done {
            return None;
        }

        let updated_entries_chunk_size = cmp::min(
            message.updated_entries.len(),
            MAX_WORKTREE_UPDATE_MAX_CHUNK_SIZE,
        );
        let updated_entries: Vec<_> = message
            .updated_entries
            .drain(..updated_entries_chunk_size)
            .collect();

        let removed_entries_chunk_size = cmp::min(
            message.removed_entries.len(),
            MAX_WORKTREE_UPDATE_MAX_CHUNK_SIZE,
        );
        let removed_entries = message
            .removed_entries
            .drain(..removed_entries_chunk_size)
            .collect();

        let mut updated_repositories = Vec::new();
        let mut limit = MAX_WORKTREE_UPDATE_MAX_CHUNK_SIZE;
        while let Some(repo) = message.updated_repositories.first_mut() {
            let updated_statuses_limit = cmp::min(repo.updated_statuses.len(), limit);
            let removed_statuses_limit = cmp::min(repo.removed_statuses.len(), limit);

            updated_repositories.push(RepositoryEntry {
                work_directory_id: repo.work_directory_id,
                branch: repo.branch.clone(),
                branch_summary: repo.branch_summary.clone(),
                updated_statuses: repo
                    .updated_statuses
                    .drain(..updated_statuses_limit)
                    .collect(),
                removed_statuses: repo
                    .removed_statuses
                    .drain(..removed_statuses_limit)
                    .collect(),
                current_merge_conflicts: repo.current_merge_conflicts.clone(),
            });
            if repo.removed_statuses.is_empty() && repo.updated_statuses.is_empty() {
                message.updated_repositories.remove(0);
            }
            limit = limit.saturating_sub(removed_statuses_limit + updated_statuses_limit);
            if limit == 0 {
                break;
            }
        }

        done = message.updated_entries.is_empty()
            && message.removed_entries.is_empty()
            && message.updated_repositories.is_empty();

        let removed_repositories = if done {
            mem::take(&mut message.removed_repositories)
        } else {
            Default::default()
        };

        Some(UpdateWorktree {
            project_id: message.project_id,
            worktree_id: message.worktree_id,
            root_name: message.root_name.clone(),
            abs_path: message.abs_path.clone(),
            updated_entries,
            removed_entries,
            scan_id: message.scan_id,
            is_last_update: done && message.is_last_update,
            updated_repositories,
            removed_repositories,
        })
    })
}

#[cfg(test)]
mod tests {
    use super::*;

    #[test]
    fn test_converting_peer_id_from_and_to_u64() {
        let peer_id = PeerId {
            owner_id: 10,
            id: 3,
        };
        assert_eq!(PeerId::from_u64(peer_id.as_u64()), peer_id);
        let peer_id = PeerId {
            owner_id: u32::MAX,
            id: 3,
        };
        assert_eq!(PeerId::from_u64(peer_id.as_u64()), peer_id);
        let peer_id = PeerId {
            owner_id: 10,
            id: u32::MAX,
        };
        assert_eq!(PeerId::from_u64(peer_id.as_u64()), peer_id);
        let peer_id = PeerId {
            owner_id: u32::MAX,
            id: u32::MAX,
        };
        assert_eq!(PeerId::from_u64(peer_id.as_u64()), peer_id);
    }

    #[test]
    #[cfg(target_os = "windows")]
    fn test_proto() {
        fn generate_proto_path(path: PathBuf) -> PathBuf {
            let proto = path.to_proto();
            PathBuf::from_proto(proto)
        }

        let path = PathBuf::from("C:\\foo\\bar");
        assert_eq!(path, generate_proto_path(path.clone()));

        let path = PathBuf::from("C:/foo/bar/");
        assert_eq!(path, generate_proto_path(path.clone()));

        let path = PathBuf::from("C:/foo\\bar\\");
        assert_eq!(path, generate_proto_path(path.clone()));
    }
}<|MERGE_RESOLUTION|>--- conflicted
+++ resolved
@@ -498,12 +498,9 @@
     (CheckForPushedCommitsResponse, Background),
     (GitDiff, Background),
     (GitDiffResponse, Background),
-<<<<<<< HEAD
+    (GitInit, Background),
     (DapLocationsRequest, Background),
-    (DapLocationsResponse, Background)
-=======
-    (GitInit, Background),
->>>>>>> 5f390f1b
+    (DapLocationsResponse, Background),
 );
 
 request_messages!(
@@ -673,11 +670,8 @@
     (GitChangeBranch, Ack),
     (CheckForPushedCommits, CheckForPushedCommitsResponse),
     (GitDiff, GitDiffResponse),
-<<<<<<< HEAD
+    (GitInit, Ack),
     (DapLocationsRequest, DapLocationsResponse),
-=======
-    (GitInit, Ack),
->>>>>>> 5f390f1b
 );
 
 entity_messages!(
@@ -786,7 +780,7 @@
     GitCreateBranch,
     CheckForPushedCommits,
     GitDiff,
-<<<<<<< HEAD
+    GitInit,
     BreakpointsForFile,
     ToggleBreakpoint,
     ShutdownDebugClient,
@@ -813,9 +807,6 @@
     DapThreadsRequest,
     DapTerminateRequest,
     DapLocationsRequest,
-=======
-    GitInit,
->>>>>>> 5f390f1b
 );
 
 entity_messages!(
