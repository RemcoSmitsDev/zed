--- conflicted
+++ resolved
@@ -200,14 +200,10 @@
     (Error, Foreground),
     (ExpandProjectEntry, Foreground),
     (ExpandProjectEntryResponse, Foreground),
-<<<<<<< HEAD
-    (FindSearchCandidates, Background),
     (FindSearchCandidatesResponse, Background),
     (FlushBufferedMessages, Foreground),
-=======
     (ExpandAllForProjectEntry, Foreground),
     (ExpandAllForProjectEntryResponse, Foreground),
->>>>>>> 3b6e1be1
     (Follow, Foreground),
     (FollowResponse, Foreground),
     (FormatBuffers, Foreground),
