syntax = "proto3";
package zed.messages;

// Looking for a number? Search "// current max"

message PeerId {
    uint32 owner_id = 1;
    uint32 id = 2;
}

message Envelope {
    uint32 id = 1;
    optional uint32 responding_to = 2;
    optional PeerId original_sender_id = 3;
    optional uint32 ack_id = 266;

    oneof payload {
        Hello hello = 4;
        Ack ack = 5;
        Error error = 6;
        Ping ping = 7;
        Test test = 8;
        EndStream end_stream = 165;

        CreateRoom create_room = 9;
        CreateRoomResponse create_room_response = 10;
        JoinRoom join_room = 11;
        JoinRoomResponse join_room_response = 12;
        RejoinRoom rejoin_room = 13;
        RejoinRoomResponse rejoin_room_response = 14;
        LeaveRoom leave_room = 15;
        Call call = 16;
        IncomingCall incoming_call = 17;
        CallCanceled call_canceled = 18;
        CancelCall cancel_call = 19;
        DeclineCall decline_call = 20;
        UpdateParticipantLocation update_participant_location = 21;
        RoomUpdated room_updated = 22;

        ShareProject share_project = 23;
        ShareProjectResponse share_project_response = 24;
        UnshareProject unshare_project = 25;
        JoinProject join_project = 26;
        JoinProjectResponse join_project_response = 27;
        LeaveProject leave_project = 28;
        AddProjectCollaborator add_project_collaborator = 29;
        UpdateProjectCollaborator update_project_collaborator = 30;
        RemoveProjectCollaborator remove_project_collaborator = 31;

        GetDefinition get_definition = 32;
        GetDefinitionResponse get_definition_response = 33;
        GetDeclaration get_declaration = 237;
        GetDeclarationResponse get_declaration_response = 238;
        GetTypeDefinition get_type_definition = 34;
        GetTypeDefinitionResponse get_type_definition_response = 35;

        GetReferences get_references = 36;
        GetReferencesResponse get_references_response = 37;
        GetDocumentHighlights get_document_highlights = 38;
        GetDocumentHighlightsResponse get_document_highlights_response = 39;
        GetProjectSymbols get_project_symbols = 40;
        GetProjectSymbolsResponse get_project_symbols_response = 41;
        OpenBufferForSymbol open_buffer_for_symbol = 42;
        OpenBufferForSymbolResponse open_buffer_for_symbol_response = 43;

        UpdateProject update_project = 44;
        UpdateWorktree update_worktree = 45;

        CreateProjectEntry create_project_entry = 46;
        RenameProjectEntry rename_project_entry = 47;
        CopyProjectEntry copy_project_entry = 48;
        DeleteProjectEntry delete_project_entry = 49;
        ProjectEntryResponse project_entry_response = 50;
        ExpandProjectEntry expand_project_entry = 51;
        ExpandProjectEntryResponse expand_project_entry_response = 52;
        ExpandAllForProjectEntry expand_all_for_project_entry = 291;
        ExpandAllForProjectEntryResponse expand_all_for_project_entry_response = 292;
        UpdateDiagnosticSummary update_diagnostic_summary = 53;
        StartLanguageServer start_language_server = 54;
        UpdateLanguageServer update_language_server = 55;

        OpenBufferById open_buffer_by_id = 56;
        OpenBufferByPath open_buffer_by_path = 57;
        OpenBufferResponse open_buffer_response = 58;
        CreateBufferForPeer create_buffer_for_peer = 59;
        UpdateBuffer update_buffer = 60;
        UpdateBufferFile update_buffer_file = 61;
        SaveBuffer save_buffer = 62;
        BufferSaved buffer_saved = 63;
        BufferReloaded buffer_reloaded = 64;
        ReloadBuffers reload_buffers = 65;
        ReloadBuffersResponse reload_buffers_response = 66;
        SynchronizeBuffers synchronize_buffers = 67;
        SynchronizeBuffersResponse synchronize_buffers_response = 68;
        FormatBuffers format_buffers = 69;
        FormatBuffersResponse format_buffers_response = 70;
        GetCompletions get_completions = 71;
        GetCompletionsResponse get_completions_response = 72;
        ResolveCompletionDocumentation resolve_completion_documentation = 73;
        ResolveCompletionDocumentationResponse resolve_completion_documentation_response = 74;
        ApplyCompletionAdditionalEdits apply_completion_additional_edits = 75;
        ApplyCompletionAdditionalEditsResponse apply_completion_additional_edits_response = 76;
        GetCodeActions get_code_actions = 77;
        GetCodeActionsResponse get_code_actions_response = 78;
        GetHover get_hover = 79;
        GetHoverResponse get_hover_response = 80;
        ApplyCodeAction apply_code_action = 81;
        ApplyCodeActionResponse apply_code_action_response = 82;
        PrepareRename prepare_rename = 83;
        PrepareRenameResponse prepare_rename_response = 84;
        PerformRename perform_rename = 85;
        PerformRenameResponse perform_rename_response = 86;

        UpdateContacts update_contacts = 89;
        UpdateInviteInfo update_invite_info = 90;
        ShowContacts show_contacts = 91;

        GetUsers get_users = 92;
        FuzzySearchUsers fuzzy_search_users = 93;
        UsersResponse users_response = 94;
        RequestContact request_contact = 95;
        RespondToContactRequest respond_to_contact_request = 96;
        RemoveContact remove_contact = 97;

        Follow follow = 98;
        FollowResponse follow_response = 99;
        UpdateFollowers update_followers = 100;
        Unfollow unfollow = 101;
        GetPrivateUserInfo get_private_user_info = 102;
        GetPrivateUserInfoResponse get_private_user_info_response = 103;
        UpdateUserPlan update_user_plan = 234;
        UpdateDiffBases update_diff_bases = 104;
        AcceptTermsOfService accept_terms_of_service = 239;
        AcceptTermsOfServiceResponse accept_terms_of_service_response = 240;

        OnTypeFormatting on_type_formatting = 105;
        OnTypeFormattingResponse on_type_formatting_response = 106;

        UpdateWorktreeSettings update_worktree_settings = 107;

        InlayHints inlay_hints = 108;
        InlayHintsResponse inlay_hints_response = 109;
        ResolveInlayHint resolve_inlay_hint = 110;
        ResolveInlayHintResponse resolve_inlay_hint_response = 111;
        RefreshInlayHints refresh_inlay_hints = 112;

        CreateChannel create_channel = 113;
        CreateChannelResponse create_channel_response = 114;
        InviteChannelMember invite_channel_member = 115;
        RemoveChannelMember remove_channel_member = 116;
        RespondToChannelInvite respond_to_channel_invite = 117;
        UpdateChannels update_channels = 118;
        JoinChannel join_channel = 119;
        DeleteChannel delete_channel = 120;
        GetChannelMembers get_channel_members = 121;
        GetChannelMembersResponse get_channel_members_response = 122;
        SetChannelMemberRole set_channel_member_role = 123;
        RenameChannel rename_channel = 124;
        RenameChannelResponse rename_channel_response = 125;
        SubscribeToChannels subscribe_to_channels = 207;

        JoinChannelBuffer join_channel_buffer = 126;
        JoinChannelBufferResponse join_channel_buffer_response = 127;
        UpdateChannelBuffer update_channel_buffer = 128;
        LeaveChannelBuffer leave_channel_buffer = 129;
        UpdateChannelBufferCollaborators update_channel_buffer_collaborators = 130;
        RejoinChannelBuffers rejoin_channel_buffers = 131;
        RejoinChannelBuffersResponse rejoin_channel_buffers_response = 132;
        AckBufferOperation ack_buffer_operation = 133;

        JoinChannelChat join_channel_chat = 134;
        JoinChannelChatResponse join_channel_chat_response = 135;
        LeaveChannelChat leave_channel_chat = 136;
        SendChannelMessage send_channel_message = 137;
        SendChannelMessageResponse send_channel_message_response = 138;
        ChannelMessageSent channel_message_sent = 139;
        GetChannelMessages get_channel_messages = 140;
        GetChannelMessagesResponse get_channel_messages_response = 141;
        RemoveChannelMessage remove_channel_message = 142;
        AckChannelMessage ack_channel_message = 143;
        GetChannelMessagesById get_channel_messages_by_id = 144;

        MoveChannel move_channel = 147;
        SetChannelVisibility set_channel_visibility = 148;

        AddNotification add_notification = 149;
        GetNotifications get_notifications = 150;
        GetNotificationsResponse get_notifications_response = 151;
        DeleteNotification delete_notification = 152;
        MarkNotificationRead mark_notification_read = 153;
        LspExtExpandMacro lsp_ext_expand_macro = 154;
        LspExtExpandMacroResponse lsp_ext_expand_macro_response = 155;
        SetRoomParticipantRole set_room_participant_role = 156;

        UpdateUserChannels update_user_channels = 157;

        GetImplementation get_implementation = 162;
        GetImplementationResponse get_implementation_response = 163;

        CountLanguageModelTokens count_language_model_tokens = 230;
        CountLanguageModelTokensResponse count_language_model_tokens_response = 231;
        GetCachedEmbeddings get_cached_embeddings = 189;
        GetCachedEmbeddingsResponse get_cached_embeddings_response = 190;
        ComputeEmbeddings compute_embeddings = 191;
        ComputeEmbeddingsResponse compute_embeddings_response = 192;

        UpdateChannelMessage update_channel_message = 170;
        ChannelMessageUpdate channel_message_update = 171;

        BlameBuffer blame_buffer = 172;
        BlameBufferResponse blame_buffer_response = 173;

        UpdateNotification update_notification = 174;

        MultiLspQuery multi_lsp_query = 175;
        MultiLspQueryResponse multi_lsp_query_response = 176;
        RestartLanguageServers restart_language_servers = 208;

        RejoinRemoteProjects rejoin_remote_projects = 186;
        RejoinRemoteProjectsResponse rejoin_remote_projects_response = 187;

        OpenNewBuffer open_new_buffer = 196;

        GetSupermavenApiKey get_supermaven_api_key = 198;
        GetSupermavenApiKeyResponse get_supermaven_api_key_response = 199;

        TaskContextForLocation task_context_for_location = 203;
        TaskContext task_context = 204;

        LinkedEditingRange linked_editing_range = 209;
        LinkedEditingRangeResponse linked_editing_range_response = 210;

        AdvertiseContexts advertise_contexts = 211;
        OpenContext open_context = 212;
        OpenContextResponse open_context_response = 213;
        CreateContext create_context = 232;
        CreateContextResponse create_context_response = 233;
        UpdateContext update_context = 214;
        SynchronizeContexts synchronize_contexts = 215;
        SynchronizeContextsResponse synchronize_contexts_response = 216;

        GetSignatureHelp get_signature_help = 217;
        GetSignatureHelpResponse get_signature_help_response = 218;

        ListRemoteDirectory list_remote_directory = 219;
        ListRemoteDirectoryResponse list_remote_directory_response = 220;
        AddWorktree add_worktree = 222;
        AddWorktreeResponse add_worktree_response = 223;

        GetLlmToken get_llm_token = 235;
        GetLlmTokenResponse get_llm_token_response = 236;
        RefreshLlmToken refresh_llm_token = 259;

        LspExtSwitchSourceHeader lsp_ext_switch_source_header = 241;
        LspExtSwitchSourceHeaderResponse lsp_ext_switch_source_header_response = 242;

        FindSearchCandidates find_search_candidates = 243;
        FindSearchCandidatesResponse find_search_candidates_response = 244;

        CloseBuffer close_buffer = 245;

        ShutdownRemoteServer shutdown_remote_server = 257;

        RemoveWorktree remove_worktree = 258;

        LanguageServerLog language_server_log = 260;

        Toast toast = 261;
        HideToast hide_toast = 262;

        OpenServerSettings open_server_settings = 263;

        GetPermalinkToLine get_permalink_to_line = 264;
        GetPermalinkToLineResponse get_permalink_to_line_response = 265;

        FlushBufferedMessages flush_buffered_messages = 267;

        LanguageServerPromptRequest language_server_prompt_request = 268;
        LanguageServerPromptResponse language_server_prompt_response = 269;

        GitBranches git_branches = 270;
        GitBranchesResponse git_branches_response = 271;

        UpdateGitBranch update_git_branch = 272;

        ListToolchains list_toolchains = 273;
        ListToolchainsResponse list_toolchains_response = 274;
        ActivateToolchain activate_toolchain = 275;
        ActiveToolchain active_toolchain = 276;
        ActiveToolchainResponse active_toolchain_response = 277;

        GetPathMetadata get_path_metadata = 278;
        GetPathMetadataResponse get_path_metadata_response = 279;

        GetPanicFiles get_panic_files = 280;
        GetPanicFilesResponse get_panic_files_response = 281;

        CancelLanguageServerWork cancel_language_server_work = 282;

        LspExtOpenDocs lsp_ext_open_docs = 283;
        LspExtOpenDocsResponse lsp_ext_open_docs_response = 284;

        SyncExtensions sync_extensions = 285;
        SyncExtensionsResponse sync_extensions_response = 286;
        InstallExtension install_extension = 287;

        OpenUnstagedDiff open_unstaged_diff = 288;
        OpenUnstagedDiffResponse open_unstaged_diff_response = 289;

        RegisterBufferWithLanguageServers register_buffer_with_language_servers = 290;

        Stage stage = 293;
        Unstage unstage = 294;
        Commit commit = 295;
        OpenCommitMessageBuffer open_commit_message_buffer = 296;

        OpenUncommittedDiff open_uncommitted_diff = 297;
        OpenUncommittedDiffResponse open_uncommitted_diff_response = 298;

        SetIndexText set_index_text = 299;

        GitShow git_show = 300;
        GitReset git_reset = 301;
        GitCommitDetails git_commit_details = 302;
<<<<<<< HEAD
        GitCheckoutFiles git_checkout_files = 303;

        SynchronizeBreakpoints synchronize_breakpoints = 304;
        SetActiveDebugLine set_active_debug_line = 305;
        RemoveActiveDebugLine remove_active_debug_line = 306;
        UpdateDebugAdapter update_debug_adapter = 307;
        ShutdownDebugClient shutdown_debug_client = 308;
        SetDebugClientCapabilities set_debug_client_capabilities = 309;
        DapNextRequest dap_next_request = 310;
        DapStepInRequest dap_step_in_request = 311;
        DapStepOutRequest dap_step_out_request = 312;
        DapStepBackRequest dap_step_back_request = 313;
        DapContinueRequest dap_continue_request = 314;
        DapContinueResponse dap_continue_response = 315;
        DapPauseRequest dap_pause_request = 316;
        DapDisconnectRequest dap_disconnect_request = 317;
        DapTerminateThreadsRequest dap_terminate_threads_request = 318;
        DapTerminateRequest dap_terminate_request = 319;
        DapRestartRequest dap_restart_request = 320;
        UpdateThreadStatus update_thread_status = 321;
        VariablesRequest variables_request = 322;
        DapVariables dap_variables = 323;
        DapRestartStackFrameRequest dap_restart_stack_frame_request = 324;
        IgnoreBreakpointState ignore_breakpoint_state = 325;
        ToggleIgnoreBreakpoints toggle_ignore_breakpoints = 326;
        DapModulesRequest dap_modules_request = 327;
        DapModulesResponse dap_modules_response = 328;
        DapLoadedSourcesRequest dap_loaded_sources_request = 329;
        DapLoadedSourcesResponse dap_loaded_sources_response = 330;
        DapStackTraceRequest dap_stack_trace_request = 331;
        DapStackTraceResponse dap_stack_trace_response = 332;
        DapScopesRequest dap_scopes_request = 333;
        DapScopesResponse dap_scopes_response = 334;
        DapSetVariableValueRequest dap_set_variable_value_request = 335;
        DapSetVariableValueResponse dap_set_variable_value_response = 336;
        DapEvaluateRequest dap_evaluate_request = 337;
        DapEvaluateResponse dap_evaluate_response = 338;
        DapCompletionRequest dap_completion_request = 339;
        DapCompletionResponse dap_completion_response = 340;
        DapThreadsRequest dap_threads_request = 341;
        DapThreadsResponse dap_threads_response = 342;// current max
=======

        SetIndexText set_index_text = 299;
        GitCheckoutFiles git_checkout_files = 303;

        Push push = 304;
        Fetch fetch = 305;
        GetRemotes get_remotes = 306;
        GetRemotesResponse get_remotes_response = 307;
        Pull pull = 308; // current max
>>>>>>> 86283f4e
    }

    reserved 87 to 88;
    reserved 158 to 161;
    reserved 164;
    reserved 166 to 169;
    reserved 177 to 185;
    reserved 188;
    reserved 193 to 195;
    reserved 197;
    reserved 200 to 202;
    reserved 205 to 206;
    reserved 221;
    reserved 224 to 229;
    reserved 246;
    reserved 247 to 254;
    reserved 255 to 256;
}

// Messages

message Hello {
    PeerId peer_id = 1;
}

message Ping {}

message Ack {}

message Error {
    string message = 1;
    ErrorCode code = 2;
    repeated string tags = 3;
}

enum ErrorCode {
    Internal = 0;
    NoSuchChannel = 1;
    Disconnected = 2;
    SignedOut = 3;
    UpgradeRequired = 4;
    Forbidden = 5;
    NeedsCla = 7;
    NotARootChannel = 8;
    BadPublicNesting = 9;
    CircularNesting = 10;
    WrongMoveTarget = 11;
    UnsharedItem = 12;
    NoSuchProject = 13;
    DevServerProjectPathDoesNotExist = 16;
    RemoteUpgradeRequired = 17;
    RateLimitExceeded = 18;
    CommitFailed = 19;
    reserved 6;
    reserved 14 to 15;
}

message EndStream {}

message Test {
    uint64 id = 1;
}

message CreateRoom {}

message CreateRoomResponse {
    Room room = 1;
    optional LiveKitConnectionInfo live_kit_connection_info = 2;
}

message JoinRoom {
    uint64 id = 1;
}

message JoinRoomResponse {
    Room room = 1;
    optional uint64 channel_id = 2;
    optional LiveKitConnectionInfo live_kit_connection_info = 3;
}

message RejoinRoom {
    uint64 id = 1;
    repeated UpdateProject reshared_projects = 2;
    repeated RejoinProject rejoined_projects = 3;
}
message RejoinRemoteProjects {
    repeated RejoinProject rejoined_projects = 1;
}

message RejoinRemoteProjectsResponse {
    repeated RejoinedProject rejoined_projects = 1;
}

message RejoinProject {
    uint64 id = 1;
    repeated RejoinWorktree worktrees = 2;
}

message RejoinWorktree {
    uint64 id = 1;
    uint64 scan_id = 2;
}

message RejoinRoomResponse {
    Room room = 1;
    repeated ResharedProject reshared_projects = 2;
    repeated RejoinedProject rejoined_projects = 3;
}

message ResharedProject {
    uint64 id = 1;
    repeated Collaborator collaborators = 2;
}

message RejoinedProject {
    uint64 id = 1;
    repeated WorktreeMetadata worktrees = 2;
    repeated Collaborator collaborators = 3;
    repeated LanguageServer language_servers = 4;
    repeated SynchronizeBreakpoints breakpoints = 5;
}

message LeaveRoom {}

message Room {
    uint64 id = 1;
    repeated Participant participants = 2;
    repeated PendingParticipant pending_participants = 3;
    repeated Follower followers = 4;
    string livekit_room = 5;
}

message Participant {
    uint64 user_id = 1;
    PeerId peer_id = 2;
    repeated ParticipantProject projects = 3;
    ParticipantLocation location = 4;
    uint32 participant_index = 5;
    ChannelRole role = 6;
    reserved 7;
}

message PendingParticipant {
    uint64 user_id = 1;
    uint64 calling_user_id = 2;
    optional uint64 initial_project_id = 3;
}

message ParticipantProject {
    uint64 id = 1;
    repeated string worktree_root_names = 2;
}

message Follower {
    PeerId leader_id = 1;
    PeerId follower_id = 2;
    uint64 project_id = 3;
}

message ParticipantLocation {
    oneof variant {
        SharedProject shared_project = 1;
        UnsharedProject unshared_project = 2;
        External external = 3;
    }

    message SharedProject {
        uint64 id = 1;
    }

    message UnsharedProject {}

    message External {}
}

message Call {
    uint64 room_id = 1;
    uint64 called_user_id = 2;
    optional uint64 initial_project_id = 3;
}

message IncomingCall {
    uint64 room_id = 1;
    uint64 calling_user_id = 2;
    repeated uint64 participant_user_ids = 3;
    optional ParticipantProject initial_project = 4;
}

message CallCanceled {
    uint64 room_id = 1;
}

message CancelCall {
    uint64 room_id = 1;
    uint64 called_user_id = 2;
}

message DeclineCall {
    uint64 room_id = 1;
}

message UpdateParticipantLocation {
    uint64 room_id = 1;
    ParticipantLocation location = 2;
}

message RoomUpdated {
    Room room = 1;
}

message LiveKitConnectionInfo {
    string server_url = 1;
    string token = 2;
    bool can_publish = 3;
}

message ShareProject {
    uint64 room_id = 1;
    repeated WorktreeMetadata worktrees = 2;
    reserved 3;
    bool is_ssh_project = 4;
}

message ShareProjectResponse {
    uint64 project_id = 1;
}

message UnshareProject {
    uint64 project_id = 1;
}

message UpdateProject {
    uint64 project_id = 1;
    repeated WorktreeMetadata worktrees = 2;
}

message JoinProject {
    uint64 project_id = 1;
}

message ListRemoteDirectory {
    uint64 dev_server_id = 1;
    string path = 2;
}

message ListRemoteDirectoryResponse {
    repeated string entries = 1;
}

message JoinProjectResponse {
    uint64 project_id = 5;
    uint32 replica_id = 1;
    repeated WorktreeMetadata worktrees = 2;
    repeated Collaborator collaborators = 3;
    repeated LanguageServer language_servers = 4;
    ChannelRole role = 6;
    reserved 7;
    repeated SynchronizeBreakpoints breakpoints = 8;
}

message LeaveProject {
    uint64 project_id = 1;
}

message UpdateWorktree {
    uint64 project_id = 1;
    uint64 worktree_id = 2;
    string root_name = 3;
    repeated Entry updated_entries = 4;
    repeated uint64 removed_entries = 5;
    repeated RepositoryEntry updated_repositories = 6;
    repeated uint64 removed_repositories = 7;
    uint64 scan_id = 8;
    bool is_last_update = 9;
    string abs_path = 10;
}

message UpdateWorktreeSettings {
    uint64 project_id = 1;
    uint64 worktree_id = 2;
    string path = 3;
    optional string content = 4;
    optional LocalSettingsKind kind = 5;
}

enum LocalSettingsKind {
    Settings = 0;
    Tasks = 1;
    Editorconfig = 2;
}

message CreateProjectEntry {
    uint64 project_id = 1;
    uint64 worktree_id = 2;
    string path = 3;
    bool is_directory = 4;
}

message RenameProjectEntry {
    uint64 project_id = 1;
    uint64 entry_id = 2;
    string new_path = 3;
}

message CopyProjectEntry {
    uint64 project_id = 1;
    uint64 entry_id = 2;
    string new_path = 3;
    optional string relative_worktree_source_path = 4;
}

message DeleteProjectEntry {
    uint64 project_id = 1;
    uint64 entry_id = 2;
    bool use_trash = 3;
}

message ExpandProjectEntry {
    uint64 project_id = 1;
    uint64 entry_id = 2;
}

message ExpandProjectEntryResponse {
    uint64 worktree_scan_id = 1;
}

message ExpandAllForProjectEntry {
    uint64 project_id = 1;
    uint64 entry_id = 2;
}

message ExpandAllForProjectEntryResponse {
    uint64 worktree_scan_id = 1;
}

message ProjectEntryResponse {
    optional Entry entry = 1;
    uint64 worktree_scan_id = 2;
}

message AddProjectCollaborator {
    uint64 project_id = 1;
    Collaborator collaborator = 2;
}

message UpdateProjectCollaborator {
    uint64 project_id = 1;
    PeerId old_peer_id = 2;
    PeerId new_peer_id = 3;
}

message RemoveProjectCollaborator {
    uint64 project_id = 1;
    PeerId peer_id = 2;
}

message UpdateChannelBufferCollaborators {
    uint64 channel_id = 1;
    repeated Collaborator collaborators = 2;
}

message GetDefinition {
     uint64 project_id = 1;
     uint64 buffer_id = 2;
     Anchor position = 3;
     repeated VectorClockEntry version = 4;
}

message GetDefinitionResponse {
    repeated LocationLink links = 1;
}

message GetDeclaration {
     uint64 project_id = 1;
     uint64 buffer_id = 2;
     Anchor position = 3;
     repeated VectorClockEntry version = 4;
}

message GetDeclarationResponse {
    repeated LocationLink links = 1;
}

message GetTypeDefinition {
     uint64 project_id = 1;
     uint64 buffer_id = 2;
     Anchor position = 3;
     repeated VectorClockEntry version = 4;
 }

message GetTypeDefinitionResponse {
    repeated LocationLink links = 1;
}
message GetImplementation {
     uint64 project_id = 1;
     uint64 buffer_id = 2;
     Anchor position = 3;
     repeated VectorClockEntry version = 4;
 }

message GetImplementationResponse {
    repeated LocationLink links = 1;
}

message GetReferences {
     uint64 project_id = 1;
     uint64 buffer_id = 2;
     Anchor position = 3;
     repeated VectorClockEntry version = 4;
 }

message GetReferencesResponse {
    repeated Location locations = 1;
}

message GetDocumentHighlights {
     uint64 project_id = 1;
     uint64 buffer_id = 2;
     Anchor position = 3;
     repeated VectorClockEntry version = 4;
 }

message GetDocumentHighlightsResponse {
    repeated DocumentHighlight highlights = 1;
}

message Location {
    uint64 buffer_id = 1;
    Anchor start = 2;
    Anchor end = 3;
}

message LocationLink {
    optional Location origin = 1;
    Location target = 2;
}

message DocumentHighlight {
    Kind kind = 1;
    Anchor start = 2;
    Anchor end = 3;

    enum Kind {
        Text = 0;
        Read = 1;
        Write = 2;
    }
}

message GetProjectSymbols {
    uint64 project_id = 1;
    string query = 2;
}

message GetProjectSymbolsResponse {
    repeated Symbol symbols = 4;
}

message Symbol {
    uint64 source_worktree_id = 1;
    uint64 worktree_id = 2;
    string language_server_name = 3;
    string name = 4;
    int32 kind = 5;
    string path = 6;
    // Cannot use generate anchors for unopened files,
    // so we are forced to use point coords instead
    PointUtf16 start = 7;
    PointUtf16 end = 8;
    bytes signature = 9;
    uint64 language_server_id = 10;
}

message OpenBufferForSymbol {
    uint64 project_id = 1;
    Symbol symbol = 2;
}

message OpenBufferForSymbolResponse {
    uint64 buffer_id = 1;
}

message OpenBufferByPath {
    uint64 project_id = 1;
    uint64 worktree_id = 2;
    string path = 3;
}

message OpenBufferById {
    uint64 project_id = 1;
    uint64 id = 2;
}

message OpenNewBuffer {
    uint64 project_id = 1;
}

message OpenBufferResponse {
    uint64 buffer_id = 1;
}

message CreateBufferForPeer {
    uint64 project_id = 1;
    PeerId peer_id = 2;
    oneof variant {
        BufferState state = 3;
        BufferChunk chunk = 4;
    }
}

message UpdateBuffer {
    uint64 project_id = 1;
    uint64 buffer_id = 2;
    repeated Operation operations = 3;
}

message UpdateChannelBuffer {
    uint64 channel_id = 1;
    repeated Operation operations = 2;
}

message UpdateBufferFile {
    uint64 project_id = 1;
    uint64 buffer_id = 2;
    File file = 3;
}

message SaveBuffer {
    uint64 project_id = 1;
    uint64 buffer_id = 2;
    repeated VectorClockEntry version = 3;
    optional ProjectPath new_path = 4;
}

message CloseBuffer {
    uint64 project_id = 1;
    uint64 buffer_id = 2;
}

message ProjectPath {
    uint64 worktree_id = 1;
    string path = 2;
}

message BufferSaved {
    uint64 project_id = 1;
    uint64 buffer_id = 2;
    repeated VectorClockEntry version = 3;
    Timestamp mtime = 4;
    reserved 5;
}

message BufferReloaded {
    uint64 project_id = 1;
    uint64 buffer_id = 2;
    repeated VectorClockEntry version = 3;
    Timestamp mtime = 4;
    reserved 5;
    LineEnding line_ending = 6;
}

message ReloadBuffers {
    uint64 project_id = 1;
    repeated uint64 buffer_ids = 2;
}

message ReloadBuffersResponse {
    ProjectTransaction transaction = 1;
}

message SynchronizeBuffers {
    uint64 project_id = 1;
    repeated BufferVersion buffers = 2;
}

message SynchronizeBuffersResponse {
    repeated BufferVersion buffers = 1;
}

message BufferVersion {
    uint64 id = 1;
    repeated VectorClockEntry version = 2;
}

message ChannelBufferVersion {
    uint64 channel_id = 1;
    repeated VectorClockEntry version = 2;
    uint64 epoch = 3;
}

enum FormatTrigger {
    Save = 0;
    Manual = 1;
}

message FormatBuffers {
    uint64 project_id = 1;
    FormatTrigger trigger = 2;
    repeated uint64 buffer_ids = 3;
}

message FormatBuffersResponse {
    ProjectTransaction transaction = 1;
}

message GetCompletions {
    uint64 project_id = 1;
    uint64 buffer_id = 2;
    Anchor position = 3;
    repeated VectorClockEntry version = 4;
}

message GetCompletionsResponse {
    repeated Completion completions = 1;
    repeated VectorClockEntry version = 2;
}

message ApplyCompletionAdditionalEdits {
    uint64 project_id = 1;
    uint64 buffer_id = 2;
    Completion completion = 3;
}

message ApplyCompletionAdditionalEditsResponse {
    Transaction transaction = 1;
}

message Completion {
    Anchor old_start = 1;
    Anchor old_end = 2;
    string new_text = 3;
    uint64 server_id = 4;
    bytes lsp_completion = 5;
    bool resolved = 6;
}

message GetCodeActions {
    uint64 project_id = 1;
    uint64 buffer_id = 2;
    Anchor start = 3;
    Anchor end = 4;
    repeated VectorClockEntry version = 5;
}

message GetCodeActionsResponse {
    repeated CodeAction actions = 1;
    repeated VectorClockEntry version = 2;
}

message GetSignatureHelp {
    uint64 project_id = 1;
    uint64 buffer_id = 2;
    Anchor position = 3;
    repeated VectorClockEntry version = 4;
}

message GetSignatureHelpResponse {
    optional SignatureHelp signature_help = 1;
}

message SignatureHelp {
    repeated SignatureInformation signatures = 1;
    optional uint32 active_signature = 2;
    optional uint32 active_parameter = 3;
}

message SignatureInformation {
    string label = 1;
    optional Documentation documentation = 2;
    repeated ParameterInformation parameters = 3;
    optional uint32 active_parameter = 4;
}

message Documentation {
    oneof content {
        string value = 1;
        MarkupContent markup_content = 2;
    }
}

enum MarkupKind {
    PlainText = 0;
    Markdown = 1;
}

message ParameterInformation {
    oneof label {
        string simple = 1;
        LabelOffsets label_offsets = 2;
    }
    optional Documentation documentation = 3;
}

message LabelOffsets {
    uint32 start = 1;
    uint32 end = 2;
}

message GetHover {
    uint64 project_id = 1;
    uint64 buffer_id = 2;
    Anchor position = 3;
    repeated VectorClockEntry version = 5;
}

message GetHoverResponse {
    optional Anchor start = 1;
    optional Anchor end = 2;
    repeated HoverBlock contents = 3;
}

message HoverBlock {
    string text = 1;
    optional string language = 2;
    bool is_markdown = 3;
}

message ApplyCodeAction {
    uint64 project_id = 1;
    uint64 buffer_id = 2;
    CodeAction action = 3;
}

message ApplyCodeActionResponse {
    ProjectTransaction transaction = 1;
}

message PrepareRename {
    uint64 project_id = 1;
    uint64 buffer_id = 2;
    Anchor position = 3;
    repeated VectorClockEntry version = 4;
}

message PrepareRenameResponse {
    bool can_rename = 1;
    Anchor start = 2;
    Anchor end = 3;
    repeated VectorClockEntry version = 4;
    bool only_unprepared_rename_supported = 5;
}

message PerformRename {
    uint64 project_id = 1;
    uint64 buffer_id = 2;
    Anchor position = 3;
    string new_name = 4;
    repeated VectorClockEntry version = 5;
}

message OnTypeFormatting {
    uint64 project_id = 1;
    uint64 buffer_id = 2;
    Anchor position = 3;
    string trigger = 4;
    repeated VectorClockEntry version = 5;
}

message OnTypeFormattingResponse {
    Transaction transaction = 1;
}


message LinkedEditingRange {
    uint64 project_id = 1;
    uint64 buffer_id = 2;
    Anchor position = 3;
    repeated VectorClockEntry version = 4;
}

message AnchorRange {
    Anchor start = 1;
    Anchor end = 2;
}

message LinkedEditingRangeResponse {
    repeated AnchorRange items = 1;
    repeated VectorClockEntry version = 4;
}

message InlayHints {
    uint64 project_id = 1;
    uint64 buffer_id = 2;
    Anchor start = 3;
    Anchor end = 4;
    repeated VectorClockEntry version = 5;
}

message InlayHintsResponse {
    repeated InlayHint hints = 1;
    repeated VectorClockEntry version = 2;
}

message InlayHint {
    Anchor position = 1;
    InlayHintLabel label = 2;
    optional string kind = 3;
    bool padding_left = 4;
    bool padding_right = 5;
    InlayHintTooltip tooltip = 6;
    ResolveState resolve_state = 7;
}

message InlayHintLabel {
    oneof label {
        string value = 1;
        InlayHintLabelParts label_parts = 2;
    }
}

message InlayHintLabelParts {
    repeated InlayHintLabelPart parts = 1;
}

message InlayHintLabelPart {
    string value = 1;
    InlayHintLabelPartTooltip tooltip = 2;
    optional string location_url = 3;
    PointUtf16 location_range_start = 4;
    PointUtf16 location_range_end = 5;
    optional uint64 language_server_id = 6;
}

message InlayHintTooltip {
    oneof content {
        string value = 1;
        MarkupContent markup_content = 2;
    }
}

message InlayHintLabelPartTooltip {
    oneof content {
        string value = 1;
        MarkupContent markup_content = 2;
    }
}

message ResolveState {
    State state = 1;
    LspResolveState lsp_resolve_state = 2;

    enum State {
        Resolved = 0;
        CanResolve = 1;
        Resolving = 2;
    }

    message LspResolveState {
        optional string value = 1;
        uint64 server_id = 2;
    }
}

// This type is used to resolve more than just
// the documentation, but for backwards-compatibility
// reasons we can't rename the type.
message ResolveCompletionDocumentation {
    uint64 project_id = 1;
    uint64 language_server_id = 2;
    bytes lsp_completion = 3;
    uint64 buffer_id = 4;
}

message ResolveCompletionDocumentationResponse {
    string documentation = 1;
    bool documentation_is_markdown = 2;
    Anchor old_start = 3;
    Anchor old_end = 4;
    string new_text = 5;
    bytes lsp_completion = 6;
}

message ResolveInlayHint {
    uint64 project_id = 1;
    uint64 buffer_id = 2;
    uint64 language_server_id = 3;
    InlayHint hint = 4;
}

message ResolveInlayHintResponse {
    InlayHint hint = 1;
}

message RefreshInlayHints {
    uint64 project_id = 1;
}

message MarkupContent {
    bool is_markdown = 1;
    string value = 2;
}

message PerformRenameResponse {
    ProjectTransaction transaction = 2;
}

message SearchQuery {
    string query = 2;
    bool regex = 3;
    bool whole_word = 4;
    bool case_sensitive = 5;
    string files_to_include = 6;
    string files_to_exclude = 7;
    bool include_ignored = 8;
}

message FindSearchCandidates {
    uint64 project_id = 1;
    SearchQuery query = 2;
    uint64 limit = 3;
}

message FindSearchCandidatesResponse {
    repeated uint64 buffer_ids = 1;
}

message CodeAction {
    uint64 server_id = 1;
    Anchor start = 2;
    Anchor end = 3;
    bytes lsp_action = 4;
}

message ProjectTransaction {
    repeated uint64 buffer_ids = 1;
    repeated Transaction transactions = 2;
}

message Transaction {
    LamportTimestamp id = 1;
    repeated LamportTimestamp edit_ids = 2;
    repeated VectorClockEntry start = 3;
}

message LamportTimestamp {
    uint32 replica_id = 1;
    uint32 value = 2;
}

message LanguageServer {
    uint64 id = 1;
    string name = 2;
    optional uint64 worktree_id = 3;
}

message StartLanguageServer {
    uint64 project_id = 1;
    LanguageServer server = 2;
}

message UpdateDiagnosticSummary {
    uint64 project_id = 1;
    uint64 worktree_id = 2;
    DiagnosticSummary summary = 3;
}

message DiagnosticSummary {
    string path = 1;
    uint64 language_server_id = 2;
    uint32 error_count = 3;
    uint32 warning_count = 4;
}

message UpdateLanguageServer {
    uint64 project_id = 1;
    uint64 language_server_id = 2;
    oneof variant {
        LspWorkStart work_start = 3;
        LspWorkProgress work_progress = 4;
        LspWorkEnd work_end = 5;
        LspDiskBasedDiagnosticsUpdating disk_based_diagnostics_updating = 6;
        LspDiskBasedDiagnosticsUpdated disk_based_diagnostics_updated = 7;
    }
}

message LspWorkStart {
    string token = 1;
    optional string title = 4;
    optional string message = 2;
    optional uint32 percentage = 3;
    optional bool is_cancellable = 5;
}

message LspWorkProgress {
    string token = 1;
    optional string message = 2;
    optional uint32 percentage = 3;
    optional bool is_cancellable = 4;
}

message LspWorkEnd {
    string token = 1;
}

message LspDiskBasedDiagnosticsUpdating {}

message LspDiskBasedDiagnosticsUpdated {}

message LanguageServerLog {
    uint64 project_id = 1;
    uint64 language_server_id = 2;
    oneof log_type {
        uint32 log_message_type = 3;
        LspLogTrace log_trace = 4;
    }
    string message = 5;
}

message LspLogTrace {
    optional string message = 1;
}

message UpdateChannels {
    repeated Channel channels = 1;
    repeated uint64 delete_channels = 4;
    repeated Channel channel_invitations = 5;
    repeated uint64 remove_channel_invitations = 6;
    repeated ChannelParticipants channel_participants = 7;
    repeated ChannelMessageId latest_channel_message_ids = 8;
    repeated ChannelBufferVersion latest_channel_buffer_versions = 9;

    reserved 10 to 15;
}

message UpdateUserChannels {
    repeated ChannelMessageId observed_channel_message_id = 1;
    repeated ChannelBufferVersion observed_channel_buffer_version = 2;
    repeated ChannelMembership channel_memberships = 3;
}

message ChannelMembership {
    uint64 channel_id = 1;
    ChannelRole role = 2;
}

message ChannelMessageId {
    uint64 channel_id = 1;
    uint64 message_id = 2;
}

message ChannelPermission {
    uint64 channel_id = 1;
    ChannelRole role = 3;
}

message ChannelParticipants {
    uint64 channel_id = 1;
    repeated uint64 participant_user_ids = 2;
}

message JoinChannel {
    uint64 channel_id = 1;
}

message DeleteChannel {
    uint64 channel_id = 1;
}

message GetChannelMembers {
    uint64 channel_id = 1;
    string query = 2;
    uint64 limit = 3;
}

message GetChannelMembersResponse {
    repeated ChannelMember members = 1;
    repeated User users = 2;
}

message ChannelMember {
    uint64 user_id = 1;
    Kind kind = 3;
    ChannelRole role = 4;

    enum Kind {
        Member = 0;
        Invitee = 1;
    }
}

message SubscribeToChannels {}

message CreateChannel {
    string name = 1;
    optional uint64 parent_id = 2;
}

message CreateChannelResponse {
    Channel channel = 1;
    optional uint64 parent_id = 2;
}

message InviteChannelMember {
    uint64 channel_id = 1;
    uint64 user_id = 2;
    ChannelRole role = 4;
}

message RemoveChannelMember {
    uint64 channel_id = 1;
    uint64 user_id = 2;
}

enum ChannelRole {
    Admin = 0;
    Member = 1;
    Guest = 2;
    Banned = 3;
    Talker = 4;
}

message SetChannelMemberRole {
    uint64 channel_id = 1;
    uint64 user_id = 2;
    ChannelRole role = 3;
}

message SetChannelVisibility {
    uint64 channel_id = 1;
    ChannelVisibility visibility = 2;
}

message RenameChannel {
    uint64 channel_id = 1;
    string name = 2;
}

message RenameChannelResponse {
    Channel channel = 1;
}

message JoinChannelChat {
    uint64 channel_id = 1;
}

message JoinChannelChatResponse {
    repeated ChannelMessage messages = 1;
    bool done = 2;
}

message LeaveChannelChat {
    uint64 channel_id = 1;
}

message SendChannelMessage {
    uint64 channel_id = 1;
    string body = 2;
    Nonce nonce = 3;
    repeated ChatMention mentions = 4;
    optional uint64 reply_to_message_id = 5;
}

message RemoveChannelMessage {
    uint64 channel_id = 1;
    uint64 message_id = 2;
}

message UpdateChannelMessage {
    uint64 channel_id = 1;
    uint64 message_id = 2;
    Nonce nonce = 4;
    string body = 5;
    repeated ChatMention mentions = 6;
}

message AckChannelMessage {
    uint64 channel_id = 1;
    uint64 message_id = 2;
}

message SendChannelMessageResponse {
    ChannelMessage message = 1;
}

message ChannelMessageSent {
    uint64 channel_id = 1;
    ChannelMessage message = 2;
}

message ChannelMessageUpdate {
    uint64 channel_id = 1;
    ChannelMessage message = 2;
}

message GetChannelMessages {
    uint64 channel_id = 1;
    uint64 before_message_id = 2;
}

message GetChannelMessagesResponse {
    repeated ChannelMessage messages = 1;
    bool done = 2;
}

message GetChannelMessagesById {
    repeated uint64 message_ids = 1;
}

message MoveChannel {
    uint64 channel_id = 1;
    uint64 to = 2;
}

message JoinChannelBuffer {
    uint64 channel_id = 1;
}

message ChannelMessage {
    uint64 id = 1;
    string body = 2;
    uint64 timestamp = 3;
    uint64 sender_id = 4;
    Nonce nonce = 5;
    repeated ChatMention mentions = 6;
    optional uint64 reply_to_message_id = 7;
    optional uint64 edited_at = 8;
}

message ChatMention {
    Range range = 1;
    uint64 user_id = 2;
}

message RejoinChannelBuffers {
    repeated ChannelBufferVersion buffers = 1;
}

message RejoinChannelBuffersResponse {
    repeated RejoinedChannelBuffer buffers = 1;
}

message AckBufferOperation {
    uint64 buffer_id = 1;
    uint64 epoch = 2;
    repeated VectorClockEntry version = 3;
}

message JoinChannelBufferResponse {
    uint64 buffer_id = 1;
    uint32 replica_id = 2;
    string base_text = 3;
    repeated Operation operations = 4;
    repeated Collaborator collaborators = 5;
    uint64 epoch = 6;
}

message RejoinedChannelBuffer {
    uint64 channel_id = 1;
    repeated VectorClockEntry version = 2;
    repeated Operation operations = 3;
    repeated Collaborator collaborators = 4;
}

message LeaveChannelBuffer {
    uint64 channel_id = 1;
}

message RespondToChannelInvite {
    uint64 channel_id = 1;
    bool accept = 2;
}

message GetUsers {
    repeated uint64 user_ids = 1;
}

message FuzzySearchUsers {
    string query = 1;
}

message UsersResponse {
    repeated User users = 1;
}

message RequestContact {
    uint64 responder_id = 1;
}

message RemoveContact {
    uint64 user_id = 1;
}

message RespondToContactRequest {
    uint64 requester_id = 1;
    ContactRequestResponse response = 2;
}

enum ContactRequestResponse {
    Accept = 0;
    Decline = 1;
    Block = 2;
    Dismiss = 3;
}

message UpdateContacts {
    repeated Contact contacts = 1;
    repeated uint64 remove_contacts = 2;
    repeated IncomingContactRequest incoming_requests = 3;
    repeated uint64 remove_incoming_requests = 4;
    repeated uint64 outgoing_requests = 5;
    repeated uint64 remove_outgoing_requests = 6;
}

message UpdateInviteInfo {
    string url = 1;
    uint32 count = 2;
}

message ShowContacts {}

message IncomingContactRequest {
    uint64 requester_id = 1;
}

message UpdateDiagnostics {
    uint32 replica_id = 1;
    uint32 lamport_timestamp = 2;
    uint64 server_id = 3;
    repeated Diagnostic diagnostics = 4;
}

message Follow {
    uint64 room_id = 1;
    optional uint64 project_id = 2;
    PeerId leader_id = 3;
}

message FollowResponse {
    View active_view = 3;
    // TODO: Remove after version 0.145.x stabilizes.
    optional ViewId active_view_id = 1;
    repeated View views = 2;
}

message UpdateFollowers {
    uint64 room_id = 1;
    optional uint64 project_id = 2;
    reserved 3;
    oneof variant {
        View create_view = 5;
        // TODO: Remove after version 0.145.x stabilizes.
        UpdateActiveView update_active_view = 4;
        UpdateView update_view = 6;
    }
}

message Unfollow {
    uint64 room_id = 1;
    optional uint64 project_id = 2;
    PeerId leader_id = 3;
}

message GetPrivateUserInfo {}

message GetPrivateUserInfoResponse {
    string metrics_id = 1;
    bool staff = 2;
    repeated string flags = 3;
    optional uint64 accepted_tos_at = 4;
}

enum Plan {
    Free = 0;
    ZedPro = 1;
}

message UpdateUserPlan {
    Plan plan = 1;
}

message AcceptTermsOfService {}

message AcceptTermsOfServiceResponse {
    uint64 accepted_tos_at = 1;
}

// Entities

message ViewId {
    PeerId creator = 1;
    uint64 id = 2;
}

message UpdateActiveView {
    optional ViewId id = 1;
    optional PeerId leader_id = 2;
    View view = 3;
}

enum PanelId {
    AssistantPanel = 0;
    DebugPanel = 1;
}

message UpdateView {
    ViewId id = 1;
    optional PeerId leader_id = 2;

    oneof variant {
        Editor editor = 3;
    }

    message Editor {
        repeated ExcerptInsertion inserted_excerpts = 1;
        repeated uint64 deleted_excerpts = 2;
        repeated Selection selections = 3;
        optional Selection pending_selection = 4;
        EditorAnchor scroll_top_anchor = 5;
        float scroll_x = 6;
        float scroll_y = 7;
    }
}

message View {
    ViewId id = 1;
    optional PeerId leader_id = 2;
    optional PanelId panel_id = 6;

    oneof variant {
        Editor editor = 3;
        ChannelView channel_view = 4;
        ContextEditor context_editor = 5;
    }

    message Editor {
        bool singleton = 1;
        optional string title = 2;
        repeated Excerpt excerpts = 3;
        repeated Selection selections = 4;
        optional Selection pending_selection = 5;
        EditorAnchor scroll_top_anchor = 6;
        float scroll_x = 7;
        float scroll_y = 8;
    }

    message ChannelView {
        uint64 channel_id = 1;
        Editor editor = 2;
    }

    message ContextEditor {
        string context_id = 1;
        Editor editor = 2;
    }
}


message Collaborator {
    PeerId peer_id = 1;
    uint32 replica_id = 2;
    uint64 user_id = 3;
    bool is_host = 4;
}

message User {
    uint64 id = 1;
    string github_login = 2;
    string avatar_url = 3;
    optional string email = 4;
    optional string name = 5;
}

message File {
    uint64 worktree_id = 1;
    optional uint64 entry_id = 2;
    string path = 3;
    Timestamp mtime = 4;
    bool is_deleted = 5;
}

message Entry {
    uint64 id = 1;
    bool is_dir = 2;
    string path = 3;
    uint64 inode = 4;
    Timestamp mtime = 5;
    bool is_ignored = 7;
    bool is_external = 8;
    reserved 6;
    reserved 9;
    bool is_fifo = 10;
    optional uint64 size = 11;
    optional string canonical_path = 12;
}

message RepositoryEntry {
    uint64 work_directory_id = 1;
    optional string branch = 2; // deprecated
    optional Branch branch_summary = 6;
    repeated StatusEntry updated_statuses = 3;
    repeated string removed_statuses = 4;
    repeated string current_merge_conflicts = 5;
}


message StatusEntry {
    string repo_path = 1;
    // Can be removed once collab's min version is >=0.171.0.
    GitStatus simple_status = 2;
    GitFileStatus status = 3;
}

enum GitStatus {
    Added = 0;
    Modified = 1;
    Conflict = 2;
    Deleted = 3;
    Updated = 4;
    TypeChanged = 5;
    Renamed = 6;
    Copied = 7;
    Unmodified = 8;
}

message GitFileStatus {
    oneof variant {
        Untracked untracked = 1;
        Ignored ignored = 2;
        Unmerged unmerged = 3;
        Tracked tracked = 4;
    }

    message Untracked {}
    message Ignored {}
    message Unmerged {
        GitStatus first_head = 1;
        GitStatus second_head = 2;
    }
    message Tracked {
        GitStatus index_status = 1;
        GitStatus worktree_status = 2;
    }
}

message BufferState {
    uint64 id = 1;
    optional File file = 2;
    string base_text = 3;
    LineEnding line_ending = 5;
    repeated VectorClockEntry saved_version = 6;
    Timestamp saved_mtime = 8;

    reserved 7;
    reserved 4;
}

message BufferChunk {
    uint64 buffer_id = 1;
    repeated Operation operations = 2;
    bool is_last = 3;
}

enum LineEnding {
    Unix = 0;
    Windows = 1;
}

message Selection {
    uint64 id = 1;
    EditorAnchor start = 2;
    EditorAnchor end = 3;
    bool reversed = 4;
}

message EditorAnchor {
    uint64 excerpt_id = 1;
    Anchor anchor = 2;
}

enum CursorShape {
    CursorBar = 0;
    CursorBlock = 1;
    CursorUnderscore = 2;
    CursorHollow = 3;
}

message ExcerptInsertion {
    Excerpt excerpt = 1;
    optional uint64 previous_excerpt_id = 2;
}

message Excerpt {
    uint64 id = 1;
    uint64 buffer_id = 2;
    Anchor context_start = 3;
    Anchor context_end = 4;
    Anchor primary_start = 5;
    Anchor primary_end = 6;
}

message Anchor {
    uint32 replica_id = 1;
    uint32 timestamp = 2;
    uint64 offset = 3;
    Bias bias = 4;
    optional uint64 buffer_id = 5;
}

enum Bias {
    Left = 0;
    Right = 1;
}

message Diagnostic {
    Anchor start = 1;
    Anchor end = 2;
    optional string source = 3;
    Severity severity = 4;
    string message = 5;
    optional string code = 6;
    uint64 group_id = 7;
    bool is_primary = 8;

    // TODO: remove this field
    bool is_valid = 9;

    bool is_disk_based = 10;
    bool is_unnecessary = 11;

    enum Severity {
        None = 0;
        Error = 1;
        Warning = 2;
        Information = 3;
        Hint = 4;
    }
    optional string data = 12;
}

message Operation {
    oneof variant {
        Edit edit = 1;
        Undo undo = 2;
        UpdateSelections update_selections = 3;
        UpdateDiagnostics update_diagnostics = 4;
        UpdateCompletionTriggers update_completion_triggers = 5;
    }

    message Edit {
        uint32 replica_id = 1;
        uint32 lamport_timestamp = 2;
        repeated VectorClockEntry version = 3;
        repeated Range ranges = 4;
        repeated string new_text = 5;
    }

    message Undo {
        uint32 replica_id = 1;
        uint32 lamport_timestamp = 2;
        repeated VectorClockEntry version = 3;
        repeated UndoCount counts = 4;
    }

    message UpdateSelections {
        uint32 replica_id = 1;
        uint32 lamport_timestamp = 2;
        repeated Selection selections = 3;
        bool line_mode = 4;
        CursorShape cursor_shape = 5;
    }

    message UpdateCompletionTriggers {
        uint32 replica_id = 1;
        uint32 lamport_timestamp = 2;
        repeated string triggers = 3;
        uint64 language_server_id = 4;
    }
}

message UndoMapEntry {
    uint32 replica_id = 1;
    uint32 local_timestamp = 2;
    repeated UndoCount counts = 3;
}

message UndoCount {
    uint32 replica_id = 1;
    uint32 lamport_timestamp = 2;
    uint32 count = 3;
}

message VectorClockEntry {
    uint32 replica_id = 1;
    uint32 timestamp = 2;
}

message Timestamp {
    uint64 seconds = 1;
    uint32 nanos = 2;
}

message Range {
    uint64 start = 1;
    uint64 end = 2;
}

message PointUtf16 {
    uint32 row = 1;
    uint32 column = 2;
}

message Nonce {
    uint64 upper_half = 1;
    uint64 lower_half = 2;
}

enum ChannelVisibility {
    Public = 0;
    Members = 1;
}

message Channel {
    uint64 id = 1;
    string name = 2;
    ChannelVisibility visibility = 3;
    repeated uint64 parent_path = 5;
}

message Contact {
    uint64 user_id = 1;
    bool online = 2;
    bool busy = 3;
}

message WorktreeMetadata {
    uint64 id = 1;
    string root_name = 2;
    bool visible = 3;
    string abs_path = 4;
}

message UpdateDiffBases {
    uint64 project_id = 1;
    uint64 buffer_id = 2;

    enum Mode {
        // No collaborator is using the unstaged diff.
        HEAD_ONLY = 0;
        // No collaborator is using the diff from HEAD.
        INDEX_ONLY = 1;
        // Both the unstaged and uncommitted diffs are demanded,
        // and the contents of the index and HEAD are the same for this path.
        INDEX_MATCHES_HEAD = 2;
        // Both the unstaged and uncommitted diffs are demanded,
        // and the contents of the index and HEAD differ for this path,
        // where None means the path doesn't exist in that state of the repo.
        INDEX_AND_HEAD = 3;
    }

    optional string staged_text = 3;
    optional string committed_text = 4;
    Mode mode = 5;
}

message OpenUnstagedDiff {
    uint64 project_id = 1;
    uint64 buffer_id = 2;
}

message OpenUnstagedDiffResponse {
    optional string staged_text = 1;
}

message OpenUncommittedDiff {
    uint64 project_id = 1;
    uint64 buffer_id = 2;
}

message OpenUncommittedDiffResponse {
    enum Mode {
        INDEX_MATCHES_HEAD = 0;
        INDEX_AND_HEAD = 1;
    }
    optional string staged_text = 1;
    optional string committed_text = 2;
    Mode mode = 3;
}

message SetIndexText {
    uint64 project_id = 1;
    uint64 worktree_id = 2;
    uint64 work_directory_id = 3;
    string path = 4;
    optional string text = 5;
}

message GetNotifications {
    optional uint64 before_id = 1;
}

message AddNotification {
    Notification notification = 1;
}

message GetNotificationsResponse {
    repeated Notification notifications = 1;
    bool done = 2;
}

message DeleteNotification {
    uint64 notification_id = 1;
}

message UpdateNotification {
    Notification notification = 1;
}

message MarkNotificationRead {
    uint64 notification_id = 1;
}

message Notification {
    uint64 id = 1;
    uint64 timestamp = 2;
    string kind = 3;
    optional uint64 entity_id = 4;
    string content = 5;
    bool is_read = 6;
    optional bool response = 7;
}

message LspExtExpandMacro {
    uint64 project_id = 1;
    uint64 buffer_id = 2;
    Anchor position = 3;
}

message LspExtExpandMacroResponse {
    string name = 1;
    string expansion = 2;
}

message LspExtOpenDocs {
    uint64 project_id = 1;
    uint64 buffer_id = 2;
    Anchor position = 3;
}

message LspExtOpenDocsResponse {
    optional string web = 1;
    optional string local = 2;
}

message LspExtSwitchSourceHeader {
    uint64 project_id = 1;
    uint64 buffer_id = 2;
}

message LspExtSwitchSourceHeaderResponse {
    string target_file = 1;
}

message SetRoomParticipantRole {
    uint64 room_id = 1;
    uint64 user_id = 2;
    ChannelRole role = 3;
}

enum LanguageModelRole {
    LanguageModelUser = 0;
    LanguageModelAssistant = 1;
    LanguageModelSystem = 2;
    reserved 3;
}

message CountLanguageModelTokens {
    LanguageModelProvider provider = 1;
    string request = 2;
}

message CountLanguageModelTokensResponse {
    uint32 token_count = 1;
}

enum LanguageModelProvider {
    Anthropic = 0;
    OpenAI = 1;
    Google = 2;
    Zed = 3;
}

message GetCachedEmbeddings {
    string model = 1;
    repeated bytes digests = 2;
}

message GetCachedEmbeddingsResponse {
    repeated Embedding embeddings = 1;
}

message ComputeEmbeddings {
    string model = 1;
    repeated string texts = 2;
}

message ComputeEmbeddingsResponse {
    repeated Embedding embeddings = 1;
}

message Embedding {
    bytes digest = 1;
    repeated float dimensions = 2;
}

message BlameBuffer {
    uint64 project_id = 1;
    uint64 buffer_id = 2;
    repeated VectorClockEntry version = 3;
}

message BlameEntry {
    bytes sha = 1;

    uint32 start_line = 2;
    uint32 end_line = 3;
    uint32 original_line_number = 4;

    optional string author = 5;
    optional string author_mail = 6;
    optional int64 author_time = 7;
    optional string author_tz = 8;

    optional string committer = 9;
    optional string committer_mail = 10;
    optional int64 committer_time = 11;
    optional string committer_tz = 12;

    optional string summary = 13;
    optional string previous = 14;

    string filename = 15;
}

message CommitMessage {
    bytes oid = 1;
    string message = 2;
}

message CommitPermalink {
    bytes oid = 1;
    string permalink = 2;
}

message BlameBufferResponse {
    message BlameResponse {
        repeated BlameEntry entries = 1;
        repeated CommitMessage messages = 2;
        repeated CommitPermalink permalinks = 3;
        optional string remote_url = 4;
    }

    optional BlameResponse blame_response = 5;

    reserved 1 to 4;
}

message MultiLspQuery {
    uint64 project_id = 1;
    uint64 buffer_id = 2;
    repeated VectorClockEntry version = 3;
    oneof strategy {
        AllLanguageServers all = 4;
    }
    oneof request {
        GetHover get_hover = 5;
        GetCodeActions get_code_actions = 6;
        GetSignatureHelp get_signature_help = 7;
    }
}

message AllLanguageServers {}

message RestartLanguageServers {
    uint64 project_id = 1;
    repeated uint64 buffer_ids = 2;
}

message MultiLspQueryResponse {
    repeated LspResponse responses = 1;
}

message LspResponse {
    oneof response {
        GetHoverResponse get_hover_response = 1;
        GetCodeActionsResponse get_code_actions_response = 2;
        GetSignatureHelpResponse get_signature_help_response = 3;
    }
}

message GetSupermavenApiKey {}

message GetSupermavenApiKeyResponse {
    string api_key = 1;
}

message TaskContextForLocation {
    uint64 project_id = 1;
    Location location = 2;
    map<string, string> task_variables = 3;
}

message TaskContext {
    optional string cwd = 1;
    map<string, string> task_variables = 2;
    map<string, string> project_env = 3;
}

message Shell {
    message WithArguments {
        string program = 1;
        repeated string args = 2;
    }

    oneof shell_type {
        System system = 1;
        string program = 2;
        WithArguments with_arguments = 3;
    }
}

message System {}

enum RevealStrategy {
    RevealAlways = 0;
    RevealNever = 1;
}

enum HideStrategy {
    HideAlways = 0;
    HideNever = 1;
    HideOnSuccess = 2;
}

message ContextMessageStatus {
    oneof variant {
        Done done = 1;
        Pending pending = 2;
        Error error = 3;
        Canceled canceled = 4;
    }

    message Done {}

    message Pending {}

    message Error {
        string message = 1;
    }

    message Canceled {}
}

message ContextMessage {
    LamportTimestamp id = 1;
    Anchor start = 2;
    LanguageModelRole role = 3;
    ContextMessageStatus status = 4;
}

message SlashCommandOutputSection {
    AnchorRange range = 1;
    string icon_name = 2;
    string label = 3;
    optional string metadata = 4;
}

message ContextOperation {
    oneof variant {
        InsertMessage insert_message = 1;
        UpdateMessage update_message = 2;
        UpdateSummary update_summary = 3;
        BufferOperation buffer_operation = 5;
        SlashCommandStarted slash_command_started = 6;
        SlashCommandOutputSectionAdded slash_command_output_section_added = 7;
        SlashCommandCompleted slash_command_completed = 8;
    }

    reserved 4;

    message InsertMessage {
        ContextMessage message = 1;
        repeated VectorClockEntry version = 2;
    }

    message UpdateMessage {
        LamportTimestamp message_id = 1;
        LanguageModelRole role = 2;
        ContextMessageStatus status = 3;
        LamportTimestamp timestamp = 4;
        repeated VectorClockEntry version = 5;
    }

    message UpdateSummary {
        string summary = 1;
        bool done = 2;
        LamportTimestamp timestamp = 3;
        repeated VectorClockEntry version = 4;
    }

    message SlashCommandStarted {
        LamportTimestamp id = 1;
        AnchorRange output_range = 2;
        string name = 3;
        repeated VectorClockEntry version = 4;
    }

    message SlashCommandOutputSectionAdded {
        LamportTimestamp timestamp = 1;
        SlashCommandOutputSection section = 2;
        repeated VectorClockEntry version = 3;
    }

    message SlashCommandCompleted {
        LamportTimestamp id = 1;
        LamportTimestamp timestamp = 3;
        optional string error_message = 4;
        repeated VectorClockEntry version = 5;
    }

    message BufferOperation {
        Operation operation = 1;
    }
}

message Context {
    repeated ContextOperation operations = 1;
}

message ContextMetadata {
    string context_id = 1;
    optional string summary = 2;
}

message AdvertiseContexts {
    uint64 project_id = 1;
    repeated ContextMetadata contexts = 2;
}

message OpenContext {
    uint64 project_id = 1;
    string context_id = 2;
}

message OpenContextResponse {
    Context context = 1;
}

message CreateContext {
    uint64 project_id = 1;
}

message CreateContextResponse {
    string context_id = 1;
    Context context = 2;
}

message UpdateContext {
    uint64 project_id = 1;
    string context_id = 2;
    ContextOperation operation = 3;
}

message ContextVersion {
    string context_id = 1;
    repeated VectorClockEntry context_version = 2;
    repeated VectorClockEntry buffer_version = 3;
}

message SynchronizeContexts {
    uint64 project_id = 1;
    repeated ContextVersion contexts = 2;
}

message SynchronizeContextsResponse {
    repeated ContextVersion contexts = 1;
}

message GetLlmToken {}

message GetLlmTokenResponse {
    string token = 1;
}

message RefreshLlmToken {}

// Remote debugging

enum BreakpointKind {
    Standard = 0;
    Log = 1;
}


message ActiveDebugClientsResponse {
    repeated DebugClient clients = 1;
}

message DebugClient {
    uint64 client_id = 1;
    SetDebugClientCapabilities capabilities = 2;
    bool ignore_breakpoints = 3;
}

message ShutdownDebugClient {
    uint64 project_id = 1;
    uint64 session_id = 2;
}

message SetDebugClientCapabilities {
    uint64 session_id = 1;
    uint64 project_id = 2;
    bool supports_loaded_sources_request = 3;
    bool supports_modules_request = 4;
    bool supports_restart_request = 5;
    bool supports_set_expression = 6;
    bool supports_single_thread_execution_requests = 7;
    bool supports_step_back = 8;
    bool supports_stepping_granularity = 9;
    bool supports_terminate_threads_request = 10;
    bool supports_restart_frame_request = 11;
    bool supports_clipboard_context = 12;
}

message Breakpoint {
    Anchor position = 1;
    uint32 cached_position = 2;
    BreakpointKind kind = 3;
    optional string message = 4;
}

message SynchronizeBreakpoints {
    uint64 project_id = 1;
    ProjectPath project_path = 2;
    repeated Breakpoint breakpoints = 3;
}

message SetActiveDebugLine {
    uint64 project_id = 1;
    ProjectPath project_path  = 2;
    uint64 session_id = 3;
    uint32 row = 4;
}

message RemoveActiveDebugLine {
    uint64 project_id = 1;
}

enum DebuggerThreadItem {
    Console = 0;
    LoadedSource = 1;
    Modules = 2;
    Variables = 3;
}

message DebuggerSetVariableState {
    string name = 1;
    DapScope scope = 2;
    string value = 3;
    uint64 stack_frame_id = 4;
    optional string evaluate_name = 5;
    uint64 parent_variables_reference = 6;
}

message VariableListOpenEntry {
    oneof entry {
        DebuggerOpenEntryScope scope = 1;
        DebuggerOpenEntryVariable variable = 2;
    }
}

message DebuggerOpenEntryScope {
    string name = 1;
}

message DebuggerOpenEntryVariable {
    string scope_name = 1;
    string name = 2;
    uint64 depth = 3;
}

message VariableListEntrySetState {
    uint64 depth = 1;
    DebuggerSetVariableState state = 2;
}

message VariableListEntryVariable {
    uint64 depth = 1;
    DapScope scope = 2;
    DapVariable variable = 3;
    bool has_children = 4;
    uint64 container_reference = 5;
}

message DebuggerScopeVariableIndex {
    repeated uint64 fetched_ids = 1;
    repeated DebuggerVariableContainer variables = 2;
}

message DebuggerVariableContainer {
    uint64 container_reference = 1;
    DapVariable variable = 2;
    uint64 depth = 3;
}

message DebuggerThreadState {
    DebuggerThreadStatus thread_status = 1;
    bool stopped = 2;
}

message UpdateThreadStatus {
    uint64 project_id = 1;
    uint64 client_id = 2;
    uint64 thread_id = 3;
    DebuggerThreadStatus status = 4;
}

enum DebuggerThreadStatus {
    Running = 0;
    Stopped = 1;
    Exited = 2;
    Ended = 3;
}

message VariableListScopes {
    uint64 stack_frame_id = 1;
    repeated DapScope scopes = 2;
}

message VariableListVariables {
    uint64 stack_frame_id = 1;
    uint64 scope_id = 2;
    DebuggerScopeVariableIndex variables = 3;
}

message DebuggerVariableList {
    repeated VariableListScopes scopes = 1;
    repeated VariableListVariables variables = 2;
}

enum VariablesArgumentsFilter {
    Indexed = 0;
    Named = 1;
}

message ValueFormat {
    optional bool hex = 1;
}

message VariablesRequest {
    uint64 project_id = 1;
    uint64 client_id = 2;
    uint64 thread_id = 3;
    uint64 stack_frame_id = 4;
    uint64 variables_reference = 5;
    optional VariablesArgumentsFilter filter = 6;
    optional uint64 start = 7;
    optional uint64 count = 8;
    optional ValueFormat format = 9;
}


message DebuggerStackFrameList {
    uint64 thread_id = 1;
    uint64 client_id = 2;
    uint64 current_stack_frame = 3;
    repeated DapStackFrame stack_frames = 4;
}

enum SteppingGranularity {
    Statement = 0;
    Line = 1;
    Instruction = 2;
}

enum DapEvaluateContext {
    Repl = 0;
    Watch = 1;
    Hover = 2;
    Clipboard = 3;
    EvaluateVariables = 4;
    EvaluateUnknown = 5;
}

message DapEvaluateRequest {
    uint64 project_id = 1;
    uint64 client_id = 2;
    string expression = 3;
    optional uint64 frame_id = 4;
    optional DapEvaluateContext context = 5;
}

message DapEvaluateResponse {
    string result = 1;
    optional string evaluate_type = 2;
    uint64 variable_reference = 3;
    optional uint64 named_variables = 4;
    optional uint64 indexed_variables = 5;
    optional string memory_reference = 6;
}


message DapCompletionRequest {
    uint64 project_id = 1;
    uint64 client_id = 2;
    string query = 3;
    optional uint64 frame_id = 4;
    optional uint64 line = 5;
    uint64 column = 6;
}

enum DapCompletionItemType {
    Method = 0;
    Function = 1;
    Constructor = 2;
    Field = 3;
    Variable = 4;
    Class = 5;
    Interface = 6;
    Module = 7;
    Property = 8;
    Unit = 9;
    Value = 10;
    Enum = 11;
    Keyword = 12;
    Snippet = 13;
    Text = 14;
    Color = 15;
    CompletionItemFile = 16;
    Reference = 17;
    Customcolor = 19;
}

message DapCompletionItem {
    string label = 1;
    optional string text = 2;
    optional string sort_text = 3;
    optional string detail = 4;
    optional DapCompletionItemType typ = 5;
    optional uint64 start = 6;
    optional uint64 length = 7;
    optional uint64 selection_start = 8;
    optional uint64 selection_length = 9;
}

message DapCompletionResponse {
    uint64 client_id = 1;
    repeated DapCompletionItem completions = 2;
}

message DapScopesRequest {
    uint64 project_id = 1;
    uint64 client_id = 2;
    uint64 thread_id = 3;
    uint64 stack_frame_id = 4;
}

message DapScopesResponse {
    repeated DapScope scopes = 1;
}

message DapSetVariableValueRequest {
    uint64 project_id = 1;
    uint64 client_id = 2;
    string name = 3;
    string value = 4;
    uint64 variables_reference = 5;
}

message DapSetVariableValueResponse {
    uint64 client_id = 1;
    string value = 2;
    optional string variable_type = 3;
    optional uint64 variables_reference = 4;
    optional uint64 named_variables = 5;
    optional uint64 indexed_variables = 6;
    optional string memory_reference = 7;
}

message DapPauseRequest {
    uint64 project_id = 1;
    uint64 client_id = 2;
    uint64 thread_id = 3;
}

message DapDisconnectRequest {
    uint64 project_id = 1;
    uint64 client_id = 2;
    optional bool restart = 3;
    optional bool terminate_debuggee = 4;
    optional bool suspend_debuggee = 5;
}

message DapTerminateThreadsRequest {
    uint64 project_id = 1;
    uint64 client_id = 2;
    repeated uint64 thread_ids = 3;
}

message DapThreadsRequest {
    uint64 project_id = 1;
    uint64 client_id = 2;
}

message DapThreadsResponse {
    repeated DapThread threads = 1;
}

message DapTerminateRequest {
    uint64 project_id = 1;
    uint64 client_id = 2;
    optional bool restart = 3;
}

message DapRestartRequest {
    uint64 project_id = 1;
    uint64 client_id = 2;
    bytes raw_args = 3;
}

message DapRestartStackFrameRequest {
    uint64 project_id = 1;
    uint64 client_id = 2;
    uint64 stack_frame_id = 3;
}

message ToggleIgnoreBreakpoints {
    uint64 project_id = 1;
    uint32 session_id = 2;
}

message IgnoreBreakpointState {
    uint64 project_id = 1;
    uint64 session_id = 2;
    bool ignore = 3;
}

message DapNextRequest {
    uint64 project_id = 1;
    uint64 client_id = 2;
    uint64 thread_id = 3;
    optional bool single_thread = 4;
    optional SteppingGranularity granularity = 5;
}

message DapStepInRequest {
    uint64 project_id = 1;
    uint64 client_id = 2;
    uint64 thread_id = 3;
    optional uint64 target_id = 4;
    optional bool single_thread = 5;
    optional SteppingGranularity granularity = 6;
}

message DapStepOutRequest {
    uint64 project_id = 1;
    uint64 client_id = 2;
    uint64 thread_id = 3;
    optional bool single_thread = 4;
    optional SteppingGranularity granularity = 5;
}

message DapStepBackRequest {
    uint64 project_id = 1;
    uint64 client_id = 2;
    uint64 thread_id = 3;
    optional bool single_thread = 4;
    optional SteppingGranularity granularity = 5;
}

message DapContinueRequest {
    uint64 project_id = 1;
    uint64 client_id = 2;
    uint64 thread_id = 3;
    optional bool single_thread = 4;
}

message DapContinueResponse {
    uint64 client_id = 1;
    optional bool all_threads_continued = 2;
}

message DapModulesRequest {
    uint64 project_id = 1;
    uint64 client_id = 2;
}

message DapModulesResponse {
    uint64 client_id = 1;
    repeated DapModule modules = 2;
}

message DapLoadedSourcesRequest {
    uint64 project_id = 1;
    uint64 client_id = 2;
}

message DapLoadedSourcesResponse {
    uint64 client_id = 1;
    repeated DapSource sources = 2;
}

message DapStackTraceRequest {
    uint64 project_id = 1;
    uint64 client_id = 2;
    uint64 thread_id = 3;
    optional uint64 start_frame = 4;
    optional uint64 stack_trace_levels = 5;
}

message DapStackTraceResponse {
    repeated DapStackFrame frames = 1;
}

message DapStackFrame {
    uint64 id = 1;
    string name = 2;
    optional DapSource source = 3;
    uint64 line = 4;
    uint64 column = 5;
    optional uint64 end_line = 6;
    optional uint64 end_column = 7;
    optional bool can_restart = 8;
    optional string instruction_pointer_reference = 9;
    optional DapModuleId module_id = 10;
    optional DapStackPresentationHint presentation_hint = 11;
}

message DebuggerLoadedSourceList {
    uint64 client_id = 1;
    repeated DapSource sources = 2;
}

message DebuggerConsole {
    // repeated DapOutputEvent events = 1;
}

message DebuggerModuleList {
    repeated DapModule modules = 1;
    uint64 client_id = 2;
}

message UpdateDebugAdapter {
    uint64 project_id = 1;
    uint64 client_id = 2;
    optional uint64 thread_id = 3;
    oneof variant {
        DebuggerThreadState thread_state = 5;
        DebuggerStackFrameList stack_frame_list = 6;
        DebuggerVariableList variable_list = 7;
        DebuggerModuleList modules = 8;
        DapOutputEvent output_event = 9;
    }
}

message DapVariables {
    uint64 client_id = 1;
    repeated DapVariable variables = 2;
}

// Remote Debugging: Dap Types
message DapVariable {
    string name = 1;
    string value = 2;
    optional string type = 3;
    // optional DapVariablePresentationHint presentation_hint = 4;
    optional string evaluate_name = 5;
    uint64 variables_reference = 6;
    optional uint64 named_variables = 7;
    optional uint64 indexed_variables = 8;
    optional string memory_reference = 9;
}

message DapThread {
    uint64 id = 1;
    string name = 2;
}

message DapScope {
    string name = 1;
    optional DapScopePresentationHint presentation_hint = 2;
    uint64 variables_reference = 3;
    optional uint64 named_variables = 4;
    optional uint64 indexed_variables = 5;
    bool expensive = 6;
    optional DapSource source = 7;
    optional uint64 line = 8;
    optional uint64 column = 9;
    optional uint64 end_line = 10;
    optional uint64 end_column = 11;
}

message DapSource {
    optional string name = 1;
    optional string path = 2;
    optional uint64 source_reference = 3;
    optional DapSourcePresentationHint presentation_hint = 4;
    optional string origin = 5;
    repeated DapSource sources = 6;
    optional bytes adapter_data = 7;
    repeated DapChecksum checksums = 8;
}

enum DapOutputCategory {
    ConsoleOutput = 0;
    Important = 1;
    Stdout = 2;
    Stderr = 3;
    Unknown = 4;
}

enum DapOutputEventGroup {
    Start = 0;
    StartCollapsed = 1;
    End = 2;
}

message DapOutputEvent {
    string output = 1;
    optional DapOutputCategory category = 2;
    optional uint64 variables_reference = 3;
    optional DapOutputEventGroup group = 4;
    optional DapSource source = 5;
    optional uint32 line = 6;
    optional uint32 column = 7;
}

enum DapChecksumAlgorithm {
    CHECKSUM_ALGORITHM_UNSPECIFIED = 0;
    MD5 = 1;
    SHA1 = 2;
    SHA256 = 3;
    TIMESTAMP = 4;
}

message DapChecksum {
    DapChecksumAlgorithm algorithm = 1;
    string checksum = 2;
}

enum DapScopePresentationHint {
    Arguments = 0;
    Locals = 1;
    Registers = 2;
    ReturnValue = 3;
    ScopeUnknown = 4;
}

enum DapSourcePresentationHint {
    SourceNormal = 0;
    Emphasize = 1;
    Deemphasize = 2;
    SourceUnknown = 3;
}

enum DapStackPresentationHint {
    StackNormal = 0;
    Label = 1;
    Subtle = 2;
    StackUnknown = 3;
}

message DapModule {
    DapModuleId id = 1;
    string name = 2;
    optional string path = 3;
    optional bool is_optimized = 4;
    optional bool is_user_code = 5;
    optional string version = 6;
    optional string symbol_status = 7;
    optional string symbol_file_path = 8;
    optional string date_time_stamp = 9;
    optional string address_range = 10;
}

message DapModuleId {
    oneof id {
        uint32 number = 1;
        string string = 2;
    }
}

// Remote FS

message AddWorktree {
    string path = 1;
    uint64 project_id = 2;
    bool visible = 3;
}

message AddWorktreeResponse {
    uint64 worktree_id = 1;
    string canonicalized_path = 2;
}

message GetPathMetadata {
    uint64 project_id = 1;
    string path = 2;
}

message GetPathMetadataResponse {
    bool exists = 1;
    string path = 2;
    bool is_dir = 3;
}

message ShutdownRemoteServer {}

message RemoveWorktree {
    uint64 worktree_id = 1;
}

message Toast {
    uint64 project_id = 1;
    string notification_id = 2;
    string message = 3;
}

message HideToast {
    uint64 project_id = 1;
    string notification_id = 2;
}

message OpenServerSettings {
    uint64 project_id = 1;
}

message GetPermalinkToLine {
    uint64 project_id = 1;
    uint64 buffer_id = 2;
    Range selection = 3;
}

message GetPermalinkToLineResponse {
    string permalink = 1;
}
message FlushBufferedMessages {}
message FlushBufferedMessagesResponse {}

message LanguageServerPromptRequest {
    uint64 project_id = 1;

    oneof level {
        Info info = 2;
        Warning warning = 3;
        Critical critical = 4;
    }

    message Info {}
    message Warning {}
    message Critical {}

    string message = 5;
    repeated string actions = 6;
    string lsp_name = 7;
}

message LanguageServerPromptResponse {
    optional uint64 action_response = 1;
}

message ListToolchains {
    uint64 project_id = 1;
    uint64 worktree_id = 2;
    string language_name = 3;
}

message Toolchain {
    string name = 1;
    string path = 2;
    string raw_json = 3;
}

message ToolchainGroup {
    uint64 start_index = 1;
    string name = 2;
}

message ListToolchainsResponse {
    repeated Toolchain toolchains = 1;
    bool has_values = 2;
    repeated ToolchainGroup groups = 3;
}

message ActivateToolchain {
    uint64 project_id = 1;
    uint64 worktree_id = 2;
    Toolchain toolchain = 3;
    string language_name = 4;
}

message ActiveToolchain {
    uint64 project_id = 1;
    uint64 worktree_id = 2;
    string language_name = 3;
}

message ActiveToolchainResponse {
    optional Toolchain toolchain = 1;
}

message CommitSummary {
    string sha = 1;
    string subject = 2;
    int64 commit_timestamp = 3;
}

message Branch {
    bool is_head = 1;
    string name = 2;
    optional uint64 unix_timestamp = 3;
    optional GitUpstream upstream = 4;
    optional CommitSummary most_recent_commit = 5;
}
message GitUpstream {
    string ref_name = 1;
    optional UpstreamTracking tracking = 2;
}
message UpstreamTracking {
    uint64 ahead = 1;
    uint64 behind = 2;
}

message GitBranches {
    uint64 project_id = 1;
    ProjectPath repository = 2;
}

message GitBranchesResponse {
    repeated Branch branches = 1;
}

message UpdateGitBranch {
    uint64 project_id = 1;
    string branch_name = 2;
    ProjectPath repository = 3;
}

message GetPanicFiles {
}

message GitShow {
    uint64 project_id = 1;
    uint64 worktree_id = 2;
    uint64 work_directory_id = 3;
    string commit = 4;
}

message GitCommitDetails {
    string sha = 1;
    string message = 2;
    int64 commit_timestamp = 3;
    string committer_email = 4;
    string committer_name = 5;
}

message GitReset {
    uint64 project_id = 1;
    uint64 worktree_id = 2;
    uint64 work_directory_id = 3;
    string commit = 4;
    ResetMode mode = 5;
    enum ResetMode {
        SOFT = 0;
        MIXED = 1;
    }
}

message GitCheckoutFiles {
    uint64 project_id = 1;
    uint64 worktree_id = 2;
    uint64 work_directory_id = 3;
    string commit = 4;
    repeated string paths = 5;
}

message GetPanicFilesResponse {
    repeated string file_contents = 2;
}

message CancelLanguageServerWork {
    uint64 project_id = 1;

    oneof work {
        Buffers buffers = 2;
        LanguageServerWork language_server_work = 3;
    }

    message Buffers {
        repeated uint64 buffer_ids = 2;
    }

    message LanguageServerWork {
        uint64 language_server_id = 1;
        optional string token = 2;
    }
}

message Extension {
    string id = 1;
    string version = 2;
    bool dev = 3;
}

message SyncExtensions {
    repeated Extension extensions = 1;
}

message SyncExtensionsResponse {
    string tmp_dir = 1;
    repeated Extension missing_extensions = 2;
}

message InstallExtension {
    Extension extension = 1;
    string tmp_dir = 2;
}

message RegisterBufferWithLanguageServers{
    uint64 project_id = 1;
    uint64 buffer_id = 2;
}

message Stage {
    uint64 project_id = 1;
    uint64 worktree_id = 2;
    uint64 work_directory_id = 3;
    repeated string paths = 4;
}

message Unstage {
    uint64 project_id = 1;
    uint64 worktree_id = 2;
    uint64 work_directory_id = 3;
    repeated string paths = 4;
}

message Commit {
    uint64 project_id = 1;
    uint64 worktree_id = 2;
    uint64 work_directory_id = 3;
    optional string name = 4;
    optional string email = 5;
    string message = 6;
}

message OpenCommitMessageBuffer {
    uint64 project_id = 1;
    uint64 worktree_id = 2;
    uint64 work_directory_id = 3;
}

message Push {
    uint64 project_id = 1;
    uint64 worktree_id = 2;
    uint64 work_directory_id = 3;
    string remote_name = 4;
    string branch_name = 5;
    optional PushOptions options = 6;

    enum PushOptions {
        SET_UPSTREAM = 0;
        FORCE = 1;
    }
}

message Fetch {
    uint64 project_id = 1;
    uint64 worktree_id = 2;
    uint64 work_directory_id = 3;
}

message GetRemotes {
    uint64 project_id = 1;
    uint64 worktree_id = 2;
    uint64 work_directory_id = 3;
    optional string branch_name = 4;
}

message GetRemotesResponse {
    repeated Remote remotes = 1;

    message Remote {
        string name = 1;
    }
}

message Pull {
    uint64 project_id = 1;
    uint64 worktree_id = 2;
    uint64 work_directory_id = 3;
    string remote_name = 4;
    string branch_name = 5;
}<|MERGE_RESOLUTION|>--- conflicted
+++ resolved
@@ -322,59 +322,53 @@
         GitShow git_show = 300;
         GitReset git_reset = 301;
         GitCommitDetails git_commit_details = 302;
-<<<<<<< HEAD
-        GitCheckoutFiles git_checkout_files = 303;
-
-        SynchronizeBreakpoints synchronize_breakpoints = 304;
-        SetActiveDebugLine set_active_debug_line = 305;
-        RemoveActiveDebugLine remove_active_debug_line = 306;
-        UpdateDebugAdapter update_debug_adapter = 307;
-        ShutdownDebugClient shutdown_debug_client = 308;
-        SetDebugClientCapabilities set_debug_client_capabilities = 309;
-        DapNextRequest dap_next_request = 310;
-        DapStepInRequest dap_step_in_request = 311;
-        DapStepOutRequest dap_step_out_request = 312;
-        DapStepBackRequest dap_step_back_request = 313;
-        DapContinueRequest dap_continue_request = 314;
-        DapContinueResponse dap_continue_response = 315;
-        DapPauseRequest dap_pause_request = 316;
-        DapDisconnectRequest dap_disconnect_request = 317;
-        DapTerminateThreadsRequest dap_terminate_threads_request = 318;
-        DapTerminateRequest dap_terminate_request = 319;
-        DapRestartRequest dap_restart_request = 320;
-        UpdateThreadStatus update_thread_status = 321;
-        VariablesRequest variables_request = 322;
-        DapVariables dap_variables = 323;
-        DapRestartStackFrameRequest dap_restart_stack_frame_request = 324;
-        IgnoreBreakpointState ignore_breakpoint_state = 325;
-        ToggleIgnoreBreakpoints toggle_ignore_breakpoints = 326;
-        DapModulesRequest dap_modules_request = 327;
-        DapModulesResponse dap_modules_response = 328;
-        DapLoadedSourcesRequest dap_loaded_sources_request = 329;
-        DapLoadedSourcesResponse dap_loaded_sources_response = 330;
-        DapStackTraceRequest dap_stack_trace_request = 331;
-        DapStackTraceResponse dap_stack_trace_response = 332;
-        DapScopesRequest dap_scopes_request = 333;
-        DapScopesResponse dap_scopes_response = 334;
-        DapSetVariableValueRequest dap_set_variable_value_request = 335;
-        DapSetVariableValueResponse dap_set_variable_value_response = 336;
-        DapEvaluateRequest dap_evaluate_request = 337;
-        DapEvaluateResponse dap_evaluate_response = 338;
-        DapCompletionRequest dap_completion_request = 339;
-        DapCompletionResponse dap_completion_response = 340;
-        DapThreadsRequest dap_threads_request = 341;
-        DapThreadsResponse dap_threads_response = 342;// current max
-=======
-
-        SetIndexText set_index_text = 299;
         GitCheckoutFiles git_checkout_files = 303;
 
         Push push = 304;
         Fetch fetch = 305;
         GetRemotes get_remotes = 306;
         GetRemotesResponse get_remotes_response = 307;
-        Pull pull = 308; // current max
->>>>>>> 86283f4e
+        Pull pull = 308;
+
+        SynchronizeBreakpoints synchronize_breakpoints = 309;
+        SetActiveDebugLine set_active_debug_line = 310;
+        RemoveActiveDebugLine remove_active_debug_line = 311;
+        UpdateDebugAdapter update_debug_adapter = 312;
+        ShutdownDebugClient shutdown_debug_client = 313;
+        SetDebugClientCapabilities set_debug_client_capabilities = 314;
+        DapNextRequest dap_next_request = 315;
+        DapStepInRequest dap_step_in_request = 316;
+        DapStepOutRequest dap_step_out_request = 317;
+        DapStepBackRequest dap_step_back_request = 318;
+        DapContinueRequest dap_continue_request = 319;
+        DapContinueResponse dap_continue_response = 320;
+        DapPauseRequest dap_pause_request = 321;
+        DapDisconnectRequest dap_disconnect_request = 322;
+        DapTerminateThreadsRequest dap_terminate_threads_request = 323;
+        DapTerminateRequest dap_terminate_request = 324;
+        DapRestartRequest dap_restart_request = 325;
+        UpdateThreadStatus update_thread_status = 326;
+        VariablesRequest variables_request = 327;
+        DapVariables dap_variables = 328;
+        DapRestartStackFrameRequest dap_restart_stack_frame_request = 329;
+        IgnoreBreakpointState ignore_breakpoint_state = 330;
+        ToggleIgnoreBreakpoints toggle_ignore_breakpoints = 331;
+        DapModulesRequest dap_modules_request = 332;
+        DapModulesResponse dap_modules_response = 333;
+        DapLoadedSourcesRequest dap_loaded_sources_request = 334;
+        DapLoadedSourcesResponse dap_loaded_sources_response = 335;
+        DapStackTraceRequest dap_stack_trace_request = 336;
+        DapStackTraceResponse dap_stack_trace_response = 337;
+        DapScopesRequest dap_scopes_request = 338;
+        DapScopesResponse dap_scopes_response = 339;
+        DapSetVariableValueRequest dap_set_variable_value_request = 340;
+        DapSetVariableValueResponse dap_set_variable_value_response = 341;
+        DapEvaluateRequest dap_evaluate_request = 342;
+        DapEvaluateResponse dap_evaluate_response = 343;
+        DapCompletionRequest dap_completion_request = 344;
+        DapCompletionResponse dap_completion_response = 345;
+        DapThreadsRequest dap_threads_request = 346;
+        DapThreadsResponse dap_threads_response = 347;// current max
     }
 
     reserved 87 to 88;
