syntax = "proto3";
package zed.messages;

// Looking for a number? Search "// current max"

message PeerId {
    uint32 owner_id = 1;
    uint32 id = 2;
}

message Envelope {
    uint32 id = 1;
    optional uint32 responding_to = 2;
    optional PeerId original_sender_id = 3;
    optional uint32 ack_id = 266;

    oneof payload {
        Hello hello = 4;
        Ack ack = 5;
        Error error = 6;
        Ping ping = 7;
        Test test = 8;
        EndStream end_stream = 165;

        CreateRoom create_room = 9;
        CreateRoomResponse create_room_response = 10;
        JoinRoom join_room = 11;
        JoinRoomResponse join_room_response = 12;
        RejoinRoom rejoin_room = 13;
        RejoinRoomResponse rejoin_room_response = 14;
        LeaveRoom leave_room = 15;
        Call call = 16;
        IncomingCall incoming_call = 17;
        CallCanceled call_canceled = 18;
        CancelCall cancel_call = 19;
        DeclineCall decline_call = 20;
        UpdateParticipantLocation update_participant_location = 21;
        RoomUpdated room_updated = 22;

        ShareProject share_project = 23;
        ShareProjectResponse share_project_response = 24;
        UnshareProject unshare_project = 25;
        JoinProject join_project = 26;
        JoinProjectResponse join_project_response = 27;
        LeaveProject leave_project = 28;
        AddProjectCollaborator add_project_collaborator = 29;
        UpdateProjectCollaborator update_project_collaborator = 30;
        RemoveProjectCollaborator remove_project_collaborator = 31;

        GetDefinition get_definition = 32;
        GetDefinitionResponse get_definition_response = 33;
        GetDeclaration get_declaration = 237;
        GetDeclarationResponse get_declaration_response = 238;
        GetTypeDefinition get_type_definition = 34;
        GetTypeDefinitionResponse get_type_definition_response = 35;

        GetReferences get_references = 36;
        GetReferencesResponse get_references_response = 37;
        GetDocumentHighlights get_document_highlights = 38;
        GetDocumentHighlightsResponse get_document_highlights_response = 39;
        GetProjectSymbols get_project_symbols = 40;
        GetProjectSymbolsResponse get_project_symbols_response = 41;
        OpenBufferForSymbol open_buffer_for_symbol = 42;
        OpenBufferForSymbolResponse open_buffer_for_symbol_response = 43;

        UpdateProject update_project = 44;
        UpdateWorktree update_worktree = 45;

        CreateProjectEntry create_project_entry = 46;
        RenameProjectEntry rename_project_entry = 47;
        CopyProjectEntry copy_project_entry = 48;
        DeleteProjectEntry delete_project_entry = 49;
        ProjectEntryResponse project_entry_response = 50;
        ExpandProjectEntry expand_project_entry = 51;
        ExpandProjectEntryResponse expand_project_entry_response = 52;

        UpdateDiagnosticSummary update_diagnostic_summary = 53;
        StartLanguageServer start_language_server = 54;
        UpdateLanguageServer update_language_server = 55;

        OpenBufferById open_buffer_by_id = 56;
        OpenBufferByPath open_buffer_by_path = 57;
        OpenBufferResponse open_buffer_response = 58;
        CreateBufferForPeer create_buffer_for_peer = 59;
        UpdateBuffer update_buffer = 60;
        UpdateBufferFile update_buffer_file = 61;
        SaveBuffer save_buffer = 62;
        BufferSaved buffer_saved = 63;
        BufferReloaded buffer_reloaded = 64;
        ReloadBuffers reload_buffers = 65;
        ReloadBuffersResponse reload_buffers_response = 66;
        SynchronizeBuffers synchronize_buffers = 67;
        SynchronizeBuffersResponse synchronize_buffers_response = 68;
        FormatBuffers format_buffers = 69;
        FormatBuffersResponse format_buffers_response = 70;
        GetCompletions get_completions = 71;
        GetCompletionsResponse get_completions_response = 72;
        ResolveCompletionDocumentation resolve_completion_documentation = 73;
        ResolveCompletionDocumentationResponse resolve_completion_documentation_response = 74;
        ApplyCompletionAdditionalEdits apply_completion_additional_edits = 75;
        ApplyCompletionAdditionalEditsResponse apply_completion_additional_edits_response = 76;
        GetCodeActions get_code_actions = 77;
        GetCodeActionsResponse get_code_actions_response = 78;
        GetHover get_hover = 79;
        GetHoverResponse get_hover_response = 80;
        ApplyCodeAction apply_code_action = 81;
        ApplyCodeActionResponse apply_code_action_response = 82;
        PrepareRename prepare_rename = 83;
        PrepareRenameResponse prepare_rename_response = 84;
        PerformRename perform_rename = 85;
        PerformRenameResponse perform_rename_response = 86;

        UpdateContacts update_contacts = 89;
        UpdateInviteInfo update_invite_info = 90;
        ShowContacts show_contacts = 91;

        GetUsers get_users = 92;
        FuzzySearchUsers fuzzy_search_users = 93;
        UsersResponse users_response = 94;
        RequestContact request_contact = 95;
        RespondToContactRequest respond_to_contact_request = 96;
        RemoveContact remove_contact = 97;

        Follow follow = 98;
        FollowResponse follow_response = 99;
        UpdateFollowers update_followers = 100;
        Unfollow unfollow = 101;
        GetPrivateUserInfo get_private_user_info = 102;
        GetPrivateUserInfoResponse get_private_user_info_response = 103;
        UpdateUserPlan update_user_plan = 234;
        UpdateDiffBase update_diff_base = 104;
        AcceptTermsOfService accept_terms_of_service = 239;
        AcceptTermsOfServiceResponse accept_terms_of_service_response = 240;

        OnTypeFormatting on_type_formatting = 105;
        OnTypeFormattingResponse on_type_formatting_response = 106;

        UpdateWorktreeSettings update_worktree_settings = 107;

        InlayHints inlay_hints = 108;
        InlayHintsResponse inlay_hints_response = 109;
        ResolveInlayHint resolve_inlay_hint = 110;
        ResolveInlayHintResponse resolve_inlay_hint_response = 111;
        RefreshInlayHints refresh_inlay_hints = 112;

        CreateChannel create_channel = 113;
        CreateChannelResponse create_channel_response = 114;
        InviteChannelMember invite_channel_member = 115;
        RemoveChannelMember remove_channel_member = 116;
        RespondToChannelInvite respond_to_channel_invite = 117;
        UpdateChannels update_channels = 118;
        JoinChannel join_channel = 119;
        DeleteChannel delete_channel = 120;
        GetChannelMembers get_channel_members = 121;
        GetChannelMembersResponse get_channel_members_response = 122;
        SetChannelMemberRole set_channel_member_role = 123;
        RenameChannel rename_channel = 124;
        RenameChannelResponse rename_channel_response = 125;
        SubscribeToChannels subscribe_to_channels = 207;

        JoinChannelBuffer join_channel_buffer = 126;
        JoinChannelBufferResponse join_channel_buffer_response = 127;
        UpdateChannelBuffer update_channel_buffer = 128;
        LeaveChannelBuffer leave_channel_buffer = 129;
        UpdateChannelBufferCollaborators update_channel_buffer_collaborators = 130;
        RejoinChannelBuffers rejoin_channel_buffers = 131;
        RejoinChannelBuffersResponse rejoin_channel_buffers_response = 132;
        AckBufferOperation ack_buffer_operation = 133;

        JoinChannelChat join_channel_chat = 134;
        JoinChannelChatResponse join_channel_chat_response = 135;
        LeaveChannelChat leave_channel_chat = 136;
        SendChannelMessage send_channel_message = 137;
        SendChannelMessageResponse send_channel_message_response = 138;
        ChannelMessageSent channel_message_sent = 139;
        GetChannelMessages get_channel_messages = 140;
        GetChannelMessagesResponse get_channel_messages_response = 141;
        RemoveChannelMessage remove_channel_message = 142;
        AckChannelMessage ack_channel_message = 143;
        GetChannelMessagesById get_channel_messages_by_id = 144;

        MoveChannel move_channel = 147;
        SetChannelVisibility set_channel_visibility = 148;

        AddNotification add_notification = 149;
        GetNotifications get_notifications = 150;
        GetNotificationsResponse get_notifications_response = 151;
        DeleteNotification delete_notification = 152;
        MarkNotificationRead mark_notification_read = 153;
        LspExtExpandMacro lsp_ext_expand_macro = 154;
        LspExtExpandMacroResponse lsp_ext_expand_macro_response = 155;
        SetRoomParticipantRole set_room_participant_role = 156;

        UpdateUserChannels update_user_channels = 157;

        GetImplementation get_implementation = 162;
        GetImplementationResponse get_implementation_response = 163;

        CountLanguageModelTokens count_language_model_tokens = 230;
        CountLanguageModelTokensResponse count_language_model_tokens_response = 231;
        GetCachedEmbeddings get_cached_embeddings = 189;
        GetCachedEmbeddingsResponse get_cached_embeddings_response = 190;
        ComputeEmbeddings compute_embeddings = 191;
        ComputeEmbeddingsResponse compute_embeddings_response = 192;

        UpdateChannelMessage update_channel_message = 170;
        ChannelMessageUpdate channel_message_update = 171;

        BlameBuffer blame_buffer = 172;
        BlameBufferResponse blame_buffer_response = 173;

        UpdateNotification update_notification = 174;

        MultiLspQuery multi_lsp_query = 175;
        MultiLspQueryResponse multi_lsp_query_response = 176;
        RestartLanguageServers restart_language_servers = 208;

        RejoinRemoteProjects rejoin_remote_projects = 186;
        RejoinRemoteProjectsResponse rejoin_remote_projects_response = 187;

        OpenNewBuffer open_new_buffer = 196;

        GetSupermavenApiKey get_supermaven_api_key = 198;
        GetSupermavenApiKeyResponse get_supermaven_api_key_response = 199;

        TaskContextForLocation task_context_for_location = 203;
        TaskContext task_context = 204;

        LinkedEditingRange linked_editing_range = 209;
        LinkedEditingRangeResponse linked_editing_range_response = 210;

        AdvertiseContexts advertise_contexts = 211;
        OpenContext open_context = 212;
        OpenContextResponse open_context_response = 213;
        CreateContext create_context = 232;
        CreateContextResponse create_context_response = 233;
        UpdateContext update_context = 214;
        SynchronizeContexts synchronize_contexts = 215;
        SynchronizeContextsResponse synchronize_contexts_response = 216;

        GetSignatureHelp get_signature_help = 217;
        GetSignatureHelpResponse get_signature_help_response = 218;

        ListRemoteDirectory list_remote_directory = 219;
        ListRemoteDirectoryResponse list_remote_directory_response = 220;
        AddWorktree add_worktree = 222;
        AddWorktreeResponse add_worktree_response = 223;

        GetLlmToken get_llm_token = 235;
        GetLlmTokenResponse get_llm_token_response = 236;
        RefreshLlmToken refresh_llm_token = 259;

        LspExtSwitchSourceHeader lsp_ext_switch_source_header = 241;
        LspExtSwitchSourceHeaderResponse lsp_ext_switch_source_header_response = 242;

        FindSearchCandidates find_search_candidates = 243;
        FindSearchCandidatesResponse find_search_candidates_response = 244;

        CloseBuffer close_buffer = 245;

        ShutdownRemoteServer shutdown_remote_server = 257;

        RemoveWorktree remove_worktree = 258;

        LanguageServerLog language_server_log = 260;

        Toast toast = 261;
        HideToast hide_toast = 262;

        OpenServerSettings open_server_settings = 263;

        GetPermalinkToLine get_permalink_to_line = 264;
        GetPermalinkToLineResponse get_permalink_to_line_response = 265;

        FlushBufferedMessages flush_buffered_messages = 267;

        LanguageServerPromptRequest language_server_prompt_request = 268;
        LanguageServerPromptResponse language_server_prompt_response = 269;

        GitBranches git_branches = 270;
        GitBranchesResponse git_branches_response = 271;

        UpdateGitBranch update_git_branch = 272;

        ListToolchains list_toolchains = 273;
        ListToolchainsResponse list_toolchains_response = 274;
        ActivateToolchain activate_toolchain = 275;
        ActiveToolchain active_toolchain = 276;
        ActiveToolchainResponse active_toolchain_response = 277;

        GetPathMetadata get_path_metadata = 278;
        GetPathMetadataResponse get_path_metadata_response = 279;

        GetPanicFiles get_panic_files = 280;
        GetPanicFilesResponse get_panic_files_response = 281;

        CancelLanguageServerWork cancel_language_server_work = 282;

        LspExtOpenDocs lsp_ext_open_docs = 283;
        LspExtOpenDocsResponse lsp_ext_open_docs_response = 284;

        SyncExtensions sync_extensions = 285;
        SyncExtensionsResponse sync_extensions_response = 286;
        InstallExtension install_extension = 287;

        GetStagedText get_staged_text = 288;
        GetStagedTextResponse get_staged_text_response = 289;

        RegisterBufferWithLanguageServers register_buffer_with_language_servers = 290;

        SynchronizeBreakpoints Synchronize_breakpoints = 291;
        SetActiveDebugLine set_active_debug_line = 292;
        RemoveActiveDebugLine remove_active_debug_line = 293;
        SetDebuggerPanelItem set_debugger_panel_item = 294;
        UpdateDebugAdapter update_debug_adapter = 295;
        ShutdownDebugClient shutdown_debug_client = 296;
        SetDebugClientCapabilities set_debug_client_capabilities = 297; // current max
    }

    reserved 87 to 88;
    reserved 158 to 161;
    reserved 164;
    reserved 166 to 169;
    reserved 177 to 185;
    reserved 188;
    reserved 193 to 195;
    reserved 197;
    reserved 200 to 202;
    reserved 205 to 206;
    reserved 221;
    reserved 224 to 229;
    reserved 246;
    reserved 247 to 254;
    reserved 255 to 256;
}

// Messages

message Hello {
    PeerId peer_id = 1;
}

message Ping {}

message Ack {}

message Error {
    string message = 1;
    ErrorCode code = 2;
    repeated string tags = 3;
}

enum ErrorCode {
    Internal = 0;
    NoSuchChannel = 1;
    Disconnected = 2;
    SignedOut = 3;
    UpgradeRequired = 4;
    Forbidden = 5;
    NeedsCla = 7;
    NotARootChannel = 8;
    BadPublicNesting = 9;
    CircularNesting = 10;
    WrongMoveTarget = 11;
    UnsharedItem = 12;
    NoSuchProject = 13;
    DevServerProjectPathDoesNotExist = 16;
    RemoteUpgradeRequired = 17;
    RateLimitExceeded = 18;
    reserved 6;
    reserved 14 to 15;
}

message EndStream {}

message Test {
    uint64 id = 1;
}

message CreateRoom {}

message CreateRoomResponse {
    Room room = 1;
    optional LiveKitConnectionInfo live_kit_connection_info = 2;
}

message JoinRoom {
    uint64 id = 1;
}

message JoinRoomResponse {
    Room room = 1;
    optional uint64 channel_id = 2;
    optional LiveKitConnectionInfo live_kit_connection_info = 3;
}

message RejoinRoom {
    uint64 id = 1;
    repeated UpdateProject reshared_projects = 2;
    repeated RejoinProject rejoined_projects = 3;
}
message RejoinRemoteProjects {
    repeated RejoinProject rejoined_projects = 1;
}

message RejoinRemoteProjectsResponse {
    repeated RejoinedProject rejoined_projects = 1;
}

message RejoinProject {
    uint64 id = 1;
    repeated RejoinWorktree worktrees = 2;
}

message RejoinWorktree {
    uint64 id = 1;
    uint64 scan_id = 2;
}

message RejoinRoomResponse {
    Room room = 1;
    repeated ResharedProject reshared_projects = 2;
    repeated RejoinedProject rejoined_projects = 3;
}

message ResharedProject {
    uint64 id = 1;
    repeated Collaborator collaborators = 2;
}

message RejoinedProject {
    uint64 id = 1;
    repeated WorktreeMetadata worktrees = 2;
    repeated Collaborator collaborators = 3;
    repeated LanguageServer language_servers = 4;
    repeated SynchronizeBreakpoints breakpoints = 5;
}

message LeaveRoom {}

message Room {
    uint64 id = 1;
    repeated Participant participants = 2;
    repeated PendingParticipant pending_participants = 3;
    repeated Follower followers = 4;
    string livekit_room = 5;
}

message Participant {
    uint64 user_id = 1;
    PeerId peer_id = 2;
    repeated ParticipantProject projects = 3;
    ParticipantLocation location = 4;
    uint32 participant_index = 5;
    ChannelRole role = 6;
    reserved 7;
}

message PendingParticipant {
    uint64 user_id = 1;
    uint64 calling_user_id = 2;
    optional uint64 initial_project_id = 3;
}

message ParticipantProject {
    uint64 id = 1;
    repeated string worktree_root_names = 2;
}

message Follower {
    PeerId leader_id = 1;
    PeerId follower_id = 2;
    uint64 project_id = 3;
}

message ParticipantLocation {
    oneof variant {
        SharedProject shared_project = 1;
        UnsharedProject unshared_project = 2;
        External external = 3;
    }

    message SharedProject {
        uint64 id = 1;
    }

    message UnsharedProject {}

    message External {}
}

message Call {
    uint64 room_id = 1;
    uint64 called_user_id = 2;
    optional uint64 initial_project_id = 3;
}

message IncomingCall {
    uint64 room_id = 1;
    uint64 calling_user_id = 2;
    repeated uint64 participant_user_ids = 3;
    optional ParticipantProject initial_project = 4;
}

message CallCanceled {
    uint64 room_id = 1;
}

message CancelCall {
    uint64 room_id = 1;
    uint64 called_user_id = 2;
}

message DeclineCall {
    uint64 room_id = 1;
}

message UpdateParticipantLocation {
    uint64 room_id = 1;
    ParticipantLocation location = 2;
}

message RoomUpdated {
    Room room = 1;
}

message LiveKitConnectionInfo {
    string server_url = 1;
    string token = 2;
    bool can_publish = 3;
}

message ShareProject {
    uint64 room_id = 1;
    repeated WorktreeMetadata worktrees = 2;
    reserved 3;
    bool is_ssh_project = 4;
}

message ShareProjectResponse {
    uint64 project_id = 1;
}

message UnshareProject {
    uint64 project_id = 1;
}

message UpdateProject {
    uint64 project_id = 1;
    repeated WorktreeMetadata worktrees = 2;
}

message JoinProject {
    uint64 project_id = 1;
}

message ListRemoteDirectory {
    uint64 dev_server_id = 1;
    string path = 2;
}

message ListRemoteDirectoryResponse {
    repeated string entries = 1;
}

message JoinProjectResponse {
    uint64 project_id = 5;
    uint32 replica_id = 1;
    repeated WorktreeMetadata worktrees = 2;
    repeated Collaborator collaborators = 3;
    repeated LanguageServer language_servers = 4;
    ChannelRole role = 6;
    reserved 7;
    repeated SynchronizeBreakpoints breakpoints = 8;
    repeated DebuggerSession debug_sessions = 9;
}

message LeaveProject {
    uint64 project_id = 1;
}

message UpdateWorktree {
    uint64 project_id = 1;
    uint64 worktree_id = 2;
    string root_name = 3;
    repeated Entry updated_entries = 4;
    repeated uint64 removed_entries = 5;
    repeated RepositoryEntry updated_repositories = 6;
    repeated uint64 removed_repositories = 7;
    uint64 scan_id = 8;
    bool is_last_update = 9;
    string abs_path = 10;
}

message UpdateWorktreeSettings {
    uint64 project_id = 1;
    uint64 worktree_id = 2;
    string path = 3;
    optional string content = 4;
    optional LocalSettingsKind kind = 5;
}

enum LocalSettingsKind {
    Settings = 0;
    Tasks = 1;
    Editorconfig = 2;
}

message CreateProjectEntry {
    uint64 project_id = 1;
    uint64 worktree_id = 2;
    string path = 3;
    bool is_directory = 4;
}

message RenameProjectEntry {
    uint64 project_id = 1;
    uint64 entry_id = 2;
    string new_path = 3;
}

message CopyProjectEntry {
    uint64 project_id = 1;
    uint64 entry_id = 2;
    string new_path = 3;
    optional string relative_worktree_source_path = 4;
}

message DeleteProjectEntry {
    uint64 project_id = 1;
    uint64 entry_id = 2;
    bool use_trash = 3;
}

message ExpandProjectEntry {
    uint64 project_id = 1;
    uint64 entry_id = 2;
}

message ExpandProjectEntryResponse {
    uint64 worktree_scan_id = 1;
}

message ProjectEntryResponse {
    optional Entry entry = 1;
    uint64 worktree_scan_id = 2;
}

message AddProjectCollaborator {
    uint64 project_id = 1;
    Collaborator collaborator = 2;
}

message UpdateProjectCollaborator {
    uint64 project_id = 1;
    PeerId old_peer_id = 2;
    PeerId new_peer_id = 3;
}

message RemoveProjectCollaborator {
    uint64 project_id = 1;
    PeerId peer_id = 2;
}

message UpdateChannelBufferCollaborators {
    uint64 channel_id = 1;
    repeated Collaborator collaborators = 2;
}

message GetDefinition {
     uint64 project_id = 1;
     uint64 buffer_id = 2;
     Anchor position = 3;
     repeated VectorClockEntry version = 4;
}

message GetDefinitionResponse {
    repeated LocationLink links = 1;
}

message GetDeclaration {
     uint64 project_id = 1;
     uint64 buffer_id = 2;
     Anchor position = 3;
     repeated VectorClockEntry version = 4;
}

message GetDeclarationResponse {
    repeated LocationLink links = 1;
}

message GetTypeDefinition {
     uint64 project_id = 1;
     uint64 buffer_id = 2;
     Anchor position = 3;
     repeated VectorClockEntry version = 4;
 }

message GetTypeDefinitionResponse {
    repeated LocationLink links = 1;
}
message GetImplementation {
     uint64 project_id = 1;
     uint64 buffer_id = 2;
     Anchor position = 3;
     repeated VectorClockEntry version = 4;
 }

message GetImplementationResponse {
    repeated LocationLink links = 1;
}

message GetReferences {
     uint64 project_id = 1;
     uint64 buffer_id = 2;
     Anchor position = 3;
     repeated VectorClockEntry version = 4;
 }

message GetReferencesResponse {
    repeated Location locations = 1;
}

message GetDocumentHighlights {
     uint64 project_id = 1;
     uint64 buffer_id = 2;
     Anchor position = 3;
     repeated VectorClockEntry version = 4;
 }

message GetDocumentHighlightsResponse {
    repeated DocumentHighlight highlights = 1;
}

message Location {
    uint64 buffer_id = 1;
    Anchor start = 2;
    Anchor end = 3;
}

message LocationLink {
    optional Location origin = 1;
    Location target = 2;
}

message DocumentHighlight {
    Kind kind = 1;
    Anchor start = 2;
    Anchor end = 3;

    enum Kind {
        Text = 0;
        Read = 1;
        Write = 2;
    }
}

message GetProjectSymbols {
    uint64 project_id = 1;
    string query = 2;
}

message GetProjectSymbolsResponse {
    repeated Symbol symbols = 4;
}

message Symbol {
    uint64 source_worktree_id = 1;
    uint64 worktree_id = 2;
    string language_server_name = 3;
    string name = 4;
    int32 kind = 5;
    string path = 6;
    // Cannot use generate anchors for unopened files,
    // so we are forced to use point coords instead
    PointUtf16 start = 7;
    PointUtf16 end = 8;
    bytes signature = 9;
}

message OpenBufferForSymbol {
    uint64 project_id = 1;
    Symbol symbol = 2;
}

message OpenBufferForSymbolResponse {
    uint64 buffer_id = 1;
}

message OpenBufferByPath {
    uint64 project_id = 1;
    uint64 worktree_id = 2;
    string path = 3;
}

message OpenBufferById {
    uint64 project_id = 1;
    uint64 id = 2;
}

message OpenNewBuffer {
    uint64 project_id = 1;
}

message OpenBufferResponse {
    uint64 buffer_id = 1;
}

message CreateBufferForPeer {
    uint64 project_id = 1;
    PeerId peer_id = 2;
    oneof variant {
        BufferState state = 3;
        BufferChunk chunk = 4;
    }
}

message UpdateBuffer {
    uint64 project_id = 1;
    uint64 buffer_id = 2;
    repeated Operation operations = 3;
}

message UpdateChannelBuffer {
    uint64 channel_id = 1;
    repeated Operation operations = 2;
}

message UpdateBufferFile {
    uint64 project_id = 1;
    uint64 buffer_id = 2;
    File file = 3;
}

message SaveBuffer {
    uint64 project_id = 1;
    uint64 buffer_id = 2;
    repeated VectorClockEntry version = 3;
    optional ProjectPath new_path = 4;
}

message CloseBuffer {
    uint64 project_id = 1;
    uint64 buffer_id = 2;
}

message ProjectPath {
    uint64 worktree_id = 1;
    string path = 2;
}

message BufferSaved {
    uint64 project_id = 1;
    uint64 buffer_id = 2;
    repeated VectorClockEntry version = 3;
    Timestamp mtime = 4;
    reserved 5;
}

message BufferReloaded {
    uint64 project_id = 1;
    uint64 buffer_id = 2;
    repeated VectorClockEntry version = 3;
    Timestamp mtime = 4;
    reserved 5;
    LineEnding line_ending = 6;
}

message ReloadBuffers {
    uint64 project_id = 1;
    repeated uint64 buffer_ids = 2;
}

message ReloadBuffersResponse {
    ProjectTransaction transaction = 1;
}

message SynchronizeBuffers {
    uint64 project_id = 1;
    repeated BufferVersion buffers = 2;
}

message SynchronizeBuffersResponse {
    repeated BufferVersion buffers = 1;
}

message BufferVersion {
    uint64 id = 1;
    repeated VectorClockEntry version = 2;
}

message ChannelBufferVersion {
    uint64 channel_id = 1;
    repeated VectorClockEntry version = 2;
    uint64 epoch = 3;
}

enum FormatTrigger {
    Save = 0;
    Manual = 1;
}

message FormatBuffers {
    uint64 project_id = 1;
    FormatTrigger trigger = 2;
    repeated uint64 buffer_ids = 3;
}

message FormatBuffersResponse {
    ProjectTransaction transaction = 1;
}

message GetCompletions {
    uint64 project_id = 1;
    uint64 buffer_id = 2;
    Anchor position = 3;
    repeated VectorClockEntry version = 4;
}

message GetCompletionsResponse {
    repeated Completion completions = 1;
    repeated VectorClockEntry version = 2;
}

message ApplyCompletionAdditionalEdits {
    uint64 project_id = 1;
    uint64 buffer_id = 2;
    Completion completion = 3;
}

message ApplyCompletionAdditionalEditsResponse {
    Transaction transaction = 1;
}

message Completion {
    Anchor old_start = 1;
    Anchor old_end = 2;
    string new_text = 3;
    uint64 server_id = 4;
    bytes lsp_completion = 5;
}

message GetCodeActions {
    uint64 project_id = 1;
    uint64 buffer_id = 2;
    Anchor start = 3;
    Anchor end = 4;
    repeated VectorClockEntry version = 5;
}

message GetCodeActionsResponse {
    repeated CodeAction actions = 1;
    repeated VectorClockEntry version = 2;
}

message GetSignatureHelp {
    uint64 project_id = 1;
    uint64 buffer_id = 2;
    Anchor position = 3;
    repeated VectorClockEntry version = 4;
}

message GetSignatureHelpResponse {
    optional SignatureHelp signature_help = 1;
}

message SignatureHelp {
    repeated SignatureInformation signatures = 1;
    optional uint32 active_signature = 2;
    optional uint32 active_parameter = 3;
}

message SignatureInformation {
    string label = 1;
    optional Documentation documentation = 2;
    repeated ParameterInformation parameters = 3;
    optional uint32 active_parameter = 4;
}

message Documentation {
    oneof content {
        string value = 1;
        MarkupContent markup_content = 2;
    }
}

enum MarkupKind {
    PlainText = 0;
    Markdown = 1;
}

message ParameterInformation {
    oneof label {
        string simple = 1;
        LabelOffsets label_offsets = 2;
    }
    optional Documentation documentation = 3;
}

message LabelOffsets {
    uint32 start = 1;
    uint32 end = 2;
}

message GetHover {
    uint64 project_id = 1;
    uint64 buffer_id = 2;
    Anchor position = 3;
    repeated VectorClockEntry version = 5;
}

message GetHoverResponse {
    optional Anchor start = 1;
    optional Anchor end = 2;
    repeated HoverBlock contents = 3;
}

message HoverBlock {
    string text = 1;
    optional string language = 2;
    bool is_markdown = 3;
}

message ApplyCodeAction {
    uint64 project_id = 1;
    uint64 buffer_id = 2;
    CodeAction action = 3;
}

message ApplyCodeActionResponse {
    ProjectTransaction transaction = 1;
}

message PrepareRename {
    uint64 project_id = 1;
    uint64 buffer_id = 2;
    Anchor position = 3;
    repeated VectorClockEntry version = 4;
}

message PrepareRenameResponse {
    bool can_rename = 1;
    Anchor start = 2;
    Anchor end = 3;
    repeated VectorClockEntry version = 4;
}

message PerformRename {
    uint64 project_id = 1;
    uint64 buffer_id = 2;
    Anchor position = 3;
    string new_name = 4;
    repeated VectorClockEntry version = 5;
}

message OnTypeFormatting {
    uint64 project_id = 1;
    uint64 buffer_id = 2;
    Anchor position = 3;
    string trigger = 4;
    repeated VectorClockEntry version = 5;
}

message OnTypeFormattingResponse {
    Transaction transaction = 1;
}


message LinkedEditingRange {
    uint64 project_id = 1;
    uint64 buffer_id = 2;
    Anchor position = 3;
    repeated VectorClockEntry version = 4;
}

message AnchorRange {
    Anchor start = 1;
    Anchor end = 2;
}

message LinkedEditingRangeResponse {
    repeated AnchorRange items = 1;
    repeated VectorClockEntry version = 4;
}

message InlayHints {
    uint64 project_id = 1;
    uint64 buffer_id = 2;
    Anchor start = 3;
    Anchor end = 4;
    repeated VectorClockEntry version = 5;
}

message InlayHintsResponse {
    repeated InlayHint hints = 1;
    repeated VectorClockEntry version = 2;
}

message InlayHint {
    Anchor position = 1;
    InlayHintLabel label = 2;
    optional string kind = 3;
    bool padding_left = 4;
    bool padding_right = 5;
    InlayHintTooltip tooltip = 6;
    ResolveState resolve_state = 7;
}

message InlayHintLabel {
    oneof label {
        string value = 1;
        InlayHintLabelParts label_parts = 2;
    }
}

message InlayHintLabelParts {
    repeated InlayHintLabelPart parts = 1;
}

message InlayHintLabelPart {
    string value = 1;
    InlayHintLabelPartTooltip tooltip = 2;
    optional string location_url = 3;
    PointUtf16 location_range_start = 4;
    PointUtf16 location_range_end = 5;
    optional uint64 language_server_id = 6;
}

message InlayHintTooltip {
    oneof content {
        string value = 1;
        MarkupContent markup_content = 2;
    }
}

message InlayHintLabelPartTooltip {
    oneof content {
        string value = 1;
        MarkupContent markup_content = 2;
    }
}

message ResolveState {
    State state = 1;
    LspResolveState lsp_resolve_state = 2;

    enum State {
        Resolved = 0;
        CanResolve = 1;
        Resolving = 2;
    }

    message LspResolveState {
        optional string value = 1;
        uint64 server_id = 2;
    }
}

// This type is used to resolve more than just
// the documentation, but for backwards-compatibility
// reasons we can't rename the type.
message ResolveCompletionDocumentation {
    uint64 project_id = 1;
    uint64 language_server_id = 2;
    bytes lsp_completion = 3;
    uint64 buffer_id = 4;
}

message ResolveCompletionDocumentationResponse {
    string documentation = 1;
    bool documentation_is_markdown = 2;
    Anchor old_start = 3;
    Anchor old_end = 4;
    string new_text = 5;
    bytes lsp_completion = 6;
}

message ResolveInlayHint {
    uint64 project_id = 1;
    uint64 buffer_id = 2;
    uint64 language_server_id = 3;
    InlayHint hint = 4;
}

message ResolveInlayHintResponse {
    InlayHint hint = 1;
}

message RefreshInlayHints {
    uint64 project_id = 1;
}

message MarkupContent {
    bool is_markdown = 1;
    string value = 2;
}

message PerformRenameResponse {
    ProjectTransaction transaction = 2;
}

message SearchQuery {
    string query = 2;
    bool regex = 3;
    bool whole_word = 4;
    bool case_sensitive = 5;
    string files_to_include = 6;
    string files_to_exclude = 7;
    bool include_ignored = 8;
}

message FindSearchCandidates {
    uint64 project_id = 1;
    SearchQuery query = 2;
    uint64 limit = 3;
}

message FindSearchCandidatesResponse {
    repeated uint64 buffer_ids = 1;
}

message CodeAction {
    uint64 server_id = 1;
    Anchor start = 2;
    Anchor end = 3;
    bytes lsp_action = 4;
}

message ProjectTransaction {
    repeated uint64 buffer_ids = 1;
    repeated Transaction transactions = 2;
}

message Transaction {
    LamportTimestamp id = 1;
    repeated LamportTimestamp edit_ids = 2;
    repeated VectorClockEntry start = 3;
}

message LamportTimestamp {
    uint32 replica_id = 1;
    uint32 value = 2;
}

message LanguageServer {
    uint64 id = 1;
    string name = 2;
    optional uint64 worktree_id = 3;
}

message StartLanguageServer {
    uint64 project_id = 1;
    LanguageServer server = 2;
}

message UpdateDiagnosticSummary {
    uint64 project_id = 1;
    uint64 worktree_id = 2;
    DiagnosticSummary summary = 3;
}

message DiagnosticSummary {
    string path = 1;
    uint64 language_server_id = 2;
    uint32 error_count = 3;
    uint32 warning_count = 4;
}

message UpdateLanguageServer {
    uint64 project_id = 1;
    uint64 language_server_id = 2;
    oneof variant {
        LspWorkStart work_start = 3;
        LspWorkProgress work_progress = 4;
        LspWorkEnd work_end = 5;
        LspDiskBasedDiagnosticsUpdating disk_based_diagnostics_updating = 6;
        LspDiskBasedDiagnosticsUpdated disk_based_diagnostics_updated = 7;
    }
}

message LspWorkStart {
    string token = 1;
    optional string title = 4;
    optional string message = 2;
    optional uint32 percentage = 3;
    optional bool is_cancellable = 5;
}

message LspWorkProgress {
    string token = 1;
    optional string message = 2;
    optional uint32 percentage = 3;
    optional bool is_cancellable = 4;
}

message LspWorkEnd {
    string token = 1;
}

message LspDiskBasedDiagnosticsUpdating {}

message LspDiskBasedDiagnosticsUpdated {}

message LanguageServerLog {
    uint64 project_id = 1;
    uint64 language_server_id = 2;
    oneof log_type {
        uint32 log_message_type = 3;
        LspLogTrace log_trace = 4;
    }
    string message = 5;
}

message LspLogTrace {
    optional string message = 1;
}

message UpdateChannels {
    repeated Channel channels = 1;
    repeated uint64 delete_channels = 4;
    repeated Channel channel_invitations = 5;
    repeated uint64 remove_channel_invitations = 6;
    repeated ChannelParticipants channel_participants = 7;
    repeated ChannelMessageId latest_channel_message_ids = 8;
    repeated ChannelBufferVersion latest_channel_buffer_versions = 9;

    reserved 10 to 15;
}

message UpdateUserChannels {
    repeated ChannelMessageId observed_channel_message_id = 1;
    repeated ChannelBufferVersion observed_channel_buffer_version = 2;
    repeated ChannelMembership channel_memberships = 3;
}

message ChannelMembership {
    uint64 channel_id = 1;
    ChannelRole role = 2;
}

message ChannelMessageId {
    uint64 channel_id = 1;
    uint64 message_id = 2;
}

message ChannelPermission {
    uint64 channel_id = 1;
    ChannelRole role = 3;
}

message ChannelParticipants {
    uint64 channel_id = 1;
    repeated uint64 participant_user_ids = 2;
}

message JoinChannel {
    uint64 channel_id = 1;
}

message DeleteChannel {
    uint64 channel_id = 1;
}

message GetChannelMembers {
    uint64 channel_id = 1;
    string query = 2;
    uint64 limit = 3;
}

message GetChannelMembersResponse {
    repeated ChannelMember members = 1;
    repeated User users = 2;
}

message ChannelMember {
    uint64 user_id = 1;
    Kind kind = 3;
    ChannelRole role = 4;

    enum Kind {
        Member = 0;
        Invitee = 1;
    }
}

message SubscribeToChannels {}

message CreateChannel {
    string name = 1;
    optional uint64 parent_id = 2;
}

message CreateChannelResponse {
    Channel channel = 1;
    optional uint64 parent_id = 2;
}

message InviteChannelMember {
    uint64 channel_id = 1;
    uint64 user_id = 2;
    ChannelRole role = 4;
}

message RemoveChannelMember {
    uint64 channel_id = 1;
    uint64 user_id = 2;
}

enum ChannelRole {
    Admin = 0;
    Member = 1;
    Guest = 2;
    Banned = 3;
    Talker = 4;
}

message SetChannelMemberRole {
    uint64 channel_id = 1;
    uint64 user_id = 2;
    ChannelRole role = 3;
}

message SetChannelVisibility {
    uint64 channel_id = 1;
    ChannelVisibility visibility = 2;
}

message RenameChannel {
    uint64 channel_id = 1;
    string name = 2;
}

message RenameChannelResponse {
    Channel channel = 1;
}

message JoinChannelChat {
    uint64 channel_id = 1;
}

message JoinChannelChatResponse {
    repeated ChannelMessage messages = 1;
    bool done = 2;
}

message LeaveChannelChat {
    uint64 channel_id = 1;
}

message SendChannelMessage {
    uint64 channel_id = 1;
    string body = 2;
    Nonce nonce = 3;
    repeated ChatMention mentions = 4;
    optional uint64 reply_to_message_id = 5;
}

message RemoveChannelMessage {
    uint64 channel_id = 1;
    uint64 message_id = 2;
}

message UpdateChannelMessage {
    uint64 channel_id = 1;
    uint64 message_id = 2;
    Nonce nonce = 4;
    string body = 5;
    repeated ChatMention mentions = 6;
}

message AckChannelMessage {
    uint64 channel_id = 1;
    uint64 message_id = 2;
}

message SendChannelMessageResponse {
    ChannelMessage message = 1;
}

message ChannelMessageSent {
    uint64 channel_id = 1;
    ChannelMessage message = 2;
}

message ChannelMessageUpdate {
    uint64 channel_id = 1;
    ChannelMessage message = 2;
}

message GetChannelMessages {
    uint64 channel_id = 1;
    uint64 before_message_id = 2;
}

message GetChannelMessagesResponse {
    repeated ChannelMessage messages = 1;
    bool done = 2;
}

message GetChannelMessagesById {
    repeated uint64 message_ids = 1;
}

message MoveChannel {
    uint64 channel_id = 1;
    uint64 to = 2;
}

message JoinChannelBuffer {
    uint64 channel_id = 1;
}

message ChannelMessage {
    uint64 id = 1;
    string body = 2;
    uint64 timestamp = 3;
    uint64 sender_id = 4;
    Nonce nonce = 5;
    repeated ChatMention mentions = 6;
    optional uint64 reply_to_message_id = 7;
    optional uint64 edited_at = 8;
}

message ChatMention {
    Range range = 1;
    uint64 user_id = 2;
}

message RejoinChannelBuffers {
    repeated ChannelBufferVersion buffers = 1;
}

message RejoinChannelBuffersResponse {
    repeated RejoinedChannelBuffer buffers = 1;
}

message AckBufferOperation {
    uint64 buffer_id = 1;
    uint64 epoch = 2;
    repeated VectorClockEntry version = 3;
}

message JoinChannelBufferResponse {
    uint64 buffer_id = 1;
    uint32 replica_id = 2;
    string base_text = 3;
    repeated Operation operations = 4;
    repeated Collaborator collaborators = 5;
    uint64 epoch = 6;
}

message RejoinedChannelBuffer {
    uint64 channel_id = 1;
    repeated VectorClockEntry version = 2;
    repeated Operation operations = 3;
    repeated Collaborator collaborators = 4;
}

message LeaveChannelBuffer {
    uint64 channel_id = 1;
}

message RespondToChannelInvite {
    uint64 channel_id = 1;
    bool accept = 2;
}

message GetUsers {
    repeated uint64 user_ids = 1;
}

message FuzzySearchUsers {
    string query = 1;
}

message UsersResponse {
    repeated User users = 1;
}

message RequestContact {
    uint64 responder_id = 1;
}

message RemoveContact {
    uint64 user_id = 1;
}

message RespondToContactRequest {
    uint64 requester_id = 1;
    ContactRequestResponse response = 2;
}

enum ContactRequestResponse {
    Accept = 0;
    Decline = 1;
    Block = 2;
    Dismiss = 3;
}

message UpdateContacts {
    repeated Contact contacts = 1;
    repeated uint64 remove_contacts = 2;
    repeated IncomingContactRequest incoming_requests = 3;
    repeated uint64 remove_incoming_requests = 4;
    repeated uint64 outgoing_requests = 5;
    repeated uint64 remove_outgoing_requests = 6;
}

message UpdateInviteInfo {
    string url = 1;
    uint32 count = 2;
}

message ShowContacts {}

message IncomingContactRequest {
    uint64 requester_id = 1;
}

message UpdateDiagnostics {
    uint32 replica_id = 1;
    uint32 lamport_timestamp = 2;
    uint64 server_id = 3;
    repeated Diagnostic diagnostics = 4;
}

message Follow {
    uint64 room_id = 1;
    optional uint64 project_id = 2;
    PeerId leader_id = 3;
}

message FollowResponse {
    View active_view = 3;
    // TODO: Remove after version 0.145.x stabilizes.
    optional ViewId active_view_id = 1;
    repeated View views = 2;
}

message UpdateFollowers {
    uint64 room_id = 1;
    optional uint64 project_id = 2;
    reserved 3;
    oneof variant {
        View create_view = 5;
        // TODO: Remove after version 0.145.x stabilizes.
        UpdateActiveView update_active_view = 4;
        UpdateView update_view = 6;
    }
}

message Unfollow {
    uint64 room_id = 1;
    optional uint64 project_id = 2;
    PeerId leader_id = 3;
}

message GetPrivateUserInfo {}

message GetPrivateUserInfoResponse {
    string metrics_id = 1;
    bool staff = 2;
    repeated string flags = 3;
    optional uint64 accepted_tos_at = 4;
}

enum Plan {
    Free = 0;
    ZedPro = 1;
}

message UpdateUserPlan {
    Plan plan = 1;
}

message AcceptTermsOfService {}

message AcceptTermsOfServiceResponse {
    uint64 accepted_tos_at = 1;
}

// Entities

message ViewId {
    PeerId creator = 1;
    uint64 id = 2;
}

message UpdateActiveView {
    optional ViewId id = 1;
    optional PeerId leader_id = 2;
    View view = 3;
}

enum PanelId {
    AssistantPanel = 0;
    DebugPanel = 1;
}

message UpdateView {
    ViewId id = 1;
    optional PeerId leader_id = 2;

    oneof variant {
        Editor editor = 3;
    }

    message Editor {
        repeated ExcerptInsertion inserted_excerpts = 1;
        repeated uint64 deleted_excerpts = 2;
        repeated Selection selections = 3;
        optional Selection pending_selection = 4;
        EditorAnchor scroll_top_anchor = 5;
        float scroll_x = 6;
        float scroll_y = 7;
    }
}

message View {
    ViewId id = 1;
    optional PeerId leader_id = 2;
    optional PanelId panel_id = 6;

    oneof variant {
        Editor editor = 3;
        ChannelView channel_view = 4;
        ContextEditor context_editor = 5;
    }

    message Editor {
        bool singleton = 1;
        optional string title = 2;
        repeated Excerpt excerpts = 3;
        repeated Selection selections = 4;
        optional Selection pending_selection = 5;
        EditorAnchor scroll_top_anchor = 6;
        float scroll_x = 7;
        float scroll_y = 8;
    }

    message ChannelView {
        uint64 channel_id = 1;
        Editor editor = 2;
    }

    message ContextEditor {
        string context_id = 1;
        Editor editor = 2;
    }
}


message Collaborator {
    PeerId peer_id = 1;
    uint32 replica_id = 2;
    uint64 user_id = 3;
    bool is_host = 4;
}

message User {
    uint64 id = 1;
    string github_login = 2;
    string avatar_url = 3;
}

message File {
    uint64 worktree_id = 1;
    optional uint64 entry_id = 2;
    string path = 3;
    Timestamp mtime = 4;
    bool is_deleted = 5;
}

message Entry {
    uint64 id = 1;
    bool is_dir = 2;
    string path = 3;
    uint64 inode = 4;
    Timestamp mtime = 5;
    bool is_ignored = 7;
    bool is_external = 8;
    reserved 6;
    optional GitStatus git_status = 9;
    bool is_fifo = 10;
    optional uint64 size = 11;
    optional string canonical_path = 12;
}

message RepositoryEntry {
    uint64 work_directory_id = 1;
    optional string branch = 2;
}

message StatusEntry {
    string repo_path = 1;
    GitStatus status = 2;
}

enum GitStatus {
    Added = 0;
    Modified = 1;
    Conflict = 2;
}

message BufferState {
    uint64 id = 1;
    optional File file = 2;
    string base_text = 3;
    LineEnding line_ending = 5;
    repeated VectorClockEntry saved_version = 6;
    Timestamp saved_mtime = 8;

    reserved 7;
    reserved 4;
}

message BufferChunk {
    uint64 buffer_id = 1;
    repeated Operation operations = 2;
    bool is_last = 3;
}

enum LineEnding {
    Unix = 0;
    Windows = 1;
}

message Selection {
    uint64 id = 1;
    EditorAnchor start = 2;
    EditorAnchor end = 3;
    bool reversed = 4;
}

message EditorAnchor {
    uint64 excerpt_id = 1;
    Anchor anchor = 2;
}

enum CursorShape {
    CursorBar = 0;
    CursorBlock = 1;
    CursorUnderscore = 2;
    CursorHollow = 3;
}

message ExcerptInsertion {
    Excerpt excerpt = 1;
    optional uint64 previous_excerpt_id = 2;
}

message Excerpt {
    uint64 id = 1;
    uint64 buffer_id = 2;
    Anchor context_start = 3;
    Anchor context_end = 4;
    Anchor primary_start = 5;
    Anchor primary_end = 6;
}

message Anchor {
    uint32 replica_id = 1;
    uint32 timestamp = 2;
    uint64 offset = 3;
    Bias bias = 4;
    optional uint64 buffer_id = 5;
}

enum Bias {
    Left = 0;
    Right = 1;
}

message Diagnostic {
    Anchor start = 1;
    Anchor end = 2;
    optional string source = 3;
    Severity severity = 4;
    string message = 5;
    optional string code = 6;
    uint64 group_id = 7;
    bool is_primary = 8;

    // TODO: remove this field
    bool is_valid = 9;

    bool is_disk_based = 10;
    bool is_unnecessary = 11;

    enum Severity {
        None = 0;
        Error = 1;
        Warning = 2;
        Information = 3;
        Hint = 4;
    }
    optional string data = 12;
}

message Operation {
    oneof variant {
        Edit edit = 1;
        Undo undo = 2;
        UpdateSelections update_selections = 3;
        UpdateDiagnostics update_diagnostics = 4;
        UpdateCompletionTriggers update_completion_triggers = 5;
    }

    message Edit {
        uint32 replica_id = 1;
        uint32 lamport_timestamp = 2;
        repeated VectorClockEntry version = 3;
        repeated Range ranges = 4;
        repeated string new_text = 5;
    }

    message Undo {
        uint32 replica_id = 1;
        uint32 lamport_timestamp = 2;
        repeated VectorClockEntry version = 3;
        repeated UndoCount counts = 4;
    }

    message UpdateSelections {
        uint32 replica_id = 1;
        uint32 lamport_timestamp = 2;
        repeated Selection selections = 3;
        bool line_mode = 4;
        CursorShape cursor_shape = 5;
    }

    message UpdateCompletionTriggers {
        uint32 replica_id = 1;
        uint32 lamport_timestamp = 2;
        repeated string triggers = 3;
        uint64 language_server_id = 4;
    }
}

message UndoMapEntry {
    uint32 replica_id = 1;
    uint32 local_timestamp = 2;
    repeated UndoCount counts = 3;
}

message UndoCount {
    uint32 replica_id = 1;
    uint32 lamport_timestamp = 2;
    uint32 count = 3;
}

message VectorClockEntry {
    uint32 replica_id = 1;
    uint32 timestamp = 2;
}

message Timestamp {
    uint64 seconds = 1;
    uint32 nanos = 2;
}

message Range {
    uint64 start = 1;
    uint64 end = 2;
}

message PointUtf16 {
    uint32 row = 1;
    uint32 column = 2;
}

message Nonce {
    uint64 upper_half = 1;
    uint64 lower_half = 2;
}

enum ChannelVisibility {
    Public = 0;
    Members = 1;
}

message Channel {
    uint64 id = 1;
    string name = 2;
    ChannelVisibility visibility = 3;
    repeated uint64 parent_path = 5;
}

message Contact {
    uint64 user_id = 1;
    bool online = 2;
    bool busy = 3;
}

message WorktreeMetadata {
    uint64 id = 1;
    string root_name = 2;
    bool visible = 3;
    string abs_path = 4;
}

message UpdateDiffBase {
    uint64 project_id = 1;
    uint64 buffer_id = 2;
    optional string staged_text = 3;
}

message GetStagedText {
    uint64 project_id = 1;
    uint64 buffer_id = 2;
}

message GetStagedTextResponse {
    optional string staged_text = 1;
}

message GetNotifications {
    optional uint64 before_id = 1;
}

message AddNotification {
    Notification notification = 1;
}

message GetNotificationsResponse {
    repeated Notification notifications = 1;
    bool done = 2;
}

message DeleteNotification {
    uint64 notification_id = 1;
}

message UpdateNotification {
    Notification notification = 1;
}

message MarkNotificationRead {
    uint64 notification_id = 1;
}

message Notification {
    uint64 id = 1;
    uint64 timestamp = 2;
    string kind = 3;
    optional uint64 entity_id = 4;
    string content = 5;
    bool is_read = 6;
    optional bool response = 7;
}

message LspExtExpandMacro {
    uint64 project_id = 1;
    uint64 buffer_id = 2;
    Anchor position = 3;
}

message LspExtExpandMacroResponse {
    string name = 1;
    string expansion = 2;
}

message LspExtOpenDocs {
    uint64 project_id = 1;
    uint64 buffer_id = 2;
    Anchor position = 3;
}

message LspExtOpenDocsResponse {
    optional string web = 1;
    optional string local = 2;
}

message LspExtSwitchSourceHeader {
    uint64 project_id = 1;
    uint64 buffer_id = 2;
}

message LspExtSwitchSourceHeaderResponse {
    string target_file = 1;
}

message SetRoomParticipantRole {
    uint64 room_id = 1;
    uint64 user_id = 2;
    ChannelRole role = 3;
}

enum LanguageModelRole {
    LanguageModelUser = 0;
    LanguageModelAssistant = 1;
    LanguageModelSystem = 2;
    reserved 3;
}

message CountLanguageModelTokens {
    LanguageModelProvider provider = 1;
    string request = 2;
}

message CountLanguageModelTokensResponse {
    uint32 token_count = 1;
}

enum LanguageModelProvider {
    Anthropic = 0;
    OpenAI = 1;
    Google = 2;
    Zed = 3;
}

message GetCachedEmbeddings {
    string model = 1;
    repeated bytes digests = 2;
}

message GetCachedEmbeddingsResponse {
    repeated Embedding embeddings = 1;
}

message ComputeEmbeddings {
    string model = 1;
    repeated string texts = 2;
}

message ComputeEmbeddingsResponse {
    repeated Embedding embeddings = 1;
}

message Embedding {
    bytes digest = 1;
    repeated float dimensions = 2;
}

message BlameBuffer {
    uint64 project_id = 1;
    uint64 buffer_id = 2;
    repeated VectorClockEntry version = 3;
}

message BlameEntry {
    bytes sha = 1;

    uint32 start_line = 2;
    uint32 end_line = 3;
    uint32 original_line_number = 4;

    optional string author = 5;
    optional string author_mail = 6;
    optional int64 author_time = 7;
    optional string author_tz = 8;

    optional string committer = 9;
    optional string committer_mail = 10;
    optional int64 committer_time = 11;
    optional string committer_tz = 12;

    optional string summary = 13;
    optional string previous = 14;

    string filename = 15;
}

message CommitMessage {
    bytes oid = 1;
    string message = 2;
}

message CommitPermalink {
    bytes oid = 1;
    string permalink = 2;
}

message BlameBufferResponse {
    message BlameResponse {
        repeated BlameEntry entries = 1;
        repeated CommitMessage messages = 2;
        repeated CommitPermalink permalinks = 3;
        optional string remote_url = 4;
    }

    optional BlameResponse blame_response = 5;

    reserved 1 to 4;
}

message MultiLspQuery {
    uint64 project_id = 1;
    uint64 buffer_id = 2;
    repeated VectorClockEntry version = 3;
    oneof strategy {
        AllLanguageServers all = 4;
    }
    oneof request {
        GetHover get_hover = 5;
        GetCodeActions get_code_actions = 6;
        GetSignatureHelp get_signature_help = 7;
    }
}

message AllLanguageServers {}

message RestartLanguageServers {
    uint64 project_id = 1;
    repeated uint64 buffer_ids = 2;
}

message MultiLspQueryResponse {
    repeated LspResponse responses = 1;
}

message LspResponse {
    oneof response {
        GetHoverResponse get_hover_response = 1;
        GetCodeActionsResponse get_code_actions_response = 2;
        GetSignatureHelpResponse get_signature_help_response = 3;
    }
}

message GetSupermavenApiKey {}

message GetSupermavenApiKeyResponse {
    string api_key = 1;
}

message TaskContextForLocation {
    uint64 project_id = 1;
    Location location = 2;
    map<string, string> task_variables = 3;
}

message TaskContext {
    optional string cwd = 1;
    map<string, string> task_variables = 2;
    map<string, string> project_env = 3;
}

message Shell {
    message WithArguments {
        string program = 1;
        repeated string args = 2;
    }

    oneof shell_type {
        System system = 1;
        string program = 2;
        WithArguments with_arguments = 3;
    }
}

message System {}

enum RevealStrategy {
    RevealAlways = 0;
    RevealNever = 1;
}

enum HideStrategy {
    HideAlways = 0;
    HideNever = 1;
    HideOnSuccess = 2;
}

message ContextMessageStatus {
    oneof variant {
        Done done = 1;
        Pending pending = 2;
        Error error = 3;
        Canceled canceled = 4;
    }

    message Done {}

    message Pending {}

    message Error {
        string message = 1;
    }

    message Canceled {}
}

message ContextMessage {
    LamportTimestamp id = 1;
    Anchor start = 2;
    LanguageModelRole role = 3;
    ContextMessageStatus status = 4;
}

message SlashCommandOutputSection {
    AnchorRange range = 1;
    string icon_name = 2;
    string label = 3;
    optional string metadata = 4;
}

message ContextOperation {
    oneof variant {
        InsertMessage insert_message = 1;
        UpdateMessage update_message = 2;
        UpdateSummary update_summary = 3;
        BufferOperation buffer_operation = 5;
        SlashCommandStarted slash_command_started = 6;
        SlashCommandOutputSectionAdded slash_command_output_section_added = 7;
        SlashCommandCompleted slash_command_completed = 8;
    }

    reserved 4;

    message InsertMessage {
        ContextMessage message = 1;
        repeated VectorClockEntry version = 2;
    }

    message UpdateMessage {
        LamportTimestamp message_id = 1;
        LanguageModelRole role = 2;
        ContextMessageStatus status = 3;
        LamportTimestamp timestamp = 4;
        repeated VectorClockEntry version = 5;
    }

    message UpdateSummary {
        string summary = 1;
        bool done = 2;
        LamportTimestamp timestamp = 3;
        repeated VectorClockEntry version = 4;
    }

    message SlashCommandStarted {
        LamportTimestamp id = 1;
        AnchorRange output_range = 2;
        string name = 3;
        repeated VectorClockEntry version = 4;
    }

    message SlashCommandOutputSectionAdded {
        LamportTimestamp timestamp = 1;
        SlashCommandOutputSection section = 2;
        repeated VectorClockEntry version = 3;
    }

    message SlashCommandCompleted {
        LamportTimestamp id = 1;
        LamportTimestamp timestamp = 3;
        optional string error_message = 4;
        repeated VectorClockEntry version = 5;
    }

    message BufferOperation {
        Operation operation = 1;
    }
}

message Context {
    repeated ContextOperation operations = 1;
}

message ContextMetadata {
    string context_id = 1;
    optional string summary = 2;
}

message AdvertiseContexts {
    uint64 project_id = 1;
    repeated ContextMetadata contexts = 2;
}

message OpenContext {
    uint64 project_id = 1;
    string context_id = 2;
}

message OpenContextResponse {
    Context context = 1;
}

message CreateContext {
    uint64 project_id = 1;
}

message CreateContextResponse {
    string context_id = 1;
    Context context = 2;
}

message UpdateContext {
    uint64 project_id = 1;
    string context_id = 2;
    ContextOperation operation = 3;
}

message ContextVersion {
    string context_id = 1;
    repeated VectorClockEntry context_version = 2;
    repeated VectorClockEntry buffer_version = 3;
}

message SynchronizeContexts {
    uint64 project_id = 1;
    repeated ContextVersion contexts = 2;
}

message SynchronizeContextsResponse {
    repeated ContextVersion contexts = 1;
}

message GetLlmToken {}

message GetLlmTokenResponse {
    string token = 1;
}

message RefreshLlmToken {}

// Remote debugging

enum BreakpointKind {
    Standard = 0;
    Log = 1;
}

message DebuggerSession {
    uint64 client_id = 1;
    SetDebugClientCapabilities capabilities = 2;
    SetActiveDebugLine active_debug_line = 3;
}

message ShutdownDebugClient {
    uint64 session_id = 1;
    uint64 client_id = 2;
    uint64 project_id = 3;
}

message SetDebugClientCapabilities {
<<<<<<< HEAD
    uint64 client_id = 1;
    uint64 project_id = 2;
    bool supports_loaded_sources_request = 3;
    bool supports_modules_request = 4;
    bool supports_restart_request = 5;
    bool supports_set_expression = 6;
    bool supports_single_thread_execution_requests = 7;
    bool supports_step_back = 8;
    bool supports_stepping_granularity = 9;
    bool supports_terminate_threads_request = 10;
=======
    uint64 session_id = 1;
    uint64 client_id = 2;
    uint64 project_id = 3;
    bool supports_loaded_sources_request = 4;
    bool supports_modules_request = 5;
    bool supports_restart_request = 6;
    bool supports_set_expression = 7;
    bool supports_single_thread_execution_requests = 8;
    bool supports_step_back = 9;
    bool supports_stepping_granularity = 10;
    bool supports_terminate_threads_request = 11;
>>>>>>> f4669e89
}

message Breakpoint {
    Anchor position = 1;
    uint32 cached_position = 2;
    BreakpointKind kind = 3;
    optional string message = 4;
}

message SynchronizeBreakpoints {
    uint64 project_id = 1;
    ProjectPath project_path = 2;
    repeated Breakpoint breakpoints = 3;
}

message SetActiveDebugLine {
    uint64 project_id = 1;
    ProjectPath project_path  = 2;
    uint64 client_id = 3;
    uint32 row = 4;
}

message RemoveActiveDebugLine {
    uint64 project_id = 1;
}

enum DebuggerThreadItem {
    Console = 0;
    LoadedSource = 1;
    Modules = 2;
    Output = 3;
    Variables = 4;
}

message DebuggerSetVariableState {
    string name = 1;
    DapScope scope = 2;
    string value = 3;
    uint64 stack_frame_id = 4;
    optional string evaluate_name = 5;
    uint64 parent_variables_reference = 6;
}

message VariableListOpenEntry {
    oneof entry {
        DebuggerOpenEntryScope scope = 1;
        DebuggerOpenEntryVariable variable = 2;
    }
}

message DebuggerOpenEntryScope {
    string name = 1;
}

message DebuggerOpenEntryVariable {
    string name = 1;
    uint64 depth = 2;
}

message DebuggerVariableListEntry {
    oneof entry {
        DapScope scope = 1;
        VariableListEntrySetState set_variable_editor = 2;
        VariableListEntryVariable variable = 3;
    }
}

message VariableListEntrySetState {
    uint64 depth = 1;
    DebuggerSetVariableState state = 2;
}

message VariableListEntryVariable {
    uint64 depth = 1;
    DapScope scope = 2;
    DapVariable variable = 3;
    bool has_children = 4;
    uint64 container_reference = 5;
}

message DebuggerScopeVariableIndex {
    repeated uint64 fetched_ids = 1;
    repeated DebuggerVariableContainer variables = 2;
}

message DebuggerVariableContainer {
    uint64 container_reference = 1;
    DapVariable variable = 2;
    uint64 depth = 3;
}

message DebuggerThreadState {
    DebuggerThreadStatus thread_status = 1;
    bool stopped = 2;
}

enum DebuggerThreadStatus {
    Running = 0;
    Stopped = 1;
    Exited = 2;
    Ended = 3;
}

message VariableListScopes {
    uint64 stack_frame_id = 1;
    repeated DapScope scopes = 2;
}

message VariableListEntries {
    uint64 stack_frame_id = 1;
    repeated DebuggerVariableListEntry entries = 2;
}

message VariableListVariables {
    uint64 stack_frame_id = 1;
    uint64 scope_id = 2;
    DebuggerScopeVariableIndex variables = 3;
}

message DebuggerVariableList {
    repeated VariableListOpenEntry open_entries = 1;
    repeated VariableListScopes scopes = 2;
    // Editor set_variable_editor = 3;
    DebuggerSetVariableState set_variable_state = 4;
    repeated VariableListEntries entries = 5;
    repeated VariableListVariables variables = 6;
}

message DebuggerStackFrameList {
    uint64 thread_id = 1;
    uint64 client_id = 2;
    uint64 current_stack_frame = 3;
    repeated DapStackFrame stack_frames = 4;
}

message DapStackFrame {
    uint64 id = 1;
    string name = 2;
    optional DapSource source = 3;
    uint64 line = 4;
    uint64 column = 5;
    optional uint64 end_line = 6;
    optional uint64 end_column = 7;
    optional bool can_restart = 8;
    optional string instruction_pointer_reference = 9;
    optional DapModuleId module_id = 10;
    optional DapStackPresentationHint presentation_hint = 11;
}

message DebuggerLoadedSourceList {
    uint64 client_id = 1;
    repeated DapSource sources = 2;
}

message DebuggerConsole {
    // Editor console = 1;
    // Editor query_bar = 2;
}

message DebuggerModuleList {
    repeated DapModule modules = 1;
    uint64 client_id = 2;
}

message SetDebuggerPanelItem {
    uint64 project_id = 1;
    uint64 session_id = 2;
    uint64 client_id = 3;
    uint64 thread_id = 4;
    string session_name = 5;
    DebuggerConsole console = 6;
    DebuggerModuleList module_list = 7;
    DebuggerThreadItem active_thread_item = 8;
    DebuggerThreadState thread_state = 9;
    DebuggerVariableList variable_list = 10;
    DebuggerStackFrameList stack_frame_list = 11;
    DebuggerLoadedSourceList loaded_source_list = 12;
}

message UpdateDebugAdapter {
    uint64 project_id = 1;
    uint64 client_id = 2;
    optional uint64 thread_id = 3;
    oneof variant {
        DebuggerThreadState thread_state = 4;
        DebuggerStackFrameList stack_frame_list = 5;
        DebuggerVariableList variable_list = 6;
        DebuggerModuleList modules = 7;
    }
}

// Remote Debugging: Dap Types
message DapVariable {
    string name = 1;
    string value = 2;
    optional string type = 3;
    // optional DapVariablePresentationHint presentation_hint = 4;
    optional string evaluate_name = 5;
    uint64 variables_reference = 6;
    optional uint64 named_variables = 7;
    optional uint64 indexed_variables = 8;
    optional string memory_reference = 9;
}

message DapScope {
    string name = 1;
    optional DapScopePresentationHint presentation_hint = 2;
    uint64 variables_reference = 3;
    optional uint64 named_variables = 4;
    optional uint64 indexed_variables = 5;
    bool expensive = 6;
    optional DapSource source = 7;
    optional uint64 line = 8;
    optional uint64 column = 9;
    optional uint64 end_line = 10;
    optional uint64 end_column = 11;
}

message DapSource {
    optional string name = 1;
    optional string path = 2;
    optional uint64 source_reference = 3;
    optional DapSourcePresentationHint presentation_hint = 4;
    optional string origin = 5;
    repeated DapSource sources = 6;
    optional bytes adapter_data = 7;
    repeated DapChecksum checksums = 8;
}

enum DapChecksumAlgorithm {
    CHECKSUM_ALGORITHM_UNSPECIFIED = 0;
    MD5 = 1;
    SHA1 = 2;
    SHA256 = 3;
    TIMESTAMP = 4;
}

message DapChecksum {
    DapChecksumAlgorithm algorithm = 1;
    string checksum = 2;
}

enum DapScopePresentationHint {
    Arguments = 0;
    Locals = 1;
    Registers = 2;
    ReturnValue = 3;
    ScopeUnknown = 4;
}

enum DapSourcePresentationHint {
    SourceNormal = 0;
    Emphasize = 1;
    Deemphasize = 2;
    SourceUnknown = 3;
}

enum DapStackPresentationHint {
    StackNormal = 0;
    Label = 1;
    Subtle = 2;
    StackUnknown = 3;
}

message DapModule {
    DapModuleId id = 1;
    string name = 2;
    optional string path = 3;
    optional bool is_optimized = 4;
    optional bool is_user_code = 5;
    optional string version = 6;
    optional string symbol_status = 7;
    optional string symbol_file_path = 8;
    optional string date_time_stamp = 9;
    optional string address_range = 10;
}

message DapModuleId {
    oneof id {
        uint32 number = 1;
        string string = 2;
    }
}

// Remote FS

message AddWorktree {
    uint64 project_id = 2;
    string path = 1;
    bool visible = 3;
}

message AddWorktreeResponse {
    uint64 worktree_id = 1;
    string canonicalized_path = 2;
}

message GetPathMetadata {
    uint64 project_id = 1;
    string path = 2;
}

message GetPathMetadataResponse {
    bool exists = 1;
    string path = 2;
    bool is_dir = 3;
}

message ShutdownRemoteServer {}

message RemoveWorktree {
    uint64 worktree_id = 1;
}

message Toast {
    uint64 project_id = 1;
    string notification_id = 2;
    string message = 3;
}

message HideToast {
    uint64 project_id = 1;
    string notification_id = 2;
}

message OpenServerSettings {
    uint64 project_id = 1;
}

message GetPermalinkToLine {
    uint64 project_id = 1;
    uint64 buffer_id = 2;
    Range selection = 3;
}

message GetPermalinkToLineResponse {
    string permalink = 1;
}
message FlushBufferedMessages {}
message FlushBufferedMessagesResponse {}

message LanguageServerPromptRequest {
    uint64 project_id = 1;

    oneof level {
        Info info = 2;
        Warning warning = 3;
        Critical critical = 4;
    }

    message Info {}
    message Warning {}
    message Critical {}

    string message = 5;
    repeated string actions = 6;
    string lsp_name = 7;
}

message LanguageServerPromptResponse {
    optional uint64 action_response = 1;
}

message ListToolchains {
    uint64 project_id = 1;
    uint64 worktree_id = 2;
    string language_name = 3;
}

message Toolchain {
    string name = 1;
    string path = 2;
    string raw_json = 3;
}

message ToolchainGroup {
    uint64 start_index = 1;
    string name = 2;
}

message ListToolchainsResponse {
    repeated Toolchain toolchains = 1;
    bool has_values = 2;
    repeated ToolchainGroup groups = 3;
}

message ActivateToolchain {
    uint64 project_id = 1;
    uint64 worktree_id = 2;
    Toolchain toolchain = 3;
    string language_name = 4;
}

message ActiveToolchain {
    uint64 project_id = 1;
    uint64 worktree_id = 2;
    string language_name = 3;
}

message ActiveToolchainResponse {
    optional Toolchain toolchain = 1;
}

message Branch {
    bool is_head = 1;
    string name = 2;
    optional uint64 unix_timestamp = 3;
}

message GitBranches {
    uint64 project_id = 1;
    ProjectPath repository = 2;
}

message GitBranchesResponse {
    repeated Branch branches = 1;
}

message UpdateGitBranch {
    uint64 project_id = 1;
    string branch_name = 2;
    ProjectPath repository = 3;
}
message GetPanicFiles {
}

message GetPanicFilesResponse {
    repeated string file_contents = 2;
}

message CancelLanguageServerWork {
    uint64 project_id = 1;

    oneof work {
        Buffers buffers = 2;
        LanguageServerWork language_server_work = 3;
    }

    message Buffers {
        repeated uint64 buffer_ids = 2;
    }

    message LanguageServerWork {
        uint64 language_server_id = 1;
        optional string token = 2;
    }
}

message Extension {
    string id = 1;
    string version = 2;
    bool dev = 3;
}

message SyncExtensions {
    repeated Extension extensions = 1;
}

message SyncExtensionsResponse {
    string tmp_dir = 1;
    repeated Extension missing_extensions = 2;
}

message InstallExtension {
    Extension extension = 1;
    string tmp_dir = 2;
}

message RegisterBufferWithLanguageServers{
    uint64 project_id = 1;
    uint64 buffer_id = 2;
}<|MERGE_RESOLUTION|>--- conflicted
+++ resolved
@@ -2433,18 +2433,6 @@
 }
 
 message SetDebugClientCapabilities {
-<<<<<<< HEAD
-    uint64 client_id = 1;
-    uint64 project_id = 2;
-    bool supports_loaded_sources_request = 3;
-    bool supports_modules_request = 4;
-    bool supports_restart_request = 5;
-    bool supports_set_expression = 6;
-    bool supports_single_thread_execution_requests = 7;
-    bool supports_step_back = 8;
-    bool supports_stepping_granularity = 9;
-    bool supports_terminate_threads_request = 10;
-=======
     uint64 session_id = 1;
     uint64 client_id = 2;
     uint64 project_id = 3;
@@ -2456,7 +2444,6 @@
     bool supports_step_back = 9;
     bool supports_stepping_granularity = 10;
     bool supports_terminate_threads_request = 11;
->>>>>>> f4669e89
 }
 
 message Breakpoint {
