syntax = "proto3";
package zed.messages;

// Looking for a number? Search "// current max"

message PeerId {
    uint32 owner_id = 1;
    uint32 id = 2;
}

message Envelope {
    uint32 id = 1;
    optional uint32 responding_to = 2;
    optional PeerId original_sender_id = 3;
    optional uint32 ack_id = 266;

    oneof payload {
        Hello hello = 4;
        Ack ack = 5;
        Error error = 6;
        Ping ping = 7;
        Test test = 8;
        EndStream end_stream = 165;

        CreateRoom create_room = 9;
        CreateRoomResponse create_room_response = 10;
        JoinRoom join_room = 11;
        JoinRoomResponse join_room_response = 12;
        RejoinRoom rejoin_room = 13;
        RejoinRoomResponse rejoin_room_response = 14;
        LeaveRoom leave_room = 15;
        Call call = 16;
        IncomingCall incoming_call = 17;
        CallCanceled call_canceled = 18;
        CancelCall cancel_call = 19;
        DeclineCall decline_call = 20;
        UpdateParticipantLocation update_participant_location = 21;
        RoomUpdated room_updated = 22;

        ShareProject share_project = 23;
        ShareProjectResponse share_project_response = 24;
        UnshareProject unshare_project = 25;
        JoinProject join_project = 26;
        JoinProjectResponse join_project_response = 27;
        LeaveProject leave_project = 28;
        AddProjectCollaborator add_project_collaborator = 29;
        UpdateProjectCollaborator update_project_collaborator = 30;
        RemoveProjectCollaborator remove_project_collaborator = 31;

        GetDefinition get_definition = 32;
        GetDefinitionResponse get_definition_response = 33;
        GetDeclaration get_declaration = 237;
        GetDeclarationResponse get_declaration_response = 238;
        GetTypeDefinition get_type_definition = 34;
        GetTypeDefinitionResponse get_type_definition_response = 35;

        GetReferences get_references = 36;
        GetReferencesResponse get_references_response = 37;
        GetDocumentHighlights get_document_highlights = 38;
        GetDocumentHighlightsResponse get_document_highlights_response = 39;
        GetProjectSymbols get_project_symbols = 40;
        GetProjectSymbolsResponse get_project_symbols_response = 41;
        OpenBufferForSymbol open_buffer_for_symbol = 42;
        OpenBufferForSymbolResponse open_buffer_for_symbol_response = 43;

        UpdateProject update_project = 44;
        UpdateWorktree update_worktree = 45;

        CreateProjectEntry create_project_entry = 46;
        RenameProjectEntry rename_project_entry = 47;
        CopyProjectEntry copy_project_entry = 48;
        DeleteProjectEntry delete_project_entry = 49;
        ProjectEntryResponse project_entry_response = 50;
        ExpandProjectEntry expand_project_entry = 51;
        ExpandProjectEntryResponse expand_project_entry_response = 52;
        ExpandAllForProjectEntry expand_all_for_project_entry = 291;
        ExpandAllForProjectEntryResponse expand_all_for_project_entry_response = 292;
        UpdateDiagnosticSummary update_diagnostic_summary = 53;
        StartLanguageServer start_language_server = 54;
        UpdateLanguageServer update_language_server = 55;

        OpenBufferById open_buffer_by_id = 56;
        OpenBufferByPath open_buffer_by_path = 57;
        OpenBufferResponse open_buffer_response = 58;
        CreateBufferForPeer create_buffer_for_peer = 59;
        UpdateBuffer update_buffer = 60;
        UpdateBufferFile update_buffer_file = 61;
        SaveBuffer save_buffer = 62;
        BufferSaved buffer_saved = 63;
        BufferReloaded buffer_reloaded = 64;
        ReloadBuffers reload_buffers = 65;
        ReloadBuffersResponse reload_buffers_response = 66;
        SynchronizeBuffers synchronize_buffers = 67;
        SynchronizeBuffersResponse synchronize_buffers_response = 68;
        FormatBuffers format_buffers = 69;
        FormatBuffersResponse format_buffers_response = 70;
        GetCompletions get_completions = 71;
        GetCompletionsResponse get_completions_response = 72;
        ResolveCompletionDocumentation resolve_completion_documentation = 73;
        ResolveCompletionDocumentationResponse resolve_completion_documentation_response = 74;
        ApplyCompletionAdditionalEdits apply_completion_additional_edits = 75;
        ApplyCompletionAdditionalEditsResponse apply_completion_additional_edits_response = 76;
        GetCodeActions get_code_actions = 77;
        GetCodeActionsResponse get_code_actions_response = 78;
        GetHover get_hover = 79;
        GetHoverResponse get_hover_response = 80;
        ApplyCodeAction apply_code_action = 81;
        ApplyCodeActionResponse apply_code_action_response = 82;
        PrepareRename prepare_rename = 83;
        PrepareRenameResponse prepare_rename_response = 84;
        PerformRename perform_rename = 85;
        PerformRenameResponse perform_rename_response = 86;

        UpdateContacts update_contacts = 89;
        UpdateInviteInfo update_invite_info = 90;
        ShowContacts show_contacts = 91;

        GetUsers get_users = 92;
        FuzzySearchUsers fuzzy_search_users = 93;
        UsersResponse users_response = 94;
        RequestContact request_contact = 95;
        RespondToContactRequest respond_to_contact_request = 96;
        RemoveContact remove_contact = 97;

        Follow follow = 98;
        FollowResponse follow_response = 99;
        UpdateFollowers update_followers = 100;
        Unfollow unfollow = 101;
        GetPrivateUserInfo get_private_user_info = 102;
        GetPrivateUserInfoResponse get_private_user_info_response = 103;
        UpdateUserPlan update_user_plan = 234;
        UpdateDiffBases update_diff_bases = 104;
        AcceptTermsOfService accept_terms_of_service = 239;
        AcceptTermsOfServiceResponse accept_terms_of_service_response = 240;

        OnTypeFormatting on_type_formatting = 105;
        OnTypeFormattingResponse on_type_formatting_response = 106;

        UpdateWorktreeSettings update_worktree_settings = 107;

        InlayHints inlay_hints = 108;
        InlayHintsResponse inlay_hints_response = 109;
        ResolveInlayHint resolve_inlay_hint = 110;
        ResolveInlayHintResponse resolve_inlay_hint_response = 111;
        RefreshInlayHints refresh_inlay_hints = 112;

        CreateChannel create_channel = 113;
        CreateChannelResponse create_channel_response = 114;
        InviteChannelMember invite_channel_member = 115;
        RemoveChannelMember remove_channel_member = 116;
        RespondToChannelInvite respond_to_channel_invite = 117;
        UpdateChannels update_channels = 118;
        JoinChannel join_channel = 119;
        DeleteChannel delete_channel = 120;
        GetChannelMembers get_channel_members = 121;
        GetChannelMembersResponse get_channel_members_response = 122;
        SetChannelMemberRole set_channel_member_role = 123;
        RenameChannel rename_channel = 124;
        RenameChannelResponse rename_channel_response = 125;
        SubscribeToChannels subscribe_to_channels = 207;

        JoinChannelBuffer join_channel_buffer = 126;
        JoinChannelBufferResponse join_channel_buffer_response = 127;
        UpdateChannelBuffer update_channel_buffer = 128;
        LeaveChannelBuffer leave_channel_buffer = 129;
        UpdateChannelBufferCollaborators update_channel_buffer_collaborators = 130;
        RejoinChannelBuffers rejoin_channel_buffers = 131;
        RejoinChannelBuffersResponse rejoin_channel_buffers_response = 132;
        AckBufferOperation ack_buffer_operation = 133;

        JoinChannelChat join_channel_chat = 134;
        JoinChannelChatResponse join_channel_chat_response = 135;
        LeaveChannelChat leave_channel_chat = 136;
        SendChannelMessage send_channel_message = 137;
        SendChannelMessageResponse send_channel_message_response = 138;
        ChannelMessageSent channel_message_sent = 139;
        GetChannelMessages get_channel_messages = 140;
        GetChannelMessagesResponse get_channel_messages_response = 141;
        RemoveChannelMessage remove_channel_message = 142;
        AckChannelMessage ack_channel_message = 143;
        GetChannelMessagesById get_channel_messages_by_id = 144;

        MoveChannel move_channel = 147;
        SetChannelVisibility set_channel_visibility = 148;

        AddNotification add_notification = 149;
        GetNotifications get_notifications = 150;
        GetNotificationsResponse get_notifications_response = 151;
        DeleteNotification delete_notification = 152;
        MarkNotificationRead mark_notification_read = 153;
        LspExtExpandMacro lsp_ext_expand_macro = 154;
        LspExtExpandMacroResponse lsp_ext_expand_macro_response = 155;
        SetRoomParticipantRole set_room_participant_role = 156;

        UpdateUserChannels update_user_channels = 157;

        GetImplementation get_implementation = 162;
        GetImplementationResponse get_implementation_response = 163;

        CountLanguageModelTokens count_language_model_tokens = 230;
        CountLanguageModelTokensResponse count_language_model_tokens_response = 231;
        GetCachedEmbeddings get_cached_embeddings = 189;
        GetCachedEmbeddingsResponse get_cached_embeddings_response = 190;
        ComputeEmbeddings compute_embeddings = 191;
        ComputeEmbeddingsResponse compute_embeddings_response = 192;

        UpdateChannelMessage update_channel_message = 170;
        ChannelMessageUpdate channel_message_update = 171;

        BlameBuffer blame_buffer = 172;
        BlameBufferResponse blame_buffer_response = 173;

        UpdateNotification update_notification = 174;

        MultiLspQuery multi_lsp_query = 175;
        MultiLspQueryResponse multi_lsp_query_response = 176;
        RestartLanguageServers restart_language_servers = 208;

        RejoinRemoteProjects rejoin_remote_projects = 186;
        RejoinRemoteProjectsResponse rejoin_remote_projects_response = 187;

        OpenNewBuffer open_new_buffer = 196;

        GetSupermavenApiKey get_supermaven_api_key = 198;
        GetSupermavenApiKeyResponse get_supermaven_api_key_response = 199;

        TaskContextForLocation task_context_for_location = 203;
        TaskContext task_context = 204;

        LinkedEditingRange linked_editing_range = 209;
        LinkedEditingRangeResponse linked_editing_range_response = 210;

        AdvertiseContexts advertise_contexts = 211;
        OpenContext open_context = 212;
        OpenContextResponse open_context_response = 213;
        CreateContext create_context = 232;
        CreateContextResponse create_context_response = 233;
        UpdateContext update_context = 214;
        SynchronizeContexts synchronize_contexts = 215;
        SynchronizeContextsResponse synchronize_contexts_response = 216;

        GetSignatureHelp get_signature_help = 217;
        GetSignatureHelpResponse get_signature_help_response = 218;

        ListRemoteDirectory list_remote_directory = 219;
        ListRemoteDirectoryResponse list_remote_directory_response = 220;
        AddWorktree add_worktree = 222;
        AddWorktreeResponse add_worktree_response = 223;

        GetLlmToken get_llm_token = 235;
        GetLlmTokenResponse get_llm_token_response = 236;
        RefreshLlmToken refresh_llm_token = 259;

        LspExtSwitchSourceHeader lsp_ext_switch_source_header = 241;
        LspExtSwitchSourceHeaderResponse lsp_ext_switch_source_header_response = 242;

        FindSearchCandidates find_search_candidates = 243;
        FindSearchCandidatesResponse find_search_candidates_response = 244;

        CloseBuffer close_buffer = 245;

        ShutdownRemoteServer shutdown_remote_server = 257;

        RemoveWorktree remove_worktree = 258;

        LanguageServerLog language_server_log = 260;

        Toast toast = 261;
        HideToast hide_toast = 262;

        OpenServerSettings open_server_settings = 263;

        GetPermalinkToLine get_permalink_to_line = 264;
        GetPermalinkToLineResponse get_permalink_to_line_response = 265;

        FlushBufferedMessages flush_buffered_messages = 267;

        LanguageServerPromptRequest language_server_prompt_request = 268;
        LanguageServerPromptResponse language_server_prompt_response = 269;

        GitBranches git_branches = 270;
        GitBranchesResponse git_branches_response = 271;

        UpdateGitBranch update_git_branch = 272;

        ListToolchains list_toolchains = 273;
        ListToolchainsResponse list_toolchains_response = 274;
        ActivateToolchain activate_toolchain = 275;
        ActiveToolchain active_toolchain = 276;
        ActiveToolchainResponse active_toolchain_response = 277;

        GetPathMetadata get_path_metadata = 278;
        GetPathMetadataResponse get_path_metadata_response = 279;

        GetPanicFiles get_panic_files = 280;
        GetPanicFilesResponse get_panic_files_response = 281;

        CancelLanguageServerWork cancel_language_server_work = 282;

        LspExtOpenDocs lsp_ext_open_docs = 283;
        LspExtOpenDocsResponse lsp_ext_open_docs_response = 284;

        SyncExtensions sync_extensions = 285;
        SyncExtensionsResponse sync_extensions_response = 286;
        InstallExtension install_extension = 287;

        OpenUnstagedDiff open_unstaged_diff = 288;
        OpenUnstagedDiffResponse open_unstaged_diff_response = 289;

        RegisterBufferWithLanguageServers register_buffer_with_language_servers = 290;

        Stage stage = 293;
        Unstage unstage = 294;
        Commit commit = 295;
        OpenCommitMessageBuffer open_commit_message_buffer = 296;

        OpenUncommittedDiff open_uncommitted_diff = 297;
        OpenUncommittedDiffResponse open_uncommitted_diff_response = 298;

<<<<<<< HEAD
        SynchronizeBreakpoints synchronize_breakpoints = 299;
        SetActiveDebugLine set_active_debug_line = 300;
        RemoveActiveDebugLine remove_active_debug_line = 301;
        SetDebuggerPanelItem set_debugger_panel_item = 302;
        UpdateDebugAdapter update_debug_adapter = 303;
        ShutdownDebugClient shutdown_debug_client = 304;
        SetDebugClientCapabilities set_debug_client_capabilities = 305;

        DapNextRequest dap_next_request = 306;
        DapStepInRequest dap_step_in_request = 307;
        DapStepOutRequest dap_step_out_request = 308;
        DapStepBackRequest dap_step_back_request = 309;
        DapContinueRequest dap_continue_request = 310;
        DapContinueResponse dap_continue_response = 311;
        DapPauseRequest dap_pause_request = 312;
        DapDisconnectRequest dap_disconnect_request = 313;
        DapTerminateThreadsRequest dap_terminate_threads_request = 314;
        DapTerminateRequest dap_terminate_request = 315;
        DapRestartRequest dap_restart_request = 316;
        DapShutdownSession dap_shutdown_session = 317;
        UpdateThreadStatus update_thread_status = 318;
        VariablesRequest variables_request = 319;
        DapVariables dap_variables = 320;
        DapRestartStackFrameRequest dap_restart_stack_frame_request = 321;
        IgnoreBreakpointState ignore_breakpoint_state = 322;
        ToggleIgnoreBreakpoints toggle_ignore_breakpoints = 323;
        DebuggerSessionEnded debugger_session_ended = 324;
        DapModulesRequest dap_modules_request = 325;
        DapModulesResponse dap_modules_response = 326;
        DapLoadedSourcesRequest dap_loaded_sources_request = 327;
        DapLoadedSourcesResponse dap_loaded_sources_response = 328;
        ActiveDebugSessionsRequest active_debug_sessions_request = 329;
        ActiveDebugSessionsResponse active_debug_sessions_response = 330;
        DapStackTraceRequest dap_stack_trace_request = 331;
        DapStackTraceResponse dap_stack_trace_response = 332;
        DapScopesRequest dap_scopes_request = 333;
        DapScopesResponse dap_scopes_response = 334;
        DapSetVariableValueRequest dap_set_variable_value_request = 335;
        DapSetVariableValueResponse dap_set_variable_value_response = 336;
        DapEvaluateRequest dap_evaluate_request = 337;
        DapEvaluateResponse dap_evaluate_response = 338; // current max
=======
        SetIndexText set_index_text = 299;

        GitShow git_show = 300;
        GitReset git_reset = 301;
        GitCommitDetails git_commit_details = 302;

        SynchronizeBreakpoints synchronize_breakpoints = 303;
        SetActiveDebugLine set_active_debug_line = 304;
        RemoveActiveDebugLine remove_active_debug_line = 305;
        SetDebuggerPanelItem set_debugger_panel_item = 306;
        UpdateDebugAdapter update_debug_adapter = 307;
        ShutdownDebugClient shutdown_debug_client = 308;
        SetDebugClientCapabilities set_debug_client_capabilities = 309;

        DapNextRequest dap_next_request = 310;
        DapStepInRequest dap_step_in_request = 311;
        DapStepOutRequest dap_step_out_request = 312;
        DapStepBackRequest dap_step_back_request = 313;
        DapContinueRequest dap_continue_request = 314;
        DapContinueResponse dap_continue_response = 315;
        DapPauseRequest dap_pause_request = 316;
        DapDisconnectRequest dap_disconnect_request = 317;
        DapTerminateThreadsRequest dap_terminate_threads_request = 318;
        DapTerminateRequest dap_terminate_request = 319;
        DapRestartRequest dap_restart_request = 320;
        DapShutdownSession dap_shutdown_session = 321;
        UpdateThreadStatus update_thread_status = 322;
        VariablesRequest variables_request = 323;
        DapVariables dap_variables = 324;
        DapRestartStackFrameRequest dap_restart_stack_frame_request = 325;
        IgnoreBreakpointState ignore_breakpoint_state = 326;
        ToggleIgnoreBreakpoints toggle_ignore_breakpoints = 327;
        DebuggerSessionEnded debugger_session_ended = 328;
        DapModulesRequest dap_modules_request = 329;
        DapModulesResponse dap_modules_response = 330;
        DapLoadedSourcesRequest dap_loaded_sources_request = 331;
        DapLoadedSourcesResponse dap_loaded_sources_response = 332;
        ActiveDebugSessionsRequest active_debug_sessions_request = 333;
        ActiveDebugSessionsResponse active_debug_sessions_response = 334; // current max
>>>>>>> 661e5b03
    }

    reserved 87 to 88;
    reserved 158 to 161;
    reserved 164;
    reserved 166 to 169;
    reserved 177 to 185;
    reserved 188;
    reserved 193 to 195;
    reserved 197;
    reserved 200 to 202;
    reserved 205 to 206;
    reserved 221;
    reserved 224 to 229;
    reserved 246;
    reserved 247 to 254;
    reserved 255 to 256;
}

// Messages

message Hello {
    PeerId peer_id = 1;
}

message Ping {}

message Ack {}

message Error {
    string message = 1;
    ErrorCode code = 2;
    repeated string tags = 3;
}

enum ErrorCode {
    Internal = 0;
    NoSuchChannel = 1;
    Disconnected = 2;
    SignedOut = 3;
    UpgradeRequired = 4;
    Forbidden = 5;
    NeedsCla = 7;
    NotARootChannel = 8;
    BadPublicNesting = 9;
    CircularNesting = 10;
    WrongMoveTarget = 11;
    UnsharedItem = 12;
    NoSuchProject = 13;
    DevServerProjectPathDoesNotExist = 16;
    RemoteUpgradeRequired = 17;
    RateLimitExceeded = 18;
    CommitFailed = 19;
    reserved 6;
    reserved 14 to 15;
}

message EndStream {}

message Test {
    uint64 id = 1;
}

message CreateRoom {}

message CreateRoomResponse {
    Room room = 1;
    optional LiveKitConnectionInfo live_kit_connection_info = 2;
}

message JoinRoom {
    uint64 id = 1;
}

message JoinRoomResponse {
    Room room = 1;
    optional uint64 channel_id = 2;
    optional LiveKitConnectionInfo live_kit_connection_info = 3;
}

message RejoinRoom {
    uint64 id = 1;
    repeated UpdateProject reshared_projects = 2;
    repeated RejoinProject rejoined_projects = 3;
}
message RejoinRemoteProjects {
    repeated RejoinProject rejoined_projects = 1;
}

message RejoinRemoteProjectsResponse {
    repeated RejoinedProject rejoined_projects = 1;
}

message RejoinProject {
    uint64 id = 1;
    repeated RejoinWorktree worktrees = 2;
}

message RejoinWorktree {
    uint64 id = 1;
    uint64 scan_id = 2;
}

message RejoinRoomResponse {
    Room room = 1;
    repeated ResharedProject reshared_projects = 2;
    repeated RejoinedProject rejoined_projects = 3;
}

message ResharedProject {
    uint64 id = 1;
    repeated Collaborator collaborators = 2;
}

message RejoinedProject {
    uint64 id = 1;
    repeated WorktreeMetadata worktrees = 2;
    repeated Collaborator collaborators = 3;
    repeated LanguageServer language_servers = 4;
    repeated SynchronizeBreakpoints breakpoints = 5;
}

message LeaveRoom {}

message Room {
    uint64 id = 1;
    repeated Participant participants = 2;
    repeated PendingParticipant pending_participants = 3;
    repeated Follower followers = 4;
    string livekit_room = 5;
}

message Participant {
    uint64 user_id = 1;
    PeerId peer_id = 2;
    repeated ParticipantProject projects = 3;
    ParticipantLocation location = 4;
    uint32 participant_index = 5;
    ChannelRole role = 6;
    reserved 7;
}

message PendingParticipant {
    uint64 user_id = 1;
    uint64 calling_user_id = 2;
    optional uint64 initial_project_id = 3;
}

message ParticipantProject {
    uint64 id = 1;
    repeated string worktree_root_names = 2;
}

message Follower {
    PeerId leader_id = 1;
    PeerId follower_id = 2;
    uint64 project_id = 3;
}

message ParticipantLocation {
    oneof variant {
        SharedProject shared_project = 1;
        UnsharedProject unshared_project = 2;
        External external = 3;
    }

    message SharedProject {
        uint64 id = 1;
    }

    message UnsharedProject {}

    message External {}
}

message Call {
    uint64 room_id = 1;
    uint64 called_user_id = 2;
    optional uint64 initial_project_id = 3;
}

message IncomingCall {
    uint64 room_id = 1;
    uint64 calling_user_id = 2;
    repeated uint64 participant_user_ids = 3;
    optional ParticipantProject initial_project = 4;
}

message CallCanceled {
    uint64 room_id = 1;
}

message CancelCall {
    uint64 room_id = 1;
    uint64 called_user_id = 2;
}

message DeclineCall {
    uint64 room_id = 1;
}

message UpdateParticipantLocation {
    uint64 room_id = 1;
    ParticipantLocation location = 2;
}

message RoomUpdated {
    Room room = 1;
}

message LiveKitConnectionInfo {
    string server_url = 1;
    string token = 2;
    bool can_publish = 3;
}

message ShareProject {
    uint64 room_id = 1;
    repeated WorktreeMetadata worktrees = 2;
    reserved 3;
    bool is_ssh_project = 4;
}

message ShareProjectResponse {
    uint64 project_id = 1;
}

message UnshareProject {
    uint64 project_id = 1;
}

message UpdateProject {
    uint64 project_id = 1;
    repeated WorktreeMetadata worktrees = 2;
}

message JoinProject {
    uint64 project_id = 1;
}

message ListRemoteDirectory {
    uint64 dev_server_id = 1;
    string path = 2;
}

message ListRemoteDirectoryResponse {
    repeated string entries = 1;
}

message JoinProjectResponse {
    uint64 project_id = 5;
    uint32 replica_id = 1;
    repeated WorktreeMetadata worktrees = 2;
    repeated Collaborator collaborators = 3;
    repeated LanguageServer language_servers = 4;
    ChannelRole role = 6;
    reserved 7;
    repeated SynchronizeBreakpoints breakpoints = 8;
}

message LeaveProject {
    uint64 project_id = 1;
}

message UpdateWorktree {
    uint64 project_id = 1;
    uint64 worktree_id = 2;
    string root_name = 3;
    repeated Entry updated_entries = 4;
    repeated uint64 removed_entries = 5;
    repeated RepositoryEntry updated_repositories = 6;
    repeated uint64 removed_repositories = 7;
    uint64 scan_id = 8;
    bool is_last_update = 9;
    string abs_path = 10;
}

message UpdateWorktreeSettings {
    uint64 project_id = 1;
    uint64 worktree_id = 2;
    string path = 3;
    optional string content = 4;
    optional LocalSettingsKind kind = 5;
}

enum LocalSettingsKind {
    Settings = 0;
    Tasks = 1;
    Editorconfig = 2;
}

message CreateProjectEntry {
    uint64 project_id = 1;
    uint64 worktree_id = 2;
    string path = 3;
    bool is_directory = 4;
}

message RenameProjectEntry {
    uint64 project_id = 1;
    uint64 entry_id = 2;
    string new_path = 3;
}

message CopyProjectEntry {
    uint64 project_id = 1;
    uint64 entry_id = 2;
    string new_path = 3;
    optional string relative_worktree_source_path = 4;
}

message DeleteProjectEntry {
    uint64 project_id = 1;
    uint64 entry_id = 2;
    bool use_trash = 3;
}

message ExpandProjectEntry {
    uint64 project_id = 1;
    uint64 entry_id = 2;
}

message ExpandProjectEntryResponse {
    uint64 worktree_scan_id = 1;
}

message ExpandAllForProjectEntry {
    uint64 project_id = 1;
    uint64 entry_id = 2;
}

message ExpandAllForProjectEntryResponse {
    uint64 worktree_scan_id = 1;
}

message ProjectEntryResponse {
    optional Entry entry = 1;
    uint64 worktree_scan_id = 2;
}

message AddProjectCollaborator {
    uint64 project_id = 1;
    Collaborator collaborator = 2;
}

message UpdateProjectCollaborator {
    uint64 project_id = 1;
    PeerId old_peer_id = 2;
    PeerId new_peer_id = 3;
}

message RemoveProjectCollaborator {
    uint64 project_id = 1;
    PeerId peer_id = 2;
}

message UpdateChannelBufferCollaborators {
    uint64 channel_id = 1;
    repeated Collaborator collaborators = 2;
}

message GetDefinition {
     uint64 project_id = 1;
     uint64 buffer_id = 2;
     Anchor position = 3;
     repeated VectorClockEntry version = 4;
}

message GetDefinitionResponse {
    repeated LocationLink links = 1;
}

message GetDeclaration {
     uint64 project_id = 1;
     uint64 buffer_id = 2;
     Anchor position = 3;
     repeated VectorClockEntry version = 4;
}

message GetDeclarationResponse {
    repeated LocationLink links = 1;
}

message GetTypeDefinition {
     uint64 project_id = 1;
     uint64 buffer_id = 2;
     Anchor position = 3;
     repeated VectorClockEntry version = 4;
 }

message GetTypeDefinitionResponse {
    repeated LocationLink links = 1;
}
message GetImplementation {
     uint64 project_id = 1;
     uint64 buffer_id = 2;
     Anchor position = 3;
     repeated VectorClockEntry version = 4;
 }

message GetImplementationResponse {
    repeated LocationLink links = 1;
}

message GetReferences {
     uint64 project_id = 1;
     uint64 buffer_id = 2;
     Anchor position = 3;
     repeated VectorClockEntry version = 4;
 }

message GetReferencesResponse {
    repeated Location locations = 1;
}

message GetDocumentHighlights {
     uint64 project_id = 1;
     uint64 buffer_id = 2;
     Anchor position = 3;
     repeated VectorClockEntry version = 4;
 }

message GetDocumentHighlightsResponse {
    repeated DocumentHighlight highlights = 1;
}

message Location {
    uint64 buffer_id = 1;
    Anchor start = 2;
    Anchor end = 3;
}

message LocationLink {
    optional Location origin = 1;
    Location target = 2;
}

message DocumentHighlight {
    Kind kind = 1;
    Anchor start = 2;
    Anchor end = 3;

    enum Kind {
        Text = 0;
        Read = 1;
        Write = 2;
    }
}

message GetProjectSymbols {
    uint64 project_id = 1;
    string query = 2;
}

message GetProjectSymbolsResponse {
    repeated Symbol symbols = 4;
}

message Symbol {
    uint64 source_worktree_id = 1;
    uint64 worktree_id = 2;
    string language_server_name = 3;
    string name = 4;
    int32 kind = 5;
    string path = 6;
    // Cannot use generate anchors for unopened files,
    // so we are forced to use point coords instead
    PointUtf16 start = 7;
    PointUtf16 end = 8;
    bytes signature = 9;
}

message OpenBufferForSymbol {
    uint64 project_id = 1;
    Symbol symbol = 2;
}

message OpenBufferForSymbolResponse {
    uint64 buffer_id = 1;
}

message OpenBufferByPath {
    uint64 project_id = 1;
    uint64 worktree_id = 2;
    string path = 3;
}

message OpenBufferById {
    uint64 project_id = 1;
    uint64 id = 2;
}

message OpenNewBuffer {
    uint64 project_id = 1;
}

message OpenBufferResponse {
    uint64 buffer_id = 1;
}

message CreateBufferForPeer {
    uint64 project_id = 1;
    PeerId peer_id = 2;
    oneof variant {
        BufferState state = 3;
        BufferChunk chunk = 4;
    }
}

message UpdateBuffer {
    uint64 project_id = 1;
    uint64 buffer_id = 2;
    repeated Operation operations = 3;
}

message UpdateChannelBuffer {
    uint64 channel_id = 1;
    repeated Operation operations = 2;
}

message UpdateBufferFile {
    uint64 project_id = 1;
    uint64 buffer_id = 2;
    File file = 3;
}

message SaveBuffer {
    uint64 project_id = 1;
    uint64 buffer_id = 2;
    repeated VectorClockEntry version = 3;
    optional ProjectPath new_path = 4;
}

message CloseBuffer {
    uint64 project_id = 1;
    uint64 buffer_id = 2;
}

message ProjectPath {
    uint64 worktree_id = 1;
    string path = 2;
}

message BufferSaved {
    uint64 project_id = 1;
    uint64 buffer_id = 2;
    repeated VectorClockEntry version = 3;
    Timestamp mtime = 4;
    reserved 5;
}

message BufferReloaded {
    uint64 project_id = 1;
    uint64 buffer_id = 2;
    repeated VectorClockEntry version = 3;
    Timestamp mtime = 4;
    reserved 5;
    LineEnding line_ending = 6;
}

message ReloadBuffers {
    uint64 project_id = 1;
    repeated uint64 buffer_ids = 2;
}

message ReloadBuffersResponse {
    ProjectTransaction transaction = 1;
}

message SynchronizeBuffers {
    uint64 project_id = 1;
    repeated BufferVersion buffers = 2;
}

message SynchronizeBuffersResponse {
    repeated BufferVersion buffers = 1;
}

message BufferVersion {
    uint64 id = 1;
    repeated VectorClockEntry version = 2;
}

message ChannelBufferVersion {
    uint64 channel_id = 1;
    repeated VectorClockEntry version = 2;
    uint64 epoch = 3;
}

enum FormatTrigger {
    Save = 0;
    Manual = 1;
}

message FormatBuffers {
    uint64 project_id = 1;
    FormatTrigger trigger = 2;
    repeated uint64 buffer_ids = 3;
}

message FormatBuffersResponse {
    ProjectTransaction transaction = 1;
}

message GetCompletions {
    uint64 project_id = 1;
    uint64 buffer_id = 2;
    Anchor position = 3;
    repeated VectorClockEntry version = 4;
}

message GetCompletionsResponse {
    repeated Completion completions = 1;
    repeated VectorClockEntry version = 2;
}

message ApplyCompletionAdditionalEdits {
    uint64 project_id = 1;
    uint64 buffer_id = 2;
    Completion completion = 3;
}

message ApplyCompletionAdditionalEditsResponse {
    Transaction transaction = 1;
}

message Completion {
    Anchor old_start = 1;
    Anchor old_end = 2;
    string new_text = 3;
    uint64 server_id = 4;
    bytes lsp_completion = 5;
    bool resolved = 6;
}

message GetCodeActions {
    uint64 project_id = 1;
    uint64 buffer_id = 2;
    Anchor start = 3;
    Anchor end = 4;
    repeated VectorClockEntry version = 5;
}

message GetCodeActionsResponse {
    repeated CodeAction actions = 1;
    repeated VectorClockEntry version = 2;
}

message GetSignatureHelp {
    uint64 project_id = 1;
    uint64 buffer_id = 2;
    Anchor position = 3;
    repeated VectorClockEntry version = 4;
}

message GetSignatureHelpResponse {
    optional SignatureHelp signature_help = 1;
}

message SignatureHelp {
    repeated SignatureInformation signatures = 1;
    optional uint32 active_signature = 2;
    optional uint32 active_parameter = 3;
}

message SignatureInformation {
    string label = 1;
    optional Documentation documentation = 2;
    repeated ParameterInformation parameters = 3;
    optional uint32 active_parameter = 4;
}

message Documentation {
    oneof content {
        string value = 1;
        MarkupContent markup_content = 2;
    }
}

enum MarkupKind {
    PlainText = 0;
    Markdown = 1;
}

message ParameterInformation {
    oneof label {
        string simple = 1;
        LabelOffsets label_offsets = 2;
    }
    optional Documentation documentation = 3;
}

message LabelOffsets {
    uint32 start = 1;
    uint32 end = 2;
}

message GetHover {
    uint64 project_id = 1;
    uint64 buffer_id = 2;
    Anchor position = 3;
    repeated VectorClockEntry version = 5;
}

message GetHoverResponse {
    optional Anchor start = 1;
    optional Anchor end = 2;
    repeated HoverBlock contents = 3;
}

message HoverBlock {
    string text = 1;
    optional string language = 2;
    bool is_markdown = 3;
}

message ApplyCodeAction {
    uint64 project_id = 1;
    uint64 buffer_id = 2;
    CodeAction action = 3;
}

message ApplyCodeActionResponse {
    ProjectTransaction transaction = 1;
}

message PrepareRename {
    uint64 project_id = 1;
    uint64 buffer_id = 2;
    Anchor position = 3;
    repeated VectorClockEntry version = 4;
}

message PrepareRenameResponse {
    bool can_rename = 1;
    Anchor start = 2;
    Anchor end = 3;
    repeated VectorClockEntry version = 4;
    bool only_unprepared_rename_supported = 5;
}

message PerformRename {
    uint64 project_id = 1;
    uint64 buffer_id = 2;
    Anchor position = 3;
    string new_name = 4;
    repeated VectorClockEntry version = 5;
}

message OnTypeFormatting {
    uint64 project_id = 1;
    uint64 buffer_id = 2;
    Anchor position = 3;
    string trigger = 4;
    repeated VectorClockEntry version = 5;
}

message OnTypeFormattingResponse {
    Transaction transaction = 1;
}


message LinkedEditingRange {
    uint64 project_id = 1;
    uint64 buffer_id = 2;
    Anchor position = 3;
    repeated VectorClockEntry version = 4;
}

message AnchorRange {
    Anchor start = 1;
    Anchor end = 2;
}

message LinkedEditingRangeResponse {
    repeated AnchorRange items = 1;
    repeated VectorClockEntry version = 4;
}

message InlayHints {
    uint64 project_id = 1;
    uint64 buffer_id = 2;
    Anchor start = 3;
    Anchor end = 4;
    repeated VectorClockEntry version = 5;
}

message InlayHintsResponse {
    repeated InlayHint hints = 1;
    repeated VectorClockEntry version = 2;
}

message InlayHint {
    Anchor position = 1;
    InlayHintLabel label = 2;
    optional string kind = 3;
    bool padding_left = 4;
    bool padding_right = 5;
    InlayHintTooltip tooltip = 6;
    ResolveState resolve_state = 7;
}

message InlayHintLabel {
    oneof label {
        string value = 1;
        InlayHintLabelParts label_parts = 2;
    }
}

message InlayHintLabelParts {
    repeated InlayHintLabelPart parts = 1;
}

message InlayHintLabelPart {
    string value = 1;
    InlayHintLabelPartTooltip tooltip = 2;
    optional string location_url = 3;
    PointUtf16 location_range_start = 4;
    PointUtf16 location_range_end = 5;
    optional uint64 language_server_id = 6;
}

message InlayHintTooltip {
    oneof content {
        string value = 1;
        MarkupContent markup_content = 2;
    }
}

message InlayHintLabelPartTooltip {
    oneof content {
        string value = 1;
        MarkupContent markup_content = 2;
    }
}

message ResolveState {
    State state = 1;
    LspResolveState lsp_resolve_state = 2;

    enum State {
        Resolved = 0;
        CanResolve = 1;
        Resolving = 2;
    }

    message LspResolveState {
        optional string value = 1;
        uint64 server_id = 2;
    }
}

// This type is used to resolve more than just
// the documentation, but for backwards-compatibility
// reasons we can't rename the type.
message ResolveCompletionDocumentation {
    uint64 project_id = 1;
    uint64 language_server_id = 2;
    bytes lsp_completion = 3;
    uint64 buffer_id = 4;
}

message ResolveCompletionDocumentationResponse {
    string documentation = 1;
    bool documentation_is_markdown = 2;
    Anchor old_start = 3;
    Anchor old_end = 4;
    string new_text = 5;
    bytes lsp_completion = 6;
}

message ResolveInlayHint {
    uint64 project_id = 1;
    uint64 buffer_id = 2;
    uint64 language_server_id = 3;
    InlayHint hint = 4;
}

message ResolveInlayHintResponse {
    InlayHint hint = 1;
}

message RefreshInlayHints {
    uint64 project_id = 1;
}

message MarkupContent {
    bool is_markdown = 1;
    string value = 2;
}

message PerformRenameResponse {
    ProjectTransaction transaction = 2;
}

message SearchQuery {
    string query = 2;
    bool regex = 3;
    bool whole_word = 4;
    bool case_sensitive = 5;
    string files_to_include = 6;
    string files_to_exclude = 7;
    bool include_ignored = 8;
}

message FindSearchCandidates {
    uint64 project_id = 1;
    SearchQuery query = 2;
    uint64 limit = 3;
}

message FindSearchCandidatesResponse {
    repeated uint64 buffer_ids = 1;
}

message CodeAction {
    uint64 server_id = 1;
    Anchor start = 2;
    Anchor end = 3;
    bytes lsp_action = 4;
}

message ProjectTransaction {
    repeated uint64 buffer_ids = 1;
    repeated Transaction transactions = 2;
}

message Transaction {
    LamportTimestamp id = 1;
    repeated LamportTimestamp edit_ids = 2;
    repeated VectorClockEntry start = 3;
}

message LamportTimestamp {
    uint32 replica_id = 1;
    uint32 value = 2;
}

message LanguageServer {
    uint64 id = 1;
    string name = 2;
    optional uint64 worktree_id = 3;
}

message StartLanguageServer {
    uint64 project_id = 1;
    LanguageServer server = 2;
}

message UpdateDiagnosticSummary {
    uint64 project_id = 1;
    uint64 worktree_id = 2;
    DiagnosticSummary summary = 3;
}

message DiagnosticSummary {
    string path = 1;
    uint64 language_server_id = 2;
    uint32 error_count = 3;
    uint32 warning_count = 4;
}

message UpdateLanguageServer {
    uint64 project_id = 1;
    uint64 language_server_id = 2;
    oneof variant {
        LspWorkStart work_start = 3;
        LspWorkProgress work_progress = 4;
        LspWorkEnd work_end = 5;
        LspDiskBasedDiagnosticsUpdating disk_based_diagnostics_updating = 6;
        LspDiskBasedDiagnosticsUpdated disk_based_diagnostics_updated = 7;
    }
}

message LspWorkStart {
    string token = 1;
    optional string title = 4;
    optional string message = 2;
    optional uint32 percentage = 3;
    optional bool is_cancellable = 5;
}

message LspWorkProgress {
    string token = 1;
    optional string message = 2;
    optional uint32 percentage = 3;
    optional bool is_cancellable = 4;
}

message LspWorkEnd {
    string token = 1;
}

message LspDiskBasedDiagnosticsUpdating {}

message LspDiskBasedDiagnosticsUpdated {}

message LanguageServerLog {
    uint64 project_id = 1;
    uint64 language_server_id = 2;
    oneof log_type {
        uint32 log_message_type = 3;
        LspLogTrace log_trace = 4;
    }
    string message = 5;
}

message LspLogTrace {
    optional string message = 1;
}

message UpdateChannels {
    repeated Channel channels = 1;
    repeated uint64 delete_channels = 4;
    repeated Channel channel_invitations = 5;
    repeated uint64 remove_channel_invitations = 6;
    repeated ChannelParticipants channel_participants = 7;
    repeated ChannelMessageId latest_channel_message_ids = 8;
    repeated ChannelBufferVersion latest_channel_buffer_versions = 9;

    reserved 10 to 15;
}

message UpdateUserChannels {
    repeated ChannelMessageId observed_channel_message_id = 1;
    repeated ChannelBufferVersion observed_channel_buffer_version = 2;
    repeated ChannelMembership channel_memberships = 3;
}

message ChannelMembership {
    uint64 channel_id = 1;
    ChannelRole role = 2;
}

message ChannelMessageId {
    uint64 channel_id = 1;
    uint64 message_id = 2;
}

message ChannelPermission {
    uint64 channel_id = 1;
    ChannelRole role = 3;
}

message ChannelParticipants {
    uint64 channel_id = 1;
    repeated uint64 participant_user_ids = 2;
}

message JoinChannel {
    uint64 channel_id = 1;
}

message DeleteChannel {
    uint64 channel_id = 1;
}

message GetChannelMembers {
    uint64 channel_id = 1;
    string query = 2;
    uint64 limit = 3;
}

message GetChannelMembersResponse {
    repeated ChannelMember members = 1;
    repeated User users = 2;
}

message ChannelMember {
    uint64 user_id = 1;
    Kind kind = 3;
    ChannelRole role = 4;

    enum Kind {
        Member = 0;
        Invitee = 1;
    }
}

message SubscribeToChannels {}

message CreateChannel {
    string name = 1;
    optional uint64 parent_id = 2;
}

message CreateChannelResponse {
    Channel channel = 1;
    optional uint64 parent_id = 2;
}

message InviteChannelMember {
    uint64 channel_id = 1;
    uint64 user_id = 2;
    ChannelRole role = 4;
}

message RemoveChannelMember {
    uint64 channel_id = 1;
    uint64 user_id = 2;
}

enum ChannelRole {
    Admin = 0;
    Member = 1;
    Guest = 2;
    Banned = 3;
    Talker = 4;
}

message SetChannelMemberRole {
    uint64 channel_id = 1;
    uint64 user_id = 2;
    ChannelRole role = 3;
}

message SetChannelVisibility {
    uint64 channel_id = 1;
    ChannelVisibility visibility = 2;
}

message RenameChannel {
    uint64 channel_id = 1;
    string name = 2;
}

message RenameChannelResponse {
    Channel channel = 1;
}

message JoinChannelChat {
    uint64 channel_id = 1;
}

message JoinChannelChatResponse {
    repeated ChannelMessage messages = 1;
    bool done = 2;
}

message LeaveChannelChat {
    uint64 channel_id = 1;
}

message SendChannelMessage {
    uint64 channel_id = 1;
    string body = 2;
    Nonce nonce = 3;
    repeated ChatMention mentions = 4;
    optional uint64 reply_to_message_id = 5;
}

message RemoveChannelMessage {
    uint64 channel_id = 1;
    uint64 message_id = 2;
}

message UpdateChannelMessage {
    uint64 channel_id = 1;
    uint64 message_id = 2;
    Nonce nonce = 4;
    string body = 5;
    repeated ChatMention mentions = 6;
}

message AckChannelMessage {
    uint64 channel_id = 1;
    uint64 message_id = 2;
}

message SendChannelMessageResponse {
    ChannelMessage message = 1;
}

message ChannelMessageSent {
    uint64 channel_id = 1;
    ChannelMessage message = 2;
}

message ChannelMessageUpdate {
    uint64 channel_id = 1;
    ChannelMessage message = 2;
}

message GetChannelMessages {
    uint64 channel_id = 1;
    uint64 before_message_id = 2;
}

message GetChannelMessagesResponse {
    repeated ChannelMessage messages = 1;
    bool done = 2;
}

message GetChannelMessagesById {
    repeated uint64 message_ids = 1;
}

message MoveChannel {
    uint64 channel_id = 1;
    uint64 to = 2;
}

message JoinChannelBuffer {
    uint64 channel_id = 1;
}

message ChannelMessage {
    uint64 id = 1;
    string body = 2;
    uint64 timestamp = 3;
    uint64 sender_id = 4;
    Nonce nonce = 5;
    repeated ChatMention mentions = 6;
    optional uint64 reply_to_message_id = 7;
    optional uint64 edited_at = 8;
}

message ChatMention {
    Range range = 1;
    uint64 user_id = 2;
}

message RejoinChannelBuffers {
    repeated ChannelBufferVersion buffers = 1;
}

message RejoinChannelBuffersResponse {
    repeated RejoinedChannelBuffer buffers = 1;
}

message AckBufferOperation {
    uint64 buffer_id = 1;
    uint64 epoch = 2;
    repeated VectorClockEntry version = 3;
}

message JoinChannelBufferResponse {
    uint64 buffer_id = 1;
    uint32 replica_id = 2;
    string base_text = 3;
    repeated Operation operations = 4;
    repeated Collaborator collaborators = 5;
    uint64 epoch = 6;
}

message RejoinedChannelBuffer {
    uint64 channel_id = 1;
    repeated VectorClockEntry version = 2;
    repeated Operation operations = 3;
    repeated Collaborator collaborators = 4;
}

message LeaveChannelBuffer {
    uint64 channel_id = 1;
}

message RespondToChannelInvite {
    uint64 channel_id = 1;
    bool accept = 2;
}

message GetUsers {
    repeated uint64 user_ids = 1;
}

message FuzzySearchUsers {
    string query = 1;
}

message UsersResponse {
    repeated User users = 1;
}

message RequestContact {
    uint64 responder_id = 1;
}

message RemoveContact {
    uint64 user_id = 1;
}

message RespondToContactRequest {
    uint64 requester_id = 1;
    ContactRequestResponse response = 2;
}

enum ContactRequestResponse {
    Accept = 0;
    Decline = 1;
    Block = 2;
    Dismiss = 3;
}

message UpdateContacts {
    repeated Contact contacts = 1;
    repeated uint64 remove_contacts = 2;
    repeated IncomingContactRequest incoming_requests = 3;
    repeated uint64 remove_incoming_requests = 4;
    repeated uint64 outgoing_requests = 5;
    repeated uint64 remove_outgoing_requests = 6;
}

message UpdateInviteInfo {
    string url = 1;
    uint32 count = 2;
}

message ShowContacts {}

message IncomingContactRequest {
    uint64 requester_id = 1;
}

message UpdateDiagnostics {
    uint32 replica_id = 1;
    uint32 lamport_timestamp = 2;
    uint64 server_id = 3;
    repeated Diagnostic diagnostics = 4;
}

message Follow {
    uint64 room_id = 1;
    optional uint64 project_id = 2;
    PeerId leader_id = 3;
}

message FollowResponse {
    View active_view = 3;
    // TODO: Remove after version 0.145.x stabilizes.
    optional ViewId active_view_id = 1;
    repeated View views = 2;
}

message UpdateFollowers {
    uint64 room_id = 1;
    optional uint64 project_id = 2;
    reserved 3;
    oneof variant {
        View create_view = 5;
        // TODO: Remove after version 0.145.x stabilizes.
        UpdateActiveView update_active_view = 4;
        UpdateView update_view = 6;
    }
}

message Unfollow {
    uint64 room_id = 1;
    optional uint64 project_id = 2;
    PeerId leader_id = 3;
}

message GetPrivateUserInfo {}

message GetPrivateUserInfoResponse {
    string metrics_id = 1;
    bool staff = 2;
    repeated string flags = 3;
    optional uint64 accepted_tos_at = 4;
}

enum Plan {
    Free = 0;
    ZedPro = 1;
}

message UpdateUserPlan {
    Plan plan = 1;
}

message AcceptTermsOfService {}

message AcceptTermsOfServiceResponse {
    uint64 accepted_tos_at = 1;
}

// Entities

message ViewId {
    PeerId creator = 1;
    uint64 id = 2;
}

message UpdateActiveView {
    optional ViewId id = 1;
    optional PeerId leader_id = 2;
    View view = 3;
}

enum PanelId {
    AssistantPanel = 0;
    DebugPanel = 1;
}

message UpdateView {
    ViewId id = 1;
    optional PeerId leader_id = 2;

    oneof variant {
        Editor editor = 3;
    }

    message Editor {
        repeated ExcerptInsertion inserted_excerpts = 1;
        repeated uint64 deleted_excerpts = 2;
        repeated Selection selections = 3;
        optional Selection pending_selection = 4;
        EditorAnchor scroll_top_anchor = 5;
        float scroll_x = 6;
        float scroll_y = 7;
    }
}

message View {
    ViewId id = 1;
    optional PeerId leader_id = 2;
    optional PanelId panel_id = 6;

    oneof variant {
        Editor editor = 3;
        ChannelView channel_view = 4;
        ContextEditor context_editor = 5;
    }

    message Editor {
        bool singleton = 1;
        optional string title = 2;
        repeated Excerpt excerpts = 3;
        repeated Selection selections = 4;
        optional Selection pending_selection = 5;
        EditorAnchor scroll_top_anchor = 6;
        float scroll_x = 7;
        float scroll_y = 8;
    }

    message ChannelView {
        uint64 channel_id = 1;
        Editor editor = 2;
    }

    message ContextEditor {
        string context_id = 1;
        Editor editor = 2;
    }
}


message Collaborator {
    PeerId peer_id = 1;
    uint32 replica_id = 2;
    uint64 user_id = 3;
    bool is_host = 4;
}

message User {
    uint64 id = 1;
    string github_login = 2;
    string avatar_url = 3;
    optional string email = 4;
    optional string name = 5;
}

message File {
    uint64 worktree_id = 1;
    optional uint64 entry_id = 2;
    string path = 3;
    Timestamp mtime = 4;
    bool is_deleted = 5;
}

message Entry {
    uint64 id = 1;
    bool is_dir = 2;
    string path = 3;
    uint64 inode = 4;
    Timestamp mtime = 5;
    bool is_ignored = 7;
    bool is_external = 8;
    reserved 6;
    reserved 9;
    bool is_fifo = 10;
    optional uint64 size = 11;
    optional string canonical_path = 12;
}

message RepositoryEntry {
    uint64 work_directory_id = 1;
    optional string branch = 2; // deprecated
    optional Branch branch_summary = 6;
    repeated StatusEntry updated_statuses = 3;
    repeated string removed_statuses = 4;
    repeated string current_merge_conflicts = 5;
}


message StatusEntry {
    string repo_path = 1;
    // Can be removed once collab's min version is >=0.171.0.
    GitStatus simple_status = 2;
    GitFileStatus status = 3;
}

enum GitStatus {
    Added = 0;
    Modified = 1;
    Conflict = 2;
    Deleted = 3;
    Updated = 4;
    TypeChanged = 5;
    Renamed = 6;
    Copied = 7;
    Unmodified = 8;
}

message GitFileStatus {
    oneof variant {
        Untracked untracked = 1;
        Ignored ignored = 2;
        Unmerged unmerged = 3;
        Tracked tracked = 4;
    }

    message Untracked {}
    message Ignored {}
    message Unmerged {
        GitStatus first_head = 1;
        GitStatus second_head = 2;
    }
    message Tracked {
        GitStatus index_status = 1;
        GitStatus worktree_status = 2;
    }
}

message BufferState {
    uint64 id = 1;
    optional File file = 2;
    string base_text = 3;
    LineEnding line_ending = 5;
    repeated VectorClockEntry saved_version = 6;
    Timestamp saved_mtime = 8;

    reserved 7;
    reserved 4;
}

message BufferChunk {
    uint64 buffer_id = 1;
    repeated Operation operations = 2;
    bool is_last = 3;
}

enum LineEnding {
    Unix = 0;
    Windows = 1;
}

message Selection {
    uint64 id = 1;
    EditorAnchor start = 2;
    EditorAnchor end = 3;
    bool reversed = 4;
}

message EditorAnchor {
    uint64 excerpt_id = 1;
    Anchor anchor = 2;
}

enum CursorShape {
    CursorBar = 0;
    CursorBlock = 1;
    CursorUnderscore = 2;
    CursorHollow = 3;
}

message ExcerptInsertion {
    Excerpt excerpt = 1;
    optional uint64 previous_excerpt_id = 2;
}

message Excerpt {
    uint64 id = 1;
    uint64 buffer_id = 2;
    Anchor context_start = 3;
    Anchor context_end = 4;
    Anchor primary_start = 5;
    Anchor primary_end = 6;
}

message Anchor {
    uint32 replica_id = 1;
    uint32 timestamp = 2;
    uint64 offset = 3;
    Bias bias = 4;
    optional uint64 buffer_id = 5;
}

enum Bias {
    Left = 0;
    Right = 1;
}

message Diagnostic {
    Anchor start = 1;
    Anchor end = 2;
    optional string source = 3;
    Severity severity = 4;
    string message = 5;
    optional string code = 6;
    uint64 group_id = 7;
    bool is_primary = 8;

    // TODO: remove this field
    bool is_valid = 9;

    bool is_disk_based = 10;
    bool is_unnecessary = 11;

    enum Severity {
        None = 0;
        Error = 1;
        Warning = 2;
        Information = 3;
        Hint = 4;
    }
    optional string data = 12;
}

message Operation {
    oneof variant {
        Edit edit = 1;
        Undo undo = 2;
        UpdateSelections update_selections = 3;
        UpdateDiagnostics update_diagnostics = 4;
        UpdateCompletionTriggers update_completion_triggers = 5;
    }

    message Edit {
        uint32 replica_id = 1;
        uint32 lamport_timestamp = 2;
        repeated VectorClockEntry version = 3;
        repeated Range ranges = 4;
        repeated string new_text = 5;
    }

    message Undo {
        uint32 replica_id = 1;
        uint32 lamport_timestamp = 2;
        repeated VectorClockEntry version = 3;
        repeated UndoCount counts = 4;
    }

    message UpdateSelections {
        uint32 replica_id = 1;
        uint32 lamport_timestamp = 2;
        repeated Selection selections = 3;
        bool line_mode = 4;
        CursorShape cursor_shape = 5;
    }

    message UpdateCompletionTriggers {
        uint32 replica_id = 1;
        uint32 lamport_timestamp = 2;
        repeated string triggers = 3;
        uint64 language_server_id = 4;
    }
}

message UndoMapEntry {
    uint32 replica_id = 1;
    uint32 local_timestamp = 2;
    repeated UndoCount counts = 3;
}

message UndoCount {
    uint32 replica_id = 1;
    uint32 lamport_timestamp = 2;
    uint32 count = 3;
}

message VectorClockEntry {
    uint32 replica_id = 1;
    uint32 timestamp = 2;
}

message Timestamp {
    uint64 seconds = 1;
    uint32 nanos = 2;
}

message Range {
    uint64 start = 1;
    uint64 end = 2;
}

message PointUtf16 {
    uint32 row = 1;
    uint32 column = 2;
}

message Nonce {
    uint64 upper_half = 1;
    uint64 lower_half = 2;
}

enum ChannelVisibility {
    Public = 0;
    Members = 1;
}

message Channel {
    uint64 id = 1;
    string name = 2;
    ChannelVisibility visibility = 3;
    repeated uint64 parent_path = 5;
}

message Contact {
    uint64 user_id = 1;
    bool online = 2;
    bool busy = 3;
}

message WorktreeMetadata {
    uint64 id = 1;
    string root_name = 2;
    bool visible = 3;
    string abs_path = 4;
}

message UpdateDiffBases {
    uint64 project_id = 1;
    uint64 buffer_id = 2;

    enum Mode {
        // No collaborator is using the unstaged diff.
        HEAD_ONLY = 0;
        // No collaborator is using the diff from HEAD.
        INDEX_ONLY = 1;
        // Both the unstaged and uncommitted diffs are demanded,
        // and the contents of the index and HEAD are the same for this path.
        INDEX_MATCHES_HEAD = 2;
        // Both the unstaged and uncommitted diffs are demanded,
        // and the contents of the index and HEAD differ for this path,
        // where None means the path doesn't exist in that state of the repo.
        INDEX_AND_HEAD = 3;
    }

    optional string staged_text = 3;
    optional string committed_text = 4;
    Mode mode = 5;
}

message OpenUnstagedDiff {
    uint64 project_id = 1;
    uint64 buffer_id = 2;
}

message OpenUnstagedDiffResponse {
    optional string staged_text = 1;
}

message OpenUncommittedDiff {
    uint64 project_id = 1;
    uint64 buffer_id = 2;
}

message OpenUncommittedDiffResponse {
    enum Mode {
        INDEX_MATCHES_HEAD = 0;
        INDEX_AND_HEAD = 1;
    }
    optional string staged_text = 1;
    optional string committed_text = 2;
    Mode mode = 3;
}

message SetIndexText {
    uint64 project_id = 1;
    uint64 worktree_id = 2;
    uint64 work_directory_id = 3;
    string path = 4;
    optional string text = 5;
}

message GetNotifications {
    optional uint64 before_id = 1;
}

message AddNotification {
    Notification notification = 1;
}

message GetNotificationsResponse {
    repeated Notification notifications = 1;
    bool done = 2;
}

message DeleteNotification {
    uint64 notification_id = 1;
}

message UpdateNotification {
    Notification notification = 1;
}

message MarkNotificationRead {
    uint64 notification_id = 1;
}

message Notification {
    uint64 id = 1;
    uint64 timestamp = 2;
    string kind = 3;
    optional uint64 entity_id = 4;
    string content = 5;
    bool is_read = 6;
    optional bool response = 7;
}

message LspExtExpandMacro {
    uint64 project_id = 1;
    uint64 buffer_id = 2;
    Anchor position = 3;
}

message LspExtExpandMacroResponse {
    string name = 1;
    string expansion = 2;
}

message LspExtOpenDocs {
    uint64 project_id = 1;
    uint64 buffer_id = 2;
    Anchor position = 3;
}

message LspExtOpenDocsResponse {
    optional string web = 1;
    optional string local = 2;
}

message LspExtSwitchSourceHeader {
    uint64 project_id = 1;
    uint64 buffer_id = 2;
}

message LspExtSwitchSourceHeaderResponse {
    string target_file = 1;
}

message SetRoomParticipantRole {
    uint64 room_id = 1;
    uint64 user_id = 2;
    ChannelRole role = 3;
}

enum LanguageModelRole {
    LanguageModelUser = 0;
    LanguageModelAssistant = 1;
    LanguageModelSystem = 2;
    reserved 3;
}

message CountLanguageModelTokens {
    LanguageModelProvider provider = 1;
    string request = 2;
}

message CountLanguageModelTokensResponse {
    uint32 token_count = 1;
}

enum LanguageModelProvider {
    Anthropic = 0;
    OpenAI = 1;
    Google = 2;
    Zed = 3;
}

message GetCachedEmbeddings {
    string model = 1;
    repeated bytes digests = 2;
}

message GetCachedEmbeddingsResponse {
    repeated Embedding embeddings = 1;
}

message ComputeEmbeddings {
    string model = 1;
    repeated string texts = 2;
}

message ComputeEmbeddingsResponse {
    repeated Embedding embeddings = 1;
}

message Embedding {
    bytes digest = 1;
    repeated float dimensions = 2;
}

message BlameBuffer {
    uint64 project_id = 1;
    uint64 buffer_id = 2;
    repeated VectorClockEntry version = 3;
}

message BlameEntry {
    bytes sha = 1;

    uint32 start_line = 2;
    uint32 end_line = 3;
    uint32 original_line_number = 4;

    optional string author = 5;
    optional string author_mail = 6;
    optional int64 author_time = 7;
    optional string author_tz = 8;

    optional string committer = 9;
    optional string committer_mail = 10;
    optional int64 committer_time = 11;
    optional string committer_tz = 12;

    optional string summary = 13;
    optional string previous = 14;

    string filename = 15;
}

message CommitMessage {
    bytes oid = 1;
    string message = 2;
}

message CommitPermalink {
    bytes oid = 1;
    string permalink = 2;
}

message BlameBufferResponse {
    message BlameResponse {
        repeated BlameEntry entries = 1;
        repeated CommitMessage messages = 2;
        repeated CommitPermalink permalinks = 3;
        optional string remote_url = 4;
    }

    optional BlameResponse blame_response = 5;

    reserved 1 to 4;
}

message MultiLspQuery {
    uint64 project_id = 1;
    uint64 buffer_id = 2;
    repeated VectorClockEntry version = 3;
    oneof strategy {
        AllLanguageServers all = 4;
    }
    oneof request {
        GetHover get_hover = 5;
        GetCodeActions get_code_actions = 6;
        GetSignatureHelp get_signature_help = 7;
    }
}

message AllLanguageServers {}

message RestartLanguageServers {
    uint64 project_id = 1;
    repeated uint64 buffer_ids = 2;
}

message MultiLspQueryResponse {
    repeated LspResponse responses = 1;
}

message LspResponse {
    oneof response {
        GetHoverResponse get_hover_response = 1;
        GetCodeActionsResponse get_code_actions_response = 2;
        GetSignatureHelpResponse get_signature_help_response = 3;
    }
}

message GetSupermavenApiKey {}

message GetSupermavenApiKeyResponse {
    string api_key = 1;
}

message TaskContextForLocation {
    uint64 project_id = 1;
    Location location = 2;
    map<string, string> task_variables = 3;
}

message TaskContext {
    optional string cwd = 1;
    map<string, string> task_variables = 2;
    map<string, string> project_env = 3;
}

message Shell {
    message WithArguments {
        string program = 1;
        repeated string args = 2;
    }

    oneof shell_type {
        System system = 1;
        string program = 2;
        WithArguments with_arguments = 3;
    }
}

message System {}

enum RevealStrategy {
    RevealAlways = 0;
    RevealNever = 1;
}

enum HideStrategy {
    HideAlways = 0;
    HideNever = 1;
    HideOnSuccess = 2;
}

message ContextMessageStatus {
    oneof variant {
        Done done = 1;
        Pending pending = 2;
        Error error = 3;
        Canceled canceled = 4;
    }

    message Done {}

    message Pending {}

    message Error {
        string message = 1;
    }

    message Canceled {}
}

message ContextMessage {
    LamportTimestamp id = 1;
    Anchor start = 2;
    LanguageModelRole role = 3;
    ContextMessageStatus status = 4;
}

message SlashCommandOutputSection {
    AnchorRange range = 1;
    string icon_name = 2;
    string label = 3;
    optional string metadata = 4;
}

message ContextOperation {
    oneof variant {
        InsertMessage insert_message = 1;
        UpdateMessage update_message = 2;
        UpdateSummary update_summary = 3;
        BufferOperation buffer_operation = 5;
        SlashCommandStarted slash_command_started = 6;
        SlashCommandOutputSectionAdded slash_command_output_section_added = 7;
        SlashCommandCompleted slash_command_completed = 8;
    }

    reserved 4;

    message InsertMessage {
        ContextMessage message = 1;
        repeated VectorClockEntry version = 2;
    }

    message UpdateMessage {
        LamportTimestamp message_id = 1;
        LanguageModelRole role = 2;
        ContextMessageStatus status = 3;
        LamportTimestamp timestamp = 4;
        repeated VectorClockEntry version = 5;
    }

    message UpdateSummary {
        string summary = 1;
        bool done = 2;
        LamportTimestamp timestamp = 3;
        repeated VectorClockEntry version = 4;
    }

    message SlashCommandStarted {
        LamportTimestamp id = 1;
        AnchorRange output_range = 2;
        string name = 3;
        repeated VectorClockEntry version = 4;
    }

    message SlashCommandOutputSectionAdded {
        LamportTimestamp timestamp = 1;
        SlashCommandOutputSection section = 2;
        repeated VectorClockEntry version = 3;
    }

    message SlashCommandCompleted {
        LamportTimestamp id = 1;
        LamportTimestamp timestamp = 3;
        optional string error_message = 4;
        repeated VectorClockEntry version = 5;
    }

    message BufferOperation {
        Operation operation = 1;
    }
}

message Context {
    repeated ContextOperation operations = 1;
}

message ContextMetadata {
    string context_id = 1;
    optional string summary = 2;
}

message AdvertiseContexts {
    uint64 project_id = 1;
    repeated ContextMetadata contexts = 2;
}

message OpenContext {
    uint64 project_id = 1;
    string context_id = 2;
}

message OpenContextResponse {
    Context context = 1;
}

message CreateContext {
    uint64 project_id = 1;
}

message CreateContextResponse {
    string context_id = 1;
    Context context = 2;
}

message UpdateContext {
    uint64 project_id = 1;
    string context_id = 2;
    ContextOperation operation = 3;
}

message ContextVersion {
    string context_id = 1;
    repeated VectorClockEntry context_version = 2;
    repeated VectorClockEntry buffer_version = 3;
}

message SynchronizeContexts {
    uint64 project_id = 1;
    repeated ContextVersion contexts = 2;
}

message SynchronizeContextsResponse {
    repeated ContextVersion contexts = 1;
}

message GetLlmToken {}

message GetLlmTokenResponse {
    string token = 1;
}

message RefreshLlmToken {}

// Remote debugging

enum BreakpointKind {
    Standard = 0;
    Log = 1;
}

message DebuggerSessionEnded {
    uint64 project_id = 1;
    uint64 session_id = 2;
}

message ActiveDebugSessionsRequest {
    uint64 project_id = 1;
}

message ActiveDebugSessionsResponse {
    repeated DebuggerSession sessions = 1;
}

message DebuggerSession {
    uint64 session_id = 1;
    bool ignore_breakpoints = 2;
    repeated DebugClient clients = 3;
}

message DebugClient {
    uint64 client_id = 1;
    SetDebugClientCapabilities capabilities = 2;
    repeated SetDebuggerPanelItem debug_panel_items = 3;
}

message ShutdownDebugClient {
    uint64 session_id = 1;
    uint64 client_id = 2;
    uint64 project_id = 3;
}

message SetDebugClientCapabilities {
    uint64 session_id = 1;
    uint64 client_id = 2;
    uint64 project_id = 3;
    bool supports_loaded_sources_request = 4;
    bool supports_modules_request = 5;
    bool supports_restart_request = 6;
    bool supports_set_expression = 7;
    bool supports_single_thread_execution_requests = 8;
    bool supports_step_back = 9;
    bool supports_stepping_granularity = 10;
    bool supports_terminate_threads_request = 11;
    bool supports_restart_frame_request = 12;
    bool supports_clipboard_context = 13;
}

message Breakpoint {
    Anchor position = 1;
    uint32 cached_position = 2;
    BreakpointKind kind = 3;
    optional string message = 4;
}

message SynchronizeBreakpoints {
    uint64 project_id = 1;
    ProjectPath project_path = 2;
    repeated Breakpoint breakpoints = 3;
}

message SetActiveDebugLine {
    uint64 project_id = 1;
    ProjectPath project_path  = 2;
    uint64 client_id = 3;
    uint32 row = 4;
}

message RemoveActiveDebugLine {
    uint64 project_id = 1;
}

enum DebuggerThreadItem {
    Console = 0;
    LoadedSource = 1;
    Modules = 2;
    Variables = 3;
}

message DebuggerSetVariableState {
    string name = 1;
    DapScope scope = 2;
    string value = 3;
    uint64 stack_frame_id = 4;
    optional string evaluate_name = 5;
    uint64 parent_variables_reference = 6;
}

message VariableListOpenEntry {
    oneof entry {
        DebuggerOpenEntryScope scope = 1;
        DebuggerOpenEntryVariable variable = 2;
    }
}

message DebuggerOpenEntryScope {
    string name = 1;
}

message DebuggerOpenEntryVariable {
    string scope_name = 1;
    string name = 2;
    uint64 depth = 3;
}

message VariableListEntrySetState {
    uint64 depth = 1;
    DebuggerSetVariableState state = 2;
}

message VariableListEntryVariable {
    uint64 depth = 1;
    DapScope scope = 2;
    DapVariable variable = 3;
    bool has_children = 4;
    uint64 container_reference = 5;
}

message DebuggerScopeVariableIndex {
    repeated uint64 fetched_ids = 1;
    repeated DebuggerVariableContainer variables = 2;
}

message DebuggerVariableContainer {
    uint64 container_reference = 1;
    DapVariable variable = 2;
    uint64 depth = 3;
}

message DebuggerThreadState {
    DebuggerThreadStatus thread_status = 1;
    bool stopped = 2;
}

message UpdateThreadStatus {
    uint64 project_id = 1;
    uint64 client_id = 2;
    uint64 thread_id = 3;
    DebuggerThreadStatus status = 4;
}

enum DebuggerThreadStatus {
    Running = 0;
    Stopped = 1;
    Exited = 2;
    Ended = 3;
}

message VariableListScopes {
    uint64 stack_frame_id = 1;
    repeated DapScope scopes = 2;
}

message VariableListVariables {
    uint64 stack_frame_id = 1;
    uint64 scope_id = 2;
    DebuggerScopeVariableIndex variables = 3;
}

message DebuggerVariableList {
    repeated VariableListScopes scopes = 1;
    repeated VariableListVariables variables = 2;
}

enum VariablesArgumentsFilter {
    Indexed = 0;
    Named = 1;
}

message ValueFormat {
    optional bool hex = 1;
}

message VariablesRequest {
    uint64 project_id = 1;
    uint64 client_id = 2;
    uint64 thread_id = 3;
    uint64 session_id = 4;
    uint64 stack_frame_id = 5;
    uint64 variables_reference = 6;
    optional VariablesArgumentsFilter filter = 7;
    optional uint64 start = 8;
    optional uint64 count = 9;
    optional ValueFormat format = 10;
}


message DebuggerStackFrameList {
    uint64 thread_id = 1;
    uint64 client_id = 2;
    uint64 current_stack_frame = 3;
    repeated DapStackFrame stack_frames = 4;
}

enum SteppingGranularity {
    Statement = 0;
    Line = 1;
    Instruction = 2;
}

enum DapEvaluateContext {
    Repl = 0;
    Watch = 1;
    Hover = 2;
    Clipboard = 3;
    EvaluateVariables = 4;
    EvaluateUnknown = 5;
}

message DapEvaluateRequest {
    uint64 project_id = 1;
    uint64 client_id = 2;
    string expression = 3;
    optional uint64 frame_id = 4;
    optional DapEvaluateContext context = 5;
}

message DapEvaluateResponse {
    string result = 1;
    optional string evaluate_type = 2;
    uint64 variable_reference = 3;
    optional uint64 named_variables = 4;
    optional uint64 indexed_variables = 5;
    optional string memory_reference = 6;
}

message DapScopesRequest {
    uint64 project_id = 1;
    uint64 client_id = 2;
    uint64 thread_id = 3;
    uint64 stack_frame_id = 4;
}

message DapScopesResponse {
    repeated DapScope scopes = 1;
}

message DapSetVariableValueRequest {
    uint64 project_id = 1;
    uint64 client_id = 2;
    string name = 3;
    string value = 4;
    uint64 variables_reference = 5;
}

message DapSetVariableValueResponse {
    uint64 client_id = 1;
    string value = 2;
    optional string variable_type = 3;
    optional uint64 variables_reference = 4;
    optional uint64 named_variables = 5;
    optional uint64 indexed_variables = 6;
    optional string memory_reference = 7;
}

message DapPauseRequest {
    uint64 project_id = 1;
    uint64 client_id = 2;
    uint64 thread_id = 3;
}

message DapDisconnectRequest {
    uint64 project_id = 1;
    uint64 client_id = 2;
    optional bool restart = 3;
    optional bool terminate_debuggee = 4;
    optional bool suspend_debuggee = 5;
}

message DapTerminateThreadsRequest {
    uint64 project_id = 1;
    uint64 client_id = 2;
    repeated uint64 thread_ids = 3;
}

message DapTerminateRequest {
    uint64 project_id = 1;
    uint64 client_id = 2;
    optional bool restart = 3;
}

message DapRestartRequest {
    uint64 project_id = 1;
    uint64 client_id = 2;
    bytes raw_args = 3;
}

message DapRestartStackFrameRequest {
    uint64 project_id = 1;
    uint64 client_id = 2;
    uint64 stack_frame_id = 3;
}

message DapShutdownSession {
    uint64 project_id = 1;
    optional uint64 session_id = 2; // Shutdown all sessions if this is None
}

message ToggleIgnoreBreakpoints {
    uint64 project_id = 1;
    uint64 client_id = 2;
    uint64 session_id = 3;
}

message IgnoreBreakpointState {
    uint64 project_id = 1;
    uint64 session_id = 2;
    bool ignore = 3;
}

message DapNextRequest {
    uint64 project_id = 1;
    uint64 client_id = 2;
    uint64 thread_id = 3;
    optional bool single_thread = 4;
    optional SteppingGranularity granularity = 5;
}

message DapStepInRequest {
    uint64 project_id = 1;
    uint64 client_id = 2;
    uint64 thread_id = 3;
    optional uint64 target_id = 4;
    optional bool single_thread = 5;
    optional SteppingGranularity granularity = 6;
}

message DapStepOutRequest {
    uint64 project_id = 1;
    uint64 client_id = 2;
    uint64 thread_id = 3;
    optional bool single_thread = 4;
    optional SteppingGranularity granularity = 5;
}

message DapStepBackRequest {
    uint64 project_id = 1;
    uint64 client_id = 2;
    uint64 thread_id = 3;
    optional bool single_thread = 4;
    optional SteppingGranularity granularity = 5;
}

message DapContinueRequest {
    uint64 project_id = 1;
    uint64 client_id = 2;
    uint64 thread_id = 3;
    optional bool single_thread = 4;
}

message DapContinueResponse {
    uint64 client_id = 1;
    optional bool all_threads_continued = 2;
}

message DapModulesRequest {
    uint64 project_id = 1;
    uint64 client_id = 2;
}

message DapModulesResponse {
    uint64 client_id = 1;
    repeated DapModule modules = 2;
}

message DapLoadedSourcesRequest {
    uint64 project_id = 1;
    uint64 client_id = 2;
}

message DapLoadedSourcesResponse {
    uint64 client_id = 1;
    repeated DapSource sources = 2;
}

message DapStackTraceRequest {
    uint64 project_id = 1;
    uint64 client_id = 2;
    uint64 thread_id = 3;
    optional uint64 start_frame = 4;
    optional uint64 stack_trace_levels = 5;
}

message DapStackTraceResponse {
    repeated DapStackFrame frames = 1;
}

message DapStackFrame {
    uint64 id = 1;
    string name = 2;
    optional DapSource source = 3;
    uint64 line = 4;
    uint64 column = 5;
    optional uint64 end_line = 6;
    optional uint64 end_column = 7;
    optional bool can_restart = 8;
    optional string instruction_pointer_reference = 9;
    optional DapModuleId module_id = 10;
    optional DapStackPresentationHint presentation_hint = 11;
}

message DebuggerLoadedSourceList {
    uint64 client_id = 1;
    repeated DapSource sources = 2;
}

message DebuggerConsole {
    // repeated DapOutputEvent events = 1;
}

message DebuggerModuleList {
    repeated DapModule modules = 1;
    uint64 client_id = 2;
}

message SetDebuggerPanelItem {
    uint64 project_id = 1;
    uint64 session_id = 2;
    uint64 client_id = 3;
    uint64 thread_id = 4;
    string session_name = 5;
    DebuggerConsole console = 6;
    optional DebuggerModuleList module_list = 7; // We only send this when it's supported and once per client
    DebuggerThreadItem active_thread_item = 8;
    DebuggerThreadState thread_state = 9;
    DebuggerVariableList variable_list = 10;
    DebuggerStackFrameList stack_frame_list = 11;
    DebuggerLoadedSourceList loaded_source_list = 12;
}

message UpdateDebugAdapter {
    uint64 project_id = 1;
    uint64 client_id = 2;
    optional uint64 thread_id = 3;
    uint64 session_id = 4;
    oneof variant {
        DebuggerThreadState thread_state = 5;
        DebuggerStackFrameList stack_frame_list = 6;
        DebuggerVariableList variable_list = 7;
        DebuggerModuleList modules = 8;
        DapOutputEvent output_event = 9;
    }
}



message DapVariables {
    uint64 client_id = 1;
    repeated DapVariable variables = 2;
}

// Remote Debugging: Dap Types
message DapVariable {
    string name = 1;
    string value = 2;
    optional string type = 3;
    // optional DapVariablePresentationHint presentation_hint = 4;
    optional string evaluate_name = 5;
    uint64 variables_reference = 6;
    optional uint64 named_variables = 7;
    optional uint64 indexed_variables = 8;
    optional string memory_reference = 9;
}

message DapScope {
    string name = 1;
    optional DapScopePresentationHint presentation_hint = 2;
    uint64 variables_reference = 3;
    optional uint64 named_variables = 4;
    optional uint64 indexed_variables = 5;
    bool expensive = 6;
    optional DapSource source = 7;
    optional uint64 line = 8;
    optional uint64 column = 9;
    optional uint64 end_line = 10;
    optional uint64 end_column = 11;
}

message DapSource {
    optional string name = 1;
    optional string path = 2;
    optional uint64 source_reference = 3;
    optional DapSourcePresentationHint presentation_hint = 4;
    optional string origin = 5;
    repeated DapSource sources = 6;
    optional bytes adapter_data = 7;
    repeated DapChecksum checksums = 8;
}

enum DapOutputCategory {
    ConsoleOutput = 0;
    Important = 1;
    Stdout = 2;
    Stderr = 3;
    Unknown = 4;
}

enum DapOutputEventGroup {
    Start = 0;
    StartCollapsed = 1;
    End = 2;
}

message DapOutputEvent {
    string output = 1;
    optional DapOutputCategory category = 2;
    optional uint64 variables_reference = 3;
    optional DapOutputEventGroup group = 4;
    optional DapSource source = 5;
    optional uint32 line = 6;
    optional uint32 column = 7;
}

enum DapChecksumAlgorithm {
    CHECKSUM_ALGORITHM_UNSPECIFIED = 0;
    MD5 = 1;
    SHA1 = 2;
    SHA256 = 3;
    TIMESTAMP = 4;
}

message DapChecksum {
    DapChecksumAlgorithm algorithm = 1;
    string checksum = 2;
}

enum DapScopePresentationHint {
    Arguments = 0;
    Locals = 1;
    Registers = 2;
    ReturnValue = 3;
    ScopeUnknown = 4;
}

enum DapSourcePresentationHint {
    SourceNormal = 0;
    Emphasize = 1;
    Deemphasize = 2;
    SourceUnknown = 3;
}

enum DapStackPresentationHint {
    StackNormal = 0;
    Label = 1;
    Subtle = 2;
    StackUnknown = 3;
}

message DapModule {
    DapModuleId id = 1;
    string name = 2;
    optional string path = 3;
    optional bool is_optimized = 4;
    optional bool is_user_code = 5;
    optional string version = 6;
    optional string symbol_status = 7;
    optional string symbol_file_path = 8;
    optional string date_time_stamp = 9;
    optional string address_range = 10;
}

message DapModuleId {
    oneof id {
        uint32 number = 1;
        string string = 2;
    }
}

// Remote FS

message AddWorktree {
    string path = 1;
    uint64 project_id = 2;
    bool visible = 3;
}

message AddWorktreeResponse {
    uint64 worktree_id = 1;
    string canonicalized_path = 2;
}

message GetPathMetadata {
    uint64 project_id = 1;
    string path = 2;
}

message GetPathMetadataResponse {
    bool exists = 1;
    string path = 2;
    bool is_dir = 3;
}

message ShutdownRemoteServer {}

message RemoveWorktree {
    uint64 worktree_id = 1;
}

message Toast {
    uint64 project_id = 1;
    string notification_id = 2;
    string message = 3;
}

message HideToast {
    uint64 project_id = 1;
    string notification_id = 2;
}

message OpenServerSettings {
    uint64 project_id = 1;
}

message GetPermalinkToLine {
    uint64 project_id = 1;
    uint64 buffer_id = 2;
    Range selection = 3;
}

message GetPermalinkToLineResponse {
    string permalink = 1;
}
message FlushBufferedMessages {}
message FlushBufferedMessagesResponse {}

message LanguageServerPromptRequest {
    uint64 project_id = 1;

    oneof level {
        Info info = 2;
        Warning warning = 3;
        Critical critical = 4;
    }

    message Info {}
    message Warning {}
    message Critical {}

    string message = 5;
    repeated string actions = 6;
    string lsp_name = 7;
}

message LanguageServerPromptResponse {
    optional uint64 action_response = 1;
}

message ListToolchains {
    uint64 project_id = 1;
    uint64 worktree_id = 2;
    string language_name = 3;
}

message Toolchain {
    string name = 1;
    string path = 2;
    string raw_json = 3;
}

message ToolchainGroup {
    uint64 start_index = 1;
    string name = 2;
}

message ListToolchainsResponse {
    repeated Toolchain toolchains = 1;
    bool has_values = 2;
    repeated ToolchainGroup groups = 3;
}

message ActivateToolchain {
    uint64 project_id = 1;
    uint64 worktree_id = 2;
    Toolchain toolchain = 3;
    string language_name = 4;
}

message ActiveToolchain {
    uint64 project_id = 1;
    uint64 worktree_id = 2;
    string language_name = 3;
}

message ActiveToolchainResponse {
    optional Toolchain toolchain = 1;
}

message CommitSummary {
    string sha = 1;
    string subject = 2;
    int64 commit_timestamp = 3;
}

message Branch {
    bool is_head = 1;
    string name = 2;
    optional uint64 unix_timestamp = 3;
    optional GitUpstream upstream = 4;
    optional CommitSummary most_recent_commit = 5;
}
message GitUpstream {
    string ref_name = 1;
    optional UpstreamTracking tracking = 2;
}
message UpstreamTracking {
    uint64 ahead = 1;
    uint64 behind = 2;
}

message GitBranches {
    uint64 project_id = 1;
    ProjectPath repository = 2;
}

message GitBranchesResponse {
    repeated Branch branches = 1;
}

message UpdateGitBranch {
    uint64 project_id = 1;
    string branch_name = 2;
    ProjectPath repository = 3;
}

message GetPanicFiles {
}

message GitShow {
    uint64 project_id = 1;
    uint64 worktree_id = 2;
    uint64 work_directory_id = 3;
    string commit = 4;
}

message GitCommitDetails {
    string sha = 1;
    string message = 2;
    int64 commit_timestamp = 3;
    string committer_email = 4;
    string committer_name = 5;
}

message GitReset {
    uint64 project_id = 1;
    uint64 worktree_id = 2;
    uint64 work_directory_id = 3;
    string commit = 4;
    ResetMode mode = 5;
    enum ResetMode {
        SOFT = 0;
        MIXED = 1;
    }
}

message GetPanicFilesResponse {
    repeated string file_contents = 2;
}

message CancelLanguageServerWork {
    uint64 project_id = 1;

    oneof work {
        Buffers buffers = 2;
        LanguageServerWork language_server_work = 3;
    }

    message Buffers {
        repeated uint64 buffer_ids = 2;
    }

    message LanguageServerWork {
        uint64 language_server_id = 1;
        optional string token = 2;
    }
}

message Extension {
    string id = 1;
    string version = 2;
    bool dev = 3;
}

message SyncExtensions {
    repeated Extension extensions = 1;
}

message SyncExtensionsResponse {
    string tmp_dir = 1;
    repeated Extension missing_extensions = 2;
}

message InstallExtension {
    Extension extension = 1;
    string tmp_dir = 2;
}

message RegisterBufferWithLanguageServers{
    uint64 project_id = 1;
    uint64 buffer_id = 2;
}

message Stage {
    uint64 project_id = 1;
    uint64 worktree_id = 2;
    uint64 work_directory_id = 3;
    repeated string paths = 4;
}

message Unstage {
    uint64 project_id = 1;
    uint64 worktree_id = 2;
    uint64 work_directory_id = 3;
    repeated string paths = 4;
}

message Commit {
    uint64 project_id = 1;
    uint64 worktree_id = 2;
    uint64 work_directory_id = 3;
    optional string name = 4;
    optional string email = 5;
    string message = 6;
}

message OpenCommitMessageBuffer {
    uint64 project_id = 1;
    uint64 worktree_id = 2;
    uint64 work_directory_id = 3;
}<|MERGE_RESOLUTION|>--- conflicted
+++ resolved
@@ -317,49 +317,6 @@
         OpenUncommittedDiff open_uncommitted_diff = 297;
         OpenUncommittedDiffResponse open_uncommitted_diff_response = 298;
 
-<<<<<<< HEAD
-        SynchronizeBreakpoints synchronize_breakpoints = 299;
-        SetActiveDebugLine set_active_debug_line = 300;
-        RemoveActiveDebugLine remove_active_debug_line = 301;
-        SetDebuggerPanelItem set_debugger_panel_item = 302;
-        UpdateDebugAdapter update_debug_adapter = 303;
-        ShutdownDebugClient shutdown_debug_client = 304;
-        SetDebugClientCapabilities set_debug_client_capabilities = 305;
-
-        DapNextRequest dap_next_request = 306;
-        DapStepInRequest dap_step_in_request = 307;
-        DapStepOutRequest dap_step_out_request = 308;
-        DapStepBackRequest dap_step_back_request = 309;
-        DapContinueRequest dap_continue_request = 310;
-        DapContinueResponse dap_continue_response = 311;
-        DapPauseRequest dap_pause_request = 312;
-        DapDisconnectRequest dap_disconnect_request = 313;
-        DapTerminateThreadsRequest dap_terminate_threads_request = 314;
-        DapTerminateRequest dap_terminate_request = 315;
-        DapRestartRequest dap_restart_request = 316;
-        DapShutdownSession dap_shutdown_session = 317;
-        UpdateThreadStatus update_thread_status = 318;
-        VariablesRequest variables_request = 319;
-        DapVariables dap_variables = 320;
-        DapRestartStackFrameRequest dap_restart_stack_frame_request = 321;
-        IgnoreBreakpointState ignore_breakpoint_state = 322;
-        ToggleIgnoreBreakpoints toggle_ignore_breakpoints = 323;
-        DebuggerSessionEnded debugger_session_ended = 324;
-        DapModulesRequest dap_modules_request = 325;
-        DapModulesResponse dap_modules_response = 326;
-        DapLoadedSourcesRequest dap_loaded_sources_request = 327;
-        DapLoadedSourcesResponse dap_loaded_sources_response = 328;
-        ActiveDebugSessionsRequest active_debug_sessions_request = 329;
-        ActiveDebugSessionsResponse active_debug_sessions_response = 330;
-        DapStackTraceRequest dap_stack_trace_request = 331;
-        DapStackTraceResponse dap_stack_trace_response = 332;
-        DapScopesRequest dap_scopes_request = 333;
-        DapScopesResponse dap_scopes_response = 334;
-        DapSetVariableValueRequest dap_set_variable_value_request = 335;
-        DapSetVariableValueResponse dap_set_variable_value_response = 336;
-        DapEvaluateRequest dap_evaluate_request = 337;
-        DapEvaluateResponse dap_evaluate_response = 338; // current max
-=======
         SetIndexText set_index_text = 299;
 
         GitShow git_show = 300;
@@ -398,8 +355,15 @@
         DapLoadedSourcesRequest dap_loaded_sources_request = 331;
         DapLoadedSourcesResponse dap_loaded_sources_response = 332;
         ActiveDebugSessionsRequest active_debug_sessions_request = 333;
-        ActiveDebugSessionsResponse active_debug_sessions_response = 334; // current max
->>>>>>> 661e5b03
+        ActiveDebugSessionsResponse active_debug_sessions_response = 334;
+        DapStackTraceRequest dap_stack_trace_request = 335;
+        DapStackTraceResponse dap_stack_trace_response = 336;
+        DapScopesRequest dap_scopes_request = 337;
+        DapScopesResponse dap_scopes_response = 338;
+        DapSetVariableValueRequest dap_set_variable_value_request = 339;
+        DapSetVariableValueResponse dap_set_variable_value_response = 340;
+        DapEvaluateRequest dap_evaluate_request = 341;
+        DapEvaluateResponse dap_evaluate_response = 342; // current max
     }
 
     reserved 87 to 88;
