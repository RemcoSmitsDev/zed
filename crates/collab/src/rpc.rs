mod connection_pool;

use crate::api::{CloudflareIpCountryHeader, SystemIdHeader};
use crate::llm::LlmTokenClaims;
use crate::{
    auth,
    db::{
        self, BufferId, Capability, Channel, ChannelId, ChannelRole, ChannelsForUser,
        CreatedChannelMessage, Database, InviteMemberResult, MembershipUpdated, MessageId,
        NotificationId, Project, ProjectId, RejoinedProject, RemoveChannelMemberResult, ReplicaId,
        RespondToChannelInvite, RoomId, ServerId, UpdatedChannelMessage, User, UserId,
    },
    executor::Executor,
    AppState, Config, Error, RateLimit, Result,
};
use anyhow::{anyhow, bail, Context as _};
use async_tungstenite::tungstenite::{
    protocol::CloseFrame as TungsteniteCloseFrame, Message as TungsteniteMessage,
};
use axum::{
    body::Body,
    extract::{
        ws::{CloseFrame as AxumCloseFrame, Message as AxumMessage},
        ConnectInfo, WebSocketUpgrade,
    },
    headers::{Header, HeaderName},
    http::StatusCode,
    middleware,
    response::IntoResponse,
    routing::get,
    Extension, Router, TypedHeader,
};
use chrono::Utc;
use collections::{HashMap, HashSet};
pub use connection_pool::{ConnectionPool, ZedVersion};
use core::fmt::{self, Debug, Formatter};
use http_client::HttpClient;
use open_ai::{OpenAiEmbeddingModel, OPEN_AI_API_URL};
use reqwest_client::ReqwestClient;
use sha2::Digest;
use supermaven_api::{CreateExternalUserRequest, SupermavenAdminApi};

use futures::{
    channel::oneshot, future::BoxFuture, stream::FuturesUnordered, FutureExt, SinkExt, StreamExt,
    TryStreamExt,
};
use prometheus::{register_int_gauge, IntGauge};
use rpc::{
    proto::{
        self, Ack, AnyTypedEnvelope, EntityMessage, EnvelopedMessage, LiveKitConnectionInfo,
        RequestMessage, ShareProject, UpdateChannelBufferCollaborators,
    },
    Connection, ConnectionId, ErrorCode, ErrorCodeExt, ErrorExt, Peer, Receipt, TypedEnvelope,
};
use semantic_version::SemanticVersion;
use serde::{Serialize, Serializer};
use std::{
    any::TypeId,
    future::Future,
    marker::PhantomData,
    mem,
    net::SocketAddr,
    ops::{Deref, DerefMut},
    rc::Rc,
    sync::{
        atomic::{AtomicBool, Ordering::SeqCst},
        Arc, OnceLock,
    },
    time::{Duration, Instant},
};
use time::OffsetDateTime;
use tokio::sync::{watch, MutexGuard, Semaphore};
use tower::ServiceBuilder;
use tracing::{
    field::{self},
    info_span, instrument, Instrument,
};

pub const RECONNECT_TIMEOUT: Duration = Duration::from_secs(30);

// kubernetes gives terminated pods 10s to shutdown gracefully. After they're gone, we can clean up old resources.
pub const CLEANUP_TIMEOUT: Duration = Duration::from_secs(15);

const MESSAGE_COUNT_PER_PAGE: usize = 100;
const MAX_MESSAGE_LEN: usize = 1024;
const NOTIFICATION_COUNT_PER_PAGE: usize = 50;

type MessageHandler =
    Box<dyn Send + Sync + Fn(Box<dyn AnyTypedEnvelope>, Session) -> BoxFuture<'static, ()>>;

struct Response<R> {
    peer: Arc<Peer>,
    receipt: Receipt<R>,
    responded: Arc<AtomicBool>,
}

impl<R: RequestMessage> Response<R> {
    fn send(self, payload: R::Response) -> Result<()> {
        self.responded.store(true, SeqCst);
        self.peer.respond(self.receipt, payload)?;
        Ok(())
    }
}

#[derive(Clone, Debug)]
pub enum Principal {
    User(User),
    Impersonated { user: User, admin: User },
}

impl Principal {
    fn update_span(&self, span: &tracing::Span) {
        match &self {
            Principal::User(user) => {
                span.record("user_id", user.id.0);
                span.record("login", &user.github_login);
            }
            Principal::Impersonated { user, admin } => {
                span.record("user_id", user.id.0);
                span.record("login", &user.github_login);
                span.record("impersonator", &admin.github_login);
            }
        }
    }
}

#[derive(Clone)]
struct Session {
    principal: Principal,
    connection_id: ConnectionId,
    db: Arc<tokio::sync::Mutex<DbHandle>>,
    peer: Arc<Peer>,
    connection_pool: Arc<parking_lot::Mutex<ConnectionPool>>,
    app_state: Arc<AppState>,
    supermaven_client: Option<Arc<SupermavenAdminApi>>,
    http_client: Arc<dyn HttpClient>,
    /// The GeoIP country code for the user.
    #[allow(unused)]
    geoip_country_code: Option<String>,
    system_id: Option<String>,
    _executor: Executor,
}

impl Session {
    async fn db(&self) -> tokio::sync::MutexGuard<DbHandle> {
        #[cfg(test)]
        tokio::task::yield_now().await;
        let guard = self.db.lock().await;
        #[cfg(test)]
        tokio::task::yield_now().await;
        guard
    }

    async fn connection_pool(&self) -> ConnectionPoolGuard<'_> {
        #[cfg(test)]
        tokio::task::yield_now().await;
        let guard = self.connection_pool.lock();
        ConnectionPoolGuard {
            guard,
            _not_send: PhantomData,
        }
    }

    fn is_staff(&self) -> bool {
        match &self.principal {
            Principal::User(user) => user.admin,
            Principal::Impersonated { .. } => true,
        }
    }

    pub async fn has_llm_subscription(
        &self,
        db: &MutexGuard<'_, DbHandle>,
    ) -> anyhow::Result<bool> {
        if self.is_staff() {
            return Ok(true);
        }

        let user_id = self.user_id();

        Ok(db.has_active_billing_subscription(user_id).await?)
    }

    pub async fn current_plan(
        &self,
        _db: &MutexGuard<'_, DbHandle>,
    ) -> anyhow::Result<proto::Plan> {
        if self.is_staff() {
            Ok(proto::Plan::ZedPro)
        } else {
            Ok(proto::Plan::Free)
        }
    }

    fn user_id(&self) -> UserId {
        match &self.principal {
            Principal::User(user) => user.id,
            Principal::Impersonated { user, .. } => user.id,
        }
    }

    pub fn email(&self) -> Option<String> {
        match &self.principal {
            Principal::User(user) => user.email_address.clone(),
            Principal::Impersonated { user, .. } => user.email_address.clone(),
        }
    }
}

impl Debug for Session {
    fn fmt(&self, f: &mut Formatter<'_>) -> fmt::Result {
        let mut result = f.debug_struct("Session");
        match &self.principal {
            Principal::User(user) => {
                result.field("user", &user.github_login);
            }
            Principal::Impersonated { user, admin } => {
                result.field("user", &user.github_login);
                result.field("impersonator", &admin.github_login);
            }
        }
        result.field("connection_id", &self.connection_id).finish()
    }
}

struct DbHandle(Arc<Database>);

impl Deref for DbHandle {
    type Target = Database;

    fn deref(&self) -> &Self::Target {
        self.0.as_ref()
    }
}

pub struct Server {
    id: parking_lot::Mutex<ServerId>,
    peer: Arc<Peer>,
    pub(crate) connection_pool: Arc<parking_lot::Mutex<ConnectionPool>>,
    app_state: Arc<AppState>,
    handlers: HashMap<TypeId, MessageHandler>,
    teardown: watch::Sender<bool>,
}

pub(crate) struct ConnectionPoolGuard<'a> {
    guard: parking_lot::MutexGuard<'a, ConnectionPool>,
    _not_send: PhantomData<Rc<()>>,
}

#[derive(Serialize)]
pub struct ServerSnapshot<'a> {
    peer: &'a Peer,
    #[serde(serialize_with = "serialize_deref")]
    connection_pool: ConnectionPoolGuard<'a>,
}

pub fn serialize_deref<S, T, U>(value: &T, serializer: S) -> Result<S::Ok, S::Error>
where
    S: Serializer,
    T: Deref<Target = U>,
    U: Serialize,
{
    Serialize::serialize(value.deref(), serializer)
}

impl Server {
    pub fn new(id: ServerId, app_state: Arc<AppState>) -> Arc<Self> {
        let mut server = Self {
            id: parking_lot::Mutex::new(id),
            peer: Peer::new(id.0 as u32),
            app_state: app_state.clone(),
            connection_pool: Default::default(),
            handlers: Default::default(),
            teardown: watch::channel(false).0,
        };

        server
            .add_request_handler(ping)
            .add_request_handler(create_room)
            .add_request_handler(join_room)
            .add_request_handler(rejoin_room)
            .add_request_handler(leave_room)
            .add_request_handler(set_room_participant_role)
            .add_request_handler(call)
            .add_request_handler(cancel_call)
            .add_message_handler(decline_call)
            .add_request_handler(update_participant_location)
            .add_request_handler(share_project)
            .add_message_handler(unshare_project)
            .add_request_handler(join_project)
            .add_message_handler(leave_project)
            .add_request_handler(update_project)
            .add_request_handler(update_worktree)
            .add_message_handler(start_language_server)
            .add_message_handler(update_language_server)
            .add_message_handler(update_diagnostic_summary)
            .add_message_handler(update_worktree_settings)
            .add_request_handler(forward_read_only_project_request::<proto::GetHover>)
            .add_request_handler(forward_read_only_project_request::<proto::GetDefinition>)
            .add_request_handler(forward_read_only_project_request::<proto::GetTypeDefinition>)
            .add_request_handler(forward_read_only_project_request::<proto::GetReferences>)
            .add_request_handler(forward_find_search_candidates_request)
            .add_request_handler(forward_read_only_project_request::<proto::GetDocumentHighlights>)
            .add_request_handler(forward_read_only_project_request::<proto::GetProjectSymbols>)
            .add_request_handler(forward_read_only_project_request::<proto::OpenBufferForSymbol>)
            .add_request_handler(forward_read_only_project_request::<proto::OpenBufferById>)
            .add_request_handler(forward_read_only_project_request::<proto::SynchronizeBuffers>)
            .add_request_handler(forward_read_only_project_request::<proto::InlayHints>)
            .add_request_handler(forward_read_only_project_request::<proto::ResolveInlayHint>)
            .add_request_handler(forward_read_only_project_request::<proto::OpenBufferByPath>)
            .add_request_handler(forward_read_only_project_request::<proto::GitBranches>)
            .add_request_handler(forward_read_only_project_request::<proto::GetStagedText>)
            .add_request_handler(
                forward_mutating_project_request::<proto::RegisterBufferWithLanguageServers>,
            )
            .add_request_handler(forward_mutating_project_request::<proto::UpdateGitBranch>)
            .add_request_handler(forward_mutating_project_request::<proto::GetCompletions>)
            .add_request_handler(
                forward_mutating_project_request::<proto::ApplyCompletionAdditionalEdits>,
            )
            .add_request_handler(forward_mutating_project_request::<proto::OpenNewBuffer>)
            .add_request_handler(
                forward_mutating_project_request::<proto::ResolveCompletionDocumentation>,
            )
            .add_request_handler(forward_mutating_project_request::<proto::GetCodeActions>)
            .add_request_handler(forward_mutating_project_request::<proto::ApplyCodeAction>)
            .add_request_handler(forward_mutating_project_request::<proto::PrepareRename>)
            .add_request_handler(forward_mutating_project_request::<proto::PerformRename>)
            .add_request_handler(forward_mutating_project_request::<proto::ReloadBuffers>)
            .add_request_handler(forward_mutating_project_request::<proto::FormatBuffers>)
            .add_request_handler(forward_mutating_project_request::<proto::CreateProjectEntry>)
            .add_request_handler(forward_mutating_project_request::<proto::RenameProjectEntry>)
            .add_request_handler(forward_mutating_project_request::<proto::CopyProjectEntry>)
            .add_request_handler(forward_mutating_project_request::<proto::DeleteProjectEntry>)
            .add_request_handler(forward_mutating_project_request::<proto::ExpandProjectEntry>)
            .add_request_handler(forward_mutating_project_request::<proto::OnTypeFormatting>)
            .add_request_handler(forward_mutating_project_request::<proto::SaveBuffer>)
            .add_request_handler(forward_mutating_project_request::<proto::BlameBuffer>)
            .add_request_handler(forward_mutating_project_request::<proto::MultiLspQuery>)
            .add_request_handler(forward_mutating_project_request::<proto::RestartLanguageServers>)
            .add_request_handler(forward_mutating_project_request::<proto::LinkedEditingRange>)
            .add_message_handler(create_buffer_for_peer)
            .add_request_handler(update_buffer)
            .add_message_handler(broadcast_project_message_from_host::<proto::RefreshInlayHints>)
            .add_message_handler(broadcast_project_message_from_host::<proto::UpdateBufferFile>)
            .add_message_handler(broadcast_project_message_from_host::<proto::BufferReloaded>)
            .add_message_handler(broadcast_project_message_from_host::<proto::BufferSaved>)
            .add_message_handler(broadcast_project_message_from_host::<proto::UpdateDiffBase>)
            .add_request_handler(get_users)
            .add_request_handler(fuzzy_search_users)
            .add_request_handler(request_contact)
            .add_request_handler(remove_contact)
            .add_request_handler(respond_to_contact_request)
            .add_message_handler(subscribe_to_channels)
            .add_request_handler(create_channel)
            .add_request_handler(delete_channel)
            .add_request_handler(invite_channel_member)
            .add_request_handler(remove_channel_member)
            .add_request_handler(set_channel_member_role)
            .add_request_handler(set_channel_visibility)
            .add_request_handler(rename_channel)
            .add_request_handler(join_channel_buffer)
            .add_request_handler(leave_channel_buffer)
            .add_message_handler(update_channel_buffer)
            .add_request_handler(rejoin_channel_buffers)
            .add_request_handler(get_channel_members)
            .add_request_handler(respond_to_channel_invite)
            .add_request_handler(join_channel)
            .add_request_handler(join_channel_chat)
            .add_message_handler(leave_channel_chat)
            .add_request_handler(send_channel_message)
            .add_request_handler(remove_channel_message)
            .add_request_handler(update_channel_message)
            .add_request_handler(get_channel_messages)
            .add_request_handler(get_channel_messages_by_id)
            .add_request_handler(get_notifications)
            .add_request_handler(mark_notification_as_read)
            .add_request_handler(move_channel)
            .add_request_handler(follow)
            .add_message_handler(unfollow)
            .add_message_handler(update_followers)
            .add_request_handler(get_private_user_info)
            .add_request_handler(get_llm_api_token)
            .add_request_handler(accept_terms_of_service)
            .add_message_handler(acknowledge_channel_message)
            .add_message_handler(acknowledge_buffer_version)
            .add_request_handler(get_supermaven_api_key)
            .add_request_handler(forward_mutating_project_request::<proto::OpenContext>)
            .add_request_handler(forward_mutating_project_request::<proto::CreateContext>)
            .add_request_handler(forward_mutating_project_request::<proto::SynchronizeContexts>)
            .add_message_handler(broadcast_project_message_from_host::<proto::AdvertiseContexts>)
            .add_message_handler(update_context)
            .add_request_handler({
                let app_state = app_state.clone();
                move |request, response, session| {
                    let app_state = app_state.clone();
                    async move {
                        count_language_model_tokens(request, response, session, &app_state.config)
                            .await
                    }
                }
            })
            .add_request_handler(get_cached_embeddings)
            .add_request_handler({
                let app_state = app_state.clone();
                move |request, response, session| {
                    compute_embeddings(
                        request,
                        response,
                        session,
                        app_state.config.openai_api_key.clone(),
                    )
                }
            })
            .add_message_handler(update_breakpoints)
            .add_message_handler(broadcast_project_message_from_host::<proto::SetActiveDebugLine>)
            .add_message_handler(
                broadcast_project_message_from_host::<proto::RemoveActiveDebugLine>,
            )
            .add_message_handler(set_debug_client_panel_item)
            .add_message_handler(update_debug_adapter)
            .add_message_handler(update_debug_client_capabilities)
            .add_message_handler(shutdown_debug_client)
            .add_request_handler(forward_mutating_project_request::<proto::DapNextRequest>)
            .add_request_handler(forward_mutating_project_request::<proto::DapStepInRequest>)
            .add_request_handler(forward_mutating_project_request::<proto::DapStepOutRequest>)
            .add_request_handler(forward_mutating_project_request::<proto::DapStepBackRequest>)
            .add_request_handler(forward_mutating_project_request::<proto::DapContinueRequest>)
            .add_request_handler(forward_mutating_project_request::<proto::DapPauseRequest>)
            .add_request_handler(forward_mutating_project_request::<proto::DapDisconnectRequest>)
            .add_request_handler(
                forward_mutating_project_request::<proto::DapTerminateThreadsRequest>,
            )
            .add_request_handler(forward_mutating_project_request::<proto::DapRestartRequest>)
            .add_request_handler(forward_mutating_project_request::<proto::DapTerminateRequest>)
            .add_request_handler(forward_mutating_project_request::<proto::DapShutdownSession>)
            .add_message_handler(broadcast_project_message_from_host::<proto::UpdateThreadStatus>)
<<<<<<< HEAD
            .add_request_handler(forward_mutating_project_request::<proto::VariablesRequest>);
=======
            .add_message_handler(
                broadcast_project_message_from_host::<proto::DapRestartStackFrameRequest>,
            );
>>>>>>> 568f127f

        Arc::new(server)
    }

    pub async fn start(&self) -> Result<()> {
        let server_id = *self.id.lock();
        let app_state = self.app_state.clone();
        let peer = self.peer.clone();
        let timeout = self.app_state.executor.sleep(CLEANUP_TIMEOUT);
        let pool = self.connection_pool.clone();
        let livekit_client = self.app_state.livekit_client.clone();

        let span = info_span!("start server");
        self.app_state.executor.spawn_detached(
            async move {
                tracing::info!("waiting for cleanup timeout");
                timeout.await;
                tracing::info!("cleanup timeout expired, retrieving stale rooms");
                if let Some((room_ids, channel_ids)) = app_state
                    .db
                    .stale_server_resource_ids(&app_state.config.zed_environment, server_id)
                    .await
                    .trace_err()
                {
                    tracing::info!(stale_room_count = room_ids.len(), "retrieved stale rooms");
                    tracing::info!(
                        stale_channel_buffer_count = channel_ids.len(),
                        "retrieved stale channel buffers"
                    );

                    for channel_id in channel_ids {
                        if let Some(refreshed_channel_buffer) = app_state
                            .db
                            .clear_stale_channel_buffer_collaborators(channel_id, server_id)
                            .await
                            .trace_err()
                        {
                            for connection_id in refreshed_channel_buffer.connection_ids {
                                peer.send(
                                    connection_id,
                                    proto::UpdateChannelBufferCollaborators {
                                        channel_id: channel_id.to_proto(),
                                        collaborators: refreshed_channel_buffer
                                            .collaborators
                                            .clone(),
                                    },
                                )
                                .trace_err();
                            }
                        }
                    }

                    for room_id in room_ids {
                        let mut contacts_to_update = HashSet::default();
                        let mut canceled_calls_to_user_ids = Vec::new();
                        let mut livekit_room = String::new();
                        let mut delete_livekit_room = false;

                        if let Some(mut refreshed_room) = app_state
                            .db
                            .clear_stale_room_participants(room_id, server_id)
                            .await
                            .trace_err()
                        {
                            tracing::info!(
                                room_id = room_id.0,
                                new_participant_count = refreshed_room.room.participants.len(),
                                "refreshed room"
                            );
                            room_updated(&refreshed_room.room, &peer);
                            if let Some(channel) = refreshed_room.channel.as_ref() {
                                channel_updated(channel, &refreshed_room.room, &peer, &pool.lock());
                            }
                            contacts_to_update
                                .extend(refreshed_room.stale_participant_user_ids.iter().copied());
                            contacts_to_update
                                .extend(refreshed_room.canceled_calls_to_user_ids.iter().copied());
                            canceled_calls_to_user_ids =
                                mem::take(&mut refreshed_room.canceled_calls_to_user_ids);
                            livekit_room = mem::take(&mut refreshed_room.room.livekit_room);
                            delete_livekit_room = refreshed_room.room.participants.is_empty();
                        }

                        {
                            let pool = pool.lock();
                            for canceled_user_id in canceled_calls_to_user_ids {
                                for connection_id in pool.user_connection_ids(canceled_user_id) {
                                    peer.send(
                                        connection_id,
                                        proto::CallCanceled {
                                            room_id: room_id.to_proto(),
                                        },
                                    )
                                    .trace_err();
                                }
                            }
                        }

                        for user_id in contacts_to_update {
                            let busy = app_state.db.is_user_busy(user_id).await.trace_err();
                            let contacts = app_state.db.get_contacts(user_id).await.trace_err();
                            if let Some((busy, contacts)) = busy.zip(contacts) {
                                let pool = pool.lock();
                                let updated_contact = contact_for_user(user_id, busy, &pool);
                                for contact in contacts {
                                    if let db::Contact::Accepted {
                                        user_id: contact_user_id,
                                        ..
                                    } = contact
                                    {
                                        for contact_conn_id in
                                            pool.user_connection_ids(contact_user_id)
                                        {
                                            peer.send(
                                                contact_conn_id,
                                                proto::UpdateContacts {
                                                    contacts: vec![updated_contact.clone()],
                                                    remove_contacts: Default::default(),
                                                    incoming_requests: Default::default(),
                                                    remove_incoming_requests: Default::default(),
                                                    outgoing_requests: Default::default(),
                                                    remove_outgoing_requests: Default::default(),
                                                },
                                            )
                                            .trace_err();
                                        }
                                    }
                                }
                            }
                        }

                        if let Some(live_kit) = livekit_client.as_ref() {
                            if delete_livekit_room {
                                live_kit.delete_room(livekit_room).await.trace_err();
                            }
                        }
                    }
                }

                app_state
                    .db
                    .delete_stale_servers(&app_state.config.zed_environment, server_id)
                    .await
                    .trace_err();
            }
            .instrument(span),
        );
        Ok(())
    }

    pub fn teardown(&self) {
        self.peer.teardown();
        self.connection_pool.lock().reset();
        let _ = self.teardown.send(true);
    }

    #[cfg(test)]
    pub fn reset(&self, id: ServerId) {
        self.teardown();
        *self.id.lock() = id;
        self.peer.reset(id.0 as u32);
        let _ = self.teardown.send(false);
    }

    #[cfg(test)]
    pub fn id(&self) -> ServerId {
        *self.id.lock()
    }

    fn add_handler<F, Fut, M>(&mut self, handler: F) -> &mut Self
    where
        F: 'static + Send + Sync + Fn(TypedEnvelope<M>, Session) -> Fut,
        Fut: 'static + Send + Future<Output = Result<()>>,
        M: EnvelopedMessage,
    {
        let prev_handler = self.handlers.insert(
            TypeId::of::<M>(),
            Box::new(move |envelope, session| {
                let envelope = envelope.into_any().downcast::<TypedEnvelope<M>>().unwrap();
                let received_at = envelope.received_at;
                tracing::info!("message received");
                let start_time = Instant::now();
                let future = (handler)(*envelope, session);
                async move {
                    let result = future.await;
                    let total_duration_ms = received_at.elapsed().as_micros() as f64 / 1000.0;
                    let processing_duration_ms = start_time.elapsed().as_micros() as f64 / 1000.0;
                    let queue_duration_ms = total_duration_ms - processing_duration_ms;
                    let payload_type = M::NAME;

                    match result {
                        Err(error) => {
                            tracing::error!(
                                ?error,
                                total_duration_ms,
                                processing_duration_ms,
                                queue_duration_ms,
                                payload_type,
                                "error handling message"
                            )
                        }
                        Ok(()) => tracing::info!(
                            total_duration_ms,
                            processing_duration_ms,
                            queue_duration_ms,
                            "finished handling message"
                        ),
                    }
                }
                .boxed()
            }),
        );
        if prev_handler.is_some() {
            panic!("registered a handler for the same message twice");
        }
        self
    }

    fn add_message_handler<F, Fut, M>(&mut self, handler: F) -> &mut Self
    where
        F: 'static + Send + Sync + Fn(M, Session) -> Fut,
        Fut: 'static + Send + Future<Output = Result<()>>,
        M: EnvelopedMessage,
    {
        self.add_handler(move |envelope, session| handler(envelope.payload, session));
        self
    }

    fn add_request_handler<F, Fut, M>(&mut self, handler: F) -> &mut Self
    where
        F: 'static + Send + Sync + Fn(M, Response<M>, Session) -> Fut,
        Fut: Send + Future<Output = Result<()>>,
        M: RequestMessage,
    {
        let handler = Arc::new(handler);
        self.add_handler(move |envelope, session| {
            let receipt = envelope.receipt();
            let handler = handler.clone();
            async move {
                let peer = session.peer.clone();
                let responded = Arc::new(AtomicBool::default());
                let response = Response {
                    peer: peer.clone(),
                    responded: responded.clone(),
                    receipt,
                };
                match (handler)(envelope.payload, response, session).await {
                    Ok(()) => {
                        if responded.load(std::sync::atomic::Ordering::SeqCst) {
                            Ok(())
                        } else {
                            Err(anyhow!("handler did not send a response"))?
                        }
                    }
                    Err(error) => {
                        let proto_err = match &error {
                            Error::Internal(err) => err.to_proto(),
                            _ => ErrorCode::Internal.message(format!("{}", error)).to_proto(),
                        };
                        peer.respond_with_error(receipt, proto_err)?;
                        Err(error)
                    }
                }
            }
        })
    }

    #[allow(clippy::too_many_arguments)]
    pub fn handle_connection(
        self: &Arc<Self>,
        connection: Connection,
        address: String,
        principal: Principal,
        zed_version: ZedVersion,
        geoip_country_code: Option<String>,
        system_id: Option<String>,
        send_connection_id: Option<oneshot::Sender<ConnectionId>>,
        executor: Executor,
    ) -> impl Future<Output = ()> {
        let this = self.clone();
        let span = info_span!("handle connection", %address,
            connection_id=field::Empty,
            user_id=field::Empty,
            login=field::Empty,
            impersonator=field::Empty,
            geoip_country_code=field::Empty
        );
        principal.update_span(&span);
        if let Some(country_code) = geoip_country_code.as_ref() {
            span.record("geoip_country_code", country_code);
        }

        let mut teardown = self.teardown.subscribe();
        async move {
            if *teardown.borrow() {
                tracing::error!("server is tearing down");
                return
            }
            let (connection_id, handle_io, mut incoming_rx) = this
                .peer
                .add_connection(connection, {
                    let executor = executor.clone();
                    move |duration| executor.sleep(duration)
                });
            tracing::Span::current().record("connection_id", format!("{}", connection_id));

            tracing::info!("connection opened");

            let user_agent = format!("Zed Server/{}", env!("CARGO_PKG_VERSION"));
            let http_client = match ReqwestClient::user_agent(&user_agent) {
                Ok(http_client) => Arc::new(http_client),
                Err(error) => {
                    tracing::error!(?error, "failed to create HTTP client");
                    return;
                }
            };

            let supermaven_client = this.app_state.config.supermaven_admin_api_key.clone().map(|supermaven_admin_api_key| Arc::new(SupermavenAdminApi::new(
                    supermaven_admin_api_key.to_string(),
                    http_client.clone(),
                )));

            let session = Session {
                principal: principal.clone(),
                connection_id,
                db: Arc::new(tokio::sync::Mutex::new(DbHandle(this.app_state.db.clone()))),
                peer: this.peer.clone(),
                connection_pool: this.connection_pool.clone(),
                app_state: this.app_state.clone(),
                http_client,
                geoip_country_code,
                system_id,
                _executor: executor.clone(),
                supermaven_client,
            };

            if let Err(error) = this.send_initial_client_update(connection_id, &principal, zed_version, send_connection_id, &session).await {
                tracing::error!(?error, "failed to send initial client update");
                return;
            }

            let handle_io = handle_io.fuse();
            futures::pin_mut!(handle_io);

            // Handlers for foreground messages are pushed into the following `FuturesUnordered`.
            // This prevents deadlocks when e.g., client A performs a request to client B and
            // client B performs a request to client A. If both clients stop processing further
            // messages until their respective request completes, they won't have a chance to
            // respond to the other client's request and cause a deadlock.
            //
            // This arrangement ensures we will attempt to process earlier messages first, but fall
            // back to processing messages arrived later in the spirit of making progress.
            let mut foreground_message_handlers = FuturesUnordered::new();
            let concurrent_handlers = Arc::new(Semaphore::new(256));
            loop {
                let next_message = async {
                    let permit = concurrent_handlers.clone().acquire_owned().await.unwrap();
                    let message = incoming_rx.next().await;
                    (permit, message)
                }.fuse();
                futures::pin_mut!(next_message);
                futures::select_biased! {
                    _ = teardown.changed().fuse() => return,
                    result = handle_io => {
                        if let Err(error) = result {
                            tracing::error!(?error, "error handling I/O");
                        }
                        break;
                    }
                    _ = foreground_message_handlers.next() => {}
                    next_message = next_message => {
                        let (permit, message) = next_message;
                        if let Some(message) = message {
                            let type_name = message.payload_type_name();
                            // note: we copy all the fields from the parent span so we can query them in the logs.
                            // (https://github.com/tokio-rs/tracing/issues/2670).
                            let span = tracing::info_span!("receive message", %connection_id, %address, type_name,
                                user_id=field::Empty,
                                login=field::Empty,
                                impersonator=field::Empty,
                            );
                            principal.update_span(&span);
                            let span_enter = span.enter();
                            if let Some(handler) = this.handlers.get(&message.payload_type_id()) {
                                let is_background = message.is_background();
                                let handle_message = (handler)(message, session.clone());
                                drop(span_enter);

                                let handle_message = async move {
                                    handle_message.await;
                                    drop(permit);
                                }.instrument(span);
                                if is_background {
                                    executor.spawn_detached(handle_message);
                                } else {
                                    foreground_message_handlers.push(handle_message);
                                }
                            } else {
                                tracing::error!("no message handler");
                            }
                        } else {
                            tracing::info!("connection closed");
                            break;
                        }
                    }
                }
            }

            drop(foreground_message_handlers);
            tracing::info!("signing out");
            if let Err(error) = connection_lost(session, teardown, executor).await {
                tracing::error!(?error, "error signing out");
            }

        }.instrument(span)
    }

    async fn send_initial_client_update(
        &self,
        connection_id: ConnectionId,
        principal: &Principal,
        zed_version: ZedVersion,
        mut send_connection_id: Option<oneshot::Sender<ConnectionId>>,
        session: &Session,
    ) -> Result<()> {
        self.peer.send(
            connection_id,
            proto::Hello {
                peer_id: Some(connection_id.into()),
            },
        )?;
        tracing::info!("sent hello message");
        if let Some(send_connection_id) = send_connection_id.take() {
            let _ = send_connection_id.send(connection_id);
        }

        match principal {
            Principal::User(user) | Principal::Impersonated { user, admin: _ } => {
                if !user.connected_once {
                    self.peer.send(connection_id, proto::ShowContacts {})?;
                    self.app_state
                        .db
                        .set_user_connected_once(user.id, true)
                        .await?;
                }

                update_user_plan(user.id, session).await?;

                let contacts = self.app_state.db.get_contacts(user.id).await?;

                {
                    let mut pool = self.connection_pool.lock();
                    pool.add_connection(connection_id, user.id, user.admin, zed_version);
                    self.peer.send(
                        connection_id,
                        build_initial_contacts_update(contacts, &pool),
                    )?;
                }

                if should_auto_subscribe_to_channels(zed_version) {
                    subscribe_user_to_channels(user.id, session).await?;
                }

                if let Some(incoming_call) =
                    self.app_state.db.incoming_call_for_user(user.id).await?
                {
                    self.peer.send(connection_id, incoming_call)?;
                }

                update_user_contacts(user.id, session).await?;
            }
        }

        Ok(())
    }

    pub async fn invite_code_redeemed(
        self: &Arc<Self>,
        inviter_id: UserId,
        invitee_id: UserId,
    ) -> Result<()> {
        if let Some(user) = self.app_state.db.get_user_by_id(inviter_id).await? {
            if let Some(code) = &user.invite_code {
                let pool = self.connection_pool.lock();
                let invitee_contact = contact_for_user(invitee_id, false, &pool);
                for connection_id in pool.user_connection_ids(inviter_id) {
                    self.peer.send(
                        connection_id,
                        proto::UpdateContacts {
                            contacts: vec![invitee_contact.clone()],
                            ..Default::default()
                        },
                    )?;
                    self.peer.send(
                        connection_id,
                        proto::UpdateInviteInfo {
                            url: format!("{}{}", self.app_state.config.invite_link_prefix, &code),
                            count: user.invite_count as u32,
                        },
                    )?;
                }
            }
        }
        Ok(())
    }

    pub async fn invite_count_updated(self: &Arc<Self>, user_id: UserId) -> Result<()> {
        if let Some(user) = self.app_state.db.get_user_by_id(user_id).await? {
            if let Some(invite_code) = &user.invite_code {
                let pool = self.connection_pool.lock();
                for connection_id in pool.user_connection_ids(user_id) {
                    self.peer.send(
                        connection_id,
                        proto::UpdateInviteInfo {
                            url: format!(
                                "{}{}",
                                self.app_state.config.invite_link_prefix, invite_code
                            ),
                            count: user.invite_count as u32,
                        },
                    )?;
                }
            }
        }
        Ok(())
    }

    pub async fn refresh_llm_tokens_for_user(self: &Arc<Self>, user_id: UserId) {
        let pool = self.connection_pool.lock();
        for connection_id in pool.user_connection_ids(user_id) {
            self.peer
                .send(connection_id, proto::RefreshLlmToken {})
                .trace_err();
        }
    }

    pub async fn snapshot<'a>(self: &'a Arc<Self>) -> ServerSnapshot<'a> {
        ServerSnapshot {
            connection_pool: ConnectionPoolGuard {
                guard: self.connection_pool.lock(),
                _not_send: PhantomData,
            },
            peer: &self.peer,
        }
    }
}

impl<'a> Deref for ConnectionPoolGuard<'a> {
    type Target = ConnectionPool;

    fn deref(&self) -> &Self::Target {
        &self.guard
    }
}

impl<'a> DerefMut for ConnectionPoolGuard<'a> {
    fn deref_mut(&mut self) -> &mut Self::Target {
        &mut self.guard
    }
}

impl<'a> Drop for ConnectionPoolGuard<'a> {
    fn drop(&mut self) {
        #[cfg(test)]
        self.check_invariants();
    }
}

fn broadcast<F>(
    sender_id: Option<ConnectionId>,
    receiver_ids: impl IntoIterator<Item = ConnectionId>,
    mut f: F,
) where
    F: FnMut(ConnectionId) -> anyhow::Result<()>,
{
    for receiver_id in receiver_ids {
        if Some(receiver_id) != sender_id {
            if let Err(error) = f(receiver_id) {
                tracing::error!("failed to send to {:?} {}", receiver_id, error);
            }
        }
    }
}

pub struct ProtocolVersion(u32);

impl Header for ProtocolVersion {
    fn name() -> &'static HeaderName {
        static ZED_PROTOCOL_VERSION: OnceLock<HeaderName> = OnceLock::new();
        ZED_PROTOCOL_VERSION.get_or_init(|| HeaderName::from_static("x-zed-protocol-version"))
    }

    fn decode<'i, I>(values: &mut I) -> Result<Self, axum::headers::Error>
    where
        Self: Sized,
        I: Iterator<Item = &'i axum::http::HeaderValue>,
    {
        let version = values
            .next()
            .ok_or_else(axum::headers::Error::invalid)?
            .to_str()
            .map_err(|_| axum::headers::Error::invalid())?
            .parse()
            .map_err(|_| axum::headers::Error::invalid())?;
        Ok(Self(version))
    }

    fn encode<E: Extend<axum::http::HeaderValue>>(&self, values: &mut E) {
        values.extend([self.0.to_string().parse().unwrap()]);
    }
}

pub struct AppVersionHeader(SemanticVersion);
impl Header for AppVersionHeader {
    fn name() -> &'static HeaderName {
        static ZED_APP_VERSION: OnceLock<HeaderName> = OnceLock::new();
        ZED_APP_VERSION.get_or_init(|| HeaderName::from_static("x-zed-app-version"))
    }

    fn decode<'i, I>(values: &mut I) -> Result<Self, axum::headers::Error>
    where
        Self: Sized,
        I: Iterator<Item = &'i axum::http::HeaderValue>,
    {
        let version = values
            .next()
            .ok_or_else(axum::headers::Error::invalid)?
            .to_str()
            .map_err(|_| axum::headers::Error::invalid())?
            .parse()
            .map_err(|_| axum::headers::Error::invalid())?;
        Ok(Self(version))
    }

    fn encode<E: Extend<axum::http::HeaderValue>>(&self, values: &mut E) {
        values.extend([self.0.to_string().parse().unwrap()]);
    }
}

pub fn routes(server: Arc<Server>) -> Router<(), Body> {
    Router::new()
        .route("/rpc", get(handle_websocket_request))
        .layer(
            ServiceBuilder::new()
                .layer(Extension(server.app_state.clone()))
                .layer(middleware::from_fn(auth::validate_header)),
        )
        .route("/metrics", get(handle_metrics))
        .layer(Extension(server))
}

#[allow(clippy::too_many_arguments)]
pub async fn handle_websocket_request(
    TypedHeader(ProtocolVersion(protocol_version)): TypedHeader<ProtocolVersion>,
    app_version_header: Option<TypedHeader<AppVersionHeader>>,
    ConnectInfo(socket_address): ConnectInfo<SocketAddr>,
    Extension(server): Extension<Arc<Server>>,
    Extension(principal): Extension<Principal>,
    country_code_header: Option<TypedHeader<CloudflareIpCountryHeader>>,
    system_id_header: Option<TypedHeader<SystemIdHeader>>,
    ws: WebSocketUpgrade,
) -> axum::response::Response {
    if protocol_version != rpc::PROTOCOL_VERSION {
        return (
            StatusCode::UPGRADE_REQUIRED,
            "client must be upgraded".to_string(),
        )
            .into_response();
    }

    let Some(version) = app_version_header.map(|header| ZedVersion(header.0 .0)) else {
        return (
            StatusCode::UPGRADE_REQUIRED,
            "no version header found".to_string(),
        )
            .into_response();
    };

    if !version.can_collaborate() {
        return (
            StatusCode::UPGRADE_REQUIRED,
            "client must be upgraded".to_string(),
        )
            .into_response();
    }

    let socket_address = socket_address.to_string();
    ws.on_upgrade(move |socket| {
        let socket = socket
            .map_ok(to_tungstenite_message)
            .err_into()
            .with(|message| async move { to_axum_message(message) });
        let connection = Connection::new(Box::pin(socket));
        async move {
            server
                .handle_connection(
                    connection,
                    socket_address,
                    principal,
                    version,
                    country_code_header.map(|header| header.to_string()),
                    system_id_header.map(|header| header.to_string()),
                    None,
                    Executor::Production,
                )
                .await;
        }
    })
}

pub async fn handle_metrics(Extension(server): Extension<Arc<Server>>) -> Result<String> {
    static CONNECTIONS_METRIC: OnceLock<IntGauge> = OnceLock::new();
    let connections_metric = CONNECTIONS_METRIC
        .get_or_init(|| register_int_gauge!("connections", "number of connections").unwrap());

    let connections = server
        .connection_pool
        .lock()
        .connections()
        .filter(|connection| !connection.admin)
        .count();
    connections_metric.set(connections as _);

    static SHARED_PROJECTS_METRIC: OnceLock<IntGauge> = OnceLock::new();
    let shared_projects_metric = SHARED_PROJECTS_METRIC.get_or_init(|| {
        register_int_gauge!(
            "shared_projects",
            "number of open projects with one or more guests"
        )
        .unwrap()
    });

    let shared_projects = server.app_state.db.project_count_excluding_admins().await?;
    shared_projects_metric.set(shared_projects as _);

    let encoder = prometheus::TextEncoder::new();
    let metric_families = prometheus::gather();
    let encoded_metrics = encoder
        .encode_to_string(&metric_families)
        .map_err(|err| anyhow!("{}", err))?;
    Ok(encoded_metrics)
}

#[instrument(err, skip(executor))]
async fn connection_lost(
    session: Session,
    mut teardown: watch::Receiver<bool>,
    executor: Executor,
) -> Result<()> {
    session.peer.disconnect(session.connection_id);
    session
        .connection_pool()
        .await
        .remove_connection(session.connection_id)?;

    session
        .db()
        .await
        .connection_lost(session.connection_id)
        .await
        .trace_err();

    futures::select_biased! {
        _ = executor.sleep(RECONNECT_TIMEOUT).fuse() => {

            log::info!("connection lost, removing all resources for user:{}, connection:{:?}", session.user_id(), session.connection_id);
            leave_room_for_session(&session, session.connection_id).await.trace_err();
            leave_channel_buffers_for_session(&session)
                .await
                .trace_err();

            if !session
                .connection_pool()
                .await
                .is_user_online(session.user_id())
            {
                let db = session.db().await;
                if let Some(room) = db.decline_call(None, session.user_id()).await.trace_err().flatten() {
                    room_updated(&room, &session.peer);
                }
            }

            update_user_contacts(session.user_id(), &session).await?;
        },
        _ = teardown.changed().fuse() => {}
    }

    Ok(())
}

/// Acknowledges a ping from a client, used to keep the connection alive.
async fn ping(_: proto::Ping, response: Response<proto::Ping>, _session: Session) -> Result<()> {
    response.send(proto::Ack {})?;
    Ok(())
}

/// Creates a new room for calling (outside of channels)
async fn create_room(
    _request: proto::CreateRoom,
    response: Response<proto::CreateRoom>,
    session: Session,
) -> Result<()> {
    let livekit_room = nanoid::nanoid!(30);

    let live_kit_connection_info = util::maybe!(async {
        let live_kit = session.app_state.livekit_client.as_ref();
        let live_kit = live_kit?;
        let user_id = session.user_id().to_string();

        let token = live_kit
            .room_token(&livekit_room, &user_id.to_string())
            .trace_err()?;

        Some(proto::LiveKitConnectionInfo {
            server_url: live_kit.url().into(),
            token,
            can_publish: true,
        })
    })
    .await;

    let room = session
        .db()
        .await
        .create_room(session.user_id(), session.connection_id, &livekit_room)
        .await?;

    response.send(proto::CreateRoomResponse {
        room: Some(room.clone()),
        live_kit_connection_info,
    })?;

    update_user_contacts(session.user_id(), &session).await?;
    Ok(())
}

/// Join a room from an invitation. Equivalent to joining a channel if there is one.
async fn join_room(
    request: proto::JoinRoom,
    response: Response<proto::JoinRoom>,
    session: Session,
) -> Result<()> {
    let room_id = RoomId::from_proto(request.id);

    let channel_id = session.db().await.channel_id_for_room(room_id).await?;

    if let Some(channel_id) = channel_id {
        return join_channel_internal(channel_id, Box::new(response), session).await;
    }

    let joined_room = {
        let room = session
            .db()
            .await
            .join_room(room_id, session.user_id(), session.connection_id)
            .await?;
        room_updated(&room.room, &session.peer);
        room.into_inner()
    };

    for connection_id in session
        .connection_pool()
        .await
        .user_connection_ids(session.user_id())
    {
        session
            .peer
            .send(
                connection_id,
                proto::CallCanceled {
                    room_id: room_id.to_proto(),
                },
            )
            .trace_err();
    }

    let live_kit_connection_info = if let Some(live_kit) = session.app_state.livekit_client.as_ref()
    {
        live_kit
            .room_token(
                &joined_room.room.livekit_room,
                &session.user_id().to_string(),
            )
            .trace_err()
            .map(|token| proto::LiveKitConnectionInfo {
                server_url: live_kit.url().into(),
                token,
                can_publish: true,
            })
    } else {
        None
    };

    response.send(proto::JoinRoomResponse {
        room: Some(joined_room.room),
        channel_id: None,
        live_kit_connection_info,
    })?;

    update_user_contacts(session.user_id(), &session).await?;
    Ok(())
}

/// Rejoin room is used to reconnect to a room after connection errors.
async fn rejoin_room(
    request: proto::RejoinRoom,
    response: Response<proto::RejoinRoom>,
    session: Session,
) -> Result<()> {
    let room;
    let channel;
    {
        let mut rejoined_room = session
            .db()
            .await
            .rejoin_room(request, session.user_id(), session.connection_id)
            .await?;

        response.send(proto::RejoinRoomResponse {
            room: Some(rejoined_room.room.clone()),
            reshared_projects: rejoined_room
                .reshared_projects
                .iter()
                .map(|project| proto::ResharedProject {
                    id: project.id.to_proto(),
                    collaborators: project
                        .collaborators
                        .iter()
                        .map(|collaborator| collaborator.to_proto())
                        .collect(),
                })
                .collect(),
            rejoined_projects: rejoined_room
                .rejoined_projects
                .iter()
                .map(|rejoined_project| rejoined_project.to_proto())
                .collect(),
        })?;
        room_updated(&rejoined_room.room, &session.peer);

        for project in &rejoined_room.reshared_projects {
            for collaborator in &project.collaborators {
                session
                    .peer
                    .send(
                        collaborator.connection_id,
                        proto::UpdateProjectCollaborator {
                            project_id: project.id.to_proto(),
                            old_peer_id: Some(project.old_connection_id.into()),
                            new_peer_id: Some(session.connection_id.into()),
                        },
                    )
                    .trace_err();
            }

            broadcast(
                Some(session.connection_id),
                project
                    .collaborators
                    .iter()
                    .map(|collaborator| collaborator.connection_id),
                |connection_id| {
                    session.peer.forward_send(
                        session.connection_id,
                        connection_id,
                        proto::UpdateProject {
                            project_id: project.id.to_proto(),
                            worktrees: project.worktrees.clone(),
                        },
                    )
                },
            );
        }

        notify_rejoined_projects(&mut rejoined_room.rejoined_projects, &session)?;

        let rejoined_room = rejoined_room.into_inner();

        room = rejoined_room.room;
        channel = rejoined_room.channel;
    }

    if let Some(channel) = channel {
        channel_updated(
            &channel,
            &room,
            &session.peer,
            &*session.connection_pool().await,
        );
    }

    update_user_contacts(session.user_id(), &session).await?;
    Ok(())
}

fn notify_rejoined_projects(
    rejoined_projects: &mut Vec<RejoinedProject>,
    session: &Session,
) -> Result<()> {
    for project in rejoined_projects.iter() {
        for collaborator in &project.collaborators {
            session
                .peer
                .send(
                    collaborator.connection_id,
                    proto::UpdateProjectCollaborator {
                        project_id: project.id.to_proto(),
                        old_peer_id: Some(project.old_connection_id.into()),
                        new_peer_id: Some(session.connection_id.into()),
                    },
                )
                .trace_err();
        }
    }

    for project in rejoined_projects {
        for worktree in mem::take(&mut project.worktrees) {
            // Stream this worktree's entries.
            let message = proto::UpdateWorktree {
                project_id: project.id.to_proto(),
                worktree_id: worktree.id,
                abs_path: worktree.abs_path.clone(),
                root_name: worktree.root_name,
                updated_entries: worktree.updated_entries,
                removed_entries: worktree.removed_entries,
                scan_id: worktree.scan_id,
                is_last_update: worktree.completed_scan_id == worktree.scan_id,
                updated_repositories: worktree.updated_repositories,
                removed_repositories: worktree.removed_repositories,
            };
            for update in proto::split_worktree_update(message) {
                session.peer.send(session.connection_id, update.clone())?;
            }

            // Stream this worktree's diagnostics.
            for summary in worktree.diagnostic_summaries {
                session.peer.send(
                    session.connection_id,
                    proto::UpdateDiagnosticSummary {
                        project_id: project.id.to_proto(),
                        worktree_id: worktree.id,
                        summary: Some(summary),
                    },
                )?;
            }

            for settings_file in worktree.settings_files {
                session.peer.send(
                    session.connection_id,
                    proto::UpdateWorktreeSettings {
                        project_id: project.id.to_proto(),
                        worktree_id: worktree.id,
                        path: settings_file.path,
                        content: Some(settings_file.content),
                        kind: Some(settings_file.kind.to_proto().into()),
                    },
                )?;
            }
        }

        for language_server in &project.language_servers {
            session.peer.send(
                session.connection_id,
                proto::UpdateLanguageServer {
                    project_id: project.id.to_proto(),
                    language_server_id: language_server.id,
                    variant: Some(
                        proto::update_language_server::Variant::DiskBasedDiagnosticsUpdated(
                            proto::LspDiskBasedDiagnosticsUpdated {},
                        ),
                    ),
                },
            )?;
        }
    }
    Ok(())
}

/// leave room disconnects from the room.
async fn leave_room(
    _: proto::LeaveRoom,
    response: Response<proto::LeaveRoom>,
    session: Session,
) -> Result<()> {
    leave_room_for_session(&session, session.connection_id).await?;
    response.send(proto::Ack {})?;
    Ok(())
}

/// Updates the permissions of someone else in the room.
async fn set_room_participant_role(
    request: proto::SetRoomParticipantRole,
    response: Response<proto::SetRoomParticipantRole>,
    session: Session,
) -> Result<()> {
    let user_id = UserId::from_proto(request.user_id);
    let role = ChannelRole::from(request.role());

    let (livekit_room, can_publish) = {
        let room = session
            .db()
            .await
            .set_room_participant_role(
                session.user_id(),
                RoomId::from_proto(request.room_id),
                user_id,
                role,
            )
            .await?;

        let livekit_room = room.livekit_room.clone();
        let can_publish = ChannelRole::from(request.role()).can_use_microphone();
        room_updated(&room, &session.peer);
        (livekit_room, can_publish)
    };

    if let Some(live_kit) = session.app_state.livekit_client.as_ref() {
        live_kit
            .update_participant(
                livekit_room.clone(),
                request.user_id.to_string(),
                livekit_server::proto::ParticipantPermission {
                    can_subscribe: true,
                    can_publish,
                    can_publish_data: can_publish,
                    hidden: false,
                    recorder: false,
                },
            )
            .await
            .trace_err();
    }

    response.send(proto::Ack {})?;
    Ok(())
}

/// Call someone else into the current room
async fn call(
    request: proto::Call,
    response: Response<proto::Call>,
    session: Session,
) -> Result<()> {
    let room_id = RoomId::from_proto(request.room_id);
    let calling_user_id = session.user_id();
    let calling_connection_id = session.connection_id;
    let called_user_id = UserId::from_proto(request.called_user_id);
    let initial_project_id = request.initial_project_id.map(ProjectId::from_proto);
    if !session
        .db()
        .await
        .has_contact(calling_user_id, called_user_id)
        .await?
    {
        return Err(anyhow!("cannot call a user who isn't a contact"))?;
    }

    let incoming_call = {
        let (room, incoming_call) = &mut *session
            .db()
            .await
            .call(
                room_id,
                calling_user_id,
                calling_connection_id,
                called_user_id,
                initial_project_id,
            )
            .await?;
        room_updated(room, &session.peer);
        mem::take(incoming_call)
    };
    update_user_contacts(called_user_id, &session).await?;

    let mut calls = session
        .connection_pool()
        .await
        .user_connection_ids(called_user_id)
        .map(|connection_id| session.peer.request(connection_id, incoming_call.clone()))
        .collect::<FuturesUnordered<_>>();

    while let Some(call_response) = calls.next().await {
        match call_response.as_ref() {
            Ok(_) => {
                response.send(proto::Ack {})?;
                return Ok(());
            }
            Err(_) => {
                call_response.trace_err();
            }
        }
    }

    {
        let room = session
            .db()
            .await
            .call_failed(room_id, called_user_id)
            .await?;
        room_updated(&room, &session.peer);
    }
    update_user_contacts(called_user_id, &session).await?;

    Err(anyhow!("failed to ring user"))?
}

/// Cancel an outgoing call.
async fn cancel_call(
    request: proto::CancelCall,
    response: Response<proto::CancelCall>,
    session: Session,
) -> Result<()> {
    let called_user_id = UserId::from_proto(request.called_user_id);
    let room_id = RoomId::from_proto(request.room_id);
    {
        let room = session
            .db()
            .await
            .cancel_call(room_id, session.connection_id, called_user_id)
            .await?;
        room_updated(&room, &session.peer);
    }

    for connection_id in session
        .connection_pool()
        .await
        .user_connection_ids(called_user_id)
    {
        session
            .peer
            .send(
                connection_id,
                proto::CallCanceled {
                    room_id: room_id.to_proto(),
                },
            )
            .trace_err();
    }
    response.send(proto::Ack {})?;

    update_user_contacts(called_user_id, &session).await?;
    Ok(())
}

/// Decline an incoming call.
async fn decline_call(message: proto::DeclineCall, session: Session) -> Result<()> {
    let room_id = RoomId::from_proto(message.room_id);
    {
        let room = session
            .db()
            .await
            .decline_call(Some(room_id), session.user_id())
            .await?
            .ok_or_else(|| anyhow!("failed to decline call"))?;
        room_updated(&room, &session.peer);
    }

    for connection_id in session
        .connection_pool()
        .await
        .user_connection_ids(session.user_id())
    {
        session
            .peer
            .send(
                connection_id,
                proto::CallCanceled {
                    room_id: room_id.to_proto(),
                },
            )
            .trace_err();
    }
    update_user_contacts(session.user_id(), &session).await?;
    Ok(())
}

/// Updates other participants in the room with your current location.
async fn update_participant_location(
    request: proto::UpdateParticipantLocation,
    response: Response<proto::UpdateParticipantLocation>,
    session: Session,
) -> Result<()> {
    let room_id = RoomId::from_proto(request.room_id);
    let location = request
        .location
        .ok_or_else(|| anyhow!("invalid location"))?;

    let db = session.db().await;
    let room = db
        .update_room_participant_location(room_id, session.connection_id, location)
        .await?;

    room_updated(&room, &session.peer);
    response.send(proto::Ack {})?;
    Ok(())
}

/// Share a project into the room.
async fn share_project(
    request: proto::ShareProject,
    response: Response<proto::ShareProject>,
    session: Session,
) -> Result<()> {
    let (project_id, room) = &*session
        .db()
        .await
        .share_project(
            RoomId::from_proto(request.room_id),
            session.connection_id,
            &request.worktrees,
            request.is_ssh_project,
        )
        .await?;
    response.send(proto::ShareProjectResponse {
        project_id: project_id.to_proto(),
    })?;
    room_updated(room, &session.peer);

    Ok(())
}

/// Unshare a project from the room.
async fn unshare_project(message: proto::UnshareProject, session: Session) -> Result<()> {
    let project_id = ProjectId::from_proto(message.project_id);
    unshare_project_internal(project_id, session.connection_id, &session).await
}

async fn unshare_project_internal(
    project_id: ProjectId,
    connection_id: ConnectionId,
    session: &Session,
) -> Result<()> {
    let delete = {
        let room_guard = session
            .db()
            .await
            .unshare_project(project_id, connection_id)
            .await?;

        let (delete, room, guest_connection_ids) = &*room_guard;

        let message = proto::UnshareProject {
            project_id: project_id.to_proto(),
        };

        broadcast(
            Some(connection_id),
            guest_connection_ids.iter().copied(),
            |conn_id| session.peer.send(conn_id, message.clone()),
        );
        if let Some(room) = room {
            room_updated(room, &session.peer);
        }

        *delete
    };

    if delete {
        let db = session.db().await;
        db.delete_project(project_id).await?;
    }

    Ok(())
}

/// Join someone elses shared project.
async fn join_project(
    request: proto::JoinProject,
    response: Response<proto::JoinProject>,
    session: Session,
) -> Result<()> {
    let project_id = ProjectId::from_proto(request.project_id);

    tracing::info!(%project_id, "join project");

    let db = session.db().await;
    let (project, replica_id) = &mut *db
        .join_project(project_id, session.connection_id, session.user_id())
        .await?;
    drop(db);
    tracing::info!(%project_id, "join remote project");
    join_project_internal(response, session, project, replica_id)
}

trait JoinProjectInternalResponse {
    fn send(self, result: proto::JoinProjectResponse) -> Result<()>;
}
impl JoinProjectInternalResponse for Response<proto::JoinProject> {
    fn send(self, result: proto::JoinProjectResponse) -> Result<()> {
        Response::<proto::JoinProject>::send(self, result)
    }
}

fn join_project_internal(
    response: impl JoinProjectInternalResponse,
    session: Session,
    project: &mut Project,
    replica_id: &ReplicaId,
) -> Result<()> {
    let collaborators = project
        .collaborators
        .iter()
        .filter(|collaborator| collaborator.connection_id != session.connection_id)
        .map(|collaborator| collaborator.to_proto())
        .collect::<Vec<_>>();
    let project_id = project.id;
    let guest_user_id = session.user_id();

    let worktrees = project
        .worktrees
        .iter()
        .map(|(id, worktree)| proto::WorktreeMetadata {
            id: *id,
            root_name: worktree.root_name.clone(),
            visible: worktree.visible,
            abs_path: worktree.abs_path.clone(),
        })
        .collect::<Vec<_>>();

    let add_project_collaborator = proto::AddProjectCollaborator {
        project_id: project_id.to_proto(),
        collaborator: Some(proto::Collaborator {
            peer_id: Some(session.connection_id.into()),
            replica_id: replica_id.0 as u32,
            user_id: guest_user_id.to_proto(),
            is_host: false,
        }),
    };

    for collaborator in &collaborators {
        session
            .peer
            .send(
                collaborator.peer_id.unwrap().into(),
                add_project_collaborator.clone(),
            )
            .trace_err();
    }

    let breakpoints = project
        .breakpoints
        .iter()
        .map(
            |(project_path, breakpoint_set)| proto::SynchronizeBreakpoints {
                project_id: project.id.0 as u64,
                breakpoints: breakpoint_set.iter().map(|bp| bp.clone()).collect(),
                project_path: Some(project_path.clone()),
            },
        )
        .collect();

    // First, we send the metadata associated with each worktree.
    response.send(proto::JoinProjectResponse {
        project_id: project.id.0 as u64,
        worktrees: worktrees.clone(),
        replica_id: replica_id.0 as u32,
        collaborators: collaborators.clone(),
        language_servers: project.language_servers.clone(),
        role: project.role.into(),
        breakpoints,
        debug_sessions: project.debug_sessions.clone(), // Todo(Debugger) Figure out how to avoid cloning
    })?;

    for (worktree_id, worktree) in mem::take(&mut project.worktrees) {
        // Stream this worktree's entries.
        let message = proto::UpdateWorktree {
            project_id: project_id.to_proto(),
            worktree_id,
            abs_path: worktree.abs_path.clone(),
            root_name: worktree.root_name,
            updated_entries: worktree.entries,
            removed_entries: Default::default(),
            scan_id: worktree.scan_id,
            is_last_update: worktree.scan_id == worktree.completed_scan_id,
            updated_repositories: worktree.repository_entries.into_values().collect(),
            removed_repositories: Default::default(),
        };
        for update in proto::split_worktree_update(message) {
            session.peer.send(session.connection_id, update.clone())?;
        }

        // Stream this worktree's diagnostics.
        for summary in worktree.diagnostic_summaries {
            session.peer.send(
                session.connection_id,
                proto::UpdateDiagnosticSummary {
                    project_id: project_id.to_proto(),
                    worktree_id: worktree.id,
                    summary: Some(summary),
                },
            )?;
        }

        for settings_file in worktree.settings_files {
            session.peer.send(
                session.connection_id,
                proto::UpdateWorktreeSettings {
                    project_id: project_id.to_proto(),
                    worktree_id: worktree.id,
                    path: settings_file.path,
                    content: Some(settings_file.content),
                    kind: Some(settings_file.kind.to_proto() as i32),
                },
            )?;
        }
    }

    for language_server in &project.language_servers {
        session.peer.send(
            session.connection_id,
            proto::UpdateLanguageServer {
                project_id: project_id.to_proto(),
                language_server_id: language_server.id,
                variant: Some(
                    proto::update_language_server::Variant::DiskBasedDiagnosticsUpdated(
                        proto::LspDiskBasedDiagnosticsUpdated {},
                    ),
                ),
            },
        )?;
    }

    Ok(())
}

/// Leave someone elses shared project.
async fn leave_project(request: proto::LeaveProject, session: Session) -> Result<()> {
    let sender_id = session.connection_id;
    let project_id = ProjectId::from_proto(request.project_id);
    let db = session.db().await;

    let (room, project) = &*db.leave_project(project_id, sender_id).await?;
    tracing::info!(
        %project_id,
        "leave project"
    );

    project_left(project, &session);
    if let Some(room) = room {
        room_updated(room, &session.peer);
    }

    Ok(())
}

/// Updates other participants with changes to the project
async fn update_project(
    request: proto::UpdateProject,
    response: Response<proto::UpdateProject>,
    session: Session,
) -> Result<()> {
    let project_id = ProjectId::from_proto(request.project_id);
    let (room, guest_connection_ids) = &*session
        .db()
        .await
        .update_project(project_id, session.connection_id, &request.worktrees)
        .await?;
    broadcast(
        Some(session.connection_id),
        guest_connection_ids.iter().copied(),
        |connection_id| {
            session
                .peer
                .forward_send(session.connection_id, connection_id, request.clone())
        },
    );
    if let Some(room) = room {
        room_updated(room, &session.peer);
    }
    response.send(proto::Ack {})?;

    Ok(())
}

/// Updates other participants with changes to the worktree
async fn update_worktree(
    request: proto::UpdateWorktree,
    response: Response<proto::UpdateWorktree>,
    session: Session,
) -> Result<()> {
    let guest_connection_ids = session
        .db()
        .await
        .update_worktree(&request, session.connection_id)
        .await?;

    broadcast(
        Some(session.connection_id),
        guest_connection_ids.iter().copied(),
        |connection_id| {
            session
                .peer
                .forward_send(session.connection_id, connection_id, request.clone())
        },
    );
    response.send(proto::Ack {})?;
    Ok(())
}

/// Updates other participants with changes to the diagnostics
async fn update_diagnostic_summary(
    message: proto::UpdateDiagnosticSummary,
    session: Session,
) -> Result<()> {
    let guest_connection_ids = session
        .db()
        .await
        .update_diagnostic_summary(&message, session.connection_id)
        .await?;

    broadcast(
        Some(session.connection_id),
        guest_connection_ids.iter().copied(),
        |connection_id| {
            session
                .peer
                .forward_send(session.connection_id, connection_id, message.clone())
        },
    );

    Ok(())
}

/// Updates other participants with changes to the worktree settings
async fn update_worktree_settings(
    message: proto::UpdateWorktreeSettings,
    session: Session,
) -> Result<()> {
    let guest_connection_ids = session
        .db()
        .await
        .update_worktree_settings(&message, session.connection_id)
        .await?;

    broadcast(
        Some(session.connection_id),
        guest_connection_ids.iter().copied(),
        |connection_id| {
            session
                .peer
                .forward_send(session.connection_id, connection_id, message.clone())
        },
    );

    Ok(())
}

/// Notify other participants that a language server has started.
async fn start_language_server(
    request: proto::StartLanguageServer,
    session: Session,
) -> Result<()> {
    let guest_connection_ids = session
        .db()
        .await
        .start_language_server(&request, session.connection_id)
        .await?;

    broadcast(
        Some(session.connection_id),
        guest_connection_ids.iter().copied(),
        |connection_id| {
            session
                .peer
                .forward_send(session.connection_id, connection_id, request.clone())
        },
    );
    Ok(())
}

/// Notify other participants that a language server has changed.
async fn update_language_server(
    request: proto::UpdateLanguageServer,
    session: Session,
) -> Result<()> {
    let project_id = ProjectId::from_proto(request.project_id);
    let project_connection_ids = session
        .db()
        .await
        .project_connection_ids(project_id, session.connection_id, true)
        .await?;
    broadcast(
        Some(session.connection_id),
        project_connection_ids.iter().copied(),
        |connection_id| {
            session
                .peer
                .forward_send(session.connection_id, connection_id, request.clone())
        },
    );
    Ok(())
}

/// Notify other participants that a debug client has shutdown
async fn shutdown_debug_client(
    request: proto::ShutdownDebugClient,
    session: Session,
) -> Result<()> {
    let guest_connection_ids = session
        .db()
        .await
        .shutdown_debug_client(session.connection_id, &request)
        .await?;

    broadcast(
        Some(session.connection_id),
        guest_connection_ids.iter().copied(),
        |connection_id| {
            session
                .peer
                .forward_send(session.connection_id, connection_id, request.clone())
        },
    );
    Ok(())
}

/// Notify other participants that a debug panel item has been updated
async fn update_debug_adapter(request: proto::UpdateDebugAdapter, session: Session) -> Result<()> {
    let guest_connection_ids = session
        .db()
        .await
        .update_debug_adapter(session.connection_id, &request)
        .await?;

    broadcast(
        Some(session.connection_id),
        guest_connection_ids.iter().copied(),
        |connection_id| {
            session
                .peer
                .forward_send(session.connection_id, connection_id, request.clone())
        },
    );
    Ok(())
}

/// Notify other participants that there's a new debug panel item
async fn set_debug_client_panel_item(
    request: proto::SetDebuggerPanelItem,
    session: Session,
) -> Result<()> {
    let guest_connection_ids = session
        .db()
        .await
        .set_debug_client_panel_item(session.connection_id, &request)
        .await?;

    broadcast(
        Some(session.connection_id),
        guest_connection_ids.iter().copied(),
        |connection_id| {
            session
                .peer
                .forward_send(session.connection_id, connection_id, request.clone())
        },
    );
    Ok(())
}

/// Notify other participants that a debug client's capabilities has been created or updated
async fn update_debug_client_capabilities(
    request: proto::SetDebugClientCapabilities,
    session: Session,
) -> Result<()> {
    let guest_connection_ids = session
        .db()
        .await
        .update_debug_client_capabilities(session.connection_id, &request)
        .await?;

    broadcast(
        Some(session.connection_id),
        guest_connection_ids.iter().copied(),
        |connection_id| {
            session
                .peer
                .forward_send(session.connection_id, connection_id, request.clone())
        },
    );
    Ok(())
}

/// Notify other participants that breakpoints have changed.
async fn update_breakpoints(
    request: proto::SynchronizeBreakpoints,
    session: Session,
) -> Result<()> {
    let guest_connection_ids = session
        .db()
        .await
        .update_breakpoints(session.connection_id, &request)
        .await?;

    broadcast(
        Some(session.connection_id),
        guest_connection_ids.iter().copied(),
        |connection_id| {
            session
                .peer
                .forward_send(session.connection_id, connection_id, request.clone())
        },
    );
    Ok(())
}

/// forward a project request to the host. These requests should be read only
/// as guests are allowed to send them.
async fn forward_read_only_project_request<T>(
    request: T,
    response: Response<T>,
    session: Session,
) -> Result<()>
where
    T: EntityMessage + RequestMessage,
{
    let project_id = ProjectId::from_proto(request.remote_entity_id());
    let host_connection_id = session
        .db()
        .await
        .host_for_read_only_project_request(project_id, session.connection_id)
        .await?;
    let payload = session
        .peer
        .forward_request(session.connection_id, host_connection_id, request)
        .await?;
    response.send(payload)?;
    Ok(())
}

async fn forward_find_search_candidates_request(
    request: proto::FindSearchCandidates,
    response: Response<proto::FindSearchCandidates>,
    session: Session,
) -> Result<()> {
    let project_id = ProjectId::from_proto(request.remote_entity_id());
    let host_connection_id = session
        .db()
        .await
        .host_for_read_only_project_request(project_id, session.connection_id)
        .await?;
    let payload = session
        .peer
        .forward_request(session.connection_id, host_connection_id, request)
        .await?;
    response.send(payload)?;
    Ok(())
}

/// forward a project request to the host. These requests are disallowed
/// for guests.
async fn forward_mutating_project_request<T>(
    request: T,
    response: Response<T>,
    session: Session,
) -> Result<()>
where
    T: EntityMessage + RequestMessage,
{
    let project_id = ProjectId::from_proto(request.remote_entity_id());

    let host_connection_id = session
        .db()
        .await
        .host_for_mutating_project_request(project_id, session.connection_id)
        .await?;
    let payload = session
        .peer
        .forward_request(session.connection_id, host_connection_id, request)
        .await?;
    response.send(payload)?;
    Ok(())
}

/// Notify other participants that a new buffer has been created
async fn create_buffer_for_peer(
    request: proto::CreateBufferForPeer,
    session: Session,
) -> Result<()> {
    session
        .db()
        .await
        .check_user_is_project_host(
            ProjectId::from_proto(request.project_id),
            session.connection_id,
        )
        .await?;
    let peer_id = request.peer_id.ok_or_else(|| anyhow!("invalid peer id"))?;
    session
        .peer
        .forward_send(session.connection_id, peer_id.into(), request)?;
    Ok(())
}

/// Notify other participants that a buffer has been updated. This is
/// allowed for guests as long as the update is limited to selections.
async fn update_buffer(
    request: proto::UpdateBuffer,
    response: Response<proto::UpdateBuffer>,
    session: Session,
) -> Result<()> {
    let project_id = ProjectId::from_proto(request.project_id);
    let mut capability = Capability::ReadOnly;

    for op in request.operations.iter() {
        match op.variant {
            None | Some(proto::operation::Variant::UpdateSelections(_)) => {}
            Some(_) => capability = Capability::ReadWrite,
        }
    }

    let host = {
        let guard = session
            .db()
            .await
            .connections_for_buffer_update(project_id, session.connection_id, capability)
            .await?;

        let (host, guests) = &*guard;

        broadcast(
            Some(session.connection_id),
            guests.clone(),
            |connection_id| {
                session
                    .peer
                    .forward_send(session.connection_id, connection_id, request.clone())
            },
        );

        *host
    };

    if host != session.connection_id {
        session
            .peer
            .forward_request(session.connection_id, host, request.clone())
            .await?;
    }

    response.send(proto::Ack {})?;
    Ok(())
}

async fn update_context(message: proto::UpdateContext, session: Session) -> Result<()> {
    let project_id = ProjectId::from_proto(message.project_id);

    let operation = message.operation.as_ref().context("invalid operation")?;
    let capability = match operation.variant.as_ref() {
        Some(proto::context_operation::Variant::BufferOperation(buffer_op)) => {
            if let Some(buffer_op) = buffer_op.operation.as_ref() {
                match buffer_op.variant {
                    None | Some(proto::operation::Variant::UpdateSelections(_)) => {
                        Capability::ReadOnly
                    }
                    _ => Capability::ReadWrite,
                }
            } else {
                Capability::ReadWrite
            }
        }
        Some(_) => Capability::ReadWrite,
        None => Capability::ReadOnly,
    };

    let guard = session
        .db()
        .await
        .connections_for_buffer_update(project_id, session.connection_id, capability)
        .await?;

    let (host, guests) = &*guard;

    broadcast(
        Some(session.connection_id),
        guests.iter().chain([host]).copied(),
        |connection_id| {
            session
                .peer
                .forward_send(session.connection_id, connection_id, message.clone())
        },
    );

    Ok(())
}

/// Notify other participants that a project has been updated.
async fn broadcast_project_message_from_host<T: EntityMessage<Entity = ShareProject>>(
    request: T,
    session: Session,
) -> Result<()> {
    let project_id = ProjectId::from_proto(request.remote_entity_id());
    let project_connection_ids = session
        .db()
        .await
        .project_connection_ids(project_id, session.connection_id, false)
        .await?;

    broadcast(
        Some(session.connection_id),
        project_connection_ids.iter().copied(),
        |connection_id| {
            session
                .peer
                .forward_send(session.connection_id, connection_id, request.clone())
        },
    );
    Ok(())
}

/// Start following another user in a call.
async fn follow(
    request: proto::Follow,
    response: Response<proto::Follow>,
    session: Session,
) -> Result<()> {
    let room_id = RoomId::from_proto(request.room_id);
    let project_id = request.project_id.map(ProjectId::from_proto);
    let leader_id = request
        .leader_id
        .ok_or_else(|| anyhow!("invalid leader id"))?
        .into();
    let follower_id = session.connection_id;

    session
        .db()
        .await
        .check_room_participants(room_id, leader_id, session.connection_id)
        .await?;

    let response_payload = session
        .peer
        .forward_request(session.connection_id, leader_id, request)
        .await?;
    response.send(response_payload)?;

    if let Some(project_id) = project_id {
        let room = session
            .db()
            .await
            .follow(room_id, project_id, leader_id, follower_id)
            .await?;
        room_updated(&room, &session.peer);
    }

    Ok(())
}

/// Stop following another user in a call.
async fn unfollow(request: proto::Unfollow, session: Session) -> Result<()> {
    let room_id = RoomId::from_proto(request.room_id);
    let project_id = request.project_id.map(ProjectId::from_proto);
    let leader_id = request
        .leader_id
        .ok_or_else(|| anyhow!("invalid leader id"))?
        .into();
    let follower_id = session.connection_id;

    session
        .db()
        .await
        .check_room_participants(room_id, leader_id, session.connection_id)
        .await?;

    session
        .peer
        .forward_send(session.connection_id, leader_id, request)?;

    if let Some(project_id) = project_id {
        let room = session
            .db()
            .await
            .unfollow(room_id, project_id, leader_id, follower_id)
            .await?;
        room_updated(&room, &session.peer);
    }

    Ok(())
}

/// Notify everyone following you of your current location.
async fn update_followers(request: proto::UpdateFollowers, session: Session) -> Result<()> {
    let room_id = RoomId::from_proto(request.room_id);
    let database = session.db.lock().await;

    let connection_ids = if let Some(project_id) = request.project_id {
        let project_id = ProjectId::from_proto(project_id);
        database
            .project_connection_ids(project_id, session.connection_id, true)
            .await?
    } else {
        database
            .room_connection_ids(room_id, session.connection_id)
            .await?
    };

    // For now, don't send view update messages back to that view's current leader.
    let peer_id_to_omit = request.variant.as_ref().and_then(|variant| match variant {
        proto::update_followers::Variant::UpdateView(payload) => payload.leader_id,
        _ => None,
    });

    for connection_id in connection_ids.iter().cloned() {
        if Some(connection_id.into()) != peer_id_to_omit && connection_id != session.connection_id {
            session
                .peer
                .forward_send(session.connection_id, connection_id, request.clone())?;
        }
    }
    Ok(())
}

/// Get public data about users.
async fn get_users(
    request: proto::GetUsers,
    response: Response<proto::GetUsers>,
    session: Session,
) -> Result<()> {
    let user_ids = request
        .user_ids
        .into_iter()
        .map(UserId::from_proto)
        .collect();
    let users = session
        .db()
        .await
        .get_users_by_ids(user_ids)
        .await?
        .into_iter()
        .map(|user| proto::User {
            id: user.id.to_proto(),
            avatar_url: format!("https://github.com/{}.png?size=128", user.github_login),
            github_login: user.github_login,
        })
        .collect();
    response.send(proto::UsersResponse { users })?;
    Ok(())
}

/// Search for users (to invite) buy Github login
async fn fuzzy_search_users(
    request: proto::FuzzySearchUsers,
    response: Response<proto::FuzzySearchUsers>,
    session: Session,
) -> Result<()> {
    let query = request.query;
    let users = match query.len() {
        0 => vec![],
        1 | 2 => session
            .db()
            .await
            .get_user_by_github_login(&query)
            .await?
            .into_iter()
            .collect(),
        _ => session.db().await.fuzzy_search_users(&query, 10).await?,
    };
    let users = users
        .into_iter()
        .filter(|user| user.id != session.user_id())
        .map(|user| proto::User {
            id: user.id.to_proto(),
            avatar_url: format!("https://github.com/{}.png?size=128", user.github_login),
            github_login: user.github_login,
        })
        .collect();
    response.send(proto::UsersResponse { users })?;
    Ok(())
}

/// Send a contact request to another user.
async fn request_contact(
    request: proto::RequestContact,
    response: Response<proto::RequestContact>,
    session: Session,
) -> Result<()> {
    let requester_id = session.user_id();
    let responder_id = UserId::from_proto(request.responder_id);
    if requester_id == responder_id {
        return Err(anyhow!("cannot add yourself as a contact"))?;
    }

    let notifications = session
        .db()
        .await
        .send_contact_request(requester_id, responder_id)
        .await?;

    // Update outgoing contact requests of requester
    let mut update = proto::UpdateContacts::default();
    update.outgoing_requests.push(responder_id.to_proto());
    for connection_id in session
        .connection_pool()
        .await
        .user_connection_ids(requester_id)
    {
        session.peer.send(connection_id, update.clone())?;
    }

    // Update incoming contact requests of responder
    let mut update = proto::UpdateContacts::default();
    update
        .incoming_requests
        .push(proto::IncomingContactRequest {
            requester_id: requester_id.to_proto(),
        });
    let connection_pool = session.connection_pool().await;
    for connection_id in connection_pool.user_connection_ids(responder_id) {
        session.peer.send(connection_id, update.clone())?;
    }

    send_notifications(&connection_pool, &session.peer, notifications);

    response.send(proto::Ack {})?;
    Ok(())
}

/// Accept or decline a contact request
async fn respond_to_contact_request(
    request: proto::RespondToContactRequest,
    response: Response<proto::RespondToContactRequest>,
    session: Session,
) -> Result<()> {
    let responder_id = session.user_id();
    let requester_id = UserId::from_proto(request.requester_id);
    let db = session.db().await;
    if request.response == proto::ContactRequestResponse::Dismiss as i32 {
        db.dismiss_contact_notification(responder_id, requester_id)
            .await?;
    } else {
        let accept = request.response == proto::ContactRequestResponse::Accept as i32;

        let notifications = db
            .respond_to_contact_request(responder_id, requester_id, accept)
            .await?;
        let requester_busy = db.is_user_busy(requester_id).await?;
        let responder_busy = db.is_user_busy(responder_id).await?;

        let pool = session.connection_pool().await;
        // Update responder with new contact
        let mut update = proto::UpdateContacts::default();
        if accept {
            update
                .contacts
                .push(contact_for_user(requester_id, requester_busy, &pool));
        }
        update
            .remove_incoming_requests
            .push(requester_id.to_proto());
        for connection_id in pool.user_connection_ids(responder_id) {
            session.peer.send(connection_id, update.clone())?;
        }

        // Update requester with new contact
        let mut update = proto::UpdateContacts::default();
        if accept {
            update
                .contacts
                .push(contact_for_user(responder_id, responder_busy, &pool));
        }
        update
            .remove_outgoing_requests
            .push(responder_id.to_proto());

        for connection_id in pool.user_connection_ids(requester_id) {
            session.peer.send(connection_id, update.clone())?;
        }

        send_notifications(&pool, &session.peer, notifications);
    }

    response.send(proto::Ack {})?;
    Ok(())
}

/// Remove a contact.
async fn remove_contact(
    request: proto::RemoveContact,
    response: Response<proto::RemoveContact>,
    session: Session,
) -> Result<()> {
    let requester_id = session.user_id();
    let responder_id = UserId::from_proto(request.user_id);
    let db = session.db().await;
    let (contact_accepted, deleted_notification_id) =
        db.remove_contact(requester_id, responder_id).await?;

    let pool = session.connection_pool().await;
    // Update outgoing contact requests of requester
    let mut update = proto::UpdateContacts::default();
    if contact_accepted {
        update.remove_contacts.push(responder_id.to_proto());
    } else {
        update
            .remove_outgoing_requests
            .push(responder_id.to_proto());
    }
    for connection_id in pool.user_connection_ids(requester_id) {
        session.peer.send(connection_id, update.clone())?;
    }

    // Update incoming contact requests of responder
    let mut update = proto::UpdateContacts::default();
    if contact_accepted {
        update.remove_contacts.push(requester_id.to_proto());
    } else {
        update
            .remove_incoming_requests
            .push(requester_id.to_proto());
    }
    for connection_id in pool.user_connection_ids(responder_id) {
        session.peer.send(connection_id, update.clone())?;
        if let Some(notification_id) = deleted_notification_id {
            session.peer.send(
                connection_id,
                proto::DeleteNotification {
                    notification_id: notification_id.to_proto(),
                },
            )?;
        }
    }

    response.send(proto::Ack {})?;
    Ok(())
}

fn should_auto_subscribe_to_channels(version: ZedVersion) -> bool {
    version.0.minor() < 139
}

async fn update_user_plan(_user_id: UserId, session: &Session) -> Result<()> {
    let plan = session.current_plan(&session.db().await).await?;

    session
        .peer
        .send(
            session.connection_id,
            proto::UpdateUserPlan { plan: plan.into() },
        )
        .trace_err();

    Ok(())
}

async fn subscribe_to_channels(_: proto::SubscribeToChannels, session: Session) -> Result<()> {
    subscribe_user_to_channels(session.user_id(), &session).await?;
    Ok(())
}

async fn subscribe_user_to_channels(user_id: UserId, session: &Session) -> Result<(), Error> {
    let channels_for_user = session.db().await.get_channels_for_user(user_id).await?;
    let mut pool = session.connection_pool().await;
    for membership in &channels_for_user.channel_memberships {
        pool.subscribe_to_channel(user_id, membership.channel_id, membership.role)
    }
    session.peer.send(
        session.connection_id,
        build_update_user_channels(&channels_for_user),
    )?;
    session.peer.send(
        session.connection_id,
        build_channels_update(channels_for_user),
    )?;
    Ok(())
}

/// Creates a new channel.
async fn create_channel(
    request: proto::CreateChannel,
    response: Response<proto::CreateChannel>,
    session: Session,
) -> Result<()> {
    let db = session.db().await;

    let parent_id = request.parent_id.map(ChannelId::from_proto);
    let (channel, membership) = db
        .create_channel(&request.name, parent_id, session.user_id())
        .await?;

    let root_id = channel.root_id();
    let channel = Channel::from_model(channel);

    response.send(proto::CreateChannelResponse {
        channel: Some(channel.to_proto()),
        parent_id: request.parent_id,
    })?;

    let mut connection_pool = session.connection_pool().await;
    if let Some(membership) = membership {
        connection_pool.subscribe_to_channel(
            membership.user_id,
            membership.channel_id,
            membership.role,
        );
        let update = proto::UpdateUserChannels {
            channel_memberships: vec![proto::ChannelMembership {
                channel_id: membership.channel_id.to_proto(),
                role: membership.role.into(),
            }],
            ..Default::default()
        };
        for connection_id in connection_pool.user_connection_ids(membership.user_id) {
            session.peer.send(connection_id, update.clone())?;
        }
    }

    for (connection_id, role) in connection_pool.channel_connection_ids(root_id) {
        if !role.can_see_channel(channel.visibility) {
            continue;
        }

        let update = proto::UpdateChannels {
            channels: vec![channel.to_proto()],
            ..Default::default()
        };
        session.peer.send(connection_id, update.clone())?;
    }

    Ok(())
}

/// Delete a channel
async fn delete_channel(
    request: proto::DeleteChannel,
    response: Response<proto::DeleteChannel>,
    session: Session,
) -> Result<()> {
    let db = session.db().await;

    let channel_id = request.channel_id;
    let (root_channel, removed_channels) = db
        .delete_channel(ChannelId::from_proto(channel_id), session.user_id())
        .await?;
    response.send(proto::Ack {})?;

    // Notify members of removed channels
    let mut update = proto::UpdateChannels::default();
    update
        .delete_channels
        .extend(removed_channels.into_iter().map(|id| id.to_proto()));

    let connection_pool = session.connection_pool().await;
    for (connection_id, _) in connection_pool.channel_connection_ids(root_channel) {
        session.peer.send(connection_id, update.clone())?;
    }

    Ok(())
}

/// Invite someone to join a channel.
async fn invite_channel_member(
    request: proto::InviteChannelMember,
    response: Response<proto::InviteChannelMember>,
    session: Session,
) -> Result<()> {
    let db = session.db().await;
    let channel_id = ChannelId::from_proto(request.channel_id);
    let invitee_id = UserId::from_proto(request.user_id);
    let InviteMemberResult {
        channel,
        notifications,
    } = db
        .invite_channel_member(
            channel_id,
            invitee_id,
            session.user_id(),
            request.role().into(),
        )
        .await?;

    let update = proto::UpdateChannels {
        channel_invitations: vec![channel.to_proto()],
        ..Default::default()
    };

    let connection_pool = session.connection_pool().await;
    for connection_id in connection_pool.user_connection_ids(invitee_id) {
        session.peer.send(connection_id, update.clone())?;
    }

    send_notifications(&connection_pool, &session.peer, notifications);

    response.send(proto::Ack {})?;
    Ok(())
}

/// remove someone from a channel
async fn remove_channel_member(
    request: proto::RemoveChannelMember,
    response: Response<proto::RemoveChannelMember>,
    session: Session,
) -> Result<()> {
    let db = session.db().await;
    let channel_id = ChannelId::from_proto(request.channel_id);
    let member_id = UserId::from_proto(request.user_id);

    let RemoveChannelMemberResult {
        membership_update,
        notification_id,
    } = db
        .remove_channel_member(channel_id, member_id, session.user_id())
        .await?;

    let mut connection_pool = session.connection_pool().await;
    notify_membership_updated(
        &mut connection_pool,
        membership_update,
        member_id,
        &session.peer,
    );
    for connection_id in connection_pool.user_connection_ids(member_id) {
        if let Some(notification_id) = notification_id {
            session
                .peer
                .send(
                    connection_id,
                    proto::DeleteNotification {
                        notification_id: notification_id.to_proto(),
                    },
                )
                .trace_err();
        }
    }

    response.send(proto::Ack {})?;
    Ok(())
}

/// Toggle the channel between public and private.
/// Care is taken to maintain the invariant that public channels only descend from public channels,
/// (though members-only channels can appear at any point in the hierarchy).
async fn set_channel_visibility(
    request: proto::SetChannelVisibility,
    response: Response<proto::SetChannelVisibility>,
    session: Session,
) -> Result<()> {
    let db = session.db().await;
    let channel_id = ChannelId::from_proto(request.channel_id);
    let visibility = request.visibility().into();

    let channel_model = db
        .set_channel_visibility(channel_id, visibility, session.user_id())
        .await?;
    let root_id = channel_model.root_id();
    let channel = Channel::from_model(channel_model);

    let mut connection_pool = session.connection_pool().await;
    for (user_id, role) in connection_pool
        .channel_user_ids(root_id)
        .collect::<Vec<_>>()
        .into_iter()
    {
        let update = if role.can_see_channel(channel.visibility) {
            connection_pool.subscribe_to_channel(user_id, channel_id, role);
            proto::UpdateChannels {
                channels: vec![channel.to_proto()],
                ..Default::default()
            }
        } else {
            connection_pool.unsubscribe_from_channel(&user_id, &channel_id);
            proto::UpdateChannels {
                delete_channels: vec![channel.id.to_proto()],
                ..Default::default()
            }
        };

        for connection_id in connection_pool.user_connection_ids(user_id) {
            session.peer.send(connection_id, update.clone())?;
        }
    }

    response.send(proto::Ack {})?;
    Ok(())
}

/// Alter the role for a user in the channel.
async fn set_channel_member_role(
    request: proto::SetChannelMemberRole,
    response: Response<proto::SetChannelMemberRole>,
    session: Session,
) -> Result<()> {
    let db = session.db().await;
    let channel_id = ChannelId::from_proto(request.channel_id);
    let member_id = UserId::from_proto(request.user_id);
    let result = db
        .set_channel_member_role(
            channel_id,
            session.user_id(),
            member_id,
            request.role().into(),
        )
        .await?;

    match result {
        db::SetMemberRoleResult::MembershipUpdated(membership_update) => {
            let mut connection_pool = session.connection_pool().await;
            notify_membership_updated(
                &mut connection_pool,
                membership_update,
                member_id,
                &session.peer,
            )
        }
        db::SetMemberRoleResult::InviteUpdated(channel) => {
            let update = proto::UpdateChannels {
                channel_invitations: vec![channel.to_proto()],
                ..Default::default()
            };

            for connection_id in session
                .connection_pool()
                .await
                .user_connection_ids(member_id)
            {
                session.peer.send(connection_id, update.clone())?;
            }
        }
    }

    response.send(proto::Ack {})?;
    Ok(())
}

/// Change the name of a channel
async fn rename_channel(
    request: proto::RenameChannel,
    response: Response<proto::RenameChannel>,
    session: Session,
) -> Result<()> {
    let db = session.db().await;
    let channel_id = ChannelId::from_proto(request.channel_id);
    let channel_model = db
        .rename_channel(channel_id, session.user_id(), &request.name)
        .await?;
    let root_id = channel_model.root_id();
    let channel = Channel::from_model(channel_model);

    response.send(proto::RenameChannelResponse {
        channel: Some(channel.to_proto()),
    })?;

    let connection_pool = session.connection_pool().await;
    let update = proto::UpdateChannels {
        channels: vec![channel.to_proto()],
        ..Default::default()
    };
    for (connection_id, role) in connection_pool.channel_connection_ids(root_id) {
        if role.can_see_channel(channel.visibility) {
            session.peer.send(connection_id, update.clone())?;
        }
    }

    Ok(())
}

/// Move a channel to a new parent.
async fn move_channel(
    request: proto::MoveChannel,
    response: Response<proto::MoveChannel>,
    session: Session,
) -> Result<()> {
    let channel_id = ChannelId::from_proto(request.channel_id);
    let to = ChannelId::from_proto(request.to);

    let (root_id, channels) = session
        .db()
        .await
        .move_channel(channel_id, to, session.user_id())
        .await?;

    let connection_pool = session.connection_pool().await;
    for (connection_id, role) in connection_pool.channel_connection_ids(root_id) {
        let channels = channels
            .iter()
            .filter_map(|channel| {
                if role.can_see_channel(channel.visibility) {
                    Some(channel.to_proto())
                } else {
                    None
                }
            })
            .collect::<Vec<_>>();
        if channels.is_empty() {
            continue;
        }

        let update = proto::UpdateChannels {
            channels,
            ..Default::default()
        };

        session.peer.send(connection_id, update.clone())?;
    }

    response.send(Ack {})?;
    Ok(())
}

/// Get the list of channel members
async fn get_channel_members(
    request: proto::GetChannelMembers,
    response: Response<proto::GetChannelMembers>,
    session: Session,
) -> Result<()> {
    let db = session.db().await;
    let channel_id = ChannelId::from_proto(request.channel_id);
    let limit = if request.limit == 0 {
        u16::MAX as u64
    } else {
        request.limit
    };
    let (members, users) = db
        .get_channel_participant_details(channel_id, &request.query, limit, session.user_id())
        .await?;
    response.send(proto::GetChannelMembersResponse { members, users })?;
    Ok(())
}

/// Accept or decline a channel invitation.
async fn respond_to_channel_invite(
    request: proto::RespondToChannelInvite,
    response: Response<proto::RespondToChannelInvite>,
    session: Session,
) -> Result<()> {
    let db = session.db().await;
    let channel_id = ChannelId::from_proto(request.channel_id);
    let RespondToChannelInvite {
        membership_update,
        notifications,
    } = db
        .respond_to_channel_invite(channel_id, session.user_id(), request.accept)
        .await?;

    let mut connection_pool = session.connection_pool().await;
    if let Some(membership_update) = membership_update {
        notify_membership_updated(
            &mut connection_pool,
            membership_update,
            session.user_id(),
            &session.peer,
        );
    } else {
        let update = proto::UpdateChannels {
            remove_channel_invitations: vec![channel_id.to_proto()],
            ..Default::default()
        };

        for connection_id in connection_pool.user_connection_ids(session.user_id()) {
            session.peer.send(connection_id, update.clone())?;
        }
    };

    send_notifications(&connection_pool, &session.peer, notifications);

    response.send(proto::Ack {})?;

    Ok(())
}

/// Join the channels' room
async fn join_channel(
    request: proto::JoinChannel,
    response: Response<proto::JoinChannel>,
    session: Session,
) -> Result<()> {
    let channel_id = ChannelId::from_proto(request.channel_id);
    join_channel_internal(channel_id, Box::new(response), session).await
}

trait JoinChannelInternalResponse {
    fn send(self, result: proto::JoinRoomResponse) -> Result<()>;
}
impl JoinChannelInternalResponse for Response<proto::JoinChannel> {
    fn send(self, result: proto::JoinRoomResponse) -> Result<()> {
        Response::<proto::JoinChannel>::send(self, result)
    }
}
impl JoinChannelInternalResponse for Response<proto::JoinRoom> {
    fn send(self, result: proto::JoinRoomResponse) -> Result<()> {
        Response::<proto::JoinRoom>::send(self, result)
    }
}

async fn join_channel_internal(
    channel_id: ChannelId,
    response: Box<impl JoinChannelInternalResponse>,
    session: Session,
) -> Result<()> {
    let joined_room = {
        let mut db = session.db().await;
        // If zed quits without leaving the room, and the user re-opens zed before the
        // RECONNECT_TIMEOUT, we need to make sure that we kick the user out of the previous
        // room they were in.
        if let Some(connection) = db.stale_room_connection(session.user_id()).await? {
            tracing::info!(
                stale_connection_id = %connection,
                "cleaning up stale connection",
            );
            drop(db);
            leave_room_for_session(&session, connection).await?;
            db = session.db().await;
        }

        let (joined_room, membership_updated, role) = db
            .join_channel(channel_id, session.user_id(), session.connection_id)
            .await?;

        let live_kit_connection_info =
            session
                .app_state
                .livekit_client
                .as_ref()
                .and_then(|live_kit| {
                    let (can_publish, token) = if role == ChannelRole::Guest {
                        (
                            false,
                            live_kit
                                .guest_token(
                                    &joined_room.room.livekit_room,
                                    &session.user_id().to_string(),
                                )
                                .trace_err()?,
                        )
                    } else {
                        (
                            true,
                            live_kit
                                .room_token(
                                    &joined_room.room.livekit_room,
                                    &session.user_id().to_string(),
                                )
                                .trace_err()?,
                        )
                    };

                    Some(LiveKitConnectionInfo {
                        server_url: live_kit.url().into(),
                        token,
                        can_publish,
                    })
                });

        response.send(proto::JoinRoomResponse {
            room: Some(joined_room.room.clone()),
            channel_id: joined_room
                .channel
                .as_ref()
                .map(|channel| channel.id.to_proto()),
            live_kit_connection_info,
        })?;

        let mut connection_pool = session.connection_pool().await;
        if let Some(membership_updated) = membership_updated {
            notify_membership_updated(
                &mut connection_pool,
                membership_updated,
                session.user_id(),
                &session.peer,
            );
        }

        room_updated(&joined_room.room, &session.peer);

        joined_room
    };

    channel_updated(
        &joined_room
            .channel
            .ok_or_else(|| anyhow!("channel not returned"))?,
        &joined_room.room,
        &session.peer,
        &*session.connection_pool().await,
    );

    update_user_contacts(session.user_id(), &session).await?;
    Ok(())
}

/// Start editing the channel notes
async fn join_channel_buffer(
    request: proto::JoinChannelBuffer,
    response: Response<proto::JoinChannelBuffer>,
    session: Session,
) -> Result<()> {
    let db = session.db().await;
    let channel_id = ChannelId::from_proto(request.channel_id);

    let open_response = db
        .join_channel_buffer(channel_id, session.user_id(), session.connection_id)
        .await?;

    let collaborators = open_response.collaborators.clone();
    response.send(open_response)?;

    let update = UpdateChannelBufferCollaborators {
        channel_id: channel_id.to_proto(),
        collaborators: collaborators.clone(),
    };
    channel_buffer_updated(
        session.connection_id,
        collaborators
            .iter()
            .filter_map(|collaborator| Some(collaborator.peer_id?.into())),
        &update,
        &session.peer,
    );

    Ok(())
}

/// Edit the channel notes
async fn update_channel_buffer(
    request: proto::UpdateChannelBuffer,
    session: Session,
) -> Result<()> {
    let db = session.db().await;
    let channel_id = ChannelId::from_proto(request.channel_id);

    let (collaborators, epoch, version) = db
        .update_channel_buffer(channel_id, session.user_id(), &request.operations)
        .await?;

    channel_buffer_updated(
        session.connection_id,
        collaborators.clone(),
        &proto::UpdateChannelBuffer {
            channel_id: channel_id.to_proto(),
            operations: request.operations,
        },
        &session.peer,
    );

    let pool = &*session.connection_pool().await;

    let non_collaborators =
        pool.channel_connection_ids(channel_id)
            .filter_map(|(connection_id, _)| {
                if collaborators.contains(&connection_id) {
                    None
                } else {
                    Some(connection_id)
                }
            });

    broadcast(None, non_collaborators, |peer_id| {
        session.peer.send(
            peer_id,
            proto::UpdateChannels {
                latest_channel_buffer_versions: vec![proto::ChannelBufferVersion {
                    channel_id: channel_id.to_proto(),
                    epoch: epoch as u64,
                    version: version.clone(),
                }],
                ..Default::default()
            },
        )
    });

    Ok(())
}

/// Rejoin the channel notes after a connection blip
async fn rejoin_channel_buffers(
    request: proto::RejoinChannelBuffers,
    response: Response<proto::RejoinChannelBuffers>,
    session: Session,
) -> Result<()> {
    let db = session.db().await;
    let buffers = db
        .rejoin_channel_buffers(&request.buffers, session.user_id(), session.connection_id)
        .await?;

    for rejoined_buffer in &buffers {
        let collaborators_to_notify = rejoined_buffer
            .buffer
            .collaborators
            .iter()
            .filter_map(|c| Some(c.peer_id?.into()));
        channel_buffer_updated(
            session.connection_id,
            collaborators_to_notify,
            &proto::UpdateChannelBufferCollaborators {
                channel_id: rejoined_buffer.buffer.channel_id,
                collaborators: rejoined_buffer.buffer.collaborators.clone(),
            },
            &session.peer,
        );
    }

    response.send(proto::RejoinChannelBuffersResponse {
        buffers: buffers.into_iter().map(|b| b.buffer).collect(),
    })?;

    Ok(())
}

/// Stop editing the channel notes
async fn leave_channel_buffer(
    request: proto::LeaveChannelBuffer,
    response: Response<proto::LeaveChannelBuffer>,
    session: Session,
) -> Result<()> {
    let db = session.db().await;
    let channel_id = ChannelId::from_proto(request.channel_id);

    let left_buffer = db
        .leave_channel_buffer(channel_id, session.connection_id)
        .await?;

    response.send(Ack {})?;

    channel_buffer_updated(
        session.connection_id,
        left_buffer.connections,
        &proto::UpdateChannelBufferCollaborators {
            channel_id: channel_id.to_proto(),
            collaborators: left_buffer.collaborators,
        },
        &session.peer,
    );

    Ok(())
}

fn channel_buffer_updated<T: EnvelopedMessage>(
    sender_id: ConnectionId,
    collaborators: impl IntoIterator<Item = ConnectionId>,
    message: &T,
    peer: &Peer,
) {
    broadcast(Some(sender_id), collaborators, |peer_id| {
        peer.send(peer_id, message.clone())
    });
}

fn send_notifications(
    connection_pool: &ConnectionPool,
    peer: &Peer,
    notifications: db::NotificationBatch,
) {
    for (user_id, notification) in notifications {
        for connection_id in connection_pool.user_connection_ids(user_id) {
            if let Err(error) = peer.send(
                connection_id,
                proto::AddNotification {
                    notification: Some(notification.clone()),
                },
            ) {
                tracing::error!(
                    "failed to send notification to {:?} {}",
                    connection_id,
                    error
                );
            }
        }
    }
}

/// Send a message to the channel
async fn send_channel_message(
    request: proto::SendChannelMessage,
    response: Response<proto::SendChannelMessage>,
    session: Session,
) -> Result<()> {
    // Validate the message body.
    let body = request.body.trim().to_string();
    if body.len() > MAX_MESSAGE_LEN {
        return Err(anyhow!("message is too long"))?;
    }
    if body.is_empty() {
        return Err(anyhow!("message can't be blank"))?;
    }

    // TODO: adjust mentions if body is trimmed

    let timestamp = OffsetDateTime::now_utc();
    let nonce = request
        .nonce
        .ok_or_else(|| anyhow!("nonce can't be blank"))?;

    let channel_id = ChannelId::from_proto(request.channel_id);
    let CreatedChannelMessage {
        message_id,
        participant_connection_ids,
        notifications,
    } = session
        .db()
        .await
        .create_channel_message(
            channel_id,
            session.user_id(),
            &body,
            &request.mentions,
            timestamp,
            nonce.clone().into(),
            request.reply_to_message_id.map(MessageId::from_proto),
        )
        .await?;

    let message = proto::ChannelMessage {
        sender_id: session.user_id().to_proto(),
        id: message_id.to_proto(),
        body,
        mentions: request.mentions,
        timestamp: timestamp.unix_timestamp() as u64,
        nonce: Some(nonce),
        reply_to_message_id: request.reply_to_message_id,
        edited_at: None,
    };
    broadcast(
        Some(session.connection_id),
        participant_connection_ids.clone(),
        |connection| {
            session.peer.send(
                connection,
                proto::ChannelMessageSent {
                    channel_id: channel_id.to_proto(),
                    message: Some(message.clone()),
                },
            )
        },
    );
    response.send(proto::SendChannelMessageResponse {
        message: Some(message),
    })?;

    let pool = &*session.connection_pool().await;
    let non_participants =
        pool.channel_connection_ids(channel_id)
            .filter_map(|(connection_id, _)| {
                if participant_connection_ids.contains(&connection_id) {
                    None
                } else {
                    Some(connection_id)
                }
            });
    broadcast(None, non_participants, |peer_id| {
        session.peer.send(
            peer_id,
            proto::UpdateChannels {
                latest_channel_message_ids: vec![proto::ChannelMessageId {
                    channel_id: channel_id.to_proto(),
                    message_id: message_id.to_proto(),
                }],
                ..Default::default()
            },
        )
    });
    send_notifications(pool, &session.peer, notifications);

    Ok(())
}

/// Delete a channel message
async fn remove_channel_message(
    request: proto::RemoveChannelMessage,
    response: Response<proto::RemoveChannelMessage>,
    session: Session,
) -> Result<()> {
    let channel_id = ChannelId::from_proto(request.channel_id);
    let message_id = MessageId::from_proto(request.message_id);
    let (connection_ids, existing_notification_ids) = session
        .db()
        .await
        .remove_channel_message(channel_id, message_id, session.user_id())
        .await?;

    broadcast(
        Some(session.connection_id),
        connection_ids,
        move |connection| {
            session.peer.send(connection, request.clone())?;

            for notification_id in &existing_notification_ids {
                session.peer.send(
                    connection,
                    proto::DeleteNotification {
                        notification_id: (*notification_id).to_proto(),
                    },
                )?;
            }

            Ok(())
        },
    );
    response.send(proto::Ack {})?;
    Ok(())
}

async fn update_channel_message(
    request: proto::UpdateChannelMessage,
    response: Response<proto::UpdateChannelMessage>,
    session: Session,
) -> Result<()> {
    let channel_id = ChannelId::from_proto(request.channel_id);
    let message_id = MessageId::from_proto(request.message_id);
    let updated_at = OffsetDateTime::now_utc();
    let UpdatedChannelMessage {
        message_id,
        participant_connection_ids,
        notifications,
        reply_to_message_id,
        timestamp,
        deleted_mention_notification_ids,
        updated_mention_notifications,
    } = session
        .db()
        .await
        .update_channel_message(
            channel_id,
            message_id,
            session.user_id(),
            request.body.as_str(),
            &request.mentions,
            updated_at,
        )
        .await?;

    let nonce = request
        .nonce
        .clone()
        .ok_or_else(|| anyhow!("nonce can't be blank"))?;

    let message = proto::ChannelMessage {
        sender_id: session.user_id().to_proto(),
        id: message_id.to_proto(),
        body: request.body.clone(),
        mentions: request.mentions.clone(),
        timestamp: timestamp.assume_utc().unix_timestamp() as u64,
        nonce: Some(nonce),
        reply_to_message_id: reply_to_message_id.map(|id| id.to_proto()),
        edited_at: Some(updated_at.unix_timestamp() as u64),
    };

    response.send(proto::Ack {})?;

    let pool = &*session.connection_pool().await;
    broadcast(
        Some(session.connection_id),
        participant_connection_ids,
        |connection| {
            session.peer.send(
                connection,
                proto::ChannelMessageUpdate {
                    channel_id: channel_id.to_proto(),
                    message: Some(message.clone()),
                },
            )?;

            for notification_id in &deleted_mention_notification_ids {
                session.peer.send(
                    connection,
                    proto::DeleteNotification {
                        notification_id: (*notification_id).to_proto(),
                    },
                )?;
            }

            for notification in &updated_mention_notifications {
                session.peer.send(
                    connection,
                    proto::UpdateNotification {
                        notification: Some(notification.clone()),
                    },
                )?;
            }

            Ok(())
        },
    );

    send_notifications(pool, &session.peer, notifications);

    Ok(())
}

/// Mark a channel message as read
async fn acknowledge_channel_message(
    request: proto::AckChannelMessage,
    session: Session,
) -> Result<()> {
    let channel_id = ChannelId::from_proto(request.channel_id);
    let message_id = MessageId::from_proto(request.message_id);
    let notifications = session
        .db()
        .await
        .observe_channel_message(channel_id, session.user_id(), message_id)
        .await?;
    send_notifications(
        &*session.connection_pool().await,
        &session.peer,
        notifications,
    );
    Ok(())
}

/// Mark a buffer version as synced
async fn acknowledge_buffer_version(
    request: proto::AckBufferOperation,
    session: Session,
) -> Result<()> {
    let buffer_id = BufferId::from_proto(request.buffer_id);
    session
        .db()
        .await
        .observe_buffer_version(
            buffer_id,
            session.user_id(),
            request.epoch as i32,
            &request.version,
        )
        .await?;
    Ok(())
}

async fn count_language_model_tokens(
    request: proto::CountLanguageModelTokens,
    response: Response<proto::CountLanguageModelTokens>,
    session: Session,
    config: &Config,
) -> Result<()> {
    authorize_access_to_legacy_llm_endpoints(&session).await?;

    let rate_limit: Box<dyn RateLimit> = match session.current_plan(&session.db().await).await? {
        proto::Plan::ZedPro => Box::new(ZedProCountLanguageModelTokensRateLimit),
        proto::Plan::Free => Box::new(FreeCountLanguageModelTokensRateLimit),
    };

    session
        .app_state
        .rate_limiter
        .check(&*rate_limit, session.user_id())
        .await?;

    let result = match proto::LanguageModelProvider::from_i32(request.provider) {
        Some(proto::LanguageModelProvider::Google) => {
            let api_key = config
                .google_ai_api_key
                .as_ref()
                .context("no Google AI API key configured on the server")?;
            google_ai::count_tokens(
                session.http_client.as_ref(),
                google_ai::API_URL,
                api_key,
                serde_json::from_str(&request.request)?,
            )
            .await?
        }
        _ => return Err(anyhow!("unsupported provider"))?,
    };

    response.send(proto::CountLanguageModelTokensResponse {
        token_count: result.total_tokens as u32,
    })?;

    Ok(())
}

struct ZedProCountLanguageModelTokensRateLimit;

impl RateLimit for ZedProCountLanguageModelTokensRateLimit {
    fn capacity(&self) -> usize {
        std::env::var("COUNT_LANGUAGE_MODEL_TOKENS_RATE_LIMIT_PER_HOUR")
            .ok()
            .and_then(|v| v.parse().ok())
            .unwrap_or(600) // Picked arbitrarily
    }

    fn refill_duration(&self) -> chrono::Duration {
        chrono::Duration::hours(1)
    }

    fn db_name(&self) -> &'static str {
        "zed-pro:count-language-model-tokens"
    }
}

struct FreeCountLanguageModelTokensRateLimit;

impl RateLimit for FreeCountLanguageModelTokensRateLimit {
    fn capacity(&self) -> usize {
        std::env::var("COUNT_LANGUAGE_MODEL_TOKENS_RATE_LIMIT_PER_HOUR_FREE")
            .ok()
            .and_then(|v| v.parse().ok())
            .unwrap_or(600 / 10) // Picked arbitrarily
    }

    fn refill_duration(&self) -> chrono::Duration {
        chrono::Duration::hours(1)
    }

    fn db_name(&self) -> &'static str {
        "free:count-language-model-tokens"
    }
}

struct ZedProComputeEmbeddingsRateLimit;

impl RateLimit for ZedProComputeEmbeddingsRateLimit {
    fn capacity(&self) -> usize {
        std::env::var("EMBED_TEXTS_RATE_LIMIT_PER_HOUR")
            .ok()
            .and_then(|v| v.parse().ok())
            .unwrap_or(5000) // Picked arbitrarily
    }

    fn refill_duration(&self) -> chrono::Duration {
        chrono::Duration::hours(1)
    }

    fn db_name(&self) -> &'static str {
        "zed-pro:compute-embeddings"
    }
}

struct FreeComputeEmbeddingsRateLimit;

impl RateLimit for FreeComputeEmbeddingsRateLimit {
    fn capacity(&self) -> usize {
        std::env::var("EMBED_TEXTS_RATE_LIMIT_PER_HOUR_FREE")
            .ok()
            .and_then(|v| v.parse().ok())
            .unwrap_or(5000 / 10) // Picked arbitrarily
    }

    fn refill_duration(&self) -> chrono::Duration {
        chrono::Duration::hours(1)
    }

    fn db_name(&self) -> &'static str {
        "free:compute-embeddings"
    }
}

async fn compute_embeddings(
    request: proto::ComputeEmbeddings,
    response: Response<proto::ComputeEmbeddings>,
    session: Session,
    api_key: Option<Arc<str>>,
) -> Result<()> {
    let api_key = api_key.context("no OpenAI API key configured on the server")?;
    authorize_access_to_legacy_llm_endpoints(&session).await?;

    let rate_limit: Box<dyn RateLimit> = match session.current_plan(&session.db().await).await? {
        proto::Plan::ZedPro => Box::new(ZedProComputeEmbeddingsRateLimit),
        proto::Plan::Free => Box::new(FreeComputeEmbeddingsRateLimit),
    };

    session
        .app_state
        .rate_limiter
        .check(&*rate_limit, session.user_id())
        .await?;

    let embeddings = match request.model.as_str() {
        "openai/text-embedding-3-small" => {
            open_ai::embed(
                session.http_client.as_ref(),
                OPEN_AI_API_URL,
                &api_key,
                OpenAiEmbeddingModel::TextEmbedding3Small,
                request.texts.iter().map(|text| text.as_str()),
            )
            .await?
        }
        provider => return Err(anyhow!("unsupported embedding provider {:?}", provider))?,
    };

    let embeddings = request
        .texts
        .iter()
        .map(|text| {
            let mut hasher = sha2::Sha256::new();
            hasher.update(text.as_bytes());
            let result = hasher.finalize();
            result.to_vec()
        })
        .zip(
            embeddings
                .data
                .into_iter()
                .map(|embedding| embedding.embedding),
        )
        .collect::<HashMap<_, _>>();

    let db = session.db().await;
    db.save_embeddings(&request.model, &embeddings)
        .await
        .context("failed to save embeddings")
        .trace_err();

    response.send(proto::ComputeEmbeddingsResponse {
        embeddings: embeddings
            .into_iter()
            .map(|(digest, dimensions)| proto::Embedding { digest, dimensions })
            .collect(),
    })?;
    Ok(())
}

async fn get_cached_embeddings(
    request: proto::GetCachedEmbeddings,
    response: Response<proto::GetCachedEmbeddings>,
    session: Session,
) -> Result<()> {
    authorize_access_to_legacy_llm_endpoints(&session).await?;

    let db = session.db().await;
    let embeddings = db.get_embeddings(&request.model, &request.digests).await?;

    response.send(proto::GetCachedEmbeddingsResponse {
        embeddings: embeddings
            .into_iter()
            .map(|(digest, dimensions)| proto::Embedding { digest, dimensions })
            .collect(),
    })?;
    Ok(())
}

/// This is leftover from before the LLM service.
///
/// The endpoints protected by this check will be moved there eventually.
async fn authorize_access_to_legacy_llm_endpoints(session: &Session) -> Result<(), Error> {
    if session.is_staff() {
        Ok(())
    } else {
        Err(anyhow!("permission denied"))?
    }
}

/// Get a Supermaven API key for the user
async fn get_supermaven_api_key(
    _request: proto::GetSupermavenApiKey,
    response: Response<proto::GetSupermavenApiKey>,
    session: Session,
) -> Result<()> {
    let user_id: String = session.user_id().to_string();
    if !session.is_staff() {
        return Err(anyhow!("supermaven not enabled for this account"))?;
    }

    let email = session
        .email()
        .ok_or_else(|| anyhow!("user must have an email"))?;

    let supermaven_admin_api = session
        .supermaven_client
        .as_ref()
        .ok_or_else(|| anyhow!("supermaven not configured"))?;

    let result = supermaven_admin_api
        .try_get_or_create_user(CreateExternalUserRequest { id: user_id, email })
        .await?;

    response.send(proto::GetSupermavenApiKeyResponse {
        api_key: result.api_key,
    })?;

    Ok(())
}

/// Start receiving chat updates for a channel
async fn join_channel_chat(
    request: proto::JoinChannelChat,
    response: Response<proto::JoinChannelChat>,
    session: Session,
) -> Result<()> {
    let channel_id = ChannelId::from_proto(request.channel_id);

    let db = session.db().await;
    db.join_channel_chat(channel_id, session.connection_id, session.user_id())
        .await?;
    let messages = db
        .get_channel_messages(channel_id, session.user_id(), MESSAGE_COUNT_PER_PAGE, None)
        .await?;
    response.send(proto::JoinChannelChatResponse {
        done: messages.len() < MESSAGE_COUNT_PER_PAGE,
        messages,
    })?;
    Ok(())
}

/// Stop receiving chat updates for a channel
async fn leave_channel_chat(request: proto::LeaveChannelChat, session: Session) -> Result<()> {
    let channel_id = ChannelId::from_proto(request.channel_id);
    session
        .db()
        .await
        .leave_channel_chat(channel_id, session.connection_id, session.user_id())
        .await?;
    Ok(())
}

/// Retrieve the chat history for a channel
async fn get_channel_messages(
    request: proto::GetChannelMessages,
    response: Response<proto::GetChannelMessages>,
    session: Session,
) -> Result<()> {
    let channel_id = ChannelId::from_proto(request.channel_id);
    let messages = session
        .db()
        .await
        .get_channel_messages(
            channel_id,
            session.user_id(),
            MESSAGE_COUNT_PER_PAGE,
            Some(MessageId::from_proto(request.before_message_id)),
        )
        .await?;
    response.send(proto::GetChannelMessagesResponse {
        done: messages.len() < MESSAGE_COUNT_PER_PAGE,
        messages,
    })?;
    Ok(())
}

/// Retrieve specific chat messages
async fn get_channel_messages_by_id(
    request: proto::GetChannelMessagesById,
    response: Response<proto::GetChannelMessagesById>,
    session: Session,
) -> Result<()> {
    let message_ids = request
        .message_ids
        .iter()
        .map(|id| MessageId::from_proto(*id))
        .collect::<Vec<_>>();
    let messages = session
        .db()
        .await
        .get_channel_messages_by_id(session.user_id(), &message_ids)
        .await?;
    response.send(proto::GetChannelMessagesResponse {
        done: messages.len() < MESSAGE_COUNT_PER_PAGE,
        messages,
    })?;
    Ok(())
}

/// Retrieve the current users notifications
async fn get_notifications(
    request: proto::GetNotifications,
    response: Response<proto::GetNotifications>,
    session: Session,
) -> Result<()> {
    let notifications = session
        .db()
        .await
        .get_notifications(
            session.user_id(),
            NOTIFICATION_COUNT_PER_PAGE,
            request.before_id.map(db::NotificationId::from_proto),
        )
        .await?;
    response.send(proto::GetNotificationsResponse {
        done: notifications.len() < NOTIFICATION_COUNT_PER_PAGE,
        notifications,
    })?;
    Ok(())
}

/// Mark notifications as read
async fn mark_notification_as_read(
    request: proto::MarkNotificationRead,
    response: Response<proto::MarkNotificationRead>,
    session: Session,
) -> Result<()> {
    let database = &session.db().await;
    let notifications = database
        .mark_notification_as_read_by_id(
            session.user_id(),
            NotificationId::from_proto(request.notification_id),
        )
        .await?;
    send_notifications(
        &*session.connection_pool().await,
        &session.peer,
        notifications,
    );
    response.send(proto::Ack {})?;
    Ok(())
}

/// Get the current users information
async fn get_private_user_info(
    _request: proto::GetPrivateUserInfo,
    response: Response<proto::GetPrivateUserInfo>,
    session: Session,
) -> Result<()> {
    let db = session.db().await;

    let metrics_id = db.get_user_metrics_id(session.user_id()).await?;
    let user = db
        .get_user_by_id(session.user_id())
        .await?
        .ok_or_else(|| anyhow!("user not found"))?;
    let flags = db.get_user_flags(session.user_id()).await?;

    response.send(proto::GetPrivateUserInfoResponse {
        metrics_id,
        staff: user.admin,
        flags,
        accepted_tos_at: user.accepted_tos_at.map(|t| t.and_utc().timestamp() as u64),
    })?;
    Ok(())
}

/// Accept the terms of service (tos) on behalf of the current user
async fn accept_terms_of_service(
    _request: proto::AcceptTermsOfService,
    response: Response<proto::AcceptTermsOfService>,
    session: Session,
) -> Result<()> {
    let db = session.db().await;

    let accepted_tos_at = Utc::now();
    db.set_user_accepted_tos_at(session.user_id(), Some(accepted_tos_at.naive_utc()))
        .await?;

    response.send(proto::AcceptTermsOfServiceResponse {
        accepted_tos_at: accepted_tos_at.timestamp() as u64,
    })?;
    Ok(())
}

/// The minimum account age an account must have in order to use the LLM service.
const MIN_ACCOUNT_AGE_FOR_LLM_USE: chrono::Duration = chrono::Duration::days(30);

async fn get_llm_api_token(
    _request: proto::GetLlmToken,
    response: Response<proto::GetLlmToken>,
    session: Session,
) -> Result<()> {
    let db = session.db().await;

    let flags = db.get_user_flags(session.user_id()).await?;
    let has_language_models_feature_flag = flags.iter().any(|flag| flag == "language-models");
    let has_llm_closed_beta_feature_flag = flags.iter().any(|flag| flag == "llm-closed-beta");

    if !session.is_staff() && !has_language_models_feature_flag {
        Err(anyhow!("permission denied"))?
    }

    let user_id = session.user_id();
    let user = db
        .get_user_by_id(user_id)
        .await?
        .ok_or_else(|| anyhow!("user {} not found", user_id))?;

    if user.accepted_tos_at.is_none() {
        Err(anyhow!("terms of service not accepted"))?
    }

    let has_llm_subscription = session.has_llm_subscription(&db).await?;

    let bypass_account_age_check =
        has_llm_subscription || flags.iter().any(|flag| flag == "bypass-account-age-check");
    if !bypass_account_age_check {
        let mut account_created_at = user.created_at;
        if let Some(github_created_at) = user.github_user_created_at {
            account_created_at = account_created_at.min(github_created_at);
        }
        if Utc::now().naive_utc() - account_created_at < MIN_ACCOUNT_AGE_FOR_LLM_USE {
            Err(anyhow!("account too young"))?
        }
    }

    let billing_preferences = db.get_billing_preferences(user.id).await?;

    let token = LlmTokenClaims::create(
        &user,
        session.is_staff(),
        billing_preferences,
        has_llm_closed_beta_feature_flag,
        has_llm_subscription,
        session.current_plan(&db).await?,
        session.system_id.clone(),
        &session.app_state.config,
    )?;
    response.send(proto::GetLlmTokenResponse { token })?;
    Ok(())
}

fn to_axum_message(message: TungsteniteMessage) -> anyhow::Result<AxumMessage> {
    let message = match message {
        TungsteniteMessage::Text(payload) => AxumMessage::Text(payload),
        TungsteniteMessage::Binary(payload) => AxumMessage::Binary(payload),
        TungsteniteMessage::Ping(payload) => AxumMessage::Ping(payload),
        TungsteniteMessage::Pong(payload) => AxumMessage::Pong(payload),
        TungsteniteMessage::Close(frame) => AxumMessage::Close(frame.map(|frame| AxumCloseFrame {
            code: frame.code.into(),
            reason: frame.reason,
        })),
        // We should never receive a frame while reading the message, according
        // to the `tungstenite` maintainers:
        //
        // > It cannot occur when you read messages from the WebSocket, but it
        // > can be used when you want to send the raw frames (e.g. you want to
        // > send the frames to the WebSocket without composing the full message first).
        // >
        // > — https://github.com/snapview/tungstenite-rs/issues/268
        TungsteniteMessage::Frame(_) => {
            bail!("received an unexpected frame while reading the message")
        }
    };

    Ok(message)
}

fn to_tungstenite_message(message: AxumMessage) -> TungsteniteMessage {
    match message {
        AxumMessage::Text(payload) => TungsteniteMessage::Text(payload),
        AxumMessage::Binary(payload) => TungsteniteMessage::Binary(payload),
        AxumMessage::Ping(payload) => TungsteniteMessage::Ping(payload),
        AxumMessage::Pong(payload) => TungsteniteMessage::Pong(payload),
        AxumMessage::Close(frame) => {
            TungsteniteMessage::Close(frame.map(|frame| TungsteniteCloseFrame {
                code: frame.code.into(),
                reason: frame.reason,
            }))
        }
    }
}

fn notify_membership_updated(
    connection_pool: &mut ConnectionPool,
    result: MembershipUpdated,
    user_id: UserId,
    peer: &Peer,
) {
    for membership in &result.new_channels.channel_memberships {
        connection_pool.subscribe_to_channel(user_id, membership.channel_id, membership.role)
    }
    for channel_id in &result.removed_channels {
        connection_pool.unsubscribe_from_channel(&user_id, channel_id)
    }

    let user_channels_update = proto::UpdateUserChannels {
        channel_memberships: result
            .new_channels
            .channel_memberships
            .iter()
            .map(|cm| proto::ChannelMembership {
                channel_id: cm.channel_id.to_proto(),
                role: cm.role.into(),
            })
            .collect(),
        ..Default::default()
    };

    let mut update = build_channels_update(result.new_channels);
    update.delete_channels = result
        .removed_channels
        .into_iter()
        .map(|id| id.to_proto())
        .collect();
    update.remove_channel_invitations = vec![result.channel_id.to_proto()];

    for connection_id in connection_pool.user_connection_ids(user_id) {
        peer.send(connection_id, user_channels_update.clone())
            .trace_err();
        peer.send(connection_id, update.clone()).trace_err();
    }
}

fn build_update_user_channels(channels: &ChannelsForUser) -> proto::UpdateUserChannels {
    proto::UpdateUserChannels {
        channel_memberships: channels
            .channel_memberships
            .iter()
            .map(|m| proto::ChannelMembership {
                channel_id: m.channel_id.to_proto(),
                role: m.role.into(),
            })
            .collect(),
        observed_channel_buffer_version: channels.observed_buffer_versions.clone(),
        observed_channel_message_id: channels.observed_channel_messages.clone(),
    }
}

fn build_channels_update(channels: ChannelsForUser) -> proto::UpdateChannels {
    let mut update = proto::UpdateChannels::default();

    for channel in channels.channels {
        update.channels.push(channel.to_proto());
    }

    update.latest_channel_buffer_versions = channels.latest_buffer_versions;
    update.latest_channel_message_ids = channels.latest_channel_messages;

    for (channel_id, participants) in channels.channel_participants {
        update
            .channel_participants
            .push(proto::ChannelParticipants {
                channel_id: channel_id.to_proto(),
                participant_user_ids: participants.into_iter().map(|id| id.to_proto()).collect(),
            });
    }

    for channel in channels.invited_channels {
        update.channel_invitations.push(channel.to_proto());
    }

    update
}

fn build_initial_contacts_update(
    contacts: Vec<db::Contact>,
    pool: &ConnectionPool,
) -> proto::UpdateContacts {
    let mut update = proto::UpdateContacts::default();

    for contact in contacts {
        match contact {
            db::Contact::Accepted { user_id, busy } => {
                update.contacts.push(contact_for_user(user_id, busy, pool));
            }
            db::Contact::Outgoing { user_id } => update.outgoing_requests.push(user_id.to_proto()),
            db::Contact::Incoming { user_id } => {
                update
                    .incoming_requests
                    .push(proto::IncomingContactRequest {
                        requester_id: user_id.to_proto(),
                    })
            }
        }
    }

    update
}

fn contact_for_user(user_id: UserId, busy: bool, pool: &ConnectionPool) -> proto::Contact {
    proto::Contact {
        user_id: user_id.to_proto(),
        online: pool.is_user_online(user_id),
        busy,
    }
}

fn room_updated(room: &proto::Room, peer: &Peer) {
    broadcast(
        None,
        room.participants
            .iter()
            .filter_map(|participant| Some(participant.peer_id?.into())),
        |peer_id| {
            peer.send(
                peer_id,
                proto::RoomUpdated {
                    room: Some(room.clone()),
                },
            )
        },
    );
}

fn channel_updated(
    channel: &db::channel::Model,
    room: &proto::Room,
    peer: &Peer,
    pool: &ConnectionPool,
) {
    let participants = room
        .participants
        .iter()
        .map(|p| p.user_id)
        .collect::<Vec<_>>();

    broadcast(
        None,
        pool.channel_connection_ids(channel.root_id())
            .filter_map(|(channel_id, role)| {
                role.can_see_channel(channel.visibility)
                    .then_some(channel_id)
            }),
        |peer_id| {
            peer.send(
                peer_id,
                proto::UpdateChannels {
                    channel_participants: vec![proto::ChannelParticipants {
                        channel_id: channel.id.to_proto(),
                        participant_user_ids: participants.clone(),
                    }],
                    ..Default::default()
                },
            )
        },
    );
}

async fn update_user_contacts(user_id: UserId, session: &Session) -> Result<()> {
    let db = session.db().await;

    let contacts = db.get_contacts(user_id).await?;
    let busy = db.is_user_busy(user_id).await?;

    let pool = session.connection_pool().await;
    let updated_contact = contact_for_user(user_id, busy, &pool);
    for contact in contacts {
        if let db::Contact::Accepted {
            user_id: contact_user_id,
            ..
        } = contact
        {
            for contact_conn_id in pool.user_connection_ids(contact_user_id) {
                session
                    .peer
                    .send(
                        contact_conn_id,
                        proto::UpdateContacts {
                            contacts: vec![updated_contact.clone()],
                            remove_contacts: Default::default(),
                            incoming_requests: Default::default(),
                            remove_incoming_requests: Default::default(),
                            outgoing_requests: Default::default(),
                            remove_outgoing_requests: Default::default(),
                        },
                    )
                    .trace_err();
            }
        }
    }
    Ok(())
}

async fn leave_room_for_session(session: &Session, connection_id: ConnectionId) -> Result<()> {
    let mut contacts_to_update = HashSet::default();

    let room_id;
    let canceled_calls_to_user_ids;
    let livekit_room;
    let delete_livekit_room;
    let room;
    let channel;

    if let Some(mut left_room) = session.db().await.leave_room(connection_id).await? {
        contacts_to_update.insert(session.user_id());

        for project in left_room.left_projects.values() {
            project_left(project, session);
        }

        room_id = RoomId::from_proto(left_room.room.id);
        canceled_calls_to_user_ids = mem::take(&mut left_room.canceled_calls_to_user_ids);
        livekit_room = mem::take(&mut left_room.room.livekit_room);
        delete_livekit_room = left_room.deleted;
        room = mem::take(&mut left_room.room);
        channel = mem::take(&mut left_room.channel);

        room_updated(&room, &session.peer);
    } else {
        return Ok(());
    }

    if let Some(channel) = channel {
        channel_updated(
            &channel,
            &room,
            &session.peer,
            &*session.connection_pool().await,
        );
    }

    {
        let pool = session.connection_pool().await;
        for canceled_user_id in canceled_calls_to_user_ids {
            for connection_id in pool.user_connection_ids(canceled_user_id) {
                session
                    .peer
                    .send(
                        connection_id,
                        proto::CallCanceled {
                            room_id: room_id.to_proto(),
                        },
                    )
                    .trace_err();
            }
            contacts_to_update.insert(canceled_user_id);
        }
    }

    for contact_user_id in contacts_to_update {
        update_user_contacts(contact_user_id, session).await?;
    }

    if let Some(live_kit) = session.app_state.livekit_client.as_ref() {
        live_kit
            .remove_participant(livekit_room.clone(), session.user_id().to_string())
            .await
            .trace_err();

        if delete_livekit_room {
            live_kit.delete_room(livekit_room).await.trace_err();
        }
    }

    Ok(())
}

async fn leave_channel_buffers_for_session(session: &Session) -> Result<()> {
    let left_channel_buffers = session
        .db()
        .await
        .leave_channel_buffers(session.connection_id)
        .await?;

    for left_buffer in left_channel_buffers {
        channel_buffer_updated(
            session.connection_id,
            left_buffer.connections,
            &proto::UpdateChannelBufferCollaborators {
                channel_id: left_buffer.channel_id.to_proto(),
                collaborators: left_buffer.collaborators,
            },
            &session.peer,
        );
    }

    Ok(())
}

fn project_left(project: &db::LeftProject, session: &Session) {
    for connection_id in &project.connection_ids {
        if project.should_unshare {
            session
                .peer
                .send(
                    *connection_id,
                    proto::UnshareProject {
                        project_id: project.id.to_proto(),
                    },
                )
                .trace_err();
        } else {
            session
                .peer
                .send(
                    *connection_id,
                    proto::RemoveProjectCollaborator {
                        project_id: project.id.to_proto(),
                        peer_id: Some(session.connection_id.into()),
                    },
                )
                .trace_err();
        }
    }
}

pub trait ResultExt {
    type Ok;

    fn trace_err(self) -> Option<Self::Ok>;
}

impl<T, E> ResultExt for Result<T, E>
where
    E: std::fmt::Debug,
{
    type Ok = T;

    #[track_caller]
    fn trace_err(self) -> Option<T> {
        match self {
            Ok(value) => Some(value),
            Err(error) => {
                tracing::error!("{:?}", error);
                None
            }
        }
    }
}<|MERGE_RESOLUTION|>--- conflicted
+++ resolved
@@ -435,13 +435,10 @@
             .add_request_handler(forward_mutating_project_request::<proto::DapTerminateRequest>)
             .add_request_handler(forward_mutating_project_request::<proto::DapShutdownSession>)
             .add_message_handler(broadcast_project_message_from_host::<proto::UpdateThreadStatus>)
-<<<<<<< HEAD
-            .add_request_handler(forward_mutating_project_request::<proto::VariablesRequest>);
-=======
+            .add_request_handler(forward_mutating_project_request::<proto::VariablesRequest>)
             .add_message_handler(
                 broadcast_project_message_from_host::<proto::DapRestartStackFrameRequest>,
             );
->>>>>>> 568f127f
 
         Arc::new(server)
     }
