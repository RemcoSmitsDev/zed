--- conflicted
+++ resolved
@@ -26,15 +26,9 @@
 }
 
 pub struct ActivityIndicator {
-<<<<<<< HEAD
-    statuses: Vec<ServerStatus>,
-    project: Model<Project>,
-    auto_updater: Option<Model<AutoUpdater>>,
-=======
     statuses: Vec<LspStatus>,
     project: Entity<Project>,
     auto_updater: Option<Entity<AutoUpdater>>,
->>>>>>> 7d30dda5
     context_menu_handle: PopoverMenuHandle<ContextMenu>,
 }
 
@@ -79,11 +73,10 @@
             })
             .detach();
 
-<<<<<<< HEAD
             let mut status_events = languages.dap_server_binary_statuses();
             cx.spawn(|this, mut cx| async move {
                 while let Some((name, status)) = status_events.next().await {
-                    this.update(&mut cx, |this, cx| {
+                    this.update(&mut cx, |this: &mut ActivityIndicator, cx| {
                         this.statuses.retain(|s| s.name != name);
                         this.statuses.push(ServerStatus { name, status });
                         cx.notify();
@@ -93,8 +86,6 @@
             })
             .detach();
 
-=======
->>>>>>> 7d30dda5
             cx.observe(&project, |_, _, cx| cx.notify()).detach();
 
             if let Some(auto_updater) = auto_updater.as_ref() {
@@ -109,20 +100,12 @@
             }
         });
 
-<<<<<<< HEAD
-        cx.subscribe(&this, move |_, _, event, cx| match event {
-            Event::ShowError {
-                server_name: lsp_name,
-                error,
-            } => {
-=======
         cx.subscribe_in(&this, window, move |_, _, event, window, cx| match event {
-            Event::ShowError { lsp_name, error } => {
->>>>>>> 7d30dda5
+            Event::ShowError { server_name, error } => {
                 let create_buffer = project.update(cx, |project, cx| project.create_buffer(cx));
                 let project = project.clone();
                 let error = error.clone();
-                let lsp_name = lsp_name.clone();
+                let lsp_name = server_name.clone();
                 cx.spawn_in(window, |workspace, mut cx| async move {
                     let buffer = create_buffer.await?;
                     buffer.update(&mut cx, |buffer, cx| {
