--- conflicted
+++ resolved
@@ -11,15 +11,9 @@
     proto::{self, PeerId},
     Client,
 };
-<<<<<<< HEAD
-use gpui2::{
+use gpui::{
     AnyElement, AnyView, AppContext, Entity, EntityId, EventEmitter, FocusHandle, HighlightStyle,
     Model, Pixels, Point, Render, SharedString, Task, View, ViewContext, WeakView, WindowContext,
-=======
-use gpui::{
-    AnyElement, AnyView, AppContext, Entity, EntityId, EventEmitter, HighlightStyle, Model, Pixels,
-    Point, Render, SharedString, Task, View, ViewContext, WeakView, WindowContext,
->>>>>>> 90d532f0
 };
 use project2::{Project, ProjectEntryId, ProjectPath};
 use schemars::JsonSchema;
