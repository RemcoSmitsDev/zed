--- conflicted
+++ resolved
@@ -13,11 +13,7 @@
     io::{AsyncBufReadExt as _, AsyncWriteExt, BufReader},
     lock::Mutex,
     net::{TcpListener, TcpStream},
-<<<<<<< HEAD
-    process::{self, Child},
-=======
     process::Child,
->>>>>>> 490d4259
 };
 use std::{
     any::Any,
@@ -201,13 +197,10 @@
         result
     }
 
-<<<<<<< HEAD
-=======
     fn build_rpc_message(message: String) -> String {
         format!("Content-Length: {}\r\n\r\n{}", message.len(), message)
     }
 
->>>>>>> 490d4259
     async fn handle_input<Stdin>(
         mut server_stdin: Stdin,
         client_rx: Receiver<Message>,
@@ -450,11 +443,7 @@
 #[async_trait(?Send)]
 pub trait Transport: 'static + Send + Sync + Any {
     async fn start(
-<<<<<<< HEAD
-        self: Arc<Self>,
-=======
         &self,
->>>>>>> 490d4259
         binary: &DebugAdapterBinary,
         cx: &mut AsyncAppContext,
     ) -> Result<TransportPipe>;
@@ -502,19 +491,11 @@
 #[async_trait(?Send)]
 impl Transport for TcpTransport {
     async fn start(
-<<<<<<< HEAD
-        self: Arc<Self>,
-        binary: &DebugAdapterBinary,
-        cx: &mut AsyncAppContext,
-    ) -> Result<TransportPipe> {
-        let mut command = process::Command::new(&binary.command);
-=======
         &self,
         binary: &DebugAdapterBinary,
         cx: &mut AsyncAppContext,
     ) -> Result<TransportPipe> {
         let mut command = util::command::new_smol_command(&binary.command);
->>>>>>> 490d4259
 
         if let Some(cwd) = &binary.cwd {
             command.current_dir(cwd);
@@ -609,19 +590,11 @@
 #[async_trait(?Send)]
 impl Transport for StdioTransport {
     async fn start(
-<<<<<<< HEAD
-        self: Arc<Self>,
-        binary: &DebugAdapterBinary,
-        _: &mut AsyncAppContext,
-    ) -> Result<TransportPipe> {
-        let mut command = process::Command::new(&binary.command);
-=======
         &self,
         binary: &DebugAdapterBinary,
         _: &mut AsyncAppContext,
     ) -> Result<TransportPipe> {
         let mut command = util::command::new_smol_command(&binary.command);
->>>>>>> 490d4259
 
         if let Some(cwd) = &binary.cwd {
             command.current_dir(cwd);
@@ -656,9 +629,6 @@
         let stderr = process
             .stdout
             .take()
-<<<<<<< HEAD
-            .ok_or_else(|| anyhow!("Failed to open stderr"))?;
-=======
             .map(|io_err| Box::new(io_err) as Box<dyn AsyncRead + Unpin + Send>);
 
         if stderr.is_none() {
@@ -667,7 +637,6 @@
                 &binary.command
             );
         }
->>>>>>> 490d4259
 
         log::info!("Debug adapter has connected to stdio adapter");
 
@@ -679,8 +648,7 @@
             Box::new(stdin),
             Box::new(BufReader::new(stdout)),
             None,
-<<<<<<< HEAD
-            Some(Box::new(stderr) as Box<dyn AsyncRead + Unpin + Send>),
+            stderr,
         ))
     }
 
@@ -689,140 +657,6 @@
     }
 
     async fn kill(&self) -> Result<()> {
-        if let Some(mut process) = self.process.lock().await.take() {
-            process.kill()?;
-        }
-
-        Ok(())
-    }
-}
-
-#[cfg(any(test, feature = "test-support"))]
-type RequestHandler = Box<
-    dyn Send
-        + FnMut(
-            u64,
-            serde_json::Value,
-            Arc<Mutex<async_pipe::PipeWriter>>,
-        ) -> std::pin::Pin<Box<dyn std::future::Future<Output = ()> + Send>>,
->;
-
-#[cfg(any(test, feature = "test-support"))]
-pub struct FakeTransport {
-    request_handlers: Arc<Mutex<HashMap<&'static str, RequestHandler>>>,
-}
-
-#[cfg(any(test, feature = "test-support"))]
-impl FakeTransport {
-    pub fn new() -> Self {
-        Self {
-            request_handlers: Arc::new(Mutex::new(HashMap::default())),
-        }
-    }
-
-    pub async fn on_request<R: dap_types::requests::Request, F>(&self, mut handler: F)
-    where
-        F: 'static + Send + FnMut(u64, R::Arguments) -> Result<R::Response>,
-    {
-        self.request_handlers.lock().await.insert(
-            R::COMMAND,
-            Box::new(
-                move |seq, args, writer: Arc<Mutex<async_pipe::PipeWriter>>| {
-                    let response = handler(seq, serde_json::from_value(args).unwrap()).unwrap();
-
-                    let message = Message::Response(Response {
-                        seq: seq + 1,
-                        request_seq: seq,
-                        success: true,
-                        command: R::COMMAND.into(),
-                        body: Some(serde_json::to_value(response).unwrap()),
-                    });
-
-                    let content = serde_json::to_string(&message).unwrap();
-
-                    let formatted = format!("Content-Length: {}\r\n\r\n{}", content.len(), content);
-
-                    let writer = writer.clone();
-
-                    Box::pin(async move {
-                        let mut writer = writer.lock().await;
-                        writer.write_all(formatted.as_bytes()).await.unwrap();
-                        writer.flush().await.unwrap();
-                    })
-                },
-            ),
-        );
-    }
-}
-
-#[cfg(any(test, feature = "test-support"))]
-#[async_trait(?Send)]
-impl Transport for FakeTransport {
-    async fn start(
-        self: Arc<Self>,
-        _binary: &DebugAdapterBinary,
-        cx: &mut AsyncAppContext,
-    ) -> Result<TransportPipe> {
-        let (stdin_writer, stdin_reader) = async_pipe::pipe();
-        let (stdout_writer, stdout_reader) = async_pipe::pipe();
-
-        let handlers = self.request_handlers.clone();
-        let stdout_writer = Arc::new(Mutex::new(stdout_writer));
-
-        cx.spawn(|_| async move {
-            let mut reader = BufReader::new(stdin_reader);
-            let mut buffer = String::new();
-
-            loop {
-                let message = TransportDelegate::receive_server_message(
-                    &mut reader,
-                    &mut buffer,
-                    &Default::default(),
-                )
-                .await;
-
-                match message {
-                    Err(error) => {
-                        break anyhow!(error);
-                    }
-                    Ok(Message::Request(request)) => {
-                        if let Some(mut handle) =
-                            handlers.lock().await.remove(request.command.as_str())
-                        {
-                            handle(
-                                request.seq,
-                                request.arguments.unwrap(),
-                                stdout_writer.clone(),
-                            )
-                            .await;
-                        } else {
-                            log::debug!("No handler for {}", request.command);
-                        }
-                    }
-                    _ => unreachable!("You can only send a request"),
-                }
-            }
-        })
-        .detach();
-
-        Ok(TransportPipe::new(
-            Box::new(stdin_writer),
-            Box::new(stdout_reader),
-            None,
-            None,
-=======
-            stderr,
->>>>>>> 490d4259
-        ))
-    }
-
-    fn has_adapter_logs(&self) -> bool {
-        false
-    }
-
-    async fn kill(&self) -> Result<()> {
-<<<<<<< HEAD
-=======
         if let Some(mut process) = self.process.lock().await.take() {
             process.kill()?;
         }
@@ -963,7 +797,6 @@
     }
 
     async fn kill(&self) -> Result<()> {
->>>>>>> 490d4259
         Ok(())
     }
 
