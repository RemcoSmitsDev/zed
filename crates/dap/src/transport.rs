--- conflicted
+++ resolved
@@ -4,14 +4,7 @@
     messages::{Message, Response},
     ErrorResponse,
 };
-<<<<<<< HEAD
 use futures::{channel::oneshot, select, AsyncRead, AsyncReadExt as _, AsyncWrite, FutureExt as _};
-=======
-use futures::{
-    channel::oneshot, select, AsyncBufRead, AsyncRead, AsyncReadExt as _, AsyncWrite,
-    FutureExt as _,
-};
->>>>>>> fa73d5dd
 use gpui::AsyncAppContext;
 use settings::Settings as _;
 use smallvec::SmallVec;
@@ -49,7 +42,6 @@
     StdErr,
 }
 
-<<<<<<< HEAD
 pub struct TransportPipe {
     input: Box<dyn AsyncWrite + Unpin + Send + 'static>,
     output: Box<dyn AsyncRead + Unpin + Send + 'static>,
@@ -70,30 +62,6 @@
             stdout,
             stderr,
         }
-=======
-pub struct TransportStreams {
-    input: Box<dyn AsyncWrite + Unpin + Send>,
-    output: Box<dyn AsyncRead + Unpin + Send>,
-}
-
-struct TransportPipe {
-    input: Box<dyn AsyncWrite + Unpin + Send>,
-    output: Box<dyn AsyncRead + Unpin + Send>,
-}
-
-pub struct TransportStreams2 {
-    stdout: TransportPipe
-    stderr: TransportPipe
-    stdin: TransportPipe
-}
-
-impl TransportStreams {
-    pub fn new(
-        input: Box<dyn AsyncWrite + Unpin + Send>,
-        output: Box<dyn AsyncRead + Unpin + Send>,
-    ) -> Self {
-        TransportStreams { input, output }
->>>>>>> fa73d5dd
     }
 }
 
@@ -104,11 +72,7 @@
     log_handlers: LogHandlers,
     current_requests: Requests,
     pending_requests: Requests,
-<<<<<<< HEAD
     transport: Arc<dyn Transport>,
-=======
-    transport: Box<dyn Transport>,
->>>>>>> fa73d5dd
     server_tx: Arc<Mutex<Option<Sender<Message>>>>,
 }
 
@@ -444,11 +408,7 @@
         current_requests.clear();
         pending_requests.clear();
 
-<<<<<<< HEAD
         let _ = self.transport.kill().await.log_err();
-=======
-        let mut adapter = self.transport.kill().await?;
->>>>>>> fa73d5dd
 
         drop(current_requests);
         drop(pending_requests);
@@ -482,7 +442,6 @@
         self: Arc<Self>,
         binary: &DebugAdapterBinary,
         cx: &mut AsyncAppContext,
-<<<<<<< HEAD
     ) -> Result<TransportPipe>;
 
     fn has_adapter_logs(&self) -> bool;
@@ -493,24 +452,13 @@
     fn as_fake(&self) -> &FakeTransport {
         panic!("called as_fake on a real adapter");
     }
-=======
-    ) -> Result<TransportStreams>;
-
-    fn has_adapter_logs(&self) -> bool;
-
-    async fn kill(&mut self) -> Result<()>;
->>>>>>> fa73d5dd
 }
 
 pub struct TcpTransport {
     port: u16,
     host: Ipv4Addr,
     timeout: Option<u64>,
-<<<<<<< HEAD
     process: Arc<Mutex<Option<Child>>>,
-=======
-    process: Option<Child>,
->>>>>>> fa73d5dd
 }
 
 impl TcpTransport {
@@ -519,11 +467,7 @@
             port,
             host,
             timeout,
-<<<<<<< HEAD
             process: Arc::new(Mutex::new(None)),
-=======
-            process: None,
->>>>>>> fa73d5dd
         }
     }
 
@@ -546,11 +490,7 @@
         self: Arc<Self>,
         binary: &DebugAdapterBinary,
         cx: &mut AsyncAppContext,
-<<<<<<< HEAD
     ) -> Result<TransportPipe> {
-=======
-    ) -> Result<TransportStreams> {
->>>>>>> fa73d5dd
         let mut command = process::Command::new(&binary.command);
 
         if let Some(cwd) = &binary.cwd {
@@ -603,7 +543,6 @@
             self.port
         );
 
-<<<<<<< HEAD
         let stdout = process.stdout.take();
         let stderr = process.stderr.take();
 
@@ -616,13 +555,6 @@
             Box::new(BufReader::new(rx)),
             stdout.map(|s| Box::new(s) as Box<dyn AsyncRead + Unpin + Send>),
             stderr.map(|s| Box::new(s) as Box<dyn AsyncRead + Unpin + Send>),
-=======
-        self.process = Some(process);
-
-        Ok(TransportStreams::new(
-            Box::new(tx),
-            Box::new(BufReader::new(rx)),
->>>>>>> fa73d5dd
         ))
     }
 
@@ -630,13 +562,8 @@
         true
     }
 
-<<<<<<< HEAD
     async fn kill(&self) -> Result<()> {
         if let Some(mut process) = self.process.lock().await.take() {
-=======
-    async fn kill(&mut self) -> Result<()> {
-        if let Some(mut process) = self.process.take() {
->>>>>>> fa73d5dd
             process.kill()?;
         }
 
@@ -645,22 +572,14 @@
 }
 
 pub struct StdioTransport {
-<<<<<<< HEAD
     process: Arc<Mutex<Option<Child>>>,
-=======
-    process: Option<Child>,
->>>>>>> fa73d5dd
 }
 
 impl StdioTransport {
     pub fn new() -> Self {
-<<<<<<< HEAD
         Self {
             process: Arc::new(Mutex::new(None)),
         }
-=======
-        Self { process: None }
->>>>>>> fa73d5dd
     }
 }
 
@@ -670,11 +589,7 @@
         self: Arc<Self>,
         binary: &DebugAdapterBinary,
         _: &mut AsyncAppContext,
-<<<<<<< HEAD
     ) -> Result<TransportPipe> {
-=======
-    ) -> Result<TransportStreams> {
->>>>>>> fa73d5dd
         let mut command = process::Command::new(&binary.command);
 
         if let Some(cwd) = &binary.cwd {
@@ -714,7 +629,6 @@
 
         log::info!("Debug adapter has connected to stdio adapter");
 
-<<<<<<< HEAD
         {
             *self.process.lock().await = Some(process);
         }
@@ -853,13 +767,6 @@
             Box::new(stdout_reader),
             None,
             None,
-=======
-        self.process = Some(process);
-
-        Ok(TransportStreams::new(
-            Box::new(stdin),
-            Box::new(BufReader::new(stdout)),
->>>>>>> fa73d5dd
         ))
     }
 
@@ -867,7 +774,6 @@
         false
     }
 
-<<<<<<< HEAD
     async fn kill(&self) -> Result<()> {
         Ok(())
     }
@@ -875,13 +781,5 @@
     #[cfg(any(test, feature = "test-support"))]
     fn as_fake(&self) -> &FakeTransport {
         self
-=======
-    async fn kill(&mut self) -> Result<()> {
-        if let Some(mut process) = self.process.take() {
-            process.kill()?;
-        }
-
-        Ok(())
->>>>>>> fa73d5dd
     }
 }