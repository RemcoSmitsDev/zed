#[cfg(any(test, feature = "test-support"))]
use crate::transport::FakeTransport;
use crate::transport::Transport;
use ::fs::Fs;
<<<<<<< HEAD
use anyhow::{anyhow, Context as _, Result};
use async_compression::futures::bufread::GzipDecoder;
use async_tar::Archive;
=======
use anyhow::{anyhow, Context, Ok, Result};
>>>>>>> fa73d5dd
use async_trait::async_trait;
use futures::io::BufReader;
use gpui::SharedString;
pub use http_client::{github::latest_github_release, HttpClient};
use node_runtime::NodeRuntime;
use serde::{Deserialize, Serialize};
use serde_json::Value;
use serde_json::Value;
use smol::{self, fs::File, lock::Mutex, process};
use std::{
    collections::{HashMap, HashSet},
    ffi::{OsStr, OsString},
    fmt::Debug,
    ops::Deref,
    path::{Path, PathBuf},
    sync::Arc,
};
use sysinfo::{Pid, Process};
use task::DebugAdapterConfig;
use util::ResultExt;

#[derive(Clone, Debug, PartialEq, Eq)]
pub enum DapStatus {
    None,
    CheckingForUpdate,
    Downloading,
    Failed { error: String },
}

#[async_trait(?Send)]
pub trait DapDelegate {
    fn http_client(&self) -> Option<Arc<dyn HttpClient>>;
    fn node_runtime(&self) -> Option<NodeRuntime>;
    fn fs(&self) -> Arc<dyn Fs>;
    fn updated_adapters(&self) -> Arc<Mutex<HashSet<DebugAdapterName>>>;
    fn update_status(&self, dap_name: DebugAdapterName, status: DapStatus);
    fn which(&self, command: &OsStr) -> Option<PathBuf>;
    async fn shell_env(&self) -> collections::HashMap<String, String>;
}

#[derive(Clone, Debug, PartialEq, Eq, PartialOrd, Ord, Hash, Deserialize, Serialize)]
pub struct DebugAdapterName(pub Arc<str>);

impl Deref for DebugAdapterName {
    type Target = str;

    fn deref(&self) -> &Self::Target {
        &self.0
    }
}

impl AsRef<str> for DebugAdapterName {
    fn as_ref(&self) -> &str {
        &self.0
    }
}

impl AsRef<Path> for DebugAdapterName {
    fn as_ref(&self) -> &Path {
        Path::new(&*self.0)
    }
}

impl std::fmt::Display for DebugAdapterName {
    fn fmt(&self, f: &mut std::fmt::Formatter<'_>) -> std::fmt::Result {
        std::fmt::Display::fmt(&self.0, f)
    }
}

impl From<DebugAdapterName> for SharedString {
    fn from(name: DebugAdapterName) -> Self {
        SharedString::from(name.0)
    }
}

impl<'a> From<&'a str> for DebugAdapterName {
    fn from(str: &'a str) -> DebugAdapterName {
        DebugAdapterName(str.to_string().into())
    }
}

#[derive(Debug, Clone)]
pub struct DebugAdapterBinary {
    pub command: String,
    pub arguments: Option<Vec<OsString>>,
    pub envs: Option<HashMap<String, String>>,
    pub cwd: Option<PathBuf>,
}

pub struct AdapterVersion {
    pub tag_name: String,
    pub url: String,
}

pub enum DownloadedFileType {
    Vsix,
    GzipTar,
    Zip,
}

pub struct GithubRepo {
    pub repo_name: String,
    pub repo_owner: String,
}

pub async fn download_adapter_from_github(
    adapter_name: DebugAdapterName,
    github_version: AdapterVersion,
    file_type: DownloadedFileType,
    delegate: &dyn DapDelegate,
) -> Result<PathBuf> {
    let adapter_path = paths::debug_adapters_dir().join(&adapter_name);
    let version_path = adapter_path.join(format!("{}_{}", adapter_name, github_version.tag_name));
    let fs = delegate.fs();

    if version_path.exists() {
        return Ok(version_path);
    }

    if !adapter_path.exists() {
        fs.create_dir(&adapter_path.as_path())
            .await
            .context("Failed creating adapter path")?;
    }

    log::debug!(
        "Downloading adapter {} from {}",
        adapter_name,
        &github_version.url,
    );

    let http_client = delegate
        .http_client()
        .ok_or_else(|| anyhow!("Failed to download adapter: couldn't connect to GitHub"))?;
    let mut response = http_client
        .get(&github_version.url, Default::default(), true)
        .await
        .context("Error downloading release")?;
    if !response.status().is_success() {
        Err(anyhow!(
            "download failed with status {}",
            response.status().to_string()
        ))?;
    }

    match file_type {
        DownloadedFileType::GzipTar => {
            let decompressed_bytes = GzipDecoder::new(BufReader::new(response.body_mut()));
            let archive = Archive::new(decompressed_bytes);
            archive.unpack(&version_path).await?;
        }
        DownloadedFileType::Zip | DownloadedFileType::Vsix => {
            let zip_path = version_path.with_extension("zip");

            let mut file = File::create(&zip_path).await?;
            futures::io::copy(response.body_mut(), &mut file).await?;

            // we cannot check the status as some adapter include files with names that trigger `Illegal byte sequence`
            process::Command::new("unzip")
                .arg(&zip_path)
                .arg("-d")
                .arg(&version_path)
                .output()
                .await?;

            util::fs::remove_matching(&adapter_path, |entry| {
                entry
                    .file_name()
                    .is_some_and(|file| file.to_string_lossy().ends_with(".zip"))
            })
            .await;
        }
    }

    // remove older versions
    util::fs::remove_matching(&adapter_path, |entry| {
        entry.to_string_lossy() != version_path.to_string_lossy()
    })
    .await;

    Ok(version_path)
}

pub async fn fetch_latest_adapter_version_from_github(
    github_repo: GithubRepo,
    delegate: &dyn DapDelegate,
) -> Result<AdapterVersion> {
    let http_client = delegate
        .http_client()
        .ok_or_else(|| anyhow!("Failed to download adapter: couldn't connect to GitHub"))?;

    let release = latest_github_release(
        &format!("{}/{}", github_repo.repo_owner, github_repo.repo_name),
        false,
        false,
        http_client,
    )
    .await?;

    Ok(AdapterVersion {
        tag_name: release.tag_name,
        url: release.zipball_url,
    })
}

#[async_trait(?Send)]
pub trait DebugAdapter: 'static + Send + Sync {
    fn name(&self) -> DebugAdapterName;

    async fn get_binary(
        &self,
        delegate: &dyn DapDelegate,
        config: &DebugAdapterConfig,
        user_installed_path: Option<PathBuf>,
    ) -> Result<DebugAdapterBinary> {
        if delegate
            .updated_adapters()
            .lock()
            .await
            .contains(&self.name())
        {
            log::info!("Using cached debug adapter binary {}", self.name());

            if let Some(binary) = self
                .get_installed_binary(delegate, &config, user_installed_path.clone())
                .await
                .log_err()
            {
                return Ok(binary);
            }

            log::info!(
                "Cached binary {} is corrupt falling back to install",
                self.name()
            );
        }

        log::info!("Getting latest version of debug adapter {}", self.name());
        delegate.update_status(self.name(), DapStatus::CheckingForUpdate);
        if let Some(version) = self.fetch_latest_adapter_version(delegate).await.log_err() {
            log::info!(
                "Installiing latest version of debug adapter {}",
                self.name()
            );
            delegate.update_status(self.name(), DapStatus::Downloading);
            self.install_binary(version, delegate).await?;

            delegate
                .updated_adapters()
                .lock_arc()
                .await
                .insert(self.name());
        }

        self.get_installed_binary(delegate, &config, user_installed_path)
            .await
    }

    fn transport(&self) -> Arc<dyn Transport>;

    async fn fetch_latest_adapter_version(
        &self,
        delegate: &dyn DapDelegate,
    ) -> Result<AdapterVersion>;

    /// Installs the binary for the debug adapter.
    /// This method is called when the adapter binary is not found or needs to be updated.
    /// It should download and install the necessary files for the debug adapter to function.
    async fn install_binary(
        &self,
        version: AdapterVersion,
        delegate: &dyn DapDelegate,
    ) -> Result<()>;

    async fn get_installed_binary(
        &self,
        delegate: &dyn DapDelegate,
        config: &DebugAdapterConfig,
        user_installed_path: Option<PathBuf>,
    ) -> Result<DebugAdapterBinary>;

    /// Should return base configuration to make the debug adapter work
    fn request_args(&self, config: &DebugAdapterConfig) -> Value;

    /// Whether the adapter supports `attach` request,
    /// if not support and the request is selected we will show an error message
    fn supports_attach(&self) -> bool {
        false
    }

    /// Filters out the processes that the adapter can attach to for debugging
    fn attach_processes<'a>(
        &self,
        _: &'a HashMap<Pid, Process>,
    ) -> Option<Vec<(&'a Pid, &'a Process)>> {
        None
    }
}

#[cfg(any(test, feature = "test-support"))]
<<<<<<< HEAD
pub struct FakeAdapter {}

#[cfg(any(test, feature = "test-support"))]
impl FakeAdapter {
    const ADAPTER_NAME: &'static str = "fake-adapter";

=======
struct FakeAdapter {
    pub queue: VecDeque<Message>,
}

#[cfg(any(test, feature = "test-support"))]
impl FakeAdapter {
    const ADAPTER_NAME: &'static str = "fake-dap";
}

#[cfg(any(test, feature = "test-support"))]
struct FakeTransport {
    //
}

#[cfg(any(test, feature = "test-support"))]
impl FakeTransport {
>>>>>>> fa73d5dd
    pub fn new() -> Self {
        Self {}
    }
}

#[cfg(any(test, feature = "test-support"))]
<<<<<<< HEAD
=======
impl Transport for FakeTransport {
    async fn start(
        &mut self,
        _: &DebugAdapterBinary,
        _: &mut AsyncAppContext,
    ) -> Result<TransportPipe> {
        let (stdout_writer, stdout_reader) = async_pipe::pipe();

        Ok(TransportPipe::new(
            Box::new(stdout_writer),
            Box::new(stdout_reader),
        ))
    }

    fn has_adapter_logs(&self) -> bool {
        false
    }

    async fn kill(&mut self) -> Result<()> {
        Ok(())
    }
}

#[cfg(any(test, feature = "test-support"))]
>>>>>>> fa73d5dd
#[async_trait(?Send)]
impl DebugAdapter for FakeAdapter {
    fn name(&self) -> DebugAdapterName {
        DebugAdapterName(Self::ADAPTER_NAME.into())
    }

<<<<<<< HEAD
    fn transport(&self) -> Arc<dyn Transport> {
        Arc::new(FakeTransport::new())
=======
    fn transport(&self) -> Box<dyn Transport> {
        Box::new(FakeTransport::new())
>>>>>>> fa73d5dd
    }

    async fn get_binary(
        &self,
        _delegate: &dyn DapDelegate,
        _config: &DebugAdapterConfig,
<<<<<<< HEAD
        _user_installed_path: Option<PathBuf>,
    ) -> Result<DebugAdapterBinary> {
        Ok(DebugAdapterBinary {
            command: "command".into(),
            arguments: None,
            envs: None,
            cwd: None,
        })
    }

    async fn fetch_latest_adapter_version(
        &self,
        _delegate: &dyn DapDelegate,
    ) -> Result<AdapterVersion> {
        unimplemented!("fetch latest adapter version");
=======
        _adapter_path: Option<PathBuf>,
    ) -> Result<DebugAdapterBinary> {
        Ok(DebugAdapterBinary {
            command: "".into(),
            arguments: Default::default(),
            envs: Default::default(),
            cwd: Default::default(),
            version: "1".into(),
        })
    }

    fn supports_attach(&self) -> bool {
        false
>>>>>>> fa73d5dd
    }

    async fn install_binary(
        &self,
        _version: AdapterVersion,
        _delegate: &dyn DapDelegate,
    ) -> Result<()> {
<<<<<<< HEAD
        unimplemented!("install binary");
=======
        Ok(())
    }

    async fn fetch_latest_adapter_version(&self, _: &dyn DapDelegate) -> Result<AdapterVersion> {
        unimplemented!("Fetch latest adapter version not implemented for lldb (yet)")
>>>>>>> fa73d5dd
    }

    async fn get_installed_binary(
        &self,
<<<<<<< HEAD
        _delegate: &dyn DapDelegate,
        _config: &DebugAdapterConfig,
        _user_installed_path: Option<PathBuf>,
    ) -> Result<DebugAdapterBinary> {
        unimplemented!("get installed binary");
    }

    fn request_args(&self, _config: &DebugAdapterConfig) -> Value {
        use serde_json::json;

        json!({})
=======
        _: &dyn DapDelegate,
        _: &DebugAdapterConfig,
        _: Option<PathBuf>,
    ) -> Result<DebugAdapterBinary> {
        unimplemented!("LLDB debug adapter cannot be installed by Zed (yet)")
    }

    fn request_args(&self, _config: &DebugAdapterConfig) -> Value {
        Value::Null
>>>>>>> fa73d5dd
    }
}<|MERGE_RESOLUTION|>--- conflicted
+++ resolved
@@ -2,20 +2,15 @@
 use crate::transport::FakeTransport;
 use crate::transport::Transport;
 use ::fs::Fs;
-<<<<<<< HEAD
-use anyhow::{anyhow, Context as _, Result};
+use anyhow::{anyhow, Context as _, Ok, Result};
 use async_compression::futures::bufread::GzipDecoder;
 use async_tar::Archive;
-=======
-use anyhow::{anyhow, Context, Ok, Result};
->>>>>>> fa73d5dd
 use async_trait::async_trait;
 use futures::io::BufReader;
 use gpui::SharedString;
 pub use http_client::{github::latest_github_release, HttpClient};
 use node_runtime::NodeRuntime;
 use serde::{Deserialize, Serialize};
-use serde_json::Value;
 use serde_json::Value;
 use smol::{self, fs::File, lock::Mutex, process};
 use std::{
@@ -309,84 +304,32 @@
 }
 
 #[cfg(any(test, feature = "test-support"))]
-<<<<<<< HEAD
 pub struct FakeAdapter {}
 
 #[cfg(any(test, feature = "test-support"))]
 impl FakeAdapter {
     const ADAPTER_NAME: &'static str = "fake-adapter";
 
-=======
-struct FakeAdapter {
-    pub queue: VecDeque<Message>,
-}
-
-#[cfg(any(test, feature = "test-support"))]
-impl FakeAdapter {
-    const ADAPTER_NAME: &'static str = "fake-dap";
-}
-
-#[cfg(any(test, feature = "test-support"))]
-struct FakeTransport {
-    //
-}
-
-#[cfg(any(test, feature = "test-support"))]
-impl FakeTransport {
->>>>>>> fa73d5dd
     pub fn new() -> Self {
         Self {}
     }
 }
 
 #[cfg(any(test, feature = "test-support"))]
-<<<<<<< HEAD
-=======
-impl Transport for FakeTransport {
-    async fn start(
-        &mut self,
-        _: &DebugAdapterBinary,
-        _: &mut AsyncAppContext,
-    ) -> Result<TransportPipe> {
-        let (stdout_writer, stdout_reader) = async_pipe::pipe();
-
-        Ok(TransportPipe::new(
-            Box::new(stdout_writer),
-            Box::new(stdout_reader),
-        ))
-    }
-
-    fn has_adapter_logs(&self) -> bool {
-        false
-    }
-
-    async fn kill(&mut self) -> Result<()> {
-        Ok(())
-    }
-}
-
-#[cfg(any(test, feature = "test-support"))]
->>>>>>> fa73d5dd
 #[async_trait(?Send)]
 impl DebugAdapter for FakeAdapter {
     fn name(&self) -> DebugAdapterName {
         DebugAdapterName(Self::ADAPTER_NAME.into())
     }
 
-<<<<<<< HEAD
     fn transport(&self) -> Arc<dyn Transport> {
         Arc::new(FakeTransport::new())
-=======
-    fn transport(&self) -> Box<dyn Transport> {
-        Box::new(FakeTransport::new())
->>>>>>> fa73d5dd
     }
 
     async fn get_binary(
         &self,
         _delegate: &dyn DapDelegate,
         _config: &DebugAdapterConfig,
-<<<<<<< HEAD
         _user_installed_path: Option<PathBuf>,
     ) -> Result<DebugAdapterBinary> {
         Ok(DebugAdapterBinary {
@@ -402,21 +345,6 @@
         _delegate: &dyn DapDelegate,
     ) -> Result<AdapterVersion> {
         unimplemented!("fetch latest adapter version");
-=======
-        _adapter_path: Option<PathBuf>,
-    ) -> Result<DebugAdapterBinary> {
-        Ok(DebugAdapterBinary {
-            command: "".into(),
-            arguments: Default::default(),
-            envs: Default::default(),
-            cwd: Default::default(),
-            version: "1".into(),
-        })
-    }
-
-    fn supports_attach(&self) -> bool {
-        false
->>>>>>> fa73d5dd
     }
 
     async fn install_binary(
@@ -424,20 +352,11 @@
         _version: AdapterVersion,
         _delegate: &dyn DapDelegate,
     ) -> Result<()> {
-<<<<<<< HEAD
         unimplemented!("install binary");
-=======
-        Ok(())
-    }
-
-    async fn fetch_latest_adapter_version(&self, _: &dyn DapDelegate) -> Result<AdapterVersion> {
-        unimplemented!("Fetch latest adapter version not implemented for lldb (yet)")
->>>>>>> fa73d5dd
     }
 
     async fn get_installed_binary(
         &self,
-<<<<<<< HEAD
         _delegate: &dyn DapDelegate,
         _config: &DebugAdapterConfig,
         _user_installed_path: Option<PathBuf>,
@@ -446,19 +365,6 @@
     }
 
     fn request_args(&self, _config: &DebugAdapterConfig) -> Value {
-        use serde_json::json;
-
-        json!({})
-=======
-        _: &dyn DapDelegate,
-        _: &DebugAdapterConfig,
-        _: Option<PathBuf>,
-    ) -> Result<DebugAdapterBinary> {
-        unimplemented!("LLDB debug adapter cannot be installed by Zed (yet)")
-    }
-
-    fn request_args(&self, _config: &DebugAdapterConfig) -> Value {
         Value::Null
->>>>>>> fa73d5dd
     }
 }