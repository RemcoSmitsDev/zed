--- conflicted
+++ resolved
@@ -28,12 +28,8 @@
     fn http_client(&self) -> Option<Arc<dyn HttpClient>>;
     fn node_runtime(&self) -> Option<NodeRuntime>;
     fn fs(&self) -> Arc<dyn Fs>;
-<<<<<<< HEAD
     fn updated_adapters(&self) -> Arc<Mutex<HashSet<DebugAdapterName>>>;
-=======
-    fn cached_binaries(&self) -> Arc<Mutex<HashMap<DebugAdapterName, DebugAdapterBinary>>>;
     fn update_status(&self, dap_name: DebugAdapterName, status: DapStatus);
->>>>>>> d279afa4
 }
 
 #[derive(PartialEq, Eq, Hash, Debug)]
@@ -237,6 +233,14 @@
             );
         }
 
+        if binary.is_err() {
+            delegate.update_status(
+                self.name(),
+                DapStatus::Failed {
+                    error: format!("Failed to download {}", self.name()),
+                },
+            );
+        }
         let binary = binary?;
 
         delegate
