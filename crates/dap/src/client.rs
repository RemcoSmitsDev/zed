use crate::transport::{Payload, Response, Transport};
use anyhow::{anyhow, Context, Result};

use crate::adapters::{build_adapter, DebugAdapter};
use dap_types::{
    requests::{
        Attach, ConfigurationDone, Continue, Disconnect, Initialize, Launch, Next, Pause, Request,
        Restart, SetBreakpoints, StepBack, StepIn, StepOut, Terminate, TerminateThreads, Variables,
    },
    AttachRequestArguments, ConfigurationDoneArguments, ContinueArguments, ContinueResponse,
    DisconnectArguments, InitializeRequestArgumentsPathFormat, LaunchRequestArguments,
    NextArguments, PauseArguments, RestartArguments, Scope, SetBreakpointsArguments,
    SetBreakpointsResponse, Source, SourceBreakpoint, StackFrame, StepBackArguments,
    StepInArguments, StepOutArguments, SteppingGranularity, TerminateArguments,
    TerminateThreadsArguments, Variable, VariablesArguments,
};
use futures::{AsyncBufRead, AsyncWrite};
use gpui::{AppContext, AsyncAppContext};
use language::{Buffer, BufferSnapshot};
use parking_lot::{Mutex, MutexGuard};
use serde_json::Value;
use smol::{
    channel::{bounded, unbounded, Receiver, Sender},
    process::Child,
};
use std::{
<<<<<<< HEAD
    collections::{BTreeMap, HashMap},
    path::Path,
=======
    collections::{BTreeMap, HashMap, HashSet},
    net::{Ipv4Addr, SocketAddrV4},
    path::{Path, PathBuf},
    process::Stdio,
>>>>>>> dc5d0f41
    sync::{
        atomic::{AtomicU64, Ordering},
        Arc,
    },
};
use task::{DebugAdapterConfig, DebugRequestType};
use text::Point;

#[derive(Copy, Clone, Default, Debug, PartialEq, Eq, PartialOrd, Ord, Hash)]
pub enum ThreadStatus {
    #[default]
    Running,
    Stopped,
    Exited,
    Ended,
}

#[derive(Copy, Clone, Debug, PartialEq, Eq, PartialOrd, Ord, Hash)]
#[repr(transparent)]
pub struct DebugAdapterClientId(pub usize);

#[derive(Debug, Clone)]
pub struct VariableContainer {
    pub container_reference: u64,
    pub variable: Variable,
    pub depth: usize,
}

#[derive(Debug, Default, Clone)]
pub struct ThreadState {
    pub status: ThreadStatus,
    pub stack_frames: Vec<StackFrame>,
    /// HashMap<stack_frame_id, Vec<Scope>>
    pub scopes: HashMap<u64, Vec<Scope>>,
    /// BTreeMap<scope.variables_reference, Vec<VariableContainer>>
    pub variables: BTreeMap<u64, Vec<VariableContainer>>,
    pub fetched_variable_ids: HashSet<u64>,
    pub current_stack_frame_id: u64,
    // we update this value only once we stopped,
    // we will use this to indicated if we should show a warning when debugger thread was exited
    pub stopped: bool,
}

pub struct DebugAdapterClient {
    id: DebugAdapterClientId,
    adapter: Arc<Box<dyn DebugAdapter>>,
    _process: Option<Child>,
    server_tx: Sender<Payload>,
    sequence_count: AtomicU64,
    config: DebugAdapterConfig,
    /// thread_id -> thread_state
    thread_states: Arc<Mutex<HashMap<u64, ThreadState>>>,
    capabilities: Arc<Mutex<Option<dap_types::Capabilities>>>,
}

pub struct TransportParams {
    rx: Box<dyn AsyncBufRead + Unpin + Send>,
    tx: Box<dyn AsyncWrite + Unpin + Send>,
    err: Option<Box<dyn AsyncBufRead + Unpin + Send>>,
    process: Option<Child>,
}

impl TransportParams {
    pub fn new(
        rx: Box<dyn AsyncBufRead + Unpin + Send>,
        tx: Box<dyn AsyncWrite + Unpin + Send>,
        err: Option<Box<dyn AsyncBufRead + Unpin + Send>>,
        process: Option<Child>,
    ) -> Self {
        TransportParams {
            rx,
            tx,
            err,
            process,
        }
    }
}

impl DebugAdapterClient {
    /// Creates & returns a new debug adapter client
    ///
    /// # Parameters
    /// - `id`: The id that [`Project`](project::Project) uses to keep track of specific clients
    /// - `config`: The adapter specific configurations from debugger task that is starting
    /// - `command`: The command that starts the debugger
    /// - `args`: Arguments of the command that starts the debugger
    /// - `cwd`: The absolute path of the project that is being debugged
    /// - `cx`: The context that the new client belongs too
    pub async fn new<F>(
        id: DebugAdapterClientId,
        config: DebugAdapterConfig,
        event_handler: F,
        cx: &mut AsyncAppContext,
    ) -> Result<Arc<Self>>
    where
        F: FnMut(Payload, &mut AppContext) + 'static + Send + Sync + Clone,
    {
        let adapter = Arc::new(build_adapter(&config).context("Creating debug adapter")?);
        let transport_params = adapter.connect(cx).await?;

        let server_tx = Self::handle_transport(
            transport_params.rx,
            transport_params.tx,
            transport_params.err,
            event_handler,
            cx,
        )?;

        Ok(Arc::new(Self {
            id,
            config,
            server_tx,
            adapter,
            capabilities: Default::default(),
            thread_states: Default::default(),
            sequence_count: AtomicU64::new(1),
            _process: transport_params.process,
        }))
    }

    pub fn handle_transport<F>(
        rx: Box<dyn AsyncBufRead + Unpin + Send>,
        tx: Box<dyn AsyncWrite + Unpin + Send>,
        err: Option<Box<dyn AsyncBufRead + Unpin + Send>>,
        event_handler: F,
        cx: &mut AsyncAppContext,
    ) -> Result<Sender<Payload>>
    where
        F: FnMut(Payload, &mut AppContext) + 'static + Send + Sync + Clone,
    {
        let (server_rx, server_tx) = Transport::start(rx, tx, err, cx);
        let (client_tx, client_rx) = unbounded::<Payload>();

        cx.update(|cx| {
            cx.background_executor()
                .spawn(Self::handle_recv(server_rx, client_tx.clone()))
                .detach_and_log_err(cx);

            cx.spawn({
                |mut cx| async move { Self::handle_events(client_rx, event_handler, &mut cx).await }
            })
            .detach_and_log_err(cx);

            server_tx
        })
    }

    /// Set's up a client's event handler.
    ///
    /// This function should only be called once or else errors will arise
    /// # Parameters
    /// `client`: A pointer to the client to pass the event handler too
    /// `event_handler`: The function that is called to handle events
    ///     should be DebugPanel::handle_debug_client_events
    /// `cx`: The context that this task will run in
    pub async fn handle_events<F>(
        client_rx: Receiver<Payload>,
        mut event_handler: F,
        cx: &mut AsyncAppContext,
    ) -> Result<()>
    where
        F: FnMut(Payload, &mut AppContext) + 'static + Send + Sync + Clone,
    {
        while let Ok(payload) = client_rx.recv().await {
            cx.update(|cx| event_handler(payload, cx))?;
        }

        anyhow::Ok(())
    }

    // async fn handle_run_in_terminal_request(
    //     this: &Arc<Self>,
    //     request: crate::transport::Request,
    //     cx: &mut AsyncAppContext,
    // ) -> Result<()> {
    //     let arguments: RunInTerminalRequestArguments =
    //         serde_json::from_value(request.arguments.unwrap_or_default())?;

    //     let mut args = arguments.args.clone();
    //     let mut command = process::Command::new(args.remove(0));

    //     let envs = arguments.env.as_ref().and_then(|e| e.as_object()).map(|e| {
    //         e.iter()
    //             .map(|(key, value)| ((key.clone(), value.clone().to_string())))
    //             .collect::<Vec<(String, String)>>()
    //     });

    //     if let Some(envs) = envs {
    //         command.envs(envs);
    //     }

    //     let process = command
    //         .current_dir(arguments.cwd)
    //         .args(args)
    //         .spawn()
    //         .with_context(|| "failed to spawn run in terminal command.")?;

    //     this.server_tx
    //         .send(Payload::Response(Response {
    //             request_seq: request.seq,
    //             success: true,
    //             command: RunInTerminal::COMMAND.into(),
    //             message: None,
    //             body: Some(serde_json::to_value(RunInTerminalResponse {
    //                 process_id: Some(process.id() as u64),
    //                 shell_process_id: None,
    //             })?),
    //         }))
    //         .await?;

    //     anyhow::Ok(())
    // }

    async fn handle_recv(server_rx: Receiver<Payload>, client_tx: Sender<Payload>) -> Result<()> {
        while let Ok(payload) = server_rx.recv().await {
            match payload {
                Payload::Event(ev) => client_tx.send(Payload::Event(ev)).await?,
                Payload::Response(_) => unreachable!(),
                Payload::Request(req) => client_tx.send(Payload::Request(req)).await?,
            };
        }

        anyhow::Ok(())
    }

    /// Send a request to an adapter and get a response back
    /// Note: This function will block until a response is sent back from the adapter
    pub async fn request<R: Request>(&self, arguments: R::Arguments) -> Result<R::Response> {
        let serialized_arguments = serde_json::to_value(arguments)?;

        let (callback_tx, callback_rx) = bounded::<Result<Response>>(1);

        let request = crate::transport::Request {
            back_ch: Some(callback_tx),
            seq: self.next_sequence_id(),
            command: R::COMMAND.to_string(),
            arguments: Some(serialized_arguments),
        };

        dbg!("Sending a request now");
        self.server_tx.send(Payload::Request(request)).await?;
        dbg!("Sending has been sent and waiting for response");

        let response = callback_rx.recv().await??;
        dbg!("Got response");

        match response.success {
            true => Ok(serde_json::from_value(response.body.unwrap_or_default())?),
            false => Err(anyhow!("Request failed")),
        }
    }

    pub fn id(&self) -> DebugAdapterClientId {
        self.id
    }

    pub fn config(&self) -> DebugAdapterConfig {
        self.config.clone()
    }

    pub fn request_args(&self) -> Option<Value> {
        // TODO Debugger: Get request args from adapter
        Some(self.adapter.request_args())
    }

    pub fn request_type(&self) -> DebugRequestType {
        self.config.request.clone()
    }

    pub fn capabilities(&self) -> dap_types::Capabilities {
        self.capabilities.lock().clone().unwrap_or_default()
    }

    /// Get the next sequence id to be used in a request
    pub fn next_sequence_id(&self) -> u64 {
        self.sequence_count.fetch_add(1, Ordering::Relaxed)
    }

    pub fn update_thread_state_status(&self, thread_id: u64, status: ThreadStatus) {
        if let Some(thread_state) = self.thread_states().get_mut(&thread_id) {
            thread_state.status = status;
        };
    }

    pub fn update_current_stack_frame(&self, thread_id: u64, stack_frame_id: u64) {
        if let Some(thread_state) = self.thread_states().get_mut(&thread_id) {
            thread_state.current_stack_frame_id = stack_frame_id;
        };
    }

    pub fn thread_states(&self) -> MutexGuard<HashMap<u64, ThreadState>> {
        self.thread_states.lock()
    }

    pub fn thread_state_by_id(&self, thread_id: u64) -> ThreadState {
        self.thread_states.lock().get(&thread_id).cloned().unwrap()
    }

    pub async fn initialize(&self) -> Result<dap_types::Capabilities> {
        let args = dap_types::InitializeRequestArguments {
            client_id: Some("zed".to_owned()),
            client_name: Some("Zed".to_owned()),
            adapter_id: self.adapter.id(),
            locale: Some("en-us".to_owned()),
            path_format: Some(InitializeRequestArgumentsPathFormat::Path),
            supports_variable_type: Some(true),
            supports_variable_paging: Some(false),
            supports_run_in_terminal_request: Some(true),
            supports_memory_references: Some(true),
            supports_progress_reporting: Some(true),
            supports_invalidated_event: Some(true),
            lines_start_at1: Some(true),
            columns_start_at1: Some(true),
            supports_memory_event: Some(true),
            supports_args_can_be_interpreted_by_shell: Some(true),
            supports_start_debugging_request: Some(true),
        };

        let capabilities = self.request::<Initialize>(args).await?;

        *self.capabilities.lock() = Some(capabilities.clone());

        Ok(capabilities)
    }

    pub async fn launch(&self, args: Option<Value>) -> Result<()> {
        self.request::<Launch>(LaunchRequestArguments {
            raw: args.unwrap_or(Value::Null),
        })
        .await
    }

    pub async fn attach(&self, args: Option<Value>) -> Result<()> {
        self.request::<Attach>(AttachRequestArguments {
            raw: args.unwrap_or(Value::Null),
        })
        .await
    }

    pub async fn resume(&self, thread_id: u64) -> Result<ContinueResponse> {
        let supports_single_thread_execution_requests = self
            .capabilities()
            .supports_single_thread_execution_requests
            .unwrap_or_default();

        self.request::<Continue>(ContinueArguments {
            thread_id,
            single_thread: supports_single_thread_execution_requests.then(|| true),
        })
        .await
    }

    pub async fn step_over(&self, thread_id: u64, granularity: SteppingGranularity) -> Result<()> {
        let capabilities = self.capabilities();

        let supports_single_thread_execution_requests = capabilities
            .supports_single_thread_execution_requests
            .unwrap_or_default();
        let supports_stepping_granularity = capabilities
            .supports_stepping_granularity
            .unwrap_or_default();

        self.request::<Next>(NextArguments {
            thread_id,
            granularity: supports_stepping_granularity.then(|| granularity),
            single_thread: supports_single_thread_execution_requests.then(|| true),
        })
        .await
    }

    pub async fn step_in(&self, thread_id: u64, granularity: SteppingGranularity) -> Result<()> {
        let capabilities = self.capabilities();

        let supports_single_thread_execution_requests = capabilities
            .supports_single_thread_execution_requests
            .unwrap_or_default();
        let supports_stepping_granularity = capabilities
            .supports_stepping_granularity
            .unwrap_or_default();

        self.request::<StepIn>(StepInArguments {
            thread_id,
            target_id: None,
            granularity: supports_stepping_granularity.then(|| granularity),
            single_thread: supports_single_thread_execution_requests.then(|| true),
        })
        .await
    }

    pub async fn step_out(&self, thread_id: u64, granularity: SteppingGranularity) -> Result<()> {
        let capabilities = self.capabilities();

        let supports_single_thread_execution_requests = capabilities
            .supports_single_thread_execution_requests
            .unwrap_or_default();
        let supports_stepping_granularity = capabilities
            .supports_stepping_granularity
            .unwrap_or_default();

        self.request::<StepOut>(StepOutArguments {
            thread_id,
            granularity: supports_stepping_granularity.then(|| granularity),
            single_thread: supports_single_thread_execution_requests.then(|| true),
        })
        .await
    }

    pub async fn step_back(&self, thread_id: u64, granularity: SteppingGranularity) -> Result<()> {
        let capabilities = self.capabilities();

        let supports_single_thread_execution_requests = capabilities
            .supports_single_thread_execution_requests
            .unwrap_or_default();
        let supports_stepping_granularity = capabilities
            .supports_stepping_granularity
            .unwrap_or_default();

        self.request::<StepBack>(StepBackArguments {
            thread_id,
            granularity: supports_stepping_granularity.then(|| granularity),
            single_thread: supports_single_thread_execution_requests.then(|| true),
        })
        .await
    }

    pub async fn restart(&self) -> Result<()> {
        self.request::<Restart>(RestartArguments {
            raw: self.adapter.request_args(),
        })
        .await
    }

    pub async fn pause(&self, thread_id: u64) -> Result<()> {
        self.request::<Pause>(PauseArguments { thread_id }).await
    }

    pub async fn disconnect(
        &self,
        restart: Option<bool>,
        terminate: Option<bool>,
        suspend: Option<bool>,
    ) -> Result<()> {
        let supports_terminate_debuggee = self
            .capabilities()
            .support_terminate_debuggee
            .unwrap_or_default();

        let supports_suspend_debuggee = self
            .capabilities()
            .support_terminate_debuggee
            .unwrap_or_default();

        self.request::<Disconnect>(DisconnectArguments {
            restart,
            terminate_debuggee: if supports_terminate_debuggee {
                terminate
            } else {
                None
            },
            suspend_debuggee: if supports_suspend_debuggee {
                suspend
            } else {
                None
            },
        })
        .await
    }

    pub async fn set_breakpoints(
        &self,
        absolute_file_path: Arc<Path>,
        breakpoints: Vec<SourceBreakpoint>,
    ) -> Result<SetBreakpointsResponse> {
        self.request::<SetBreakpoints>(SetBreakpointsArguments {
            source: Source {
                path: Some(String::from(absolute_file_path.to_string_lossy())),
                name: None,
                source_reference: None,
                presentation_hint: None,
                origin: None,
                sources: None,
                adapter_data: None,
                checksums: None,
            },
            breakpoints: Some(breakpoints),
            source_modified: None,
            lines: None,
        })
        .await
    }

    pub async fn configuration_done(&self) -> Result<()> {
        let support_configuration_done_request = self
            .capabilities()
            .supports_configuration_done_request
            .unwrap_or_default();

        if support_configuration_done_request {
            self.request::<ConfigurationDone>(ConfigurationDoneArguments)
                .await
        } else {
            Ok(())
        }
    }

    pub async fn shutdown(&self, should_terminate: bool) -> Result<()> {
        if should_terminate {
            let _ = self.terminate().await;
        }

        // TODO debugger: close channels & kill process

        anyhow::Ok(())
    }

    pub async fn terminate(&self) -> Result<()> {
        let support_terminate_request = self
            .capabilities()
            .supports_terminate_request
            .unwrap_or_default();

        if support_terminate_request {
            self.request::<Terminate>(TerminateArguments {
                restart: Some(false),
            })
            .await
        } else {
            self.disconnect(None, Some(true), None).await
        }
    }

    pub async fn terminate_threads(&self, thread_ids: Option<Vec<u64>>) -> Result<()> {
        let support_terminate_threads = self
            .capabilities()
            .supports_terminate_threads_request
            .unwrap_or_default();

        if support_terminate_threads {
            self.request::<TerminateThreads>(TerminateThreadsArguments { thread_ids })
                .await
        } else {
            self.terminate().await
        }
    }

    pub async fn variables(&self, variables_reference: u64) -> Result<Vec<Variable>> {
        anyhow::Ok(
            self.request::<Variables>(VariablesArguments {
                variables_reference,
                filter: None,
                start: None,
                count: None,
                format: None,
            })
            .await?
            .variables,
        )
    }
}

#[derive(Clone, Debug, Hash, PartialEq, Eq)]
pub struct Breakpoint {
    pub position: multi_buffer::Anchor,
}

impl Breakpoint {
    pub fn to_source_breakpoint(&self, buffer: &Buffer) -> SourceBreakpoint {
        SourceBreakpoint {
            line: (buffer
                .summary_for_anchor::<Point>(&self.position.text_anchor)
                .row
                + 1) as u64,
            condition: None,
            hit_condition: None,
            log_message: None,
            column: None,
            mode: None,
        }
    }

    pub fn point_for_buffer(&self, buffer: &Buffer) -> Point {
        buffer.summary_for_anchor::<Point>(&self.position.text_anchor)
    }

    pub fn source_for_snapshot(&self, snapshot: &BufferSnapshot) -> SourceBreakpoint {
        SourceBreakpoint {
            line: (snapshot
                .summary_for_anchor::<Point>(&self.position.text_anchor)
                .row
                + 1) as u64,
            condition: None,
            hit_condition: None,
            log_message: None,
            column: None,
            mode: None,
        }
    }

    pub fn to_serialized(&self, buffer: &Buffer, path: Arc<Path>) -> SerializedBreakpoint {
        SerializedBreakpoint {
            position: buffer
                .summary_for_anchor::<Point>(&self.position.text_anchor)
                .row
                + 1,
            path,
        }
    }
}

#[derive(Clone, Debug, Hash, PartialEq, Eq)]
pub struct SerializedBreakpoint {
    pub position: u32,
    pub path: Arc<Path>,
}

impl SerializedBreakpoint {
    pub fn to_source_breakpoint(&self) -> SourceBreakpoint {
        SourceBreakpoint {
            line: self.position as u64,
            condition: None,
            hit_condition: None,
            log_message: None,
            column: None,
            mode: None,
        }
    }
}<|MERGE_RESOLUTION|>--- conflicted
+++ resolved
@@ -24,15 +24,8 @@
     process::Child,
 };
 use std::{
-<<<<<<< HEAD
-    collections::{BTreeMap, HashMap},
+    collections::{BTreeMap, HashMap, HashSet},
     path::Path,
-=======
-    collections::{BTreeMap, HashMap, HashSet},
-    net::{Ipv4Addr, SocketAddrV4},
-    path::{Path, PathBuf},
-    process::Stdio,
->>>>>>> dc5d0f41
     sync::{
         atomic::{AtomicU64, Ordering},
         Arc,
