--- conflicted
+++ resolved
@@ -29,11 +29,7 @@
 use editor::Bias;
 use editor::Editor;
 use editor::{display_map::ToDisplayPoint, movement};
-<<<<<<< HEAD
-use gpui::{actions, ViewContext};
-=======
 use gpui::{actions, Context, Window};
->>>>>>> 7d30dda5
 use language::{Point, SelectionGoal, ToPoint};
 use log::error;
 use multi_buffer::MultiBufferRow;
@@ -502,50 +498,7 @@
         });
     }
 
-<<<<<<< HEAD
-    fn show_location(&mut self, _: &ShowLocation, cx: &mut ViewContext<Self>) {
-        let count = Vim::take_count(cx);
-        self.update_editor(cx, |vim, editor, cx| {
-            let selection = editor.selections.newest_anchor();
-            if let Some((_, buffer, _)) = editor.active_excerpt(cx) {
-                let filename = if let Some(file) = buffer.read(cx).file() {
-                    if count.is_some() {
-                        if let Some(local) = file.as_local() {
-                            local.abs_path(cx).to_string_lossy().to_string()
-                        } else {
-                            file.full_path(cx).to_string_lossy().to_string()
-                        }
-                    } else {
-                        file.path().to_string_lossy().to_string()
-                    }
-                } else {
-                    "[No Name]".into()
-                };
-                let buffer = buffer.read(cx);
-                let snapshot = buffer.snapshot();
-                let lines = buffer.max_point().row + 1;
-                let current_line = selection.head().text_anchor.to_point(&snapshot).row;
-                let percentage = current_line as f32 / lines as f32;
-                let modified = if buffer.is_dirty() { " [modified]" } else { "" };
-                vim.status_label = Some(
-                    format!(
-                        "{}{} {} lines --{:.0}%--",
-                        filename,
-                        modified,
-                        lines,
-                        percentage * 100.0,
-                    )
-                    .into(),
-                );
-                cx.notify();
-            }
-        });
-    }
-
-    fn toggle_comments(&mut self, _: &ToggleComments, cx: &mut ViewContext<Self>) {
-=======
     fn toggle_comments(&mut self, _: &ToggleComments, window: &mut Window, cx: &mut Context<Self>) {
->>>>>>> 7d30dda5
         self.record_current_action(cx);
         self.store_visual_marks(window, cx);
         self.update_editor(window, cx, |vim, editor, window, cx| {
