use crate::{
    markdown_elements::*,
    markdown_minifier::{Minifier, MinifierOptions},
};
use async_recursion::async_recursion;
use collections::FxHashMap;
use gpui::{DefiniteLength, FontWeight, px, relative};
use html5ever::{ParseOpts, local_name, parse_document, tendril::TendrilSink};
use language::LanguageRegistry;
use markup5ever_rcdom::RcDom;
use pulldown_cmark::{Alignment, Event, Options, Parser, Tag, TagEnd};
use std::{cell::RefCell, collections::HashMap, ops::Range, path::PathBuf, rc::Rc, sync::Arc, vec};

pub async fn parse_markdown(
    markdown_input: &str,
    file_location_directory: Option<PathBuf>,
    language_registry: Option<Arc<LanguageRegistry>>,
) -> ParsedMarkdown {
    let mut options = Options::all();
    options.remove(pulldown_cmark::Options::ENABLE_DEFINITION_LIST);

    let parser = Parser::new_ext(markdown_input, options);
    let parser = MarkdownParser::new(
        parser.into_offset_iter().collect(),
        file_location_directory,
        language_registry,
    );
    let renderer = parser.parse_document().await;
    ParsedMarkdown {
        children: renderer.parsed,
    }
}

fn cleanup_html(source: &str) -> Vec<u8> {
    let mut writer = std::io::Cursor::new(Vec::new());
    let mut reader = std::io::Cursor::new(source);
    let mut minify = Minifier::new(
        &mut writer,
        MinifierOptions {
            omit_doctype: true,
            collapse_whitespace: true,
            ..Default::default()
        },
    );
    if let Ok(()) = minify.minify(&mut reader) {
        writer.into_inner()
    } else {
        source.bytes().collect()
    }
}

struct MarkdownParser<'a> {
    tokens: Vec<(Event<'a>, Range<usize>)>,
    /// The current index in the tokens array
    cursor: usize,
    /// The blocks that we have successfully parsed so far
    parsed: Vec<ParsedMarkdownElement>,
    file_location_directory: Option<PathBuf>,
    language_registry: Option<Arc<LanguageRegistry>>,
}

#[derive(Debug)]
struct ParseNodeContext {
    list_item_depth: u16,
}

impl Default for ParseNodeContext {
    fn default() -> Self {
        Self { list_item_depth: 1 }
    }
}

struct MarkdownListItem {
    content: Vec<ParsedMarkdownElement>,
    item_type: ParsedMarkdownListItemType,
}

impl Default for MarkdownListItem {
    fn default() -> Self {
        Self {
            content: Vec::new(),
            item_type: ParsedMarkdownListItemType::Unordered,
        }
    }
}

impl<'a> MarkdownParser<'a> {
    fn new(
        tokens: Vec<(Event<'a>, Range<usize>)>,
        file_location_directory: Option<PathBuf>,
        language_registry: Option<Arc<LanguageRegistry>>,
    ) -> Self {
        Self {
            tokens,
            file_location_directory,
            language_registry,
            cursor: 0,
            parsed: vec![],
        }
    }

    fn eof(&self) -> bool {
        if self.tokens.is_empty() {
            return true;
        }
        self.cursor >= self.tokens.len() - 1
    }

    fn peek(&self, steps: usize) -> Option<&(Event<'_>, Range<usize>)> {
        if self.eof() || (steps + self.cursor) >= self.tokens.len() {
            return self.tokens.last();
        }
        self.tokens.get(self.cursor + steps)
    }

    fn previous(&self) -> Option<&(Event<'_>, Range<usize>)> {
        if self.cursor == 0 || self.cursor > self.tokens.len() {
            return None;
        }
        self.tokens.get(self.cursor - 1)
    }

    fn current(&self) -> Option<&(Event<'_>, Range<usize>)> {
        self.peek(0)
    }

    fn current_event(&self) -> Option<&Event<'_>> {
        self.current().map(|(event, _)| event)
    }

    fn is_text_like(event: &Event) -> bool {
        match event {
            Event::Text(_)
            // Represent an inline code block
            | Event::Code(_)
            | Event::Html(_)
            | Event::InlineHtml(_)
            | Event::FootnoteReference(_)
            | Event::Start(Tag::Link { .. })
            | Event::Start(Tag::Emphasis)
            | Event::Start(Tag::Strong)
            | Event::Start(Tag::Strikethrough)
            | Event::Start(Tag::Image { .. }) => {
                true
            }
            _ => false,
        }
    }

    async fn parse_document(mut self) -> Self {
        while !self.eof() {
            if let Some(block) = self.parse_block().await {
                self.parsed.extend(block);
            } else {
                self.cursor += 1;
            }
        }
        self
    }

    #[async_recursion]
    async fn parse_block(&mut self) -> Option<Vec<ParsedMarkdownElement>> {
        let (current, source_range) = self.current().unwrap();
        let source_range = source_range.clone();
        match current {
            Event::Start(tag) => match tag {
                Tag::Paragraph => {
                    self.cursor += 1;
                    let text = self.parse_text(false, Some(source_range));
                    Some(vec![ParsedMarkdownElement::Paragraph(text)])
                }
                Tag::Heading { level, .. } => {
                    let level = *level;
                    self.cursor += 1;
                    let heading = self.parse_heading(level);
                    Some(vec![ParsedMarkdownElement::Heading(heading)])
                }
                Tag::Table(alignment) => {
                    let alignment = alignment.clone();
                    self.cursor += 1;
                    let table = self.parse_table(alignment);
                    Some(vec![ParsedMarkdownElement::Table(table)])
                }
                Tag::List(order) => {
                    let order = *order;
                    self.cursor += 1;
                    let list = self.parse_list(order).await;
                    Some(list)
                }
                Tag::BlockQuote(_kind) => {
                    self.cursor += 1;
                    let block_quote = self.parse_block_quote().await;
                    Some(vec![ParsedMarkdownElement::BlockQuote(block_quote)])
                }
                Tag::CodeBlock(kind) => {
                    let language = match kind {
                        pulldown_cmark::CodeBlockKind::Indented => None,
                        pulldown_cmark::CodeBlockKind::Fenced(language) => {
                            if language.is_empty() {
                                None
                            } else {
                                Some(language.to_string())
                            }
                        }
                    };

                    self.cursor += 1;

                    let code_block = self.parse_code_block(language).await?;
                    Some(vec![ParsedMarkdownElement::CodeBlock(code_block)])
                }
                Tag::HtmlBlock => {
                    self.cursor += 1;

                    Some(self.parse_html_block().await)
                }
                _ => None,
            },
            Event::Rule => {
                self.cursor += 1;
                Some(vec![ParsedMarkdownElement::HorizontalRule(source_range)])
            }
            _ => None,
        }
    }

    fn parse_text(
        &mut self,
        should_complete_on_soft_break: bool,
        source_range: Option<Range<usize>>,
    ) -> MarkdownParagraph {
        let source_range = source_range.unwrap_or_else(|| {
            self.current()
                .map(|(_, range)| range.clone())
                .unwrap_or_default()
        });

        let mut markdown_text_like = Vec::new();
        let mut text = String::new();
        let mut bold_depth = 0;
        let mut italic_depth = 0;
        let mut strikethrough_depth = 0;
        let mut link: Option<Link> = None;
        let mut image: Option<Image> = None;
        let mut region_ranges: Vec<Range<usize>> = vec![];
        let mut regions: Vec<ParsedRegion> = vec![];
        let mut highlights: Vec<(Range<usize>, MarkdownHighlight)> = vec![];
        let mut link_urls: Vec<String> = vec![];
        let mut link_ranges: Vec<Range<usize>> = vec![];

        loop {
            if self.eof() {
                break;
            }

            let (current, _) = self.current().unwrap();
            let prev_len = text.len();
            match current {
                Event::SoftBreak => {
                    if should_complete_on_soft_break {
                        break;
                    }
                    text.push(' ');
                }

                Event::HardBreak => {
                    text.push('\n');
                }

                // We want to ignore any inline HTML tags in the text but keep
                // the text between them
                Event::InlineHtml(_) => {}

                Event::Text(t) => {
                    text.push_str(t.as_ref());
                    let mut style = MarkdownHighlightStyle::default();

                    if bold_depth > 0 {
                        style.weight = FontWeight::BOLD;
                    }

                    if italic_depth > 0 {
                        style.italic = true;
                    }

                    if strikethrough_depth > 0 {
                        style.strikethrough = true;
                    }

                    let last_run_len = if let Some(link) = link.clone() {
                        region_ranges.push(prev_len..text.len());
                        regions.push(ParsedRegion {
                            code: false,
                            link: Some(link),
                        });
                        style.link = true;
                        prev_len
                    } else {
                        // Manually scan for links
                        let mut finder = linkify::LinkFinder::new();
                        finder.kinds(&[linkify::LinkKind::Url]);
                        let mut last_link_len = prev_len;
                        for link in finder.links(t) {
                            let start = link.start();
                            let end = link.end();
                            let range = (prev_len + start)..(prev_len + end);
                            link_ranges.push(range.clone());
                            link_urls.push(link.as_str().to_string());

                            // If there is a style before we match a link, we have to add this to the highlighted ranges
                            if style != MarkdownHighlightStyle::default()
                                && last_link_len < link.start()
                            {
                                highlights.push((
                                    last_link_len..link.start(),
                                    MarkdownHighlight::Style(style.clone()),
                                ));
                            }

                            highlights.push((
                                range.clone(),
                                MarkdownHighlight::Style(MarkdownHighlightStyle {
                                    underline: true,
                                    ..style
                                }),
                            ));
                            region_ranges.push(range.clone());
                            regions.push(ParsedRegion {
                                code: false,
                                link: Some(Link::Web {
                                    url: link.as_str().to_string(),
                                }),
                            });
                            last_link_len = end;
                        }
                        last_link_len
                    };

                    if style != MarkdownHighlightStyle::default() && last_run_len < text.len() {
                        let mut new_highlight = true;
                        if let Some((last_range, last_style)) = highlights.last_mut()
                            && last_range.end == last_run_len
                            && last_style == &MarkdownHighlight::Style(style.clone())
                        {
                            last_range.end = text.len();
                            new_highlight = false;
                        }
                        if new_highlight {
                            highlights.push((
                                last_run_len..text.len(),
                                MarkdownHighlight::Style(style.clone()),
                            ));
                        }
                    }
                }
                Event::Code(t) => {
                    text.push_str(t.as_ref());
                    region_ranges.push(prev_len..text.len());

                    if link.is_some() {
                        highlights.push((
                            prev_len..text.len(),
                            MarkdownHighlight::Style(MarkdownHighlightStyle {
                                link: true,
                                ..Default::default()
                            }),
                        ));
                    }
                    regions.push(ParsedRegion {
                        code: true,
                        link: link.clone(),
                    });
                }
                Event::Start(tag) => match tag {
                    Tag::Emphasis => italic_depth += 1,
                    Tag::Strong => bold_depth += 1,
                    Tag::Strikethrough => strikethrough_depth += 1,
                    Tag::Link { dest_url, .. } => {
                        link = Link::identify(
                            self.file_location_directory.clone(),
                            dest_url.to_string(),
                        );
                    }
                    Tag::Image { dest_url, .. } => {
                        if !text.is_empty() {
                            let parsed_regions = MarkdownParagraphChunk::Text(ParsedMarkdownText {
                                source_range: source_range.clone(),
                                contents: text.clone(),
                                highlights: highlights.clone(),
                                region_ranges: region_ranges.clone(),
                                regions: regions.clone(),
                            });
                            text = String::new();
                            highlights = vec![];
                            region_ranges = vec![];
                            regions = vec![];
                            markdown_text_like.push(parsed_regions);
                        }
                        image = Image::identify(
                            dest_url.to_string(),
                            source_range.clone(),
                            self.file_location_directory.clone(),
                        );
                    }
                    _ => {
                        break;
                    }
                },

                Event::End(tag) => match tag {
                    TagEnd::Emphasis => italic_depth -= 1,
                    TagEnd::Strong => bold_depth -= 1,
                    TagEnd::Strikethrough => strikethrough_depth -= 1,
                    TagEnd::Link => {
                        link = None;
                    }
                    TagEnd::Image => {
                        if let Some(mut image) = image.take() {
                            if !text.is_empty() {
                                image.set_alt_text(std::mem::take(&mut text).into());
                            }
                            markdown_text_like.push(MarkdownParagraphChunk::Image(image));
                        }
                    }
                    TagEnd::Paragraph => {
                        self.cursor += 1;
                        break;
                    }
                    _ => {
                        break;
                    }
                },
                _ => {
                    break;
                }
            }

            self.cursor += 1;
        }
        if !text.is_empty() {
            markdown_text_like.push(MarkdownParagraphChunk::Text(ParsedMarkdownText {
                source_range,
                contents: text,
                highlights,
                regions,
                region_ranges,
            }));
        }
        markdown_text_like
    }

    fn parse_heading(&mut self, level: pulldown_cmark::HeadingLevel) -> ParsedMarkdownHeading {
        let (_event, source_range) = self.previous().unwrap();
        let source_range = source_range.clone();
        let text = self.parse_text(true, None);

        // Advance past the heading end tag
        self.cursor += 1;

        ParsedMarkdownHeading {
            source_range,
            level: match level {
                pulldown_cmark::HeadingLevel::H1 => HeadingLevel::H1,
                pulldown_cmark::HeadingLevel::H2 => HeadingLevel::H2,
                pulldown_cmark::HeadingLevel::H3 => HeadingLevel::H3,
                pulldown_cmark::HeadingLevel::H4 => HeadingLevel::H4,
                pulldown_cmark::HeadingLevel::H5 => HeadingLevel::H5,
                pulldown_cmark::HeadingLevel::H6 => HeadingLevel::H6,
            },
            contents: text,
        }
    }

    fn parse_table(&mut self, alignment: Vec<Alignment>) -> ParsedMarkdownTable {
        let (_event, source_range) = self.previous().unwrap();
        let source_range = source_range.clone();
        let mut header = ParsedMarkdownTableRow::new();
        let mut body = vec![];
        let mut current_row = vec![];
        let mut in_header = true;
        let column_alignments = alignment.iter().map(Self::convert_alignment).collect();

        loop {
            if self.eof() {
                break;
            }

            let (current, source_range) = self.current().unwrap();
            let source_range = source_range.clone();
            match current {
                Event::Start(Tag::TableHead)
                | Event::Start(Tag::TableRow)
                | Event::End(TagEnd::TableCell) => {
                    self.cursor += 1;
                }
                Event::Start(Tag::TableCell) => {
                    self.cursor += 1;
                    let cell_contents = self.parse_text(false, Some(source_range));
                    current_row.push(cell_contents);
                }
                Event::End(TagEnd::TableHead) | Event::End(TagEnd::TableRow) => {
                    self.cursor += 1;
                    let new_row = std::mem::take(&mut current_row);
                    if in_header {
                        header.children = new_row;
                        in_header = false;
                    } else {
                        let row = ParsedMarkdownTableRow::with_children(new_row);
                        body.push(row);
                    }
                }
                Event::End(TagEnd::Table) => {
                    self.cursor += 1;
                    break;
                }
                _ => {
                    break;
                }
            }
        }

        ParsedMarkdownTable {
            source_range,
            header,
            body,
            column_alignments,
        }
    }

    fn convert_alignment(alignment: &Alignment) -> ParsedMarkdownTableAlignment {
        match alignment {
            Alignment::None => ParsedMarkdownTableAlignment::None,
            Alignment::Left => ParsedMarkdownTableAlignment::Left,
            Alignment::Center => ParsedMarkdownTableAlignment::Center,
            Alignment::Right => ParsedMarkdownTableAlignment::Right,
        }
    }

    async fn parse_list(&mut self, order: Option<u64>) -> Vec<ParsedMarkdownElement> {
        let (_, list_source_range) = self.previous().unwrap();

        let mut items = Vec::new();
        let mut items_stack = vec![MarkdownListItem::default()];
        let mut depth = 1;
        let mut order = order;
        let mut order_stack = Vec::new();

        let mut insertion_indices = FxHashMap::default();
        let mut source_ranges = FxHashMap::default();
        let mut start_item_range = list_source_range.clone();

        while !self.eof() {
            let (current, source_range) = self.current().unwrap();
            match current {
                Event::Start(Tag::List(new_order)) => {
                    if items_stack.last().is_some() && !insertion_indices.contains_key(&depth) {
                        insertion_indices.insert(depth, items.len());
                    }

                    // We will use the start of the nested list as the end for the current item's range,
                    // because we don't care about the hierarchy of list items
                    if let collections::hash_map::Entry::Vacant(e) = source_ranges.entry(depth) {
                        e.insert(start_item_range.start..source_range.start);
                    }

                    order_stack.push(order);
                    order = *new_order;
                    self.cursor += 1;
                    depth += 1;
                }
                Event::End(TagEnd::List(_)) => {
                    order = order_stack.pop().flatten();
                    self.cursor += 1;
                    depth -= 1;

                    if depth == 0 {
                        break;
                    }
                }
                Event::Start(Tag::Item) => {
                    start_item_range = source_range.clone();

                    self.cursor += 1;
                    items_stack.push(MarkdownListItem::default());

                    let mut task_list = None;
                    // Check for task list marker (`- [ ]` or `- [x]`)
                    if let Some(event) = self.current_event() {
                        // If there is a linebreak in between two list items the task list marker will actually be the first element of the paragraph
                        if event == &Event::Start(Tag::Paragraph) {
                            self.cursor += 1;
                        }

                        if let Some((Event::TaskListMarker(checked), range)) = self.current() {
                            task_list = Some((*checked, range.clone()));
                            self.cursor += 1;
                        }
                    }

                    if let Some((event, range)) = self.current() {
                        // This is a plain list item.
                        // For example `- some text` or `1. [Docs](./docs.md)`
                        if MarkdownParser::is_text_like(event) {
                            let text = self.parse_text(false, Some(range.clone()));
                            let block = ParsedMarkdownElement::Paragraph(text);
                            if let Some(content) = items_stack.last_mut() {
                                let item_type = if let Some((checked, range)) = task_list {
                                    ParsedMarkdownListItemType::Task(checked, range)
                                } else if let Some(order) = order {
                                    ParsedMarkdownListItemType::Ordered(order)
                                } else {
                                    ParsedMarkdownListItemType::Unordered
                                };
                                content.item_type = item_type;
                                content.content.push(block);
                            }
                        } else {
                            let block = self.parse_block().await;
                            if let Some(block) = block
                                && let Some(list_item) = items_stack.last_mut()
                            {
                                list_item.content.extend(block);
                            }
                        }
                    }

                    // If there is a linebreak in between two list items the task list marker will actually be the first element of the paragraph
                    if self.current_event() == Some(&Event::End(TagEnd::Paragraph)) {
                        self.cursor += 1;
                    }
                }
                Event::End(TagEnd::Item) => {
                    self.cursor += 1;

                    if let Some(current) = order {
                        order = Some(current + 1);
                    }

                    if let Some(list_item) = items_stack.pop() {
                        let source_range = source_ranges
                            .remove(&depth)
                            .unwrap_or(start_item_range.clone());

                        // We need to remove the last character of the source range, because it includes the newline character
                        let source_range = source_range.start..source_range.end - 1;
                        let item = ParsedMarkdownElement::ListItem(ParsedMarkdownListItem {
                            source_range,
                            content: list_item.content,
                            depth,
                            item_type: list_item.item_type,
                            nested: false,
                        });

                        if let Some(index) = insertion_indices.get(&depth) {
                            items.insert(*index, item);
                            insertion_indices.remove(&depth);
                        } else {
                            items.push(item);
                        }
                    }
                }
                _ => {
                    if depth == 0 {
                        break;
                    }
                    // This can only happen if a list item starts with more then one paragraph,
                    // or the list item contains blocks that should be rendered after the nested list items
                    let block = self.parse_block().await;
                    if let Some(block) = block {
                        if let Some(list_item) = items_stack.last_mut() {
                            // If we did not insert any nested items yet (in this case insertion index is set), we can append the block to the current list item
                            if !insertion_indices.contains_key(&depth) {
                                list_item.content.extend(block);
                                continue;
                            }
                        }

                        // Otherwise we need to insert the block after all the nested items
                        // that have been parsed so far
                        items.extend(block);
                    } else {
                        self.cursor += 1;
                    }
                }
            }
        }

        items
    }

    #[async_recursion]
    async fn parse_block_quote(&mut self) -> ParsedMarkdownBlockQuote {
        let (_event, source_range) = self.previous().unwrap();
        let source_range = source_range.clone();
        let mut nested_depth = 1;

        let mut children: Vec<ParsedMarkdownElement> = vec![];

        while !self.eof() {
            let block = self.parse_block().await;

            if let Some(block) = block {
                children.extend(block);
            } else {
                break;
            }

            if self.eof() {
                break;
            }

            let (current, _source_range) = self.current().unwrap();
            match current {
                // This is a nested block quote.
                // Record that we're in a nested block quote and continue parsing.
                // We don't need to advance the cursor since the next
                // call to `parse_block` will handle it.
                Event::Start(Tag::BlockQuote(_kind)) => {
                    nested_depth += 1;
                }
                Event::End(TagEnd::BlockQuote(_kind)) => {
                    nested_depth -= 1;
                    if nested_depth == 0 {
                        self.cursor += 1;
                        break;
                    }
                }
                _ => {}
            };
        }

        ParsedMarkdownBlockQuote {
            source_range,
            children,
        }
    }

    async fn parse_code_block(
        &mut self,
        language: Option<String>,
    ) -> Option<ParsedMarkdownCodeBlock> {
        let Some((_event, source_range)) = self.previous() else {
            return None;
        };

        let source_range = source_range.clone();
        let mut code = String::new();

        while !self.eof() {
            let Some((current, _source_range)) = self.current() else {
                break;
            };

            match current {
                Event::Text(text) => {
                    code.push_str(text);
                    self.cursor += 1;
                }
                Event::End(TagEnd::CodeBlock) => {
                    self.cursor += 1;
                    break;
                }
                _ => {
                    break;
                }
            }
        }

        code = code.strip_suffix('\n').unwrap_or(&code).to_string();

        let highlights = if let Some(language) = &language {
            if let Some(registry) = &self.language_registry {
                let rope: language::Rope = code.as_str().into();
                registry
                    .language_for_name_or_extension(language)
                    .await
                    .map(|l| l.highlight_text(&rope, 0..code.len()))
                    .ok()
            } else {
                None
            }
        } else {
            None
        };

        Some(ParsedMarkdownCodeBlock {
            source_range,
            contents: code.into(),
            language,
            highlights,
        })
    }

    async fn parse_html_block(&mut self) -> Vec<ParsedMarkdownElement> {
        let mut elements = Vec::new();
        let Some((_event, _source_range)) = self.previous() else {
            return elements;
        };

        let mut html_source_range_start = None;
        let mut html_source_range_end = None;
        let mut html_buffer = String::new();

        while !self.eof() {
            let Some((current, source_range)) = self.current() else {
                break;
            };
            let source_range = source_range.clone();
            match current {
                Event::Html(html) => {
                    html_source_range_start.get_or_insert(source_range.start);
                    html_source_range_end = Some(source_range.end);
                    html_buffer.push_str(html);
                    self.cursor += 1;
                }
                Event::End(TagEnd::CodeBlock) => {
                    self.cursor += 1;
                    break;
                }
                _ => {
                    break;
                }
            }
        }

        let bytes = cleanup_html(&html_buffer);

        let mut cursor = std::io::Cursor::new(bytes);
        if let Ok(dom) = parse_document(RcDom::default(), ParseOpts::default())
            .from_utf8()
            .read_from(&mut cursor)
            && let Some((start, end)) = html_source_range_start.zip(html_source_range_end)
        {
            self.parse_html_node(
                start..end,
                &dom.document,
                &mut elements,
                &ParseNodeContext::default(),
            );
        }

        elements
    }

    fn parse_html_node(
        &self,
        source_range: Range<usize>,
        node: &Rc<markup5ever_rcdom::Node>,
        elements: &mut Vec<ParsedMarkdownElement>,
        context: &ParseNodeContext,
    ) {
        match &node.data {
            markup5ever_rcdom::NodeData::Document => {
                self.consume_children(source_range, node, elements, context);
            }
            markup5ever_rcdom::NodeData::Doctype { .. } => {}
            markup5ever_rcdom::NodeData::Text { contents } => {
                elements.push(ParsedMarkdownElement::Paragraph(vec![
                    MarkdownParagraphChunk::Text(ParsedMarkdownText {
                        source_range,
                        contents: contents.borrow().to_string(),
                        highlights: Vec::default(),
                        region_ranges: Vec::default(),
                        regions: Vec::default(),
                    }),
                ]));
            }
            markup5ever_rcdom::NodeData::Comment { .. } => {}
            markup5ever_rcdom::NodeData::Element { name, attrs, .. } => {
                if local_name!("img") == name.local {
                    if let Some(image) = self.extract_image(source_range, attrs) {
                        elements.push(ParsedMarkdownElement::Image(image));
                    }
                } else if matches!(
                    name.local,
                    local_name!("h1")
                        | local_name!("h2")
                        | local_name!("h3")
                        | local_name!("h4")
                        | local_name!("h5")
                        | local_name!("h6")
                ) {
                    let mut paragraph = MarkdownParagraph::new();
                    self.consume_paragraph(source_range.clone(), node, &mut paragraph);

                    if !paragraph.is_empty() {
                        elements.push(ParsedMarkdownElement::Heading(ParsedMarkdownHeading {
                            source_range,
                            level: match name.local {
                                local_name!("h1") => HeadingLevel::H1,
                                local_name!("h2") => HeadingLevel::H2,
                                local_name!("h3") => HeadingLevel::H3,
                                local_name!("h4") => HeadingLevel::H4,
                                local_name!("h5") => HeadingLevel::H5,
                                local_name!("h6") => HeadingLevel::H6,
                                _ => unreachable!(),
                            },
                            contents: paragraph,
                        }));
                    }
<<<<<<< HEAD
                } else if local_name!("ul") == name.local || local_name!("ol") == name.local {
                    if let Some(list_items) = self.extract_html_list(
                        node,
                        local_name!("ol") == name.local,
                        context.list_item_depth,
                        source_range,
                    ) {
                        elements.extend(list_items);
=======
                } else if local_name!("blockquote") == name.local {
                    if let Some(blockquote) = self.extract_html_blockquote(node, source_range) {
                        elements.push(ParsedMarkdownElement::BlockQuote(blockquote));
>>>>>>> 4152942a
                    }
                } else if local_name!("table") == name.local {
                    if let Some(table) = self.extract_html_table(node, source_range) {
                        elements.push(ParsedMarkdownElement::Table(table));
                    }
                } else {
                    self.consume_children(source_range, node, elements, context);
                }
            }
            markup5ever_rcdom::NodeData::ProcessingInstruction { .. } => {}
        }
    }

    fn parse_paragraph(
        &self,
        source_range: Range<usize>,
        node: &Rc<markup5ever_rcdom::Node>,
        paragraph: &mut MarkdownParagraph,
    ) {
        match &node.data {
            markup5ever_rcdom::NodeData::Text { contents } => {
                paragraph.push(MarkdownParagraphChunk::Text(ParsedMarkdownText {
                    source_range,
                    regions: Vec::default(),
                    contents: contents.borrow().to_string(),
                    region_ranges: Vec::default(),
                    highlights: Vec::default(),
                }));
            }
            markup5ever_rcdom::NodeData::Element { .. } => {
                self.consume_paragraph(source_range, node, paragraph);
            }
            _ => {}
        }
    }

    fn consume_paragraph(
        &self,
        source_range: Range<usize>,
        node: &Rc<markup5ever_rcdom::Node>,
        paragraph: &mut MarkdownParagraph,
    ) {
        for node in node.children.borrow().iter() {
            self.parse_paragraph(source_range.clone(), node, paragraph);
        }
    }

    fn consume_children(
        &self,
        source_range: Range<usize>,
        node: &Rc<markup5ever_rcdom::Node>,
        elements: &mut Vec<ParsedMarkdownElement>,
        context: &ParseNodeContext,
    ) {
        for node in node.children.borrow().iter() {
            self.parse_html_node(source_range.clone(), node, elements, context);
        }
    }

    fn attr_value(
        attrs: &RefCell<Vec<html5ever::Attribute>>,
        name: html5ever::LocalName,
    ) -> Option<String> {
        attrs.borrow().iter().find_map(|attr| {
            if attr.name.local == name {
                Some(attr.value.to_string())
            } else {
                None
            }
        })
    }

    fn extract_styles_from_attributes(
        attrs: &RefCell<Vec<html5ever::Attribute>>,
    ) -> HashMap<String, String> {
        let mut styles = HashMap::new();

        if let Some(style) = Self::attr_value(attrs, local_name!("style")) {
            for decl in style.split(';') {
                let mut parts = decl.splitn(2, ':');
                if let Some((key, value)) = parts.next().zip(parts.next()) {
                    styles.insert(
                        key.trim().to_lowercase().to_string(),
                        value.trim().to_string(),
                    );
                }
            }
        }

        styles
    }

    fn extract_image(
        &self,
        source_range: Range<usize>,
        attrs: &RefCell<Vec<html5ever::Attribute>>,
    ) -> Option<Image> {
        let src = Self::attr_value(attrs, local_name!("src"))?;

        let mut image = Image::identify(src, source_range, self.file_location_directory.clone())?;

        if let Some(alt) = Self::attr_value(attrs, local_name!("alt")) {
            image.set_alt_text(alt.into());
        }

        let styles = Self::extract_styles_from_attributes(attrs);

        if let Some(width) = Self::attr_value(attrs, local_name!("width"))
            .or_else(|| styles.get("width").cloned())
            .and_then(|width| Self::parse_length(&width))
        {
            image.set_width(width);
        }

        if let Some(height) = Self::attr_value(attrs, local_name!("height"))
            .or_else(|| styles.get("height").cloned())
            .and_then(|height| Self::parse_length(&height))
        {
            image.set_height(height);
        }

        Some(image)
    }

<<<<<<< HEAD
    fn extract_html_list(
        &self,
        node: &Rc<markup5ever_rcdom::Node>,
        ordered: bool,
        depth: u16,
        source_range: Range<usize>,
    ) -> Option<Vec<ParsedMarkdownElement>> {
        let mut list_items = Vec::with_capacity(node.children.borrow().len());

        for (index, node) in node.children.borrow().iter().enumerate() {
            match &node.data {
                markup5ever_rcdom::NodeData::Element { name, .. } => {
                    if local_name!("li") != name.local {
                        continue;
                    }

                    let mut content = Vec::new();
                    self.consume_children(
                        source_range.clone(),
                        node,
                        &mut content,
                        &ParseNodeContext {
                            list_item_depth: depth + 1,
                        },
                    );

                    if !content.is_empty() {
                        list_items.push(ParsedMarkdownElement::ListItem(ParsedMarkdownListItem {
                            depth,
                            source_range: source_range.clone(),
                            item_type: if ordered {
                                ParsedMarkdownListItemType::Ordered(index as u64 + 1)
                            } else {
                                ParsedMarkdownListItemType::Unordered
                            },
                            content,
                            nested: true,
                        }));
                    }
                }
                _ => {}
            }
        }

        if list_items.is_empty() {
            None
        } else {
            Some(list_items)
=======
    fn extract_html_blockquote(
        &self,
        node: &Rc<markup5ever_rcdom::Node>,
        source_range: Range<usize>,
    ) -> Option<ParsedMarkdownBlockQuote> {
        let mut children = Vec::new();
        self.consume_children(source_range.clone(), node, &mut children);

        if children.is_empty() {
            None
        } else {
            Some(ParsedMarkdownBlockQuote {
                children,
                source_range,
            })
>>>>>>> 4152942a
        }
    }

    fn extract_html_table(
        &self,
        node: &Rc<markup5ever_rcdom::Node>,
        source_range: Range<usize>,
    ) -> Option<ParsedMarkdownTable> {
        let mut header_columns = Vec::new();
        let mut body_rows = Vec::new();

        // node should be a thead or tbody element
        for node in node.children.borrow().iter() {
            match &node.data {
                markup5ever_rcdom::NodeData::Element { name, .. } => {
                    if local_name!("thead") == name.local {
                        // node should be a tr element
                        for node in node.children.borrow().iter() {
                            let mut paragraph = MarkdownParagraph::new();
                            self.consume_paragraph(source_range.clone(), node, &mut paragraph);

                            for paragraph in paragraph.into_iter() {
                                header_columns.push(vec![paragraph]);
                            }
                        }
                    } else if local_name!("tbody") == name.local {
                        // node should be a tr element
                        for node in node.children.borrow().iter() {
                            let mut row = MarkdownParagraph::new();
                            self.consume_paragraph(source_range.clone(), node, &mut row);
                            body_rows.push(ParsedMarkdownTableRow::with_children(
                                row.into_iter().map(|column| vec![column]).collect(),
                            ));
                        }
                    }
                }
                _ => {}
            }
        }

        if !header_columns.is_empty() || !body_rows.is_empty() {
            Some(ParsedMarkdownTable {
                source_range,
                body: body_rows,
                column_alignments: Vec::default(),
                header: ParsedMarkdownTableRow::with_children(header_columns),
            })
        } else {
            None
        }
    }

    /// Parses the width/height attribute value of an html element (e.g. img element)
    fn parse_length(value: &str) -> Option<DefiniteLength> {
        if value.ends_with("%") {
            value
                .trim_end_matches("%")
                .parse::<f32>()
                .ok()
                .map(|value| relative(value / 100.))
        } else {
            value
                .trim_end_matches("px")
                .parse()
                .ok()
                .map(|value| px(value).into())
        }
    }
}

#[cfg(test)]
mod tests {
    use super::*;
    use ParsedMarkdownListItemType::*;
    use core::panic;
    use gpui::{AbsoluteLength, BackgroundExecutor, DefiniteLength};
    use language::{
        HighlightId, Language, LanguageConfig, LanguageMatcher, LanguageRegistry, tree_sitter_rust,
    };
    use pretty_assertions::assert_eq;

    async fn parse(input: &str) -> ParsedMarkdown {
        parse_markdown(input, None, None).await
    }

    #[gpui::test]
    async fn test_headings() {
        let parsed = parse("# Heading one\n## Heading two\n### Heading three").await;

        assert_eq!(
            parsed.children,
            vec![
                h1(text("Heading one", 2..13), 0..14),
                h2(text("Heading two", 17..28), 14..29),
                h3(text("Heading three", 33..46), 29..46),
            ]
        );
    }

    #[gpui::test]
    async fn test_newlines_dont_new_paragraphs() {
        let parsed = parse("Some text **that is bolded**\n and *italicized*").await;

        assert_eq!(
            parsed.children,
            vec![p("Some text that is bolded and italicized", 0..46)]
        );
    }

    #[gpui::test]
    async fn test_heading_with_paragraph() {
        let parsed = parse("# Zed\nThe editor").await;

        assert_eq!(
            parsed.children,
            vec![h1(text("Zed", 2..5), 0..6), p("The editor", 6..16),]
        );
    }

    #[gpui::test]
    async fn test_double_newlines_do_new_paragraphs() {
        let parsed = parse("Some text **that is bolded**\n\n and *italicized*").await;

        assert_eq!(
            parsed.children,
            vec![
                p("Some text that is bolded", 0..29),
                p("and italicized", 31..47),
            ]
        );
    }

    #[gpui::test]
    async fn test_bold_italic_text() {
        let parsed = parse("Some text **that is bolded** and *italicized*").await;

        assert_eq!(
            parsed.children,
            vec![p("Some text that is bolded and italicized", 0..45)]
        );
    }

    #[gpui::test]
    async fn test_nested_bold_strikethrough_text() {
        let parsed = parse("Some **bo~~strikethrough~~ld** text").await;

        assert_eq!(parsed.children.len(), 1);
        assert_eq!(
            parsed.children[0],
            ParsedMarkdownElement::Paragraph(vec![MarkdownParagraphChunk::Text(
                ParsedMarkdownText {
                    source_range: 0..35,
                    contents: "Some bostrikethroughld text".to_string(),
                    highlights: Vec::new(),
                    region_ranges: Vec::new(),
                    regions: Vec::new(),
                }
            )])
        );

        let new_text = if let ParsedMarkdownElement::Paragraph(text) = &parsed.children[0] {
            text
        } else {
            panic!("Expected a paragraph");
        };

        let paragraph = if let MarkdownParagraphChunk::Text(text) = &new_text[0] {
            text
        } else {
            panic!("Expected a text");
        };

        assert_eq!(
            paragraph.highlights,
            vec![
                (
                    5..7,
                    MarkdownHighlight::Style(MarkdownHighlightStyle {
                        weight: FontWeight::BOLD,
                        ..Default::default()
                    }),
                ),
                (
                    7..20,
                    MarkdownHighlight::Style(MarkdownHighlightStyle {
                        weight: FontWeight::BOLD,
                        strikethrough: true,
                        ..Default::default()
                    }),
                ),
                (
                    20..22,
                    MarkdownHighlight::Style(MarkdownHighlightStyle {
                        weight: FontWeight::BOLD,
                        ..Default::default()
                    }),
                ),
            ]
        );
    }

    #[gpui::test]
    async fn test_text_with_inline_html() {
        let parsed = parse("This is a paragraph with an inline HTML <sometag>tag</sometag>.").await;

        assert_eq!(
            parsed.children,
            vec![p("This is a paragraph with an inline HTML tag.", 0..63),],
        );
    }

    #[gpui::test]
    async fn test_raw_links_detection() {
        let parsed = parse("Checkout this https://zed.dev link").await;

        assert_eq!(
            parsed.children,
            vec![p("Checkout this https://zed.dev link", 0..34)]
        );
    }

    #[gpui::test]
    async fn test_empty_image() {
        let parsed = parse("![]()").await;

        let paragraph = if let ParsedMarkdownElement::Paragraph(text) = &parsed.children[0] {
            text
        } else {
            panic!("Expected a paragraph");
        };
        assert_eq!(paragraph.len(), 0);
    }

    #[gpui::test]
    async fn test_image_links_detection() {
        let parsed = parse("![test](https://blog.logrocket.com/wp-content/uploads/2024/04/exploring-zed-open-source-code-editor-rust-2.png)").await;

        let paragraph = if let ParsedMarkdownElement::Paragraph(text) = &parsed.children[0] {
            text
        } else {
            panic!("Expected a paragraph");
        };
        assert_eq!(
            paragraph[0],
            MarkdownParagraphChunk::Image(Image {
                source_range: 0..111,
                link: Link::Web {
                    url: "https://blog.logrocket.com/wp-content/uploads/2024/04/exploring-zed-open-source-code-editor-rust-2.png".to_string(),
                },
                alt_text: Some("test".into()),
                height: None,
                width: None,
            },)
        );
    }

    #[gpui::test]
    async fn test_image_without_alt_text() {
        let parsed = parse("![](http://example.com/foo.png)").await;

        let paragraph = if let ParsedMarkdownElement::Paragraph(text) = &parsed.children[0] {
            text
        } else {
            panic!("Expected a paragraph");
        };
        assert_eq!(
            paragraph[0],
            MarkdownParagraphChunk::Image(Image {
                source_range: 0..31,
                link: Link::Web {
                    url: "http://example.com/foo.png".to_string(),
                },
                alt_text: None,
                height: None,
                width: None,
            },)
        );
    }

    #[gpui::test]
    async fn test_image_with_alt_text_containing_formatting() {
        let parsed = parse("![foo *bar* baz](http://example.com/foo.png)").await;

        let ParsedMarkdownElement::Paragraph(chunks) = &parsed.children[0] else {
            panic!("Expected a paragraph");
        };
        assert_eq!(
            chunks,
            &[MarkdownParagraphChunk::Image(Image {
                source_range: 0..44,
                link: Link::Web {
                    url: "http://example.com/foo.png".to_string(),
                },
                alt_text: Some("foo bar baz".into()),
                height: None,
                width: None,
            }),],
        );
    }

    #[gpui::test]
    async fn test_images_with_text_in_between() {
        let parsed = parse(
            "![foo](http://example.com/foo.png)\nLorem Ipsum\n![bar](http://example.com/bar.png)",
        )
        .await;

        let chunks = if let ParsedMarkdownElement::Paragraph(text) = &parsed.children[0] {
            text
        } else {
            panic!("Expected a paragraph");
        };
        assert_eq!(
            chunks,
            &vec![
                MarkdownParagraphChunk::Image(Image {
                    source_range: 0..81,
                    link: Link::Web {
                        url: "http://example.com/foo.png".to_string(),
                    },
                    alt_text: Some("foo".into()),
                    height: None,
                    width: None,
                }),
                MarkdownParagraphChunk::Text(ParsedMarkdownText {
                    source_range: 0..81,
                    contents: " Lorem Ipsum ".to_string(),
                    highlights: Vec::new(),
                    region_ranges: Vec::new(),
                    regions: Vec::new(),
                }),
                MarkdownParagraphChunk::Image(Image {
                    source_range: 0..81,
                    link: Link::Web {
                        url: "http://example.com/bar.png".to_string(),
                    },
                    alt_text: Some("bar".into()),
                    height: None,
                    width: None,
                })
            ]
        );
    }

    #[test]
    fn test_parse_length() {
        // Test percentage values
        assert_eq!(
            MarkdownParser::parse_length("50%"),
            Some(DefiniteLength::Fraction(0.5))
        );
        assert_eq!(
            MarkdownParser::parse_length("100%"),
            Some(DefiniteLength::Fraction(1.0))
        );
        assert_eq!(
            MarkdownParser::parse_length("25%"),
            Some(DefiniteLength::Fraction(0.25))
        );
        assert_eq!(
            MarkdownParser::parse_length("0%"),
            Some(DefiniteLength::Fraction(0.0))
        );

        // Test pixel values
        assert_eq!(
            MarkdownParser::parse_length("100px"),
            Some(DefiniteLength::Absolute(AbsoluteLength::Pixels(px(100.0))))
        );
        assert_eq!(
            MarkdownParser::parse_length("50px"),
            Some(DefiniteLength::Absolute(AbsoluteLength::Pixels(px(50.0))))
        );
        assert_eq!(
            MarkdownParser::parse_length("0px"),
            Some(DefiniteLength::Absolute(AbsoluteLength::Pixels(px(0.0))))
        );

        // Test values without units (should be treated as pixels)
        assert_eq!(
            MarkdownParser::parse_length("100"),
            Some(DefiniteLength::Absolute(AbsoluteLength::Pixels(px(100.0))))
        );
        assert_eq!(
            MarkdownParser::parse_length("42"),
            Some(DefiniteLength::Absolute(AbsoluteLength::Pixels(px(42.0))))
        );

        // Test invalid values
        assert_eq!(MarkdownParser::parse_length("invalid"), None);
        assert_eq!(MarkdownParser::parse_length("px"), None);
        assert_eq!(MarkdownParser::parse_length("%"), None);
        assert_eq!(MarkdownParser::parse_length(""), None);
        assert_eq!(MarkdownParser::parse_length("abc%"), None);
        assert_eq!(MarkdownParser::parse_length("abcpx"), None);

        // Test decimal values
        assert_eq!(
            MarkdownParser::parse_length("50.5%"),
            Some(DefiniteLength::Fraction(0.505))
        );
        assert_eq!(
            MarkdownParser::parse_length("100.25px"),
            Some(DefiniteLength::Absolute(AbsoluteLength::Pixels(px(100.25))))
        );
        assert_eq!(
            MarkdownParser::parse_length("42.0"),
            Some(DefiniteLength::Absolute(AbsoluteLength::Pixels(px(42.0))))
        );
    }

    #[gpui::test]
<<<<<<< HEAD
    async fn test_html_unordered_list() {
        let parsed = parse(
            "<ul>
              <li>Item 1</li>
              <li>Item 2</li>
            </ul>",
=======
    async fn test_html_block_quote() {
        let parsed = parse(
            "<blockquote>
              <p>some description</p>
            </blockquote>",
>>>>>>> 4152942a
        )
        .await;

        assert_eq!(
            ParsedMarkdown {
<<<<<<< HEAD
                children: vec![
                    nested_list_item(
                        0..82,
                        1,
                        ParsedMarkdownListItemType::Unordered,
                        vec![ParsedMarkdownElement::Paragraph(text("Item 1", 0..82))]
                    ),
                    nested_list_item(
                        0..82,
                        1,
                        ParsedMarkdownListItemType::Unordered,
                        vec![ParsedMarkdownElement::Paragraph(text("Item 2", 0..82))]
                    ),
                ]
=======
                children: vec![block_quote(
                    vec![ParsedMarkdownElement::Paragraph(text(
                        "some description",
                        0..76
                    ))],
                    0..76,
                )]
>>>>>>> 4152942a
            },
            parsed
        );
    }

    #[gpui::test]
<<<<<<< HEAD
    async fn test_html_ordered_list() {
        let parsed = parse(
            "<ol>
              <li>Item 1</li>
              <li>Item 2</li>
            </ol>",
=======
    async fn test_html_nested_block_quote() {
        let parsed = parse(
            "<blockquote>
              <p>some description</p>
              <blockquote>
                <p>second description</p>
              </blockquote>
            </blockquote>",
>>>>>>> 4152942a
        )
        .await;

        assert_eq!(
            ParsedMarkdown {
<<<<<<< HEAD
                children: vec![
                    nested_list_item(
                        0..82,
                        1,
                        ParsedMarkdownListItemType::Ordered(1),
                        vec![ParsedMarkdownElement::Paragraph(text("Item 1", 0..82))]
                    ),
                    nested_list_item(
                        0..82,
                        1,
                        ParsedMarkdownListItemType::Ordered(2),
                        vec![ParsedMarkdownElement::Paragraph(text("Item 2", 0..82))]
                    ),
                ]
            },
            parsed
        );
    }

    #[gpui::test]
    async fn test_html_nested_ordered_list() {
        let parsed = parse(
            "<ol>
              <li>Item 1</li>
              <li>Item 2
                <ol>
                  <li>Sub-Item 1</li>
                  <li>Sub-Item 2</li>
                </ol>
              </li>
            </ol>",
        )
        .await;

        assert_eq!(
            ParsedMarkdown {
                children: vec![
                    nested_list_item(
                        0..216,
                        1,
                        ParsedMarkdownListItemType::Ordered(1),
                        vec![ParsedMarkdownElement::Paragraph(text("Item 1", 0..216))]
                    ),
                    nested_list_item(
                        0..216,
                        1,
                        ParsedMarkdownListItemType::Ordered(2),
                        vec![
                            ParsedMarkdownElement::Paragraph(text("Item 2", 0..216)),
                            nested_list_item(
                                0..216,
                                2,
                                ParsedMarkdownListItemType::Ordered(1),
                                vec![ParsedMarkdownElement::Paragraph(text("Sub-Item 1", 0..216))]
                            ),
                            nested_list_item(
                                0..216,
                                2,
                                ParsedMarkdownListItemType::Ordered(2),
                                vec![ParsedMarkdownElement::Paragraph(text("Sub-Item 2", 0..216))]
                            ),
                        ]
                    ),
                ]
            },
            parsed
        );
    }

    #[gpui::test]
    async fn test_html_nested_unordered_list() {
        let parsed = parse(
            "<ul>
              <li>Item 1</li>
              <li>Item 2
                <ul>
                  <li>Sub-Item 1</li>
                  <li>Sub-Item 2</li>
                </ul>
              </li>
            </ul>",
        )
        .await;

        assert_eq!(
            ParsedMarkdown {
                children: vec![
                    nested_list_item(
                        0..216,
                        1,
                        ParsedMarkdownListItemType::Unordered,
                        vec![ParsedMarkdownElement::Paragraph(text("Item 1", 0..216))]
                    ),
                    nested_list_item(
                        0..216,
                        1,
                        ParsedMarkdownListItemType::Unordered,
                        vec![
                            ParsedMarkdownElement::Paragraph(text("Item 2", 0..216)),
                            nested_list_item(
                                0..216,
                                2,
                                ParsedMarkdownListItemType::Unordered,
                                vec![ParsedMarkdownElement::Paragraph(text("Sub-Item 1", 0..216))]
                            ),
                            nested_list_item(
                                0..216,
                                2,
                                ParsedMarkdownListItemType::Unordered,
                                vec![ParsedMarkdownElement::Paragraph(text("Sub-Item 2", 0..216))]
                            ),
                        ]
                    ),
                ]
=======
                children: vec![block_quote(
                    vec![
                        ParsedMarkdownElement::Paragraph(text("some description", 0..173)),
                        block_quote(
                            vec![ParsedMarkdownElement::Paragraph(text(
                                "second description",
                                0..173
                            ))],
                            0..173,
                        )
                    ],
                    0..173,
                )]
>>>>>>> 4152942a
            },
            parsed
        );
    }

    #[gpui::test]
    async fn test_html_table() {
        let parsed = parse(
            "<table>
          <thead>
            <tr>
              <th>Id</th>
              <th>Name</th>
            </tr>
          </thead>
          <tbody>
            <tr>
              <td>1</td>
              <td>Chris</td>
            </tr>
            <tr>
              <td>2</td>
              <td>Dennis</td>
            </tr>
          </tbody>
        </table>",
        )
        .await;

        assert_eq!(
            ParsedMarkdown {
                children: vec![ParsedMarkdownElement::Table(table(
                    0..366,
                    row(vec![text("Id", 0..366), text("Name ", 0..366)]),
                    vec![
                        row(vec![text("1", 0..366), text("Chris", 0..366)]),
                        row(vec![text("2", 0..366), text("Dennis", 0..366)]),
                    ],
                ))],
            },
            parsed
        );
    }

    #[gpui::test]
    async fn test_html_table_without_headings() {
        let parsed = parse(
            "<table>
          <tbody>
            <tr>
              <td>1</td>
              <td>Chris</td>
            </tr>
            <tr>
              <td>2</td>
              <td>Dennis</td>
            </tr>
          </tbody>
        </table>",
        )
        .await;

        assert_eq!(
            ParsedMarkdown {
                children: vec![ParsedMarkdownElement::Table(table(
                    0..240,
                    row(vec![]),
                    vec![
                        row(vec![text("1", 0..240), text("Chris", 0..240)]),
                        row(vec![text("2", 0..240), text("Dennis", 0..240)]),
                    ],
                ))],
            },
            parsed
        );
    }

    #[gpui::test]
    async fn test_html_table_without_body() {
        let parsed = parse(
            "<table>
          <thead>
            <tr>
              <th>Id</th>
              <th>Name</th>
            </tr>
          </thead>
        </table>",
        )
        .await;

        assert_eq!(
            ParsedMarkdown {
                children: vec![ParsedMarkdownElement::Table(table(
                    0..150,
                    row(vec![text("Id", 0..150), text("Name", 0..150)]),
                    vec![],
                ))],
            },
            parsed
        );
    }

    #[gpui::test]
    async fn test_html_heading_tags() {
        let parsed = parse("<h1>Heading</h1><h2>Heading</h2><h3>Heading</h3><h4>Heading</h4><h5>Heading</h5><h6>Heading</h6>").await;

        assert_eq!(
            ParsedMarkdown {
                children: vec![
                    ParsedMarkdownElement::Heading(ParsedMarkdownHeading {
                        level: HeadingLevel::H1,
                        source_range: 0..96,
                        contents: vec![MarkdownParagraphChunk::Text(ParsedMarkdownText {
                            source_range: 0..96,
                            contents: "Heading".into(),
                            highlights: Vec::default(),
                            region_ranges: Vec::default(),
                            regions: Vec::default()
                        })],
                    }),
                    ParsedMarkdownElement::Heading(ParsedMarkdownHeading {
                        level: HeadingLevel::H2,
                        source_range: 0..96,
                        contents: vec![MarkdownParagraphChunk::Text(ParsedMarkdownText {
                            source_range: 0..96,
                            contents: "Heading".into(),
                            highlights: Vec::default(),
                            region_ranges: Vec::default(),
                            regions: Vec::default()
                        })],
                    }),
                    ParsedMarkdownElement::Heading(ParsedMarkdownHeading {
                        level: HeadingLevel::H3,
                        source_range: 0..96,
                        contents: vec![MarkdownParagraphChunk::Text(ParsedMarkdownText {
                            source_range: 0..96,
                            contents: "Heading".into(),
                            highlights: Vec::default(),
                            region_ranges: Vec::default(),
                            regions: Vec::default()
                        })],
                    }),
                    ParsedMarkdownElement::Heading(ParsedMarkdownHeading {
                        level: HeadingLevel::H4,
                        source_range: 0..96,
                        contents: vec![MarkdownParagraphChunk::Text(ParsedMarkdownText {
                            source_range: 0..96,
                            contents: "Heading".into(),
                            highlights: Vec::default(),
                            region_ranges: Vec::default(),
                            regions: Vec::default()
                        })],
                    }),
                    ParsedMarkdownElement::Heading(ParsedMarkdownHeading {
                        level: HeadingLevel::H5,
                        source_range: 0..96,
                        contents: vec![MarkdownParagraphChunk::Text(ParsedMarkdownText {
                            source_range: 0..96,
                            contents: "Heading".into(),
                            highlights: Vec::default(),
                            region_ranges: Vec::default(),
                            regions: Vec::default()
                        })],
                    }),
                    ParsedMarkdownElement::Heading(ParsedMarkdownHeading {
                        level: HeadingLevel::H6,
                        source_range: 0..96,
                        contents: vec![MarkdownParagraphChunk::Text(ParsedMarkdownText {
                            source_range: 0..96,
                            contents: "Heading".into(),
                            highlights: Vec::default(),
                            region_ranges: Vec::default(),
                            regions: Vec::default()
                        })],
                    }),
                ],
            },
            parsed
        );
    }

    #[gpui::test]
    async fn test_html_image_tag() {
        let parsed = parse("<img src=\"http://example.com/foo.png\" />").await;

        let ParsedMarkdownElement::Image(image) = &parsed.children[0] else {
            panic!("Expected a image element");
        };
        assert_eq!(
            image.clone(),
            Image {
                source_range: 0..40,
                link: Link::Web {
                    url: "http://example.com/foo.png".to_string(),
                },
                alt_text: None,
                height: None,
                width: None,
            },
        );
    }

    #[gpui::test]
    async fn test_html_image_tag_with_alt_text() {
        let parsed = parse("<img src=\"http://example.com/foo.png\" alt=\"Foo\" />").await;

        let ParsedMarkdownElement::Image(image) = &parsed.children[0] else {
            panic!("Expected a image element");
        };
        assert_eq!(
            image.clone(),
            Image {
                source_range: 0..50,
                link: Link::Web {
                    url: "http://example.com/foo.png".to_string(),
                },
                alt_text: Some("Foo".into()),
                height: None,
                width: None,
            },
        );
    }

    #[gpui::test]
    async fn test_html_image_tag_with_height_and_width() {
        let parsed =
            parse("<img src=\"http://example.com/foo.png\" height=\"100\" width=\"200\" />").await;

        let ParsedMarkdownElement::Image(image) = &parsed.children[0] else {
            panic!("Expected a image element");
        };
        assert_eq!(
            image.clone(),
            Image {
                source_range: 0..65,
                link: Link::Web {
                    url: "http://example.com/foo.png".to_string(),
                },
                alt_text: None,
                height: Some(DefiniteLength::Absolute(AbsoluteLength::Pixels(px(100.)))),
                width: Some(DefiniteLength::Absolute(AbsoluteLength::Pixels(px(200.)))),
            },
        );
    }

    #[gpui::test]
    async fn test_html_image_style_tag_with_height_and_width() {
        let parsed = parse(
            "<img src=\"http://example.com/foo.png\" style=\"height:100px; width:200px;\" />",
        )
        .await;

        let ParsedMarkdownElement::Image(image) = &parsed.children[0] else {
            panic!("Expected a image element");
        };
        assert_eq!(
            image.clone(),
            Image {
                source_range: 0..75,
                link: Link::Web {
                    url: "http://example.com/foo.png".to_string(),
                },
                alt_text: None,
                height: Some(DefiniteLength::Absolute(AbsoluteLength::Pixels(px(100.)))),
                width: Some(DefiniteLength::Absolute(AbsoluteLength::Pixels(px(200.)))),
            },
        );
    }

    #[gpui::test]
    async fn test_header_only_table() {
        let markdown = "\
| Header 1 | Header 2 |
|----------|----------|

Some other content
";

        let expected_table = table(
            0..48,
            row(vec![text("Header 1", 1..11), text("Header 2", 12..22)]),
            vec![],
        );

        assert_eq!(
            parse(markdown).await.children[0],
            ParsedMarkdownElement::Table(expected_table)
        );
    }

    #[gpui::test]
    async fn test_basic_table() {
        let markdown = "\
| Header 1 | Header 2 |
|----------|----------|
| Cell 1   | Cell 2   |
| Cell 3   | Cell 4   |";

        let expected_table = table(
            0..95,
            row(vec![text("Header 1", 1..11), text("Header 2", 12..22)]),
            vec![
                row(vec![text("Cell 1", 49..59), text("Cell 2", 60..70)]),
                row(vec![text("Cell 3", 73..83), text("Cell 4", 84..94)]),
            ],
        );

        assert_eq!(
            parse(markdown).await.children[0],
            ParsedMarkdownElement::Table(expected_table)
        );
    }

    #[gpui::test]
    async fn test_list_basic() {
        let parsed = parse(
            "\
* Item 1
* Item 2
* Item 3
",
        )
        .await;

        assert_eq!(
            parsed.children,
            vec![
                list_item(0..8, 1, Unordered, vec![p("Item 1", 2..8)]),
                list_item(9..17, 1, Unordered, vec![p("Item 2", 11..17)]),
                list_item(18..26, 1, Unordered, vec![p("Item 3", 20..26)]),
            ],
        );
    }

    #[gpui::test]
    async fn test_list_with_tasks() {
        let parsed = parse(
            "\
- [ ] TODO
- [x] Checked
",
        )
        .await;

        assert_eq!(
            parsed.children,
            vec![
                list_item(0..10, 1, Task(false, 2..5), vec![p("TODO", 6..10)]),
                list_item(11..24, 1, Task(true, 13..16), vec![p("Checked", 17..24)]),
            ],
        );
    }

    #[gpui::test]
    async fn test_list_with_indented_task() {
        let parsed = parse(
            "\
- [ ] TODO
  - [x] Checked
  - Unordered
  1. Number 1
  1. Number 2
1. Number A
",
        )
        .await;

        assert_eq!(
            parsed.children,
            vec![
                list_item(0..12, 1, Task(false, 2..5), vec![p("TODO", 6..10)]),
                list_item(13..26, 2, Task(true, 15..18), vec![p("Checked", 19..26)]),
                list_item(29..40, 2, Unordered, vec![p("Unordered", 31..40)]),
                list_item(43..54, 2, Ordered(1), vec![p("Number 1", 46..54)]),
                list_item(57..68, 2, Ordered(2), vec![p("Number 2", 60..68)]),
                list_item(69..80, 1, Ordered(1), vec![p("Number A", 72..80)]),
            ],
        );
    }

    #[gpui::test]
    async fn test_list_with_linebreak_is_handled_correctly() {
        let parsed = parse(
            "\
- [ ] Task 1

- [x] Task 2
",
        )
        .await;

        assert_eq!(
            parsed.children,
            vec![
                list_item(0..13, 1, Task(false, 2..5), vec![p("Task 1", 6..12)]),
                list_item(14..26, 1, Task(true, 16..19), vec![p("Task 2", 20..26)]),
            ],
        );
    }

    #[gpui::test]
    async fn test_list_nested() {
        let parsed = parse(
            "\
* Item 1
* Item 2
* Item 3

1. Hello
1. Two
   1. Three
2. Four
3. Five

* First
  1. Hello
     1. Goodbyte
        - Inner
        - Inner
  2. Goodbyte
        - Next item empty
        -
* Last
",
        )
        .await;

        assert_eq!(
            parsed.children,
            vec![
                list_item(0..8, 1, Unordered, vec![p("Item 1", 2..8)]),
                list_item(9..17, 1, Unordered, vec![p("Item 2", 11..17)]),
                list_item(18..27, 1, Unordered, vec![p("Item 3", 20..26)]),
                list_item(28..36, 1, Ordered(1), vec![p("Hello", 31..36)]),
                list_item(37..46, 1, Ordered(2), vec![p("Two", 40..43),]),
                list_item(47..55, 2, Ordered(1), vec![p("Three", 50..55)]),
                list_item(56..63, 1, Ordered(3), vec![p("Four", 59..63)]),
                list_item(64..72, 1, Ordered(4), vec![p("Five", 67..71)]),
                list_item(73..82, 1, Unordered, vec![p("First", 75..80)]),
                list_item(83..96, 2, Ordered(1), vec![p("Hello", 86..91)]),
                list_item(97..116, 3, Ordered(1), vec![p("Goodbyte", 100..108)]),
                list_item(117..124, 4, Unordered, vec![p("Inner", 119..124)]),
                list_item(133..140, 4, Unordered, vec![p("Inner", 135..140)]),
                list_item(143..159, 2, Ordered(2), vec![p("Goodbyte", 146..154)]),
                list_item(160..180, 3, Unordered, vec![p("Next item empty", 165..180)]),
                list_item(186..190, 3, Unordered, vec![]),
                list_item(191..197, 1, Unordered, vec![p("Last", 193..197)]),
            ]
        );
    }

    #[gpui::test]
    async fn test_list_with_nested_content() {
        let parsed = parse(
            "\
*   This is a list item with two paragraphs.

    This is the second paragraph in the list item.
",
        )
        .await;

        assert_eq!(
            parsed.children,
            vec![list_item(
                0..96,
                1,
                Unordered,
                vec![
                    p("This is a list item with two paragraphs.", 4..44),
                    p("This is the second paragraph in the list item.", 50..97)
                ],
            ),],
        );
    }

    #[gpui::test]
    async fn test_list_item_with_inline_html() {
        let parsed = parse(
            "\
*   This is a list item with an inline HTML <sometag>tag</sometag>.
",
        )
        .await;

        assert_eq!(
            parsed.children,
            vec![list_item(
                0..67,
                1,
                Unordered,
                vec![p("This is a list item with an inline HTML tag.", 4..44),],
            ),],
        );
    }

    #[gpui::test]
    async fn test_nested_list_with_paragraph_inside() {
        let parsed = parse(
            "\
1. a
    1. b
        1. c

    text

    1. d
",
        )
        .await;

        assert_eq!(
            parsed.children,
            vec![
                list_item(0..7, 1, Ordered(1), vec![p("a", 3..4)],),
                list_item(8..20, 2, Ordered(1), vec![p("b", 12..13),],),
                list_item(21..27, 3, Ordered(1), vec![p("c", 25..26),],),
                p("text", 32..37),
                list_item(41..46, 2, Ordered(1), vec![p("d", 45..46),],),
            ],
        );
    }

    #[gpui::test]
    async fn test_list_with_leading_text() {
        let parsed = parse(
            "\
* `code`
* **bold**
* [link](https://example.com)
",
        )
        .await;

        assert_eq!(
            parsed.children,
            vec![
                list_item(0..8, 1, Unordered, vec![p("code", 2..8)]),
                list_item(9..19, 1, Unordered, vec![p("bold", 11..19)]),
                list_item(20..49, 1, Unordered, vec![p("link", 22..49)],),
            ],
        );
    }

    #[gpui::test]
    async fn test_simple_block_quote() {
        let parsed = parse("> Simple block quote with **styled text**").await;

        assert_eq!(
            parsed.children,
            vec![block_quote(
                vec![p("Simple block quote with styled text", 2..41)],
                0..41
            )]
        );
    }

    #[gpui::test]
    async fn test_simple_block_quote_with_multiple_lines() {
        let parsed = parse(
            "\
> # Heading
> More
> text
>
> More text
",
        )
        .await;

        assert_eq!(
            parsed.children,
            vec![block_quote(
                vec![
                    h1(text("Heading", 4..11), 2..12),
                    p("More text", 14..26),
                    p("More text", 30..40)
                ],
                0..40
            )]
        );
    }

    #[gpui::test]
    async fn test_nested_block_quote() {
        let parsed = parse(
            "\
> A
>
> > # B
>
> C

More text
",
        )
        .await;

        assert_eq!(
            parsed.children,
            vec![
                block_quote(
                    vec![
                        p("A", 2..4),
                        block_quote(vec![h1(text("B", 12..13), 10..14)], 8..14),
                        p("C", 18..20)
                    ],
                    0..20
                ),
                p("More text", 21..31)
            ]
        );
    }

    #[gpui::test]
    async fn test_code_block() {
        let parsed = parse(
            "\
```
fn main() {
    return 0;
}
```
",
        )
        .await;

        assert_eq!(
            parsed.children,
            vec![code_block(
                None,
                "fn main() {\n    return 0;\n}",
                0..35,
                None
            )]
        );
    }

    #[gpui::test]
    async fn test_code_block_with_language(executor: BackgroundExecutor) {
        let language_registry = Arc::new(LanguageRegistry::test(executor.clone()));
        language_registry.add(rust_lang());

        let parsed = parse_markdown(
            "\
```rust
fn main() {
    return 0;
}
```
",
            None,
            Some(language_registry),
        )
        .await;

        assert_eq!(
            parsed.children,
            vec![code_block(
                Some("rust".to_string()),
                "fn main() {\n    return 0;\n}",
                0..39,
                Some(vec![])
            )]
        );
    }

    fn rust_lang() -> Arc<Language> {
        Arc::new(Language::new(
            LanguageConfig {
                name: "Rust".into(),
                matcher: LanguageMatcher {
                    path_suffixes: vec!["rs".into()],
                    ..Default::default()
                },
                collapsed_placeholder: " /* ... */ ".to_string(),
                ..Default::default()
            },
            Some(tree_sitter_rust::LANGUAGE.into()),
        ))
    }

    fn h1(contents: MarkdownParagraph, source_range: Range<usize>) -> ParsedMarkdownElement {
        ParsedMarkdownElement::Heading(ParsedMarkdownHeading {
            source_range,
            level: HeadingLevel::H1,
            contents,
        })
    }

    fn h2(contents: MarkdownParagraph, source_range: Range<usize>) -> ParsedMarkdownElement {
        ParsedMarkdownElement::Heading(ParsedMarkdownHeading {
            source_range,
            level: HeadingLevel::H2,
            contents,
        })
    }

    fn h3(contents: MarkdownParagraph, source_range: Range<usize>) -> ParsedMarkdownElement {
        ParsedMarkdownElement::Heading(ParsedMarkdownHeading {
            source_range,
            level: HeadingLevel::H3,
            contents,
        })
    }

    fn p(contents: &str, source_range: Range<usize>) -> ParsedMarkdownElement {
        ParsedMarkdownElement::Paragraph(text(contents, source_range))
    }

    fn text(contents: &str, source_range: Range<usize>) -> MarkdownParagraph {
        vec![MarkdownParagraphChunk::Text(ParsedMarkdownText {
            highlights: Vec::new(),
            region_ranges: Vec::new(),
            regions: Vec::new(),
            source_range,
            contents: contents.to_string(),
        })]
    }

    fn block_quote(
        children: Vec<ParsedMarkdownElement>,
        source_range: Range<usize>,
    ) -> ParsedMarkdownElement {
        ParsedMarkdownElement::BlockQuote(ParsedMarkdownBlockQuote {
            source_range,
            children,
        })
    }

    fn code_block(
        language: Option<String>,
        code: &str,
        source_range: Range<usize>,
        highlights: Option<Vec<(Range<usize>, HighlightId)>>,
    ) -> ParsedMarkdownElement {
        ParsedMarkdownElement::CodeBlock(ParsedMarkdownCodeBlock {
            source_range,
            language,
            contents: code.to_string().into(),
            highlights,
        })
    }

    fn list_item(
        source_range: Range<usize>,
        depth: u16,
        item_type: ParsedMarkdownListItemType,
        content: Vec<ParsedMarkdownElement>,
    ) -> ParsedMarkdownElement {
        ParsedMarkdownElement::ListItem(ParsedMarkdownListItem {
            source_range,
            item_type,
            depth,
            content,
            nested: false,
        })
    }

    fn nested_list_item(
        source_range: Range<usize>,
        depth: u16,
        item_type: ParsedMarkdownListItemType,
        content: Vec<ParsedMarkdownElement>,
    ) -> ParsedMarkdownElement {
        ParsedMarkdownElement::ListItem(ParsedMarkdownListItem {
            source_range,
            item_type,
            depth,
            content,
            nested: true,
        })
    }

    fn table(
        source_range: Range<usize>,
        header: ParsedMarkdownTableRow,
        body: Vec<ParsedMarkdownTableRow>,
    ) -> ParsedMarkdownTable {
        ParsedMarkdownTable {
            column_alignments: Vec::new(),
            source_range,
            header,
            body,
        }
    }

    fn row(children: Vec<MarkdownParagraph>) -> ParsedMarkdownTableRow {
        ParsedMarkdownTableRow { children }
    }

    impl PartialEq for ParsedMarkdownTable {
        fn eq(&self, other: &Self) -> bool {
            self.source_range == other.source_range
                && self.header == other.header
                && self.body == other.body
        }
    }

    impl PartialEq for ParsedMarkdownText {
        fn eq(&self, other: &Self) -> bool {
            self.source_range == other.source_range && self.contents == other.contents
        }
    }
}<|MERGE_RESOLUTION|>--- conflicted
+++ resolved
@@ -898,7 +898,6 @@
                             contents: paragraph,
                         }));
                     }
-<<<<<<< HEAD
                 } else if local_name!("ul") == name.local || local_name!("ol") == name.local {
                     if let Some(list_items) = self.extract_html_list(
                         node,
@@ -907,11 +906,10 @@
                         source_range,
                     ) {
                         elements.extend(list_items);
-=======
+                    }
                 } else if local_name!("blockquote") == name.local {
                     if let Some(blockquote) = self.extract_html_blockquote(node, source_range) {
                         elements.push(ParsedMarkdownElement::BlockQuote(blockquote));
->>>>>>> 4152942a
                     }
                 } else if local_name!("table") == name.local {
                     if let Some(table) = self.extract_html_table(node, source_range) {
@@ -1036,7 +1034,6 @@
         Some(image)
     }
 
-<<<<<<< HEAD
     fn extract_html_list(
         &self,
         node: &Rc<markup5ever_rcdom::Node>,
@@ -1085,14 +1082,21 @@
             None
         } else {
             Some(list_items)
-=======
+        }
+    }
+
     fn extract_html_blockquote(
         &self,
         node: &Rc<markup5ever_rcdom::Node>,
         source_range: Range<usize>,
     ) -> Option<ParsedMarkdownBlockQuote> {
         let mut children = Vec::new();
-        self.consume_children(source_range.clone(), node, &mut children);
+        self.consume_children(
+            source_range.clone(),
+            node,
+            &mut children,
+            &ParseNodeContext::default(),
+        );
 
         if children.is_empty() {
             None
@@ -1101,7 +1105,6 @@
                 children,
                 source_range,
             })
->>>>>>> 4152942a
         }
     }
 
@@ -1514,26 +1517,17 @@
     }
 
     #[gpui::test]
-<<<<<<< HEAD
     async fn test_html_unordered_list() {
         let parsed = parse(
             "<ul>
               <li>Item 1</li>
               <li>Item 2</li>
             </ul>",
-=======
-    async fn test_html_block_quote() {
-        let parsed = parse(
-            "<blockquote>
-              <p>some description</p>
-            </blockquote>",
->>>>>>> 4152942a
         )
         .await;
 
         assert_eq!(
             ParsedMarkdown {
-<<<<<<< HEAD
                 children: vec![
                     nested_list_item(
                         0..82,
@@ -1548,44 +1542,23 @@
                         vec![ParsedMarkdownElement::Paragraph(text("Item 2", 0..82))]
                     ),
                 ]
-=======
-                children: vec![block_quote(
-                    vec![ParsedMarkdownElement::Paragraph(text(
-                        "some description",
-                        0..76
-                    ))],
-                    0..76,
-                )]
->>>>>>> 4152942a
             },
             parsed
         );
     }
 
     #[gpui::test]
-<<<<<<< HEAD
     async fn test_html_ordered_list() {
         let parsed = parse(
             "<ol>
               <li>Item 1</li>
               <li>Item 2</li>
             </ol>",
-=======
-    async fn test_html_nested_block_quote() {
-        let parsed = parse(
-            "<blockquote>
-              <p>some description</p>
-              <blockquote>
-                <p>second description</p>
-              </blockquote>
-            </blockquote>",
->>>>>>> 4152942a
         )
         .await;
 
         assert_eq!(
             ParsedMarkdown {
-<<<<<<< HEAD
                 children: vec![
                     nested_list_item(
                         0..82,
@@ -1700,21 +1673,61 @@
                         ]
                     ),
                 ]
-=======
+            },
+            parsed
+        );
+    }
+
+    #[gpui::test]
+    async fn test_html_block_quote() {
+        let parsed = parse(
+            "<blockquote>
+                <p>some description</p>
+            </blockquote>",
+        )
+        .await;
+
+        assert_eq!(
+            ParsedMarkdown {
+                children: vec![block_quote(
+                    vec![ParsedMarkdownElement::Paragraph(text(
+                        "some description",
+                        0..78
+                    ))],
+                    0..78,
+                )]
+            },
+            parsed
+        );
+    }
+
+    #[gpui::test]
+    async fn test_html_nested_block_quote() {
+        let parsed = parse(
+            "<blockquote>
+                <p>some description</p>
+                <blockquote>
+                <p>second description</p>
+                </blockquote>
+            </blockquote>",
+        )
+        .await;
+
+        assert_eq!(
+            ParsedMarkdown {
                 children: vec![block_quote(
                     vec![
-                        ParsedMarkdownElement::Paragraph(text("some description", 0..173)),
+                        ParsedMarkdownElement::Paragraph(text("some description", 0..179)),
                         block_quote(
                             vec![ParsedMarkdownElement::Paragraph(text(
                                 "second description",
-                                0..173
+                                0..179
                             ))],
-                            0..173,
+                            0..179,
                         )
                     ],
-                    0..173,
+                    0..179,
                 )]
->>>>>>> 4152942a
             },
             parsed
         );
