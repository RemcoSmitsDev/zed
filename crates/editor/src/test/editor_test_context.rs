use crate::{
    display_map::ToDisplayPoint, AnchorRangeExt, Autoscroll, DisplayPoint, Editor, MultiBuffer,
    RowExt,
};
use collections::BTreeMap;
use futures::Future;
use git::diff::DiffHunkStatus;
use gpui::{
    prelude::*, AnyWindowHandle, App, Context, Entity, Focusable as _, Keystroke, Pixels, Point,
    VisualTestContext, Window, WindowHandle,
};
use itertools::Itertools;
use language::{Buffer, BufferSnapshot, LanguageRegistry};
use multi_buffer::{ExcerptRange, MultiBufferRow};
use parking_lot::RwLock;
use project::{FakeFs, Project};
use std::{
    any::TypeId,
    ops::{Deref, DerefMut, Range},
    path::Path,
    sync::{
        atomic::{AtomicUsize, Ordering},
        Arc,
    },
};
use util::{
    assert_set_eq,
    test::{generate_marked_text, marked_text_ranges},
};

use super::{build_editor, build_editor_with_project};

pub struct EditorTestContext {
    pub cx: gpui::VisualTestContext,
    pub window: AnyWindowHandle,
    pub editor: Entity<Editor>,
    pub assertion_cx: AssertionContextManager,
}

impl EditorTestContext {
    pub async fn new(cx: &mut gpui::TestAppContext) -> EditorTestContext {
        let fs = FakeFs::new(cx.executor());
        let root = Self::root_path();
        fs.insert_tree(
            root,
            serde_json::json!({
                ".git": {},
                "file": "",
            }),
        )
        .await;
        let project = Project::test(fs.clone(), [root], cx).await;
        let buffer = project
            .update(cx, |project, cx| {
                project.open_local_buffer(root.join("file"), cx)
            })
            .await
            .unwrap();
        let editor = cx.add_window(|window, cx| {
            let editor = build_editor_with_project(
                project,
                MultiBuffer::build_from_buffer(buffer, cx),
                window,
                cx,
            );

            window.focus(&editor.focus_handle(cx));
            editor
        });
        let editor_view = editor.root_model(cx).unwrap();

        cx.run_until_parked();
        Self {
            cx: VisualTestContext::from_window(*editor.deref(), cx),
            window: editor.into(),
            editor: editor_view,
            assertion_cx: AssertionContextManager::new(),
        }
    }

    #[cfg(target_os = "windows")]
    fn root_path() -> &'static Path {
        Path::new("C:\\root")
    }

    #[cfg(not(target_os = "windows"))]
    fn root_path() -> &'static Path {
        Path::new("/root")
    }

    pub async fn for_editor(editor: WindowHandle<Editor>, cx: &mut gpui::TestAppContext) -> Self {
        let editor_view = editor.root_model(cx).unwrap();
        Self {
            cx: VisualTestContext::from_window(*editor.deref(), cx),
            window: editor.into(),
            editor: editor_view,
            assertion_cx: AssertionContextManager::new(),
        }
    }

    pub fn new_multibuffer<const COUNT: usize>(
        cx: &mut gpui::TestAppContext,
        excerpts: [&str; COUNT],
    ) -> EditorTestContext {
        let mut multibuffer = MultiBuffer::new(language::Capability::ReadWrite);
        let buffer = cx.new(|cx| {
            for excerpt in excerpts.into_iter() {
                let (text, ranges) = marked_text_ranges(excerpt, false);
                let buffer = cx.new(|cx| Buffer::local(text, cx));
                multibuffer.push_excerpts(
                    buffer,
                    ranges.into_iter().map(|range| ExcerptRange {
                        context: range,
                        primary: None,
                    }),
                    cx,
                );
            }
            multibuffer
        });

        let editor = cx.add_window(|window, cx| {
            let editor = build_editor(buffer, window, cx);
            window.focus(&editor.focus_handle(cx));

            editor
        });

        let editor_view = editor.root_model(cx).unwrap();
        Self {
            cx: VisualTestContext::from_window(*editor.deref(), cx),
            window: editor.into(),
            editor: editor_view,
            assertion_cx: AssertionContextManager::new(),
        }
    }

    pub fn condition(
        &self,
        predicate: impl FnMut(&Editor, &App) -> bool,
    ) -> impl Future<Output = ()> {
        self.editor
            .condition::<crate::EditorEvent>(&self.cx, predicate)
    }

    #[track_caller]
    pub fn editor<F, T>(&mut self, read: F) -> T
    where
        F: FnOnce(&Editor, &Window, &mut Context<Editor>) -> T,
    {
        self.editor
            .update_in(&mut self.cx, |this, window, cx| read(this, window, cx))
    }

    #[track_caller]
    pub fn update_editor<F, T>(&mut self, update: F) -> T
    where
        F: FnOnce(&mut Editor, &mut Window, &mut Context<Editor>) -> T,
    {
        self.editor.update_in(&mut self.cx, update)
    }

    pub fn multibuffer<F, T>(&mut self, read: F) -> T
    where
        F: FnOnce(&MultiBuffer, &App) -> T,
    {
        self.editor(|editor, _, cx| read(editor.buffer().read(cx), cx))
    }

    pub fn update_multibuffer<F, T>(&mut self, update: F) -> T
    where
        F: FnOnce(&mut MultiBuffer, &mut Context<MultiBuffer>) -> T,
    {
        self.update_editor(|editor, _, cx| editor.buffer().update(cx, update))
    }

    pub fn buffer_text(&mut self) -> String {
        self.multibuffer(|buffer, cx| buffer.snapshot(cx).text())
    }

    pub fn display_text(&mut self) -> String {
        self.update_editor(|editor, _, cx| editor.display_text(cx))
    }

    pub fn buffer<F, T>(&mut self, read: F) -> T
    where
        F: FnOnce(&Buffer, &App) -> T,
    {
        self.multibuffer(|multibuffer, cx| {
            let buffer = multibuffer.as_singleton().unwrap().read(cx);
            read(buffer, cx)
        })
    }

    pub fn language_registry(&mut self) -> Arc<LanguageRegistry> {
        self.editor(|editor, _, cx| {
            editor
                .project
                .as_ref()
                .unwrap()
                .read(cx)
                .languages()
                .clone()
        })
    }

    pub fn update_buffer<F, T>(&mut self, update: F) -> T
    where
        F: FnOnce(&mut Buffer, &mut Context<Buffer>) -> T,
    {
        self.update_multibuffer(|multibuffer, cx| {
            let buffer = multibuffer.as_singleton().unwrap();
            buffer.update(cx, update)
        })
    }

    pub fn buffer_snapshot(&mut self) -> BufferSnapshot {
        self.buffer(|buffer, _| buffer.snapshot())
    }

    pub fn add_assertion_context(&self, context: String) -> ContextHandle {
        self.assertion_cx.add_context(context)
    }

    pub fn assertion_context(&self) -> String {
        self.assertion_cx.context()
    }

    // unlike cx.simulate_keystrokes(), this does not run_until_parked
    // so you can use it to test detailed timing
    pub fn simulate_keystroke(&mut self, keystroke_text: &str) {
        let keystroke = Keystroke::parse(keystroke_text).unwrap();
        self.cx.dispatch_keystroke(self.window, keystroke);
    }

    pub fn run_until_parked(&mut self) {
        self.cx.background_executor.run_until_parked();
    }

    #[track_caller]
    pub fn ranges(&mut self, marked_text: &str) -> Vec<Range<usize>> {
        let (unmarked_text, ranges) = marked_text_ranges(marked_text, false);
        assert_eq!(self.buffer_text(), unmarked_text);
        ranges
    }

    pub fn display_point(&mut self, marked_text: &str) -> DisplayPoint {
        let ranges = self.ranges(marked_text);
        let snapshot = self.editor.update_in(&mut self.cx, |editor, window, cx| {
            editor.snapshot(window, cx)
        });
        ranges[0].start.to_display_point(&snapshot)
    }

    pub fn pixel_position(&mut self, marked_text: &str) -> Point<Pixels> {
        let display_point = self.display_point(marked_text);
        self.pixel_position_for(display_point)
    }

    pub fn pixel_position_for(&mut self, display_point: DisplayPoint) -> Point<Pixels> {
        self.update_editor(|editor, window, cx| {
            let newest_point = editor.selections.newest_display(cx).head();
            let pixel_position = editor.pixel_position_of_newest_cursor.unwrap();
            let line_height = editor
                .style()
                .unwrap()
                .text
                .line_height_in_pixels(window.rem_size());
            let snapshot = editor.snapshot(window, cx);
            let details = editor.text_layout_details(window);

            let y = pixel_position.y
                + line_height * (display_point.row().as_f32() - newest_point.row().as_f32());
            let x = pixel_position.x + snapshot.x_for_display_point(display_point, &details)
                - snapshot.x_for_display_point(newest_point, &details);
            Point::new(x, y)
        })
    }

    // Returns anchors for the current buffer using `«` and `»`
    pub fn text_anchor_range(&mut self, marked_text: &str) -> Range<language::Anchor> {
        let ranges = self.ranges(marked_text);
        let snapshot = self.buffer_snapshot();
        snapshot.anchor_before(ranges[0].start)..snapshot.anchor_after(ranges[0].end)
    }

    pub fn set_diff_base(&mut self, diff_base: &str) {
        self.cx.run_until_parked();
        let fs = self.update_editor(|editor, _, cx| {
            editor.project.as_ref().unwrap().read(cx).fs().as_fake()
        });
        let path = self.update_buffer(|buffer, _| buffer.file().unwrap().path().clone());
        fs.set_index_for_repo(
            &Self::root_path().join(".git"),
            &[(path.as_ref(), diff_base.to_string())],
        );
        self.cx.run_until_parked();
    }

    /// Change the editor's text and selections using a string containing
    /// embedded range markers that represent the ranges and directions of
    /// each selection.
    ///
    /// Returns a context handle so that assertion failures can print what
    /// editor state was needed to cause the failure.
    ///
    /// See the `util::test::marked_text_ranges` function for more information.
    pub fn set_state(&mut self, marked_text: &str) -> ContextHandle {
        let state_context = self.add_assertion_context(format!(
            "Initial Editor State: \"{}\"",
            marked_text.escape_debug()
        ));
        let (unmarked_text, selection_ranges) = marked_text_ranges(marked_text, true);
        self.editor.update_in(&mut self.cx, |editor, window, cx| {
            editor.set_text(unmarked_text, window, cx);
            editor.change_selections(Some(Autoscroll::fit()), window, cx, |s| {
                s.select_ranges(selection_ranges)
            })
        });
        state_context
    }

    /// Only change the editor's selections
    pub fn set_selections_state(&mut self, marked_text: &str) -> ContextHandle {
        let state_context = self.add_assertion_context(format!(
            "Initial Editor State: \"{}\"",
            marked_text.escape_debug()
        ));
        let (unmarked_text, selection_ranges) = marked_text_ranges(marked_text, true);
        self.editor.update_in(&mut self.cx, |editor, window, cx| {
            assert_eq!(editor.text(cx), unmarked_text);
            editor.change_selections(Some(Autoscroll::fit()), window, cx, |s| {
                s.select_ranges(selection_ranges)
            })
        });
        state_context
    }

    /// Assert about the text of the editor, the selections, and the expanded
    /// diff hunks.
    ///
    /// Diff hunks are indicated by lines starting with `+` and `-`.
    #[track_caller]
    pub fn assert_state_with_diff(&mut self, expected_diff_text: String) {
        assert_state_with_diff(&self.editor, &mut self.cx, &expected_diff_text);
    }

    /// Make an assertion about the editor's text and the ranges and directions
    /// of its selections using a string containing embedded range markers.
    ///
    /// See the `util::test::marked_text_ranges` function for more information.
    #[track_caller]
    pub fn assert_editor_state(&mut self, marked_text: &str) {
        let (expected_text, expected_selections) = marked_text_ranges(marked_text, true);
        pretty_assertions::assert_eq!(self.buffer_text(), expected_text, "unexpected buffer text");
        self.assert_selections(expected_selections, marked_text.to_string())
    }

    pub fn editor_state(&mut self) -> String {
        generate_marked_text(self.buffer_text().as_str(), &self.editor_selections(), true)
    }

    #[track_caller]
    pub fn assert_editor_background_highlights<Tag: 'static>(&mut self, marked_text: &str) {
        let expected_ranges = self.ranges(marked_text);
        let actual_ranges: Vec<Range<usize>> = self.update_editor(|editor, window, cx| {
            let snapshot = editor.snapshot(window, cx);
            editor
                .background_highlights
                .get(&TypeId::of::<Tag>())
                .map(|h| h.1.clone())
                .unwrap_or_default()
                .iter()
                .map(|range| range.to_offset(&snapshot.buffer_snapshot))
                .collect()
        });
        assert_set_eq!(actual_ranges, expected_ranges);
    }

    #[track_caller]
    pub fn assert_editor_text_highlights<Tag: ?Sized + 'static>(&mut self, marked_text: &str) {
        let expected_ranges = self.ranges(marked_text);
        let snapshot = self.update_editor(|editor, window, cx| editor.snapshot(window, cx));
        let actual_ranges: Vec<Range<usize>> = snapshot
            .text_highlight_ranges::<Tag>()
            .map(|ranges| ranges.as_ref().clone().1)
            .unwrap_or_default()
            .into_iter()
            .map(|range| range.to_offset(&snapshot.buffer_snapshot))
            .collect();
        assert_set_eq!(actual_ranges, expected_ranges);
    }

    #[track_caller]
    pub fn assert_editor_selections(&mut self, expected_selections: Vec<Range<usize>>) {
        let expected_marked_text =
            generate_marked_text(&self.buffer_text(), &expected_selections, true);
        self.assert_selections(expected_selections, expected_marked_text)
    }

    #[track_caller]
    fn editor_selections(&mut self) -> Vec<Range<usize>> {
        self.editor
            .update(&mut self.cx, |editor, cx| {
                editor.selections.all::<usize>(cx)
            })
            .into_iter()
            .map(|s| {
                if s.reversed {
                    s.end..s.start
                } else {
                    s.start..s.end
                }
            })
            .collect::<Vec<_>>()
    }

    #[track_caller]
    fn assert_selections(
        &mut self,
        expected_selections: Vec<Range<usize>>,
        expected_marked_text: String,
    ) {
        let actual_selections = self.editor_selections();
        let actual_marked_text =
            generate_marked_text(&self.buffer_text(), &actual_selections, true);
        if expected_selections != actual_selections {
            pretty_assertions::assert_eq!(
                actual_marked_text,
                expected_marked_text,
                "{}Editor has unexpected selections",
                self.assertion_context(),
            );
        }
    }
}

#[track_caller]
pub fn assert_state_with_diff(
<<<<<<< HEAD
    editor: &View<Editor>,
    cx: &mut VisualTestContext,
    expected_diff_text: &str,
) {
    let (snapshot, selections) = editor.update(cx, |editor, cx| {
        (
            editor.snapshot(cx).buffer_snapshot.clone(),
=======
    editor: &Entity<Editor>,
    cx: &mut VisualTestContext,
    expected_diff_text: &str,
) {
    let (snapshot, selections) = editor.update_in(cx, |editor, window, cx| {
        (
            editor.snapshot(window, cx).buffer_snapshot.clone(),
>>>>>>> 7d30dda5
            editor.selections.ranges::<usize>(cx),
        )
    });

    let actual_marked_text = generate_marked_text(&snapshot.text(), &selections, true);

    // Read the actual diff.
    let line_infos = snapshot.row_infos(MultiBufferRow(0)).collect::<Vec<_>>();
    let has_diff = line_infos.iter().any(|info| info.diff_status.is_some());
    let actual_diff = actual_marked_text
        .split('\n')
        .zip(line_infos)
        .map(|(line, info)| {
            let mut marker = match info.diff_status {
                Some(DiffHunkStatus::Added) => "+ ",
                Some(DiffHunkStatus::Removed) => "- ",
                Some(DiffHunkStatus::Modified) => unreachable!(),
                None => {
                    if has_diff {
                        "  "
                    } else {
                        ""
                    }
                }
            };
            if line.is_empty() {
                marker = marker.trim();
            }
            format!("{marker}{line}")
        })
        .collect::<Vec<_>>()
        .join("\n");

    pretty_assertions::assert_eq!(actual_diff, expected_diff_text, "unexpected diff state");
}

impl Deref for EditorTestContext {
    type Target = gpui::VisualTestContext;

    fn deref(&self) -> &Self::Target {
        &self.cx
    }
}

impl DerefMut for EditorTestContext {
    fn deref_mut(&mut self) -> &mut Self::Target {
        &mut self.cx
    }
}

/// Tracks string context to be printed when assertions fail.
/// Often this is done by storing a context string in the manager and returning the handle.
#[derive(Clone)]
pub struct AssertionContextManager {
    id: Arc<AtomicUsize>,
    contexts: Arc<RwLock<BTreeMap<usize, String>>>,
}

impl Default for AssertionContextManager {
    fn default() -> Self {
        Self::new()
    }
}

impl AssertionContextManager {
    pub fn new() -> Self {
        Self {
            id: Arc::new(AtomicUsize::new(0)),
            contexts: Arc::new(RwLock::new(BTreeMap::new())),
        }
    }

    pub fn add_context(&self, context: String) -> ContextHandle {
        let id = self.id.fetch_add(1, Ordering::Relaxed);
        let mut contexts = self.contexts.write();
        contexts.insert(id, context);
        ContextHandle {
            id,
            manager: self.clone(),
        }
    }

    pub fn context(&self) -> String {
        let contexts = self.contexts.read();
        format!("\n{}\n", contexts.values().join("\n"))
    }
}

/// Used to track the lifetime of a piece of context so that it can be provided when an assertion fails.
/// For example, in the EditorTestContext, `set_state` returns a context handle so that if an assertion fails,
/// the state that was set initially for the failure can be printed in the error message
pub struct ContextHandle {
    id: usize,
    manager: AssertionContextManager,
}

impl Drop for ContextHandle {
    fn drop(&mut self) {
        let mut contexts = self.manager.contexts.write();
        contexts.remove(&self.id);
    }
}<|MERGE_RESOLUTION|>--- conflicted
+++ resolved
@@ -437,15 +437,6 @@
 
 #[track_caller]
 pub fn assert_state_with_diff(
-<<<<<<< HEAD
-    editor: &View<Editor>,
-    cx: &mut VisualTestContext,
-    expected_diff_text: &str,
-) {
-    let (snapshot, selections) = editor.update(cx, |editor, cx| {
-        (
-            editor.snapshot(cx).buffer_snapshot.clone(),
-=======
     editor: &Entity<Editor>,
     cx: &mut VisualTestContext,
     expected_diff_text: &str,
@@ -453,7 +444,6 @@
     let (snapshot, selections) = editor.update_in(cx, |editor, window, cx| {
         (
             editor.snapshot(window, cx).buffer_snapshot.clone(),
->>>>>>> 7d30dda5
             editor.selections.ranges::<usize>(cx),
         )
     });
