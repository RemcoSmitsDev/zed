use crate::{
    code_context_menus::{CodeActionsMenu, MENU_ASIDE_MAX_WIDTH, MENU_ASIDE_MIN_WIDTH, MENU_GAP},
    commit_tooltip::{blame_entry_relative_timestamp, CommitTooltip, ParsedCommitMessage},
    display_map::{
        Block, BlockContext, BlockStyle, DisplaySnapshot, HighlightedChunk, ToDisplayPoint,
    },
    editor_settings::{
        CurrentLineHighlight, DoubleClickInMultibuffer, MultiCursorModifier, ScrollBeyondLastLine,
        ScrollbarDiagnostics, ShowScrollbar,
    },
    git::blame::GitBlame,
    hover_popover::{
        self, hover_at, HOVER_POPOVER_GAP, MIN_POPOVER_CHARACTER_WIDTH, MIN_POPOVER_LINE_HEIGHT,
    },
    inlay_hint_settings,
    items::BufferSearchHighlights,
    mouse_context_menu::{self, MenuPosition, MouseContextMenu},
    scroll::{axis_pair, scroll_amount::ScrollAmount, AxisPair},
    BlockId, ChunkReplacement, CursorShape, CustomBlockId, DisplayDiffHunk, DisplayPoint,
    DisplayRow, DocumentHighlightRead, DocumentHighlightWrite, EditDisplayMode, Editor, EditorMode,
    EditorSettings, EditorSnapshot, EditorStyle, FocusedBlock, GoToHunk, GoToPreviousHunk,
    GutterDimensions, HalfPageDown, HalfPageUp, HandleInput, HoveredCursor, InlayHintRefreshReason,
    InlineCompletion, JumpData, LineDown, LineHighlight, LineUp, OpenExcerpts, PageDown, PageUp,
    Point, RowExt, RowRangeExt, SelectPhase, SelectedTextHighlight, Selection, SoftWrap,
    StickyHeaderExcerpt, ToPoint, ToggleFold, COLUMNAR_SELECTION_MODIFIERS, CURSORS_VISIBLE_FOR,
    FILE_HEADER_HEIGHT, GIT_BLAME_MAX_AUTHOR_CHARS_DISPLAYED, MAX_LINE_LEN,
    MULTI_BUFFER_EXCERPT_HEADER_HEIGHT,
};
use buffer_diff::{DiffHunkStatus, DiffHunkStatusKind};
use client::ParticipantIndex;
use collections::{BTreeMap, HashMap, HashSet};
use feature_flags::{Debugger, FeatureFlagAppExt};
use file_icons::FileIcons;
use git::{blame::BlameEntry, status::FileStatus, Oid};
use gpui::{
    anchored, deferred, div, fill, linear_color_stop, linear_gradient, outline, point, px, quad,
    relative, size, solid_background, transparent_black, Action, AnyElement, App, AvailableSpace,
    Axis, Bounds, ClickEvent, ClipboardItem, ContentMask, Context, Corner, Corners, CursorStyle,
    DispatchPhase, Edges, Element, ElementInputHandler, Entity, Focusable as _, FontId,
    GlobalElementId, Hitbox, Hsla, InteractiveElement, IntoElement, Keystroke, Length,
    ModifiersChangedEvent, MouseButton, MouseDownEvent, MouseMoveEvent, MouseUpEvent, PaintQuad,
    ParentElement, Pixels, ScrollDelta, ScrollWheelEvent, ShapedLine, SharedString, Size,
    StatefulInteractiveElement, Style, Styled, Subscription, TextRun, TextStyleRefinement, Window,
};
use inline_completion::Direction;
use itertools::Itertools;
use language::{
    language_settings::{
        IndentGuideBackgroundColoring, IndentGuideColoring, IndentGuideSettings,
        ShowWhitespaceSetting,
    },
    ChunkRendererContext,
};
use lsp::DiagnosticSeverity;
use multi_buffer::{
    Anchor, ExcerptId, ExcerptInfo, ExpandExcerptDirection, ExpandInfo, MultiBufferPoint,
    MultiBufferRow, RowInfo,
};
<<<<<<< HEAD
use project::{
    debugger::breakpoint_store::{Breakpoint, BreakpointKind},
    project_settings::{self, GitGutterSetting, ProjectSettings},
};
=======
use project::project_settings::{self, GitGutterSetting, GitHunkStyleSetting, ProjectSettings};
>>>>>>> 1397e017
use settings::Settings;
use smallvec::{smallvec, SmallVec};
use std::{
    any::TypeId,
    borrow::Cow,
    cmp::{self, Ordering},
    fmt::{self, Write},
    iter, mem,
    ops::{Deref, Range},
    rc::Rc,
    sync::Arc,
};
use sum_tree::Bias;
use text::BufferId;
use theme::{ActiveTheme, Appearance, BufferLineHeight, PlayerColor};
use ui::{
    h_flex, prelude::*, ButtonLike, ContextMenu, IconButtonShape, KeyBinding, Tooltip,
    POPOVER_Y_PADDING,
};
use unicode_segmentation::UnicodeSegmentation;
use util::{debug_panic, RangeExt, ResultExt};
use workspace::{item::Item, notifications::NotifyTaskExt};

const INLINE_BLAME_PADDING_EM_WIDTHS: f32 = 7.;
const MIN_SCROLL_THUMB_SIZE: f32 = 25.;

/// Determines what kinds of highlights should be applied to a lines background.
#[derive(Clone, Copy, Default)]
struct LineHighlightSpec {
    selection: bool,
    breakpoint: bool,
    _active_stack_frame: bool,
}

struct SelectionLayout {
    head: DisplayPoint,
    cursor_shape: CursorShape,
    is_newest: bool,
    is_local: bool,
    range: Range<DisplayPoint>,
    active_rows: Range<DisplayRow>,
    user_name: Option<SharedString>,
}

impl SelectionLayout {
    fn new<T: ToPoint + ToDisplayPoint + Clone>(
        selection: Selection<T>,
        line_mode: bool,
        cursor_shape: CursorShape,
        map: &DisplaySnapshot,
        is_newest: bool,
        is_local: bool,
        user_name: Option<SharedString>,
    ) -> Self {
        let point_selection = selection.map(|p| p.to_point(&map.buffer_snapshot));
        let display_selection = point_selection.map(|p| p.to_display_point(map));
        let mut range = display_selection.range();
        let mut head = display_selection.head();
        let mut active_rows = map.prev_line_boundary(point_selection.start).1.row()
            ..map.next_line_boundary(point_selection.end).1.row();

        // vim visual line mode
        if line_mode {
            let point_range = map.expand_to_line(point_selection.range());
            range = point_range.start.to_display_point(map)..point_range.end.to_display_point(map);
        }

        // any vim visual mode (including line mode)
        if (cursor_shape == CursorShape::Block || cursor_shape == CursorShape::Hollow)
            && !range.is_empty()
            && !selection.reversed
        {
            if head.column() > 0 {
                head = map.clip_point(DisplayPoint::new(head.row(), head.column() - 1), Bias::Left)
            } else if head.row().0 > 0 && head != map.max_point() {
                head = map.clip_point(
                    DisplayPoint::new(
                        head.row().previous_row(),
                        map.line_len(head.row().previous_row()),
                    ),
                    Bias::Left,
                );
                // updating range.end is a no-op unless you're cursor is
                // on the newline containing a multi-buffer divider
                // in which case the clip_point may have moved the head up
                // an additional row.
                range.end = DisplayPoint::new(head.row().next_row(), 0);
                active_rows.end = head.row();
            }
        }

        Self {
            head,
            cursor_shape,
            is_newest,
            is_local,
            range,
            active_rows,
            user_name,
        }
    }
}

pub struct EditorElement {
    editor: Entity<Editor>,
    style: EditorStyle,
}

type DisplayRowDelta = u32;

impl EditorElement {
    pub(crate) const SCROLLBAR_WIDTH: Pixels = px(15.);

    pub fn new(editor: &Entity<Editor>, style: EditorStyle) -> Self {
        Self {
            editor: editor.clone(),
            style,
        }
    }

    fn register_actions(&self, window: &mut Window, cx: &mut App) {
        let editor = &self.editor;
        editor.update(cx, |editor, cx| {
            for action in editor.editor_actions.borrow().values() {
                (action)(window, cx)
            }
        });

        crate::rust_analyzer_ext::apply_related_actions(editor, window, cx);
        crate::clangd_ext::apply_related_actions(editor, window, cx);
        register_action(editor, window, Editor::open_context_menu);
        register_action(editor, window, Editor::move_left);
        register_action(editor, window, Editor::move_right);
        register_action(editor, window, Editor::move_down);
        register_action(editor, window, Editor::move_down_by_lines);
        register_action(editor, window, Editor::select_down_by_lines);
        register_action(editor, window, Editor::move_up);
        register_action(editor, window, Editor::move_up_by_lines);
        register_action(editor, window, Editor::select_up_by_lines);
        register_action(editor, window, Editor::select_page_down);
        register_action(editor, window, Editor::select_page_up);
        register_action(editor, window, Editor::cancel);
        register_action(editor, window, Editor::newline);
        register_action(editor, window, Editor::newline_above);
        register_action(editor, window, Editor::newline_below);
        register_action(editor, window, Editor::backspace);
        register_action(editor, window, Editor::delete);
        register_action(editor, window, Editor::tab);
        register_action(editor, window, Editor::backtab);
        register_action(editor, window, Editor::indent);
        register_action(editor, window, Editor::outdent);
        register_action(editor, window, Editor::autoindent);
        register_action(editor, window, Editor::delete_line);
        register_action(editor, window, Editor::join_lines);
        register_action(editor, window, Editor::sort_lines_case_sensitive);
        register_action(editor, window, Editor::sort_lines_case_insensitive);
        register_action(editor, window, Editor::reverse_lines);
        register_action(editor, window, Editor::shuffle_lines);
        register_action(editor, window, Editor::convert_to_upper_case);
        register_action(editor, window, Editor::convert_to_lower_case);
        register_action(editor, window, Editor::convert_to_title_case);
        register_action(editor, window, Editor::convert_to_snake_case);
        register_action(editor, window, Editor::convert_to_kebab_case);
        register_action(editor, window, Editor::convert_to_upper_camel_case);
        register_action(editor, window, Editor::convert_to_lower_camel_case);
        register_action(editor, window, Editor::convert_to_opposite_case);
        register_action(editor, window, Editor::delete_to_previous_word_start);
        register_action(editor, window, Editor::delete_to_previous_subword_start);
        register_action(editor, window, Editor::delete_to_next_word_end);
        register_action(editor, window, Editor::delete_to_next_subword_end);
        register_action(editor, window, Editor::delete_to_beginning_of_line);
        register_action(editor, window, Editor::delete_to_end_of_line);
        register_action(editor, window, Editor::cut_to_end_of_line);
        register_action(editor, window, Editor::duplicate_line_up);
        register_action(editor, window, Editor::duplicate_line_down);
        register_action(editor, window, Editor::duplicate_selection);
        register_action(editor, window, Editor::move_line_up);
        register_action(editor, window, Editor::move_line_down);
        register_action(editor, window, Editor::transpose);
        register_action(editor, window, Editor::rewrap);
        register_action(editor, window, Editor::cut);
        register_action(editor, window, Editor::kill_ring_cut);
        register_action(editor, window, Editor::kill_ring_yank);
        register_action(editor, window, Editor::copy);
        register_action(editor, window, Editor::paste);
        register_action(editor, window, Editor::undo);
        register_action(editor, window, Editor::redo);
        register_action(editor, window, Editor::move_page_up);
        register_action(editor, window, Editor::move_page_down);
        register_action(editor, window, Editor::next_screen);
        register_action(editor, window, Editor::scroll_cursor_top);
        register_action(editor, window, Editor::scroll_cursor_center);
        register_action(editor, window, Editor::scroll_cursor_bottom);
        register_action(editor, window, Editor::scroll_cursor_center_top_bottom);
        register_action(editor, window, |editor, _: &LineDown, window, cx| {
            editor.scroll_screen(&ScrollAmount::Line(1.), window, cx)
        });
        register_action(editor, window, |editor, _: &LineUp, window, cx| {
            editor.scroll_screen(&ScrollAmount::Line(-1.), window, cx)
        });
        register_action(editor, window, |editor, _: &HalfPageDown, window, cx| {
            editor.scroll_screen(&ScrollAmount::Page(0.5), window, cx)
        });
        register_action(
            editor,
            window,
            |editor, HandleInput(text): &HandleInput, window, cx| {
                if text.is_empty() {
                    return;
                }
                editor.handle_input(text, window, cx);
            },
        );
        register_action(editor, window, |editor, _: &HalfPageUp, window, cx| {
            editor.scroll_screen(&ScrollAmount::Page(-0.5), window, cx)
        });
        register_action(editor, window, |editor, _: &PageDown, window, cx| {
            editor.scroll_screen(&ScrollAmount::Page(1.), window, cx)
        });
        register_action(editor, window, |editor, _: &PageUp, window, cx| {
            editor.scroll_screen(&ScrollAmount::Page(-1.), window, cx)
        });
        register_action(editor, window, Editor::move_to_previous_word_start);
        register_action(editor, window, Editor::move_to_previous_subword_start);
        register_action(editor, window, Editor::move_to_next_word_end);
        register_action(editor, window, Editor::move_to_next_subword_end);
        register_action(editor, window, Editor::move_to_beginning_of_line);
        register_action(editor, window, Editor::move_to_end_of_line);
        register_action(editor, window, Editor::move_to_start_of_paragraph);
        register_action(editor, window, Editor::move_to_end_of_paragraph);
        register_action(editor, window, Editor::move_to_beginning);
        register_action(editor, window, Editor::move_to_end);
        register_action(editor, window, Editor::move_to_start_of_excerpt);
        register_action(editor, window, Editor::move_to_start_of_next_excerpt);
        register_action(editor, window, Editor::move_to_end_of_excerpt);
        register_action(editor, window, Editor::move_to_end_of_previous_excerpt);
        register_action(editor, window, Editor::select_up);
        register_action(editor, window, Editor::select_down);
        register_action(editor, window, Editor::select_left);
        register_action(editor, window, Editor::select_right);
        register_action(editor, window, Editor::select_to_previous_word_start);
        register_action(editor, window, Editor::select_to_previous_subword_start);
        register_action(editor, window, Editor::select_to_next_word_end);
        register_action(editor, window, Editor::select_to_next_subword_end);
        register_action(editor, window, Editor::select_to_beginning_of_line);
        register_action(editor, window, Editor::select_to_end_of_line);
        register_action(editor, window, Editor::select_to_start_of_paragraph);
        register_action(editor, window, Editor::select_to_end_of_paragraph);
        register_action(editor, window, Editor::select_to_start_of_excerpt);
        register_action(editor, window, Editor::select_to_start_of_next_excerpt);
        register_action(editor, window, Editor::select_to_end_of_excerpt);
        register_action(editor, window, Editor::select_to_end_of_previous_excerpt);
        register_action(editor, window, Editor::select_to_beginning);
        register_action(editor, window, Editor::select_to_end);
        register_action(editor, window, Editor::select_all);
        register_action(editor, window, |editor, action, window, cx| {
            editor.select_all_matches(action, window, cx).log_err();
        });
        register_action(editor, window, Editor::select_line);
        register_action(editor, window, Editor::split_selection_into_lines);
        register_action(editor, window, Editor::add_selection_above);
        register_action(editor, window, Editor::add_selection_below);
        register_action(editor, window, |editor, action, window, cx| {
            editor.select_next(action, window, cx).log_err();
        });
        register_action(editor, window, |editor, action, window, cx| {
            editor.select_previous(action, window, cx).log_err();
        });
        register_action(editor, window, Editor::toggle_comments);
        register_action(editor, window, Editor::select_larger_syntax_node);
        register_action(editor, window, Editor::select_smaller_syntax_node);
        register_action(editor, window, Editor::select_enclosing_symbol);
        register_action(editor, window, Editor::move_to_enclosing_bracket);
        register_action(editor, window, Editor::undo_selection);
        register_action(editor, window, Editor::redo_selection);
        if !editor.read(cx).is_singleton(cx) {
            register_action(editor, window, Editor::expand_excerpts);
            register_action(editor, window, Editor::expand_excerpts_up);
            register_action(editor, window, Editor::expand_excerpts_down);
        }
        register_action(editor, window, Editor::go_to_diagnostic);
        register_action(editor, window, Editor::go_to_prev_diagnostic);
        register_action(editor, window, Editor::go_to_next_hunk);
        register_action(editor, window, Editor::go_to_prev_hunk);
        register_action(editor, window, |editor, action, window, cx| {
            editor
                .go_to_definition(action, window, cx)
                .detach_and_log_err(cx);
        });
        register_action(editor, window, |editor, action, window, cx| {
            editor
                .go_to_definition_split(action, window, cx)
                .detach_and_log_err(cx);
        });
        register_action(editor, window, |editor, action, window, cx| {
            editor
                .go_to_declaration(action, window, cx)
                .detach_and_log_err(cx);
        });
        register_action(editor, window, |editor, action, window, cx| {
            editor
                .go_to_declaration_split(action, window, cx)
                .detach_and_log_err(cx);
        });
        register_action(editor, window, |editor, action, window, cx| {
            editor
                .go_to_implementation(action, window, cx)
                .detach_and_log_err(cx);
        });
        register_action(editor, window, |editor, action, window, cx| {
            editor
                .go_to_implementation_split(action, window, cx)
                .detach_and_log_err(cx);
        });
        register_action(editor, window, |editor, action, window, cx| {
            editor
                .go_to_type_definition(action, window, cx)
                .detach_and_log_err(cx);
        });
        register_action(editor, window, |editor, action, window, cx| {
            editor
                .go_to_type_definition_split(action, window, cx)
                .detach_and_log_err(cx);
        });
        register_action(editor, window, Editor::open_url);
        register_action(editor, window, Editor::open_selected_filename);
        register_action(editor, window, Editor::fold);
        register_action(editor, window, Editor::fold_at_level);
        register_action(editor, window, Editor::fold_all);
        register_action(editor, window, Editor::fold_function_bodies);
        register_action(editor, window, Editor::fold_at);
        register_action(editor, window, Editor::fold_recursive);
        register_action(editor, window, Editor::toggle_fold);
        register_action(editor, window, Editor::toggle_fold_recursive);
        register_action(editor, window, Editor::unfold_lines);
        register_action(editor, window, Editor::unfold_recursive);
        register_action(editor, window, Editor::unfold_all);
        register_action(editor, window, Editor::unfold_at);
        register_action(editor, window, Editor::fold_selected_ranges);
        register_action(editor, window, Editor::set_mark);
        register_action(editor, window, Editor::swap_selection_ends);
        register_action(editor, window, Editor::show_completions);
        register_action(editor, window, Editor::show_word_completions);
        register_action(editor, window, Editor::toggle_code_actions);
        register_action(editor, window, Editor::open_excerpts);
        register_action(editor, window, Editor::open_excerpts_in_split);
        register_action(editor, window, Editor::open_proposed_changes_editor);
        register_action(editor, window, Editor::toggle_soft_wrap);
        register_action(editor, window, Editor::toggle_tab_bar);
        register_action(editor, window, Editor::toggle_line_numbers);
        register_action(editor, window, Editor::toggle_relative_line_numbers);
        register_action(editor, window, Editor::toggle_indent_guides);
        register_action(editor, window, Editor::toggle_inlay_hints);
        register_action(editor, window, Editor::toggle_edit_predictions);
        register_action(editor, window, Editor::toggle_inline_diagnostics);
        register_action(editor, window, hover_popover::hover);
        register_action(editor, window, Editor::reveal_in_finder);
        register_action(editor, window, Editor::copy_path);
        register_action(editor, window, Editor::copy_relative_path);
        register_action(editor, window, Editor::copy_file_name);
        register_action(editor, window, Editor::copy_file_name_without_extension);
        register_action(editor, window, Editor::copy_highlight_json);
        register_action(editor, window, Editor::copy_permalink_to_line);
        register_action(editor, window, Editor::open_permalink_to_line);
        register_action(editor, window, Editor::copy_file_location);
        register_action(editor, window, Editor::toggle_git_blame);
        register_action(editor, window, Editor::toggle_git_blame_inline);
        register_action(editor, window, Editor::toggle_selected_diff_hunks);
        register_action(editor, window, Editor::toggle_staged_selected_diff_hunks);
        register_action(editor, window, Editor::stage_and_next);
        register_action(editor, window, Editor::unstage_and_next);
        register_action(editor, window, Editor::expand_all_diff_hunks);

        register_action(editor, window, |editor, action, window, cx| {
            if let Some(task) = editor.format(action, window, cx) {
                task.detach_and_notify_err(window, cx);
            } else {
                cx.propagate();
            }
        });
        register_action(editor, window, |editor, action, window, cx| {
            if let Some(task) = editor.format_selections(action, window, cx) {
                task.detach_and_notify_err(window, cx);
            } else {
                cx.propagate();
            }
        });
        register_action(editor, window, |editor, action, window, cx| {
            if let Some(task) = editor.organize_imports(action, window, cx) {
                task.detach_and_notify_err(window, cx);
            } else {
                cx.propagate();
            }
        });
        register_action(editor, window, Editor::restart_language_server);
        register_action(editor, window, Editor::show_character_palette);
        register_action(editor, window, |editor, action, window, cx| {
            if let Some(task) = editor.confirm_completion(action, window, cx) {
                task.detach_and_notify_err(window, cx);
            } else {
                cx.propagate();
            }
        });
        register_action(editor, window, |editor, action, window, cx| {
            if let Some(task) = editor.compose_completion(action, window, cx) {
                task.detach_and_notify_err(window, cx);
            } else {
                cx.propagate();
            }
        });
        register_action(editor, window, |editor, action, window, cx| {
            if let Some(task) = editor.confirm_code_action(action, window, cx) {
                task.detach_and_notify_err(window, cx);
            } else {
                cx.propagate();
            }
        });
        register_action(editor, window, |editor, action, window, cx| {
            if let Some(task) = editor.rename(action, window, cx) {
                task.detach_and_notify_err(window, cx);
            } else {
                cx.propagate();
            }
        });
        register_action(editor, window, |editor, action, window, cx| {
            if let Some(task) = editor.confirm_rename(action, window, cx) {
                task.detach_and_notify_err(window, cx);
            } else {
                cx.propagate();
            }
        });
        register_action(editor, window, |editor, action, window, cx| {
            if let Some(task) = editor.find_all_references(action, window, cx) {
                task.detach_and_log_err(cx);
            } else {
                cx.propagate();
            }
        });
        register_action(editor, window, Editor::show_signature_help);
        register_action(editor, window, Editor::next_edit_prediction);
        register_action(editor, window, Editor::previous_edit_prediction);
        register_action(editor, window, Editor::show_inline_completion);
        register_action(editor, window, Editor::context_menu_first);
        register_action(editor, window, Editor::context_menu_prev);
        register_action(editor, window, Editor::context_menu_next);
        register_action(editor, window, Editor::context_menu_last);
        register_action(editor, window, Editor::display_cursor_names);
        register_action(editor, window, Editor::unique_lines_case_insensitive);
        register_action(editor, window, Editor::unique_lines_case_sensitive);
        register_action(editor, window, Editor::accept_partial_inline_completion);
        register_action(editor, window, Editor::accept_edit_prediction);
        register_action(editor, window, Editor::restore_file);
        register_action(editor, window, Editor::git_restore);
        register_action(editor, window, Editor::apply_all_diff_hunks);
        register_action(editor, window, Editor::apply_selected_diff_hunks);
        register_action(editor, window, Editor::open_active_item_in_terminal);
        register_action(editor, window, Editor::reload_file);
        register_action(editor, window, Editor::spawn_nearest_task);
        register_action(editor, window, Editor::insert_uuid_v4);
        register_action(editor, window, Editor::insert_uuid_v7);
        register_action(editor, window, Editor::open_selections_in_multibuffer);
        if cx.has_flag::<Debugger>() {
            register_action(editor, window, Editor::toggle_breakpoint);
            register_action(editor, window, Editor::edit_log_breakpoint);
        }
    }

    fn register_key_listeners(&self, window: &mut Window, _: &mut App, layout: &EditorLayout) {
        let position_map = layout.position_map.clone();
        window.on_key_event({
            let editor = self.editor.clone();
            move |event: &ModifiersChangedEvent, phase, window, cx| {
                if phase != DispatchPhase::Bubble {
                    return;
                }
                editor.update(cx, |editor, cx| {
                    let inlay_hint_settings = inlay_hint_settings(
                        editor.selections.newest_anchor().head(),
                        &editor.buffer.read(cx).snapshot(cx),
                        cx,
                    );

                    if let Some(inlay_modifiers) = inlay_hint_settings
                        .toggle_on_modifiers_press
                        .as_ref()
                        .filter(|modifiers| modifiers.modified())
                    {
                        editor.refresh_inlay_hints(
                            InlayHintRefreshReason::ModifiersChanged(
                                inlay_modifiers == &event.modifiers,
                            ),
                            cx,
                        );
                    }

                    if editor.hover_state.focused(window, cx) {
                        return;
                    }

                    editor.handle_modifiers_changed(event.modifiers, &position_map, window, cx);
                })
            }
        });
    }

    fn mouse_left_down(
        editor: &mut Editor,
        event: &MouseDownEvent,
        hovered_hunk: Option<Range<Anchor>>,
        position_map: &PositionMap,
        line_numbers: &HashMap<MultiBufferRow, LineNumberLayout>,
        window: &mut Window,
        cx: &mut Context<Editor>,
    ) {
        if window.default_prevented() {
            return;
        }

        let text_hitbox = &position_map.text_hitbox;
        let gutter_hitbox = &position_map.gutter_hitbox;
        let mut click_count = event.click_count;
        let mut modifiers = event.modifiers;

        if let Some(hovered_hunk) = hovered_hunk {
            editor.toggle_single_diff_hunk(hovered_hunk, cx);
            cx.notify();
            return;
        } else if gutter_hitbox.is_hovered(window) {
            click_count = 3; // Simulate triple-click when clicking the gutter to select lines
        } else if !text_hitbox.is_hovered(window) {
            return;
        }

        let is_singleton = editor.buffer().read(cx).is_singleton();

        if click_count == 2 && !is_singleton {
            match EditorSettings::get_global(cx).double_click_in_multibuffer {
                DoubleClickInMultibuffer::Select => {
                    // do nothing special on double click, all selection logic is below
                }
                DoubleClickInMultibuffer::Open => {
                    if modifiers.alt {
                        // if double click is made with alt, pretend it's a regular double click without opening and alt,
                        // and run the selection logic.
                        modifiers.alt = false;
                    } else {
                        let scroll_position_row =
                            position_map.scroll_pixel_position.y / position_map.line_height;
                        let display_row = (((event.position - gutter_hitbox.bounds.origin).y
                            + position_map.scroll_pixel_position.y)
                            / position_map.line_height)
                            as u32;
                        let multi_buffer_row = position_map
                            .snapshot
                            .display_point_to_point(
                                DisplayPoint::new(DisplayRow(display_row), 0),
                                Bias::Right,
                            )
                            .row;
                        let line_offset_from_top = display_row - scroll_position_row as u32;
                        // if double click is made without alt, open the corresponding excerp
                        editor.open_excerpts_common(
                            Some(JumpData::MultiBufferRow {
                                row: MultiBufferRow(multi_buffer_row),
                                line_offset_from_top,
                            }),
                            false,
                            window,
                            cx,
                        );
                        return;
                    }
                }
            }
        }

        let point_for_position = position_map.point_for_position(event.position);
        let position = point_for_position.previous_valid;
        if modifiers == COLUMNAR_SELECTION_MODIFIERS {
            editor.select(
                SelectPhase::BeginColumnar {
                    position,
                    reset: false,
                    goal_column: point_for_position.exact_unclipped.column(),
                },
                window,
                cx,
            );
        } else if modifiers.shift && !modifiers.control && !modifiers.alt && !modifiers.secondary()
        {
            editor.select(
                SelectPhase::Extend {
                    position,
                    click_count,
                },
                window,
                cx,
            );
        } else {
            let multi_cursor_setting = EditorSettings::get_global(cx).multi_cursor_modifier;
            let multi_cursor_modifier = match multi_cursor_setting {
                MultiCursorModifier::Alt => modifiers.alt,
                MultiCursorModifier::CmdOrCtrl => modifiers.secondary(),
            };
            editor.select(
                SelectPhase::Begin {
                    position,
                    add: multi_cursor_modifier,
                    click_count,
                },
                window,
                cx,
            );
        }
        cx.stop_propagation();

        if !is_singleton {
            let display_row = (((event.position - gutter_hitbox.bounds.origin).y
                + position_map.scroll_pixel_position.y)
                / position_map.line_height) as u32;
            let multi_buffer_row = position_map
                .snapshot
                .display_point_to_point(DisplayPoint::new(DisplayRow(display_row), 0), Bias::Right)
                .row;
            if line_numbers
                .get(&MultiBufferRow(multi_buffer_row))
                .and_then(|line_number| line_number.hitbox.as_ref())
                .is_some_and(|hitbox| hitbox.contains(&event.position))
            {
                let scroll_position_row =
                    position_map.scroll_pixel_position.y / position_map.line_height;
                let line_offset_from_top = display_row - scroll_position_row as u32;

                editor.open_excerpts_common(
                    Some(JumpData::MultiBufferRow {
                        row: MultiBufferRow(multi_buffer_row),
                        line_offset_from_top,
                    }),
                    modifiers.alt,
                    window,
                    cx,
                );
                cx.stop_propagation();
            }
        }
    }

    fn mouse_right_down(
        editor: &mut Editor,
        event: &MouseDownEvent,
        position_map: &PositionMap,
        window: &mut Window,
        cx: &mut Context<Editor>,
    ) {
        if !position_map.text_hitbox.is_hovered(window) {
            return;
        }
        let point_for_position = position_map.point_for_position(event.position);
        mouse_context_menu::deploy_context_menu(
            editor,
            Some(event.position),
            point_for_position.previous_valid,
            window,
            cx,
        );
        cx.stop_propagation();
    }

    fn mouse_middle_down(
        editor: &mut Editor,
        event: &MouseDownEvent,
        position_map: &PositionMap,
        window: &mut Window,
        cx: &mut Context<Editor>,
    ) {
        if !position_map.text_hitbox.is_hovered(window) || window.default_prevented() {
            return;
        }

        let point_for_position = position_map.point_for_position(event.position);
        let position = point_for_position.previous_valid;

        editor.select(
            SelectPhase::BeginColumnar {
                position,
                reset: true,
                goal_column: point_for_position.exact_unclipped.column(),
            },
            window,
            cx,
        );
    }

    fn mouse_up(
        editor: &mut Editor,
        event: &MouseUpEvent,
        position_map: &PositionMap,
        window: &mut Window,
        cx: &mut Context<Editor>,
    ) {
        let text_hitbox = &position_map.text_hitbox;
        let end_selection = editor.has_pending_selection();
        let pending_nonempty_selections = editor.has_pending_nonempty_selection();

        if end_selection {
            editor.select(SelectPhase::End, window, cx);
        }

        if end_selection && pending_nonempty_selections {
            cx.stop_propagation();
        } else if cfg!(any(target_os = "linux", target_os = "freebsd"))
            && event.button == MouseButton::Middle
        {
            if !text_hitbox.is_hovered(window) || editor.read_only(cx) {
                return;
            }

            #[cfg(any(target_os = "linux", target_os = "freebsd"))]
            if EditorSettings::get_global(cx).middle_click_paste {
                if let Some(text) = cx.read_from_primary().and_then(|item| item.text()) {
                    let point_for_position = position_map.point_for_position(event.position);
                    let position = point_for_position.previous_valid;

                    editor.select(
                        SelectPhase::Begin {
                            position,
                            add: false,
                            click_count: 1,
                        },
                        window,
                        cx,
                    );
                    editor.insert(&text, window, cx);
                }
                cx.stop_propagation()
            }
        }
    }

    fn click(
        editor: &mut Editor,
        event: &ClickEvent,
        position_map: &PositionMap,
        window: &mut Window,
        cx: &mut Context<Editor>,
    ) {
        let text_hitbox = &position_map.text_hitbox;
        let pending_nonempty_selections = editor.has_pending_nonempty_selection();

        let multi_cursor_setting = EditorSettings::get_global(cx).multi_cursor_modifier;
        let multi_cursor_modifier = match multi_cursor_setting {
            MultiCursorModifier::Alt => event.modifiers().secondary(),
            MultiCursorModifier::CmdOrCtrl => event.modifiers().alt,
        };

        if !pending_nonempty_selections && multi_cursor_modifier && text_hitbox.is_hovered(window) {
            let point = position_map.point_for_position(event.up.position);
            editor.handle_click_hovered_link(point, event.modifiers(), window, cx);

            cx.stop_propagation();
        }
    }

    fn mouse_dragged(
        editor: &mut Editor,
        event: &MouseMoveEvent,
        position_map: &PositionMap,
        window: &mut Window,
        cx: &mut Context<Editor>,
    ) {
        if !editor.has_pending_selection() {
            return;
        }

        let text_bounds = position_map.text_hitbox.bounds;
        let point_for_position = position_map.point_for_position(event.position);
        let mut scroll_delta = gpui::Point::<f32>::default();
        let vertical_margin = position_map.line_height.min(text_bounds.size.height / 3.0);
        let top = text_bounds.origin.y + vertical_margin;
        let bottom = text_bounds.bottom_left().y - vertical_margin;
        if event.position.y < top {
            scroll_delta.y = -scale_vertical_mouse_autoscroll_delta(top - event.position.y);
        }
        if event.position.y > bottom {
            scroll_delta.y = scale_vertical_mouse_autoscroll_delta(event.position.y - bottom);
        }

        // We need horizontal width of text
        let style = editor.style.clone().unwrap_or_default();
        let font_id = window.text_system().resolve_font(&style.text.font());
        let font_size = style.text.font_size.to_pixels(window.rem_size());
        let em_width = window.text_system().em_width(font_id, font_size).unwrap();

        let scroll_margin_x = EditorSettings::get_global(cx).horizontal_scroll_margin;

        let scroll_space: Pixels = scroll_margin_x * em_width;

        let left = text_bounds.origin.x + scroll_space;
        let right = text_bounds.top_right().x - scroll_space;

        if event.position.x < left {
            scroll_delta.x = -scale_horizontal_mouse_autoscroll_delta(left - event.position.x);
        }
        if event.position.x > right {
            scroll_delta.x = scale_horizontal_mouse_autoscroll_delta(event.position.x - right);
        }

        editor.select(
            SelectPhase::Update {
                position: point_for_position.previous_valid,
                goal_column: point_for_position.exact_unclipped.column(),
                scroll_delta,
            },
            window,
            cx,
        );
    }

    fn mouse_moved(
        editor: &mut Editor,
        event: &MouseMoveEvent,
        position_map: &PositionMap,
        window: &mut Window,
        cx: &mut Context<Editor>,
    ) {
        let text_hitbox = &position_map.text_hitbox;
        let gutter_hitbox = &position_map.gutter_hitbox;
        let modifiers = event.modifiers;
        let gutter_hovered = gutter_hitbox.is_hovered(window);
        editor.set_gutter_hovered(gutter_hovered, cx);

        if gutter_hovered {
            editor.gutter_breakpoint_indicator = Some(
                position_map
                    .point_for_position(event.position)
                    .previous_valid,
            );
        } else {
            editor.gutter_breakpoint_indicator = None;
        }

        cx.notify();

        // Don't trigger hover popover if mouse is hovering over context menu
        if text_hitbox.is_hovered(window) {
            let point_for_position = position_map.point_for_position(event.position);

            editor.update_hovered_link(
                point_for_position,
                &position_map.snapshot,
                modifiers,
                window,
                cx,
            );

            if let Some(point) = point_for_position.as_valid() {
                let anchor = position_map
                    .snapshot
                    .buffer_snapshot
                    .anchor_before(point.to_offset(&position_map.snapshot, Bias::Left));
                hover_at(editor, Some(anchor), window, cx);
                Self::update_visible_cursor(editor, point, position_map, window, cx);
            } else {
                hover_at(editor, None, window, cx);
            }
        } else {
            editor.hide_hovered_link(cx);
            hover_at(editor, None, window, cx);
            if gutter_hovered {
                cx.stop_propagation();
            }
        }
    }

    fn update_visible_cursor(
        editor: &mut Editor,
        point: DisplayPoint,
        position_map: &PositionMap,
        window: &mut Window,
        cx: &mut Context<Editor>,
    ) {
        let snapshot = &position_map.snapshot;
        let Some(hub) = editor.collaboration_hub() else {
            return;
        };
        let start = snapshot.display_snapshot.clip_point(
            DisplayPoint::new(point.row(), point.column().saturating_sub(1)),
            Bias::Left,
        );
        let end = snapshot.display_snapshot.clip_point(
            DisplayPoint::new(
                point.row(),
                (point.column() + 1).min(snapshot.line_len(point.row())),
            ),
            Bias::Right,
        );

        let range = snapshot
            .buffer_snapshot
            .anchor_at(start.to_point(&snapshot.display_snapshot), Bias::Left)
            ..snapshot
                .buffer_snapshot
                .anchor_at(end.to_point(&snapshot.display_snapshot), Bias::Right);

        let Some(selection) = snapshot.remote_selections_in_range(&range, hub, cx).next() else {
            return;
        };
        let key = crate::HoveredCursor {
            replica_id: selection.replica_id,
            selection_id: selection.selection.id,
        };
        editor.hovered_cursors.insert(
            key.clone(),
            cx.spawn_in(window, |editor, mut cx| async move {
                cx.background_executor().timer(CURSORS_VISIBLE_FOR).await;
                editor
                    .update(&mut cx, |editor, cx| {
                        editor.hovered_cursors.remove(&key);
                        cx.notify();
                    })
                    .ok();
            }),
        );
        cx.notify()
    }

    fn layout_selections(
        &self,
        start_anchor: Anchor,
        end_anchor: Anchor,
        local_selections: &[Selection<Point>],
        snapshot: &EditorSnapshot,
        start_row: DisplayRow,
        end_row: DisplayRow,
        window: &mut Window,
        cx: &mut App,
    ) -> (
        Vec<(PlayerColor, Vec<SelectionLayout>)>,
        BTreeMap<DisplayRow, LineHighlightSpec>,
        Option<DisplayPoint>,
    ) {
        let mut selections: Vec<(PlayerColor, Vec<SelectionLayout>)> = Vec::new();
        let mut active_rows = BTreeMap::new();
        let mut newest_selection_head = None;
        self.editor.update(cx, |editor, cx| {
            if editor.show_local_selections {
                let mut layouts = Vec::new();
                let newest = editor.selections.newest(cx);
                for selection in local_selections.iter().cloned() {
                    let is_empty = selection.start == selection.end;
                    let is_newest = selection == newest;

                    let layout = SelectionLayout::new(
                        selection,
                        editor.selections.line_mode,
                        editor.cursor_shape,
                        &snapshot.display_snapshot,
                        is_newest,
                        editor.leader_peer_id.is_none(),
                        None,
                    );
                    if is_newest {
                        newest_selection_head = Some(layout.head);
                    }

                    for row in cmp::max(layout.active_rows.start.0, start_row.0)
                        ..=cmp::min(layout.active_rows.end.0, end_row.0)
                    {
                        let contains_non_empty_selection = active_rows
                            .entry(DisplayRow(row))
                            .or_insert_with(LineHighlightSpec::default);
                        contains_non_empty_selection.selection |= !is_empty;
                    }
                    layouts.push(layout);
                }

                let player = editor.current_user_player_color(cx);
                selections.push((player, layouts));
            }

            if let Some(collaboration_hub) = &editor.collaboration_hub {
                // When following someone, render the local selections in their color.
                if let Some(leader_id) = editor.leader_peer_id {
                    if let Some(collaborator) = collaboration_hub.collaborators(cx).get(&leader_id)
                    {
                        if let Some(participant_index) = collaboration_hub
                            .user_participant_indices(cx)
                            .get(&collaborator.user_id)
                        {
                            if let Some((local_selection_style, _)) = selections.first_mut() {
                                *local_selection_style = cx
                                    .theme()
                                    .players()
                                    .color_for_participant(participant_index.0);
                            }
                        }
                    }
                }

                let mut remote_selections = HashMap::default();
                for selection in snapshot.remote_selections_in_range(
                    &(start_anchor..end_anchor),
                    collaboration_hub.as_ref(),
                    cx,
                ) {
                    let selection_style =
                        Self::get_participant_color(selection.participant_index, cx);

                    // Don't re-render the leader's selections, since the local selections
                    // match theirs.
                    if Some(selection.peer_id) == editor.leader_peer_id {
                        continue;
                    }
                    let key = HoveredCursor {
                        replica_id: selection.replica_id,
                        selection_id: selection.selection.id,
                    };

                    let is_shown =
                        editor.show_cursor_names || editor.hovered_cursors.contains_key(&key);

                    remote_selections
                        .entry(selection.replica_id)
                        .or_insert((selection_style, Vec::new()))
                        .1
                        .push(SelectionLayout::new(
                            selection.selection,
                            selection.line_mode,
                            selection.cursor_shape,
                            &snapshot.display_snapshot,
                            false,
                            false,
                            if is_shown { selection.user_name } else { None },
                        ));
                }

                selections.extend(remote_selections.into_values());
            } else if !editor.is_focused(window) && editor.show_cursor_when_unfocused {
                let layouts = snapshot
                    .buffer_snapshot
                    .selections_in_range(&(start_anchor..end_anchor), true)
                    .map(move |(_, line_mode, cursor_shape, selection)| {
                        SelectionLayout::new(
                            selection,
                            line_mode,
                            cursor_shape,
                            &snapshot.display_snapshot,
                            false,
                            false,
                            None,
                        )
                    })
                    .collect::<Vec<_>>();
                let player = editor.current_user_player_color(cx);
                selections.push((player, layouts));
            }
        });
        (selections, active_rows, newest_selection_head)
    }

    fn collect_cursors(
        &self,
        snapshot: &EditorSnapshot,
        cx: &mut App,
    ) -> Vec<(DisplayPoint, Hsla)> {
        let editor = self.editor.read(cx);
        let mut cursors = Vec::new();
        let mut skip_local = false;
        let mut add_cursor = |anchor: Anchor, color| {
            cursors.push((anchor.to_display_point(&snapshot.display_snapshot), color));
        };
        // Remote cursors
        if let Some(collaboration_hub) = &editor.collaboration_hub {
            for remote_selection in snapshot.remote_selections_in_range(
                &(Anchor::min()..Anchor::max()),
                collaboration_hub.deref(),
                cx,
            ) {
                let color = Self::get_participant_color(remote_selection.participant_index, cx);
                add_cursor(remote_selection.selection.head(), color.cursor);
                if Some(remote_selection.peer_id) == editor.leader_peer_id {
                    skip_local = true;
                }
            }
        }
        // Local cursors
        if !skip_local {
            let color = cx.theme().players().local().cursor;
            editor.selections.disjoint.iter().for_each(|selection| {
                add_cursor(selection.head(), color);
            });
            if let Some(ref selection) = editor.selections.pending_anchor() {
                add_cursor(selection.head(), color);
            }
        }
        cursors
    }

    fn layout_visible_cursors(
        &self,
        snapshot: &EditorSnapshot,
        selections: &[(PlayerColor, Vec<SelectionLayout>)],
        block_start_rows: &HashSet<DisplayRow>,
        visible_display_row_range: Range<DisplayRow>,
        line_layouts: &[LineWithInvisibles],
        text_hitbox: &Hitbox,
        content_origin: gpui::Point<Pixels>,
        scroll_position: gpui::Point<f32>,
        scroll_pixel_position: gpui::Point<Pixels>,
        line_height: Pixels,
        em_width: Pixels,
        em_advance: Pixels,
        autoscroll_containing_element: bool,
        window: &mut Window,
        cx: &mut App,
    ) -> Vec<CursorLayout> {
        let mut autoscroll_bounds = None;
        let cursor_layouts = self.editor.update(cx, |editor, cx| {
            let mut cursors = Vec::new();

            let show_local_cursors = editor.show_local_cursors(window, cx);

            for (player_color, selections) in selections {
                for selection in selections {
                    let cursor_position = selection.head;

                    let in_range = visible_display_row_range.contains(&cursor_position.row());
                    if (selection.is_local && !show_local_cursors)
                        || !in_range
                        || block_start_rows.contains(&cursor_position.row())
                    {
                        continue;
                    }

                    let cursor_row_layout = &line_layouts
                        [cursor_position.row().minus(visible_display_row_range.start) as usize];
                    let cursor_column = cursor_position.column() as usize;

                    let cursor_character_x = cursor_row_layout.x_for_index(cursor_column);
                    let mut block_width =
                        cursor_row_layout.x_for_index(cursor_column + 1) - cursor_character_x;
                    if block_width == Pixels::ZERO {
                        block_width = em_advance;
                    }
                    let block_text = if let CursorShape::Block = selection.cursor_shape {
                        snapshot
                            .grapheme_at(cursor_position)
                            .or_else(|| {
                                if cursor_column == 0 {
                                    snapshot.placeholder_text().and_then(|s| {
                                        s.graphemes(true).next().map(|s| s.to_string().into())
                                    })
                                } else {
                                    None
                                }
                            })
                            .and_then(|text| {
                                let len = text.len();

                                let font = cursor_row_layout
                                    .font_id_for_index(cursor_column)
                                    .and_then(|cursor_font_id| {
                                        window.text_system().get_font_for_id(cursor_font_id)
                                    })
                                    .unwrap_or(self.style.text.font());

                                // Invert the text color for the block cursor. Ensure that the text
                                // color is opaque enough to be visible against the background color.
                                //
                                // 0.75 is an arbitrary threshold to determine if the background color is
                                // opaque enough to use as a text color.
                                //
                                // TODO: In the future we should ensure themes have a `text_inverse` color.
                                let color = if cx.theme().colors().editor_background.a < 0.75 {
                                    match cx.theme().appearance {
                                        Appearance::Dark => Hsla::black(),
                                        Appearance::Light => Hsla::white(),
                                    }
                                } else {
                                    cx.theme().colors().editor_background
                                };

                                window
                                    .text_system()
                                    .shape_line(
                                        text,
                                        cursor_row_layout.font_size,
                                        &[TextRun {
                                            len,
                                            font,
                                            color,
                                            background_color: None,
                                            strikethrough: None,
                                            underline: None,
                                        }],
                                    )
                                    .log_err()
                            })
                    } else {
                        None
                    };

                    let x = cursor_character_x - scroll_pixel_position.x;
                    let y = (cursor_position.row().as_f32()
                        - scroll_pixel_position.y / line_height)
                        * line_height;
                    if selection.is_newest {
                        editor.pixel_position_of_newest_cursor = Some(point(
                            text_hitbox.origin.x + x + block_width / 2.,
                            text_hitbox.origin.y + y + line_height / 2.,
                        ));

                        if autoscroll_containing_element {
                            let top = text_hitbox.origin.y
                                + (cursor_position.row().as_f32() - scroll_position.y - 3.).max(0.)
                                    * line_height;
                            let left = text_hitbox.origin.x
                                + (cursor_position.column() as f32 - scroll_position.x - 3.)
                                    .max(0.)
                                    * em_width;

                            let bottom = text_hitbox.origin.y
                                + (cursor_position.row().as_f32() - scroll_position.y + 4.)
                                    * line_height;
                            let right = text_hitbox.origin.x
                                + (cursor_position.column() as f32 - scroll_position.x + 4.)
                                    * em_width;

                            autoscroll_bounds =
                                Some(Bounds::from_corners(point(left, top), point(right, bottom)))
                        }
                    }

                    let mut cursor = CursorLayout {
                        color: player_color.cursor,
                        block_width,
                        origin: point(x, y),
                        line_height,
                        shape: selection.cursor_shape,
                        block_text,
                        cursor_name: None,
                    };
                    let cursor_name = selection.user_name.clone().map(|name| CursorName {
                        string: name,
                        color: self.style.background,
                        is_top_row: cursor_position.row().0 == 0,
                    });
                    cursor.layout(content_origin, cursor_name, window, cx);
                    cursors.push(cursor);
                }
            }

            cursors
        });

        if let Some(bounds) = autoscroll_bounds {
            window.request_autoscroll(bounds);
        }

        cursor_layouts
    }

    fn layout_scrollbars(
        &self,
        snapshot: &EditorSnapshot,
        scrollbar_range_data: ScrollbarRangeData,
        scroll_position: gpui::Point<f32>,
        non_visible_cursors: bool,
        window: &mut Window,
        cx: &mut App,
    ) -> AxisPair<Option<ScrollbarLayout>> {
        let letter_size = scrollbar_range_data.letter_size;
        let text_units_per_page = axis_pair(
            scrollbar_range_data.scrollbar_bounds.size.width / letter_size.width,
            scrollbar_range_data.scrollbar_bounds.size.height / letter_size.height,
        );

        let scrollbar_settings = EditorSettings::get_global(cx).scrollbar;
        let show_scrollbars = self.editor.read(cx).show_scrollbars
            && match scrollbar_settings.show {
                ShowScrollbar::Auto => {
                    let editor = self.editor.read(cx);
                    let is_singleton = editor.is_singleton(cx);
                    // Git
                    (is_singleton && scrollbar_settings.git_diff && snapshot.buffer_snapshot.has_diff_hunks())
                    ||
                    // Buffer Search Results
                    (is_singleton && scrollbar_settings.search_results && editor.has_background_highlights::<BufferSearchHighlights>())
                    ||
                    // Selected Text Occurrences
                    (is_singleton && scrollbar_settings.selected_text && editor.has_background_highlights::<SelectedTextHighlight>())
                    ||
                    // Selected Symbol Occurrences
                    (is_singleton && scrollbar_settings.selected_symbol && (editor.has_background_highlights::<DocumentHighlightRead>() || editor.has_background_highlights::<DocumentHighlightWrite>()))
                    ||
                    // Diagnostics
                    (is_singleton && scrollbar_settings.diagnostics != ScrollbarDiagnostics::None && snapshot.buffer_snapshot.has_diagnostics())
                    ||
                    // Cursors out of sight
                    non_visible_cursors
                    ||
                    // Scrollmanager
                    editor.scroll_manager.scrollbars_visible()
                }
                ShowScrollbar::System => self.editor.read(cx).scroll_manager.scrollbars_visible(),
                ShowScrollbar::Always => true,
                ShowScrollbar::Never => false,
            };

        let axes: AxisPair<bool> = scrollbar_settings.axes.into();

        if snapshot.mode != EditorMode::Full {
            return axis_pair(None, None);
        }

        let visible_range = axis_pair(
            axes.horizontal
                .then(|| scroll_position.x..scroll_position.x + text_units_per_page.horizontal),
            axes.vertical
                .then(|| scroll_position.y..scroll_position.y + text_units_per_page.vertical),
        );

        // If a drag took place after we started dragging the scrollbar,
        // cancel the scrollbar drag.
        if cx.has_active_drag() {
            self.editor.update(cx, |editor, cx| {
                editor
                    .scroll_manager
                    .set_is_dragging_scrollbar(Axis::Horizontal, false, cx);
                editor
                    .scroll_manager
                    .set_is_dragging_scrollbar(Axis::Vertical, false, cx);
            });
        }

        let text_bounds = scrollbar_range_data.scrollbar_bounds;

        let track_bounds = axis_pair(
            axes.horizontal.then(|| {
                Bounds::from_corners(
                    point(
                        text_bounds.bottom_left().x,
                        text_bounds.bottom_left().y - self.style.scrollbar_width,
                    ),
                    point(
                        text_bounds.bottom_right().x
                            - if axes.vertical {
                                self.style.scrollbar_width
                            } else {
                                px(0.)
                            },
                        text_bounds.bottom_right().y,
                    ),
                )
            }),
            axes.vertical.then(|| {
                Bounds::from_corners(
                    point(self.scrollbar_left(&text_bounds), text_bounds.origin.y),
                    text_bounds.bottom_right(),
                )
            }),
        );

        let scroll_range_size = scrollbar_range_data.scroll_range.size;
        let total_text_units = axis_pair(
            Some(scroll_range_size.width / letter_size.width),
            Some(scroll_range_size.height / letter_size.height),
        );

        let thumb_size = axis_pair(
            total_text_units
                .horizontal
                .zip(track_bounds.horizontal)
                .and_then(|(total_text_units_x, track_bounds_x)| {
                    if text_units_per_page.horizontal >= total_text_units_x {
                        return None;
                    }
                    if track_bounds_x.size.width < px(MIN_SCROLL_THUMB_SIZE) {
                        return Some(track_bounds_x.size.width);
                    }
                    let thumb_size = track_bounds_x.size.width
                        * (text_units_per_page.horizontal / total_text_units_x);
                    Some(thumb_size.clamp(px(MIN_SCROLL_THUMB_SIZE), track_bounds_x.size.width))
                }),
            total_text_units.vertical.zip(track_bounds.vertical).map(
                |(total_text_units_y, track_bounds_y)| {
                    if track_bounds_y.size.height < px(MIN_SCROLL_THUMB_SIZE) {
                        return track_bounds_y.size.height;
                    }
                    let thumb_size = track_bounds_y.size.height
                        * (text_units_per_page.vertical / total_text_units_y);
                    thumb_size.clamp(px(MIN_SCROLL_THUMB_SIZE), track_bounds_y.size.height)
                },
            ),
        );

        // NOTE: Space not taken by track bounds divided by text units not on screen
        let text_unit_size = axis_pair(
            thumb_size
                .horizontal
                .zip(track_bounds.horizontal)
                .zip(total_text_units.horizontal)
                .map(|((thumb_size, track_bounds), total_text_units)| {
                    (track_bounds.size.width - thumb_size)
                        / (total_text_units - text_units_per_page.horizontal).max(0.)
                }),
            thumb_size
                .vertical
                .zip(track_bounds.vertical)
                .zip(total_text_units.vertical)
                .map(|((thumb_size, track_bounds), total_text_units)| {
                    (track_bounds.size.height - thumb_size)
                        / (total_text_units - text_units_per_page.vertical).max(0.)
                }),
        );

        let horizontal_scrollbar = track_bounds
            .horizontal
            .zip(visible_range.horizontal)
            .zip(text_unit_size.horizontal)
            .zip(thumb_size.horizontal)
            .map(
                |(((track_bounds, visible_range), text_unit_size), thumb_size)| ScrollbarLayout {
                    hitbox: window.insert_hitbox(track_bounds, false),
                    visible_range,
                    text_unit_size,
                    visible: show_scrollbars,
                    thumb_size,
                    axis: Axis::Horizontal,
                },
            );

        let vertical_scrollbar = track_bounds
            .vertical
            .zip(visible_range.vertical)
            .zip(text_unit_size.vertical)
            .zip(thumb_size.vertical)
            .map(
                |(((track_bounds, visible_range), text_unit_size), thumb_size)| ScrollbarLayout {
                    hitbox: window.insert_hitbox(track_bounds, false),
                    visible_range,
                    text_unit_size,
                    visible: show_scrollbars,
                    thumb_size,
                    axis: Axis::Vertical,
                },
            );

        axis_pair(horizontal_scrollbar, vertical_scrollbar)
    }

    fn prepaint_crease_toggles(
        &self,
        crease_toggles: &mut [Option<AnyElement>],
        line_height: Pixels,
        gutter_dimensions: &GutterDimensions,
        gutter_settings: crate::editor_settings::Gutter,
        scroll_pixel_position: gpui::Point<Pixels>,
        gutter_hitbox: &Hitbox,
        window: &mut Window,
        cx: &mut App,
    ) {
        for (ix, crease_toggle) in crease_toggles.iter_mut().enumerate() {
            if let Some(crease_toggle) = crease_toggle {
                debug_assert!(gutter_settings.folds);
                let available_space = size(
                    AvailableSpace::MinContent,
                    AvailableSpace::Definite(line_height * 0.55),
                );
                let crease_toggle_size = crease_toggle.layout_as_root(available_space, window, cx);

                let position = point(
                    gutter_dimensions.width - gutter_dimensions.right_padding,
                    ix as f32 * line_height - (scroll_pixel_position.y % line_height),
                );
                let centering_offset = point(
                    (gutter_dimensions.fold_area_width() - crease_toggle_size.width) / 2.,
                    (line_height - crease_toggle_size.height) / 2.,
                );
                let origin = gutter_hitbox.origin + position + centering_offset;
                crease_toggle.prepaint_as_root(origin, available_space, window, cx);
            }
        }
    }

    fn prepaint_expand_toggles(
        &self,
        expand_toggles: &mut [Option<(AnyElement, gpui::Point<Pixels>)>],
        window: &mut Window,
        cx: &mut App,
    ) {
        for (expand_toggle, origin) in expand_toggles.iter_mut().flatten() {
            let available_space = size(AvailableSpace::MinContent, AvailableSpace::MinContent);
            expand_toggle.layout_as_root(available_space, window, cx);
            expand_toggle.prepaint_as_root(*origin, available_space, window, cx);
        }
    }

    fn prepaint_crease_trailers(
        &self,
        trailers: Vec<Option<AnyElement>>,
        lines: &[LineWithInvisibles],
        line_height: Pixels,
        content_origin: gpui::Point<Pixels>,
        scroll_pixel_position: gpui::Point<Pixels>,
        em_width: Pixels,
        window: &mut Window,
        cx: &mut App,
    ) -> Vec<Option<CreaseTrailerLayout>> {
        trailers
            .into_iter()
            .enumerate()
            .map(|(ix, element)| {
                let mut element = element?;
                let available_space = size(
                    AvailableSpace::MinContent,
                    AvailableSpace::Definite(line_height),
                );
                let size = element.layout_as_root(available_space, window, cx);

                let line = &lines[ix];
                let padding = if line.width == Pixels::ZERO {
                    Pixels::ZERO
                } else {
                    4. * em_width
                };
                let position = point(
                    scroll_pixel_position.x + line.width + padding,
                    ix as f32 * line_height - (scroll_pixel_position.y % line_height),
                );
                let centering_offset = point(px(0.), (line_height - size.height) / 2.);
                let origin = content_origin + position + centering_offset;
                element.prepaint_as_root(origin, available_space, window, cx);
                Some(CreaseTrailerLayout {
                    element,
                    bounds: Bounds::new(origin, size),
                })
            })
            .collect()
    }

    // Folds contained in a hunk are ignored apart from shrinking visual size
    // If a fold contains any hunks then that fold line is marked as modified
    fn layout_gutter_diff_hunks(
        &self,
        line_height: Pixels,
        gutter_hitbox: &Hitbox,
        display_rows: Range<DisplayRow>,
        snapshot: &EditorSnapshot,
        window: &mut Window,
        cx: &mut App,
    ) -> Vec<(DisplayDiffHunk, Option<Hitbox>)> {
        let folded_buffers = self.editor.read(cx).folded_buffers(cx);
        let mut display_hunks = snapshot
            .display_diff_hunks_for_rows(display_rows, folded_buffers)
            .map(|hunk| (hunk, None))
            .collect::<Vec<_>>();
        let git_gutter_setting = ProjectSettings::get_global(cx)
            .git
            .git_gutter
            .unwrap_or_default();
        if let GitGutterSetting::TrackedFiles = git_gutter_setting {
            for (hunk, hitbox) in &mut display_hunks {
                if matches!(hunk, DisplayDiffHunk::Unfolded { .. }) {
                    let hunk_bounds =
                        Self::diff_hunk_bounds(snapshot, line_height, gutter_hitbox.bounds, hunk);
                    *hitbox = Some(window.insert_hitbox(hunk_bounds, true));
                }
            }
        }

        display_hunks
    }

    fn layout_inline_diagnostics(
        &self,
        line_layouts: &[LineWithInvisibles],
        crease_trailers: &[Option<CreaseTrailerLayout>],
        content_origin: gpui::Point<Pixels>,
        scroll_pixel_position: gpui::Point<Pixels>,
        inline_completion_popover_origin: Option<gpui::Point<Pixels>>,
        start_row: DisplayRow,
        end_row: DisplayRow,
        line_height: Pixels,
        em_width: Pixels,
        style: &EditorStyle,
        window: &mut Window,
        cx: &mut App,
    ) -> HashMap<DisplayRow, AnyElement> {
        let max_severity = ProjectSettings::get_global(cx)
            .diagnostics
            .inline
            .max_severity
            .map_or(DiagnosticSeverity::HINT, |severity| match severity {
                project_settings::DiagnosticSeverity::Error => DiagnosticSeverity::ERROR,
                project_settings::DiagnosticSeverity::Warning => DiagnosticSeverity::WARNING,
                project_settings::DiagnosticSeverity::Info => DiagnosticSeverity::INFORMATION,
                project_settings::DiagnosticSeverity::Hint => DiagnosticSeverity::HINT,
            });

        let active_diagnostics_group = self
            .editor
            .read(cx)
            .active_diagnostics
            .as_ref()
            .map(|active_diagnostics| active_diagnostics.group_id);

        let diagnostics_by_rows = self.editor.update(cx, |editor, cx| {
            let snapshot = editor.snapshot(window, cx);
            editor
                .inline_diagnostics
                .iter()
                .filter(|(_, diagnostic)| diagnostic.severity <= max_severity)
                .filter(|(_, diagnostic)| match active_diagnostics_group {
                    Some(active_diagnostics_group) => {
                        // Active diagnostics are all shown in the editor already, no need to display them inline
                        diagnostic.group_id != active_diagnostics_group
                    }
                    None => true,
                })
                .map(|(point, diag)| (point.to_display_point(&snapshot), diag.clone()))
                .skip_while(|(point, _)| point.row() < start_row)
                .take_while(|(point, _)| point.row() < end_row)
                .fold(HashMap::default(), |mut acc, (point, diagnostic)| {
                    acc.entry(point.row())
                        .or_insert_with(Vec::new)
                        .push(diagnostic);
                    acc
                })
        });

        if diagnostics_by_rows.is_empty() {
            return HashMap::default();
        }

        let severity_to_color = |sev: &DiagnosticSeverity| match sev {
            &DiagnosticSeverity::ERROR => Color::Error,
            &DiagnosticSeverity::WARNING => Color::Warning,
            &DiagnosticSeverity::INFORMATION => Color::Info,
            &DiagnosticSeverity::HINT => Color::Hint,
            _ => Color::Error,
        };

        let padding = ProjectSettings::get_global(cx).diagnostics.inline.padding as f32 * em_width;
        let min_x = ProjectSettings::get_global(cx)
            .diagnostics
            .inline
            .min_column as f32
            * em_width;

        let mut elements = HashMap::default();
        for (row, mut diagnostics) in diagnostics_by_rows {
            diagnostics.sort_by_key(|diagnostic| {
                (
                    diagnostic.severity,
                    std::cmp::Reverse(diagnostic.is_primary),
                    diagnostic.start.row,
                    diagnostic.start.column,
                )
            });

            let Some(diagnostic_to_render) = diagnostics
                .iter()
                .find(|diagnostic| diagnostic.is_primary)
                .or_else(|| diagnostics.first())
            else {
                continue;
            };

            let pos_y = content_origin.y
                + line_height * (row.0 as f32 - scroll_pixel_position.y / line_height);

            let window_ix = row.0.saturating_sub(start_row.0) as usize;
            let pos_x = {
                let crease_trailer_layout = &crease_trailers[window_ix];
                let line_layout = &line_layouts[window_ix];

                let line_end = if let Some(crease_trailer) = crease_trailer_layout {
                    crease_trailer.bounds.right()
                } else {
                    content_origin.x - scroll_pixel_position.x + line_layout.width
                };

                let padded_line = line_end + padding;
                let min_start = content_origin.x - scroll_pixel_position.x + min_x;

                cmp::max(padded_line, min_start)
            };

            let behind_inline_completion_popover = inline_completion_popover_origin
                .as_ref()
                .map_or(false, |inline_completion_popover_origin| {
                    (pos_y..pos_y + line_height).contains(&inline_completion_popover_origin.y)
                });
            let opacity = if behind_inline_completion_popover {
                0.5
            } else {
                1.0
            };

            let mut element = h_flex()
                .id(("diagnostic", row.0))
                .h(line_height)
                .w_full()
                .px_1()
                .rounded_xs()
                .opacity(opacity)
                .bg(severity_to_color(&diagnostic_to_render.severity)
                    .color(cx)
                    .opacity(0.05))
                .text_color(severity_to_color(&diagnostic_to_render.severity).color(cx))
                .text_sm()
                .font_family(style.text.font().family)
                .child(diagnostic_to_render.message.clone())
                .into_any();

            element.prepaint_as_root(point(pos_x, pos_y), AvailableSpace::min_size(), window, cx);

            elements.insert(row, element);
        }

        elements
    }

    fn layout_inline_blame(
        &self,
        display_row: DisplayRow,
        row_info: &RowInfo,
        line_layout: &LineWithInvisibles,
        crease_trailer: Option<&CreaseTrailerLayout>,
        em_width: Pixels,
        content_origin: gpui::Point<Pixels>,
        scroll_pixel_position: gpui::Point<Pixels>,
        line_height: Pixels,
        window: &mut Window,
        cx: &mut App,
    ) -> Option<AnyElement> {
        if !self
            .editor
            .update(cx, |editor, cx| editor.render_git_blame_inline(window, cx))
        {
            return None;
        }

        let editor = self.editor.read(cx);
        let blame = editor.blame.clone()?;
        let padding = {
            const INLINE_BLAME_PADDING_EM_WIDTHS: f32 = 6.;
            const INLINE_ACCEPT_SUGGESTION_EM_WIDTHS: f32 = 14.;

            let mut padding = INLINE_BLAME_PADDING_EM_WIDTHS;

            if let Some(inline_completion) = editor.active_inline_completion.as_ref() {
                match &inline_completion.completion {
                    InlineCompletion::Edit {
                        display_mode: EditDisplayMode::TabAccept,
                        ..
                    } => padding += INLINE_ACCEPT_SUGGESTION_EM_WIDTHS,
                    _ => {}
                }
            }

            padding * em_width
        };

        let blame_entry = blame
            .update(cx, |blame, cx| {
                blame.blame_for_rows(&[*row_info], cx).next()
            })
            .flatten()?;

        let mut element =
            render_inline_blame_entry(self.editor.clone(), &blame, blame_entry, &self.style, cx);

        let start_y = content_origin.y
            + line_height * (display_row.as_f32() - scroll_pixel_position.y / line_height);

        let start_x = {
            let line_end = if let Some(crease_trailer) = crease_trailer {
                crease_trailer.bounds.right()
            } else {
                content_origin.x - scroll_pixel_position.x + line_layout.width
            };

            let padded_line_end = line_end + padding;

            let min_column_in_pixels = ProjectSettings::get_global(cx)
                .git
                .inline_blame
                .and_then(|settings| settings.min_column)
                .map(|col| self.column_pixels(col as usize, window, cx))
                .unwrap_or(px(0.));
            let min_start = content_origin.x - scroll_pixel_position.x + min_column_in_pixels;

            cmp::max(padded_line_end, min_start)
        };

        let absolute_offset = point(start_x, start_y);
        element.prepaint_as_root(absolute_offset, AvailableSpace::min_size(), window, cx);

        Some(element)
    }

    fn layout_blame_entries(
        &self,
        buffer_rows: &[RowInfo],
        em_width: Pixels,
        scroll_position: gpui::Point<f32>,
        line_height: Pixels,
        gutter_hitbox: &Hitbox,
        max_width: Option<Pixels>,
        window: &mut Window,
        cx: &mut App,
    ) -> Option<Vec<AnyElement>> {
        if !self
            .editor
            .update(cx, |editor, cx| editor.render_git_blame_gutter(cx))
        {
            return None;
        }

        let blame = self.editor.read(cx).blame.clone()?;
        let blamed_rows: Vec<_> = blame.update(cx, |blame, cx| {
            blame.blame_for_rows(buffer_rows, cx).collect()
        });

        let width = if let Some(max_width) = max_width {
            AvailableSpace::Definite(max_width)
        } else {
            AvailableSpace::MaxContent
        };
        let scroll_top = scroll_position.y * line_height;
        let start_x = em_width;

        let mut last_used_color: Option<(PlayerColor, Oid)> = None;

        let shaped_lines = blamed_rows
            .into_iter()
            .enumerate()
            .flat_map(|(ix, blame_entry)| {
                if let Some(blame_entry) = blame_entry {
                    let mut element = render_blame_entry(
                        ix,
                        &blame,
                        blame_entry,
                        &self.style,
                        &mut last_used_color,
                        self.editor.clone(),
                        cx,
                    );

                    let start_y = ix as f32 * line_height - (scroll_top % line_height);
                    let absolute_offset = gutter_hitbox.origin + point(start_x, start_y);

                    element.prepaint_as_root(
                        absolute_offset,
                        size(width, AvailableSpace::MinContent),
                        window,
                        cx,
                    );

                    Some(element)
                } else {
                    None
                }
            })
            .collect();

        Some(shaped_lines)
    }

    fn layout_indent_guides(
        &self,
        content_origin: gpui::Point<Pixels>,
        text_origin: gpui::Point<Pixels>,
        visible_buffer_range: Range<MultiBufferRow>,
        scroll_pixel_position: gpui::Point<Pixels>,
        line_height: Pixels,
        snapshot: &DisplaySnapshot,
        window: &mut Window,
        cx: &mut App,
    ) -> Option<Vec<IndentGuideLayout>> {
        let indent_guides = self.editor.update(cx, |editor, cx| {
            editor.indent_guides(visible_buffer_range, snapshot, cx)
        })?;

        let active_indent_guide_indices = self.editor.update(cx, |editor, cx| {
            editor
                .find_active_indent_guide_indices(&indent_guides, snapshot, window, cx)
                .unwrap_or_default()
        });

        Some(
            indent_guides
                .into_iter()
                .enumerate()
                .filter_map(|(i, indent_guide)| {
                    let single_indent_width =
                        self.column_pixels(indent_guide.tab_size as usize, window, cx);
                    let total_width = single_indent_width * indent_guide.depth as f32;
                    let start_x = content_origin.x + total_width - scroll_pixel_position.x;
                    if start_x >= text_origin.x {
                        let (offset_y, length) = Self::calculate_indent_guide_bounds(
                            indent_guide.start_row..indent_guide.end_row,
                            line_height,
                            snapshot,
                        );

                        let start_y = content_origin.y + offset_y - scroll_pixel_position.y;

                        Some(IndentGuideLayout {
                            origin: point(start_x, start_y),
                            length,
                            single_indent_width,
                            depth: indent_guide.depth,
                            active: active_indent_guide_indices.contains(&i),
                            settings: indent_guide.settings,
                        })
                    } else {
                        None
                    }
                })
                .collect(),
        )
    }

    fn calculate_indent_guide_bounds(
        row_range: Range<MultiBufferRow>,
        line_height: Pixels,
        snapshot: &DisplaySnapshot,
    ) -> (gpui::Pixels, gpui::Pixels) {
        let start_point = Point::new(row_range.start.0, 0);
        let end_point = Point::new(row_range.end.0, 0);

        let row_range = start_point.to_display_point(snapshot).row()
            ..end_point.to_display_point(snapshot).row();

        let mut prev_line = start_point;
        prev_line.row = prev_line.row.saturating_sub(1);
        let prev_line = prev_line.to_display_point(snapshot).row();

        let mut cons_line = end_point;
        cons_line.row += 1;
        let cons_line = cons_line.to_display_point(snapshot).row();

        let mut offset_y = row_range.start.0 as f32 * line_height;
        let mut length = (cons_line.0.saturating_sub(row_range.start.0)) as f32 * line_height;

        // If we are at the end of the buffer, ensure that the indent guide extends to the end of the line.
        if row_range.end == cons_line {
            length += line_height;
        }

        // If there is a block (e.g. diagnostic) in between the start of the indent guide and the line above,
        // we want to extend the indent guide to the start of the block.
        let mut block_height = 0;
        let mut block_offset = 0;
        let mut found_excerpt_header = false;
        for (_, block) in snapshot.blocks_in_range(prev_line..row_range.start) {
            if matches!(block, Block::ExcerptBoundary { .. }) {
                found_excerpt_header = true;
                break;
            }
            block_offset += block.height();
            block_height += block.height();
        }
        if !found_excerpt_header {
            offset_y -= block_offset as f32 * line_height;
            length += block_height as f32 * line_height;
        }

        // If there is a block (e.g. diagnostic) at the end of an multibuffer excerpt,
        // we want to ensure that the indent guide stops before the excerpt header.
        let mut block_height = 0;
        let mut found_excerpt_header = false;
        for (_, block) in snapshot.blocks_in_range(row_range.end..cons_line) {
            if matches!(block, Block::ExcerptBoundary { .. }) {
                found_excerpt_header = true;
            }
            block_height += block.height();
        }
        if found_excerpt_header {
            length -= block_height as f32 * line_height;
        }

        (offset_y, length)
    }

    #[allow(clippy::too_many_arguments)]
    fn layout_breakpoints(
        &self,
        line_height: Pixels,
        range: Range<DisplayRow>,
        scroll_pixel_position: gpui::Point<Pixels>,
        gutter_dimensions: &GutterDimensions,
        gutter_hitbox: &Hitbox,
        display_hunks: &[(DisplayDiffHunk, Option<Hitbox>)],
        snapshot: &EditorSnapshot,
        breakpoints: HashMap<DisplayRow, (Anchor, Breakpoint)>,
        window: &mut Window,
        cx: &mut App,
    ) -> Vec<AnyElement> {
        self.editor.update(cx, |editor, cx| {
            breakpoints
                .into_iter()
                .filter_map(|(point, (text_anchor, bp))| {
                    let row = MultiBufferRow { 0: point.0 };

                    if range.start > point || range.end < point {
                        return None;
                    }

                    if snapshot.is_line_folded(row) {
                        return None;
                    }

                    let button = editor.render_breakpoint(text_anchor, point, &bp.kind, cx);

                    let button = prepaint_gutter_button(
                        button,
                        point,
                        line_height,
                        gutter_dimensions,
                        scroll_pixel_position,
                        gutter_hitbox,
                        display_hunks,
                        window,
                        cx,
                    );
                    Some(button)
                })
                .collect_vec()
        })
    }

    #[allow(clippy::too_many_arguments)]
    fn layout_run_indicators(
        &self,
        line_height: Pixels,
        range: Range<DisplayRow>,
        row_infos: &[RowInfo],
        scroll_pixel_position: gpui::Point<Pixels>,
        gutter_dimensions: &GutterDimensions,
        gutter_hitbox: &Hitbox,
        display_hunks: &[(DisplayDiffHunk, Option<Hitbox>)],
        snapshot: &EditorSnapshot,
        breakpoints: &mut HashMap<DisplayRow, (Anchor, Breakpoint)>,
        window: &mut Window,
        cx: &mut App,
    ) -> Vec<AnyElement> {
        self.editor.update(cx, |editor, cx| {
            let active_task_indicator_row =
                if let Some(crate::CodeContextMenu::CodeActions(CodeActionsMenu {
                    deployed_from_indicator,
                    actions,
                    ..
                })) = editor.context_menu.borrow().as_ref()
                {
                    actions
                        .tasks
                        .as_ref()
                        .map(|tasks| tasks.position.to_display_point(snapshot).row())
                        .or(*deployed_from_indicator)
                } else {
                    None
                };

            let offset_range_start =
                snapshot.display_point_to_point(DisplayPoint::new(range.start, 0), Bias::Left);

            let offset_range_end =
                snapshot.display_point_to_point(DisplayPoint::new(range.end, 0), Bias::Right);

            editor
                .tasks
                .iter()
                .filter_map(|(_, tasks)| {
                    let multibuffer_point = tasks.offset.to_point(&snapshot.buffer_snapshot);
                    if multibuffer_point < offset_range_start
                        || multibuffer_point > offset_range_end
                    {
                        return None;
                    }
                    let multibuffer_row = MultiBufferRow(multibuffer_point.row);
                    let buffer_folded = snapshot
                        .buffer_snapshot
                        .buffer_line_for_row(multibuffer_row)
                        .map(|(buffer_snapshot, _)| buffer_snapshot.remote_id())
                        .map(|buffer_id| editor.is_buffer_folded(buffer_id, cx))
                        .unwrap_or(false);
                    if buffer_folded {
                        return None;
                    }

                    if snapshot.is_line_folded(multibuffer_row) {
                        // Skip folded indicators, unless it's the starting line of a fold.
                        if multibuffer_row
                            .0
                            .checked_sub(1)
                            .map_or(false, |previous_row| {
                                snapshot.is_line_folded(MultiBufferRow(previous_row))
                            })
                        {
                            return None;
                        }
                    }

                    let display_row = multibuffer_point.to_display_point(snapshot).row();
                    if row_infos
                        .get((display_row - range.start).0 as usize)
                        .is_some_and(|row_info| row_info.expand_info.is_some())
                    {
                        return None;
                    }
                    let button = editor.render_run_indicator(
                        &self.style,
                        Some(display_row) == active_task_indicator_row,
                        display_row,
                        breakpoints.remove(&display_row),
                        cx,
                    );

                    let button = prepaint_gutter_button(
                        button,
                        display_row,
                        line_height,
                        gutter_dimensions,
                        scroll_pixel_position,
                        gutter_hitbox,
                        display_hunks,
                        window,
                        cx,
                    );
                    Some(button)
                })
                .collect_vec()
        })
    }

    fn layout_excerpt_gutter(
        &self,
        gutter_hitbox: &Hitbox,
        line_height: Pixels,
        scroll_position: gpui::Point<f32>,
        buffer_rows: &[RowInfo],
        window: &mut Window,
        cx: &mut App,
    ) -> Vec<Option<(AnyElement, gpui::Point<Pixels>)>> {
        let editor_font_size = self.style.text.font_size.to_pixels(window.rem_size()) * 1.2;

        let icon_size = editor_font_size.round();
        let button_h_padding = ((icon_size - px(1.0)) / 2.0).round() - px(2.0);

        let scroll_top = scroll_position.y * line_height;

        let max_line_number_length = 1 + self
            .editor
            .read(cx)
            .buffer()
            .read(cx)
            .snapshot(cx)
            .widest_line_number()
            .ilog10();

        let elements = buffer_rows
            .into_iter()
            .enumerate()
            .map(|(ix, row_info)| {
                let ExpandInfo {
                    excerpt_id,
                    direction,
                } = row_info.expand_info?;

                let icon_name = match direction {
                    ExpandExcerptDirection::Up => IconName::ExpandUp,
                    ExpandExcerptDirection::Down => IconName::ExpandDown,
                    ExpandExcerptDirection::UpAndDown => IconName::ExpandVertical,
                };

                let editor = self.editor.clone();
                let is_wide = max_line_number_length > 3
                    && row_info
                        .buffer_row
                        .is_some_and(|row| (row + 1).ilog10() + 1 == max_line_number_length);

                let toggle = IconButton::new(("expand", ix), icon_name)
                    .icon_color(Color::Custom(cx.theme().colors().editor_line_number))
                    .selected_icon_color(Color::Custom(cx.theme().colors().editor_foreground))
                    .icon_size(IconSize::Custom(rems(editor_font_size / window.rem_size())))
                    .width((icon_size + button_h_padding * 2).into())
                    .when(is_wide, |el| {
                        el.width((icon_size + button_h_padding).into())
                    })
                    .on_click(move |_, _, cx| {
                        editor.update(cx, |editor, cx| {
                            editor.expand_excerpt(excerpt_id, direction, cx);
                        });
                    })
                    .tooltip(Tooltip::for_action_title(
                        "Expand excerpt",
                        &crate::actions::ExpandExcerpts::default(),
                    ))
                    .into_any_element();

                let position = point(
                    px(1.),
                    ix as f32 * line_height - (scroll_top % line_height) + px(1.),
                );
                let origin = gutter_hitbox.origin + position;

                Some((toggle, origin))
            })
            .collect();

        elements
    }

    fn layout_code_actions_indicator(
        &self,
        line_height: Pixels,
        newest_selection_head: DisplayPoint,
        scroll_pixel_position: gpui::Point<Pixels>,
        gutter_dimensions: &GutterDimensions,
        gutter_hitbox: &Hitbox,
        breakpoint_points: &mut HashMap<DisplayRow, (Anchor, Breakpoint)>,
        display_hunks: &[(DisplayDiffHunk, Option<Hitbox>)],
        window: &mut Window,
        cx: &mut App,
    ) -> Option<AnyElement> {
        let mut active = false;
        let mut button = None;
        let row = newest_selection_head.row();
        self.editor.update(cx, |editor, cx| {
            if let Some(crate::CodeContextMenu::CodeActions(CodeActionsMenu {
                deployed_from_indicator,
                ..
            })) = editor.context_menu.borrow().as_ref()
            {
                active = deployed_from_indicator.map_or(true, |indicator_row| indicator_row == row);
            };

            let breakpoint = breakpoint_points.get(&row);
            button = editor.render_code_actions_indicator(&self.style, row, active, breakpoint, cx);
        });

        let button = button?;
        breakpoint_points.remove(&row);

        let button = prepaint_gutter_button(
            button,
            row,
            line_height,
            gutter_dimensions,
            scroll_pixel_position,
            gutter_hitbox,
            display_hunks,
            window,
            cx,
        );

        Some(button)
    }

    fn get_participant_color(participant_index: Option<ParticipantIndex>, cx: &App) -> PlayerColor {
        if let Some(index) = participant_index {
            cx.theme().players().color_for_participant(index.0)
        } else {
            cx.theme().players().absent()
        }
    }

    fn calculate_relative_line_numbers(
        &self,
        snapshot: &EditorSnapshot,
        rows: &Range<DisplayRow>,
        relative_to: Option<DisplayRow>,
    ) -> HashMap<DisplayRow, DisplayRowDelta> {
        let mut relative_rows: HashMap<DisplayRow, DisplayRowDelta> = Default::default();
        let Some(relative_to) = relative_to else {
            return relative_rows;
        };

        let start = rows.start.min(relative_to);
        let end = rows.end.max(relative_to);

        let buffer_rows = snapshot
            .row_infos(start)
            .take(1 + end.minus(start) as usize)
            .collect::<Vec<_>>();

        let head_idx = relative_to.minus(start);
        let mut delta = 1;
        let mut i = head_idx + 1;
        while i < buffer_rows.len() as u32 {
            if buffer_rows[i as usize].buffer_row.is_some() {
                if rows.contains(&DisplayRow(i + start.0)) {
                    relative_rows.insert(DisplayRow(i + start.0), delta);
                }
                delta += 1;
            }
            i += 1;
        }
        delta = 1;
        i = head_idx.min(buffer_rows.len() as u32 - 1);
        while i > 0 && buffer_rows[i as usize].buffer_row.is_none() {
            i -= 1;
        }

        while i > 0 {
            i -= 1;
            if buffer_rows[i as usize].buffer_row.is_some() {
                if rows.contains(&DisplayRow(i + start.0)) {
                    relative_rows.insert(DisplayRow(i + start.0), delta);
                }
                delta += 1;
            }
        }

        relative_rows
    }

    fn layout_line_numbers(
        &self,
        gutter_hitbox: Option<&Hitbox>,
        gutter_dimensions: GutterDimensions,
        line_height: Pixels,
        scroll_position: gpui::Point<f32>,
        rows: Range<DisplayRow>,
        buffer_rows: &[RowInfo],
        active_rows: &BTreeMap<DisplayRow, LineHighlightSpec>,
        newest_selection_head: Option<DisplayPoint>,
        snapshot: &EditorSnapshot,
        window: &mut Window,
        cx: &mut App,
    ) -> Arc<HashMap<MultiBufferRow, LineNumberLayout>> {
        let include_line_numbers = snapshot.show_line_numbers.unwrap_or_else(|| {
            EditorSettings::get_global(cx).gutter.line_numbers && snapshot.mode == EditorMode::Full
        });
        if !include_line_numbers {
            return Arc::default();
        }

        let (newest_selection_head, is_relative) = self.editor.update(cx, |editor, cx| {
            let newest_selection_head = newest_selection_head.unwrap_or_else(|| {
                let newest = editor.selections.newest::<Point>(cx);
                SelectionLayout::new(
                    newest,
                    editor.selections.line_mode,
                    editor.cursor_shape,
                    &snapshot.display_snapshot,
                    true,
                    true,
                    None,
                )
                .head
            });
            let is_relative = editor.should_use_relative_line_numbers(cx);
            (newest_selection_head, is_relative)
        });

        let relative_to = if is_relative {
            Some(newest_selection_head.row())
        } else {
            None
        };
        let relative_rows = self.calculate_relative_line_numbers(snapshot, &rows, relative_to);
        let mut line_number = String::new();
        let line_numbers = buffer_rows
            .into_iter()
            .enumerate()
            .flat_map(|(ix, row_info)| {
                let display_row = DisplayRow(rows.start.0 + ix as u32);
                line_number.clear();
                let non_relative_number = row_info.buffer_row? + 1;
                let number = relative_rows
                    .get(&display_row)
                    .unwrap_or(&non_relative_number);
                write!(&mut line_number, "{number}").unwrap();
                if row_info
                    .diff_status
                    .is_some_and(|status| status.is_deleted())
                {
                    return None;
                }

                let color = active_rows
                    .get(&display_row)
                    .and_then(|spec| {
                        if spec.breakpoint {
                            Some(cx.theme().colors().debugger_accent)
                        } else if spec.selection {
                            Some(cx.theme().colors().editor_active_line_number)
                        } else {
                            None
                        }
                    })
                    .unwrap_or_else(|| cx.theme().colors().editor_line_number);
                let shaped_line = self
                    .shape_line_number(SharedString::from(&line_number), color, window)
                    .log_err()?;
                let scroll_top = scroll_position.y * line_height;
                let line_origin = gutter_hitbox.map(|hitbox| {
                    hitbox.origin
                        + point(
                            hitbox.size.width - shaped_line.width - gutter_dimensions.right_padding,
                            ix as f32 * line_height - (scroll_top % line_height),
                        )
                });

                #[cfg(not(test))]
                let hitbox = line_origin.map(|line_origin| {
                    window.insert_hitbox(
                        Bounds::new(line_origin, size(shaped_line.width, line_height)),
                        false,
                    )
                });
                #[cfg(test)]
                let hitbox = {
                    let _ = line_origin;
                    None
                };

                let multi_buffer_row = DisplayPoint::new(display_row, 0).to_point(snapshot).row;
                let multi_buffer_row = MultiBufferRow(multi_buffer_row);
                let line_number = LineNumberLayout {
                    shaped_line,
                    hitbox,
                };
                Some((multi_buffer_row, line_number))
            })
            .collect();
        Arc::new(line_numbers)
    }

    fn layout_crease_toggles(
        &self,
        rows: Range<DisplayRow>,
        row_infos: &[RowInfo],
        active_rows: &BTreeMap<DisplayRow, LineHighlightSpec>,
        snapshot: &EditorSnapshot,
        window: &mut Window,
        cx: &mut App,
    ) -> Vec<Option<AnyElement>> {
        let include_fold_statuses = EditorSettings::get_global(cx).gutter.folds
            && snapshot.mode == EditorMode::Full
            && self.editor.read(cx).is_singleton(cx);
        if include_fold_statuses {
            row_infos
                .into_iter()
                .enumerate()
                .map(|(ix, info)| {
                    if info.expand_info.is_some() {
                        return None;
                    }
                    let row = info.multibuffer_row?;
                    let display_row = DisplayRow(rows.start.0 + ix as u32);
                    let active = active_rows.contains_key(&display_row);

                    snapshot.render_crease_toggle(row, active, self.editor.clone(), window, cx)
                })
                .collect()
        } else {
            Vec::new()
        }
    }

    fn layout_crease_trailers(
        &self,
        buffer_rows: impl IntoIterator<Item = RowInfo>,
        snapshot: &EditorSnapshot,
        window: &mut Window,
        cx: &mut App,
    ) -> Vec<Option<AnyElement>> {
        buffer_rows
            .into_iter()
            .map(|row_info| {
                if row_info.expand_info.is_some() {
                    return None;
                }
                if let Some(row) = row_info.multibuffer_row {
                    snapshot.render_crease_trailer(row, window, cx)
                } else {
                    None
                }
            })
            .collect()
    }

    fn layout_lines(
        rows: Range<DisplayRow>,
        snapshot: &EditorSnapshot,
        style: &EditorStyle,
        editor_width: Pixels,
        is_row_soft_wrapped: impl Copy + Fn(usize) -> bool,
        window: &mut Window,
        cx: &mut App,
    ) -> Vec<LineWithInvisibles> {
        if rows.start >= rows.end {
            return Vec::new();
        }

        // Show the placeholder when the editor is empty
        if snapshot.is_empty() {
            let font_size = style.text.font_size.to_pixels(window.rem_size());
            let placeholder_color = cx.theme().colors().text_placeholder;
            let placeholder_text = snapshot.placeholder_text();

            let placeholder_lines = placeholder_text
                .as_ref()
                .map_or("", AsRef::as_ref)
                .split('\n')
                .skip(rows.start.0 as usize)
                .chain(iter::repeat(""))
                .take(rows.len());
            placeholder_lines
                .filter_map(move |line| {
                    let run = TextRun {
                        len: line.len(),
                        font: style.text.font(),
                        color: placeholder_color,
                        background_color: None,
                        underline: Default::default(),
                        strikethrough: None,
                    };
                    window
                        .text_system()
                        .shape_line(line.to_string().into(), font_size, &[run])
                        .log_err()
                })
                .map(|line| LineWithInvisibles {
                    width: line.width,
                    len: line.len,
                    fragments: smallvec![LineFragment::Text(line)],
                    invisibles: Vec::new(),
                    font_size,
                })
                .collect()
        } else {
            let chunks = snapshot.highlighted_chunks(rows.clone(), true, style);
            LineWithInvisibles::from_chunks(
                chunks,
                &style,
                MAX_LINE_LEN,
                rows.len(),
                snapshot.mode,
                editor_width,
                is_row_soft_wrapped,
                window,
                cx,
            )
        }
    }

    fn prepaint_lines(
        &self,
        start_row: DisplayRow,
        line_layouts: &mut [LineWithInvisibles],
        line_height: Pixels,
        scroll_pixel_position: gpui::Point<Pixels>,
        content_origin: gpui::Point<Pixels>,
        window: &mut Window,
        cx: &mut App,
    ) -> SmallVec<[AnyElement; 1]> {
        let mut line_elements = SmallVec::new();
        for (ix, line) in line_layouts.iter_mut().enumerate() {
            let row = start_row + DisplayRow(ix as u32);
            line.prepaint(
                line_height,
                scroll_pixel_position,
                row,
                content_origin,
                &mut line_elements,
                window,
                cx,
            );
        }
        line_elements
    }

    fn render_block(
        &self,
        block: &Block,
        available_width: AvailableSpace,
        block_id: BlockId,
        block_row_start: DisplayRow,
        snapshot: &EditorSnapshot,
        text_x: Pixels,
        rows: &Range<DisplayRow>,
        line_layouts: &[LineWithInvisibles],
        gutter_dimensions: &GutterDimensions,
        line_height: Pixels,
        em_width: Pixels,
        text_hitbox: &Hitbox,
        editor_width: Pixels,
        scroll_width: &mut Pixels,
        resized_blocks: &mut HashMap<CustomBlockId, u32>,
        selections: &[Selection<Point>],
        selected_buffer_ids: &Vec<BufferId>,
        is_row_soft_wrapped: impl Copy + Fn(usize) -> bool,
        sticky_header_excerpt_id: Option<ExcerptId>,
        window: &mut Window,
        cx: &mut App,
    ) -> (AnyElement, Size<Pixels>) {
        let mut element = match block {
            Block::Custom(block) => {
                let block_start = block.start().to_point(&snapshot.buffer_snapshot);
                let block_end = block.end().to_point(&snapshot.buffer_snapshot);
                let align_to = block_start.to_display_point(snapshot);
                let anchor_x = text_x
                    + if rows.contains(&align_to.row()) {
                        line_layouts[align_to.row().minus(rows.start) as usize]
                            .x_for_index(align_to.column() as usize)
                    } else {
                        layout_line(
                            align_to.row(),
                            snapshot,
                            &self.style,
                            editor_width,
                            is_row_soft_wrapped,
                            window,
                            cx,
                        )
                        .x_for_index(align_to.column() as usize)
                    };

                let selected = selections
                    .binary_search_by(|selection| {
                        if selection.end <= block_start {
                            Ordering::Less
                        } else if selection.start >= block_end {
                            Ordering::Greater
                        } else {
                            Ordering::Equal
                        }
                    })
                    .is_ok();

                div()
                    .size_full()
                    .child(block.render(&mut BlockContext {
                        window,
                        app: cx,
                        anchor_x,
                        gutter_dimensions,
                        line_height,
                        em_width,
                        block_id,
                        selected,
                        max_width: text_hitbox.size.width.max(*scroll_width),
                        editor_style: &self.style,
                    }))
                    .into_any()
            }

            Block::FoldedBuffer {
                first_excerpt,
                height,
                ..
            } => {
                let selected = selected_buffer_ids.contains(&first_excerpt.buffer_id);
                let result = v_flex().id(block_id).w_full();

                let jump_data = header_jump_data(snapshot, block_row_start, *height, first_excerpt);
                result
                    .child(self.render_buffer_header(
                        first_excerpt,
                        true,
                        selected,
                        false,
                        jump_data,
                        window,
                        cx,
                    ))
                    .into_any_element()
            }

            Block::ExcerptBoundary {
                excerpt,
                height,
                starts_new_buffer,
                ..
            } => {
                let color = cx.theme().colors().clone();
                let mut result = v_flex().id(block_id).w_full();

                let jump_data = header_jump_data(snapshot, block_row_start, *height, excerpt);

                if *starts_new_buffer {
                    if sticky_header_excerpt_id != Some(excerpt.id) {
                        let selected = selected_buffer_ids.contains(&excerpt.buffer_id);

                        result = result.child(self.render_buffer_header(
                            excerpt, false, selected, false, jump_data, window, cx,
                        ));
                    } else {
                        result =
                            result.child(div().h(FILE_HEADER_HEIGHT as f32 * window.line_height()));
                    }
                } else {
                    result = result.child(
                        h_flex().relative().child(
                            div()
                                .top(line_height / 2.)
                                .absolute()
                                .w_full()
                                .h_px()
                                .bg(color.border_variant),
                        ),
                    );
                };

                result.into_any()
            }
        };

        // Discover the element's content height, then round up to the nearest multiple of line height.
        let preliminary_size = element.layout_as_root(
            size(available_width, AvailableSpace::MinContent),
            window,
            cx,
        );
        let quantized_height = (preliminary_size.height / line_height).ceil() * line_height;
        let final_size = if preliminary_size.height == quantized_height {
            preliminary_size
        } else {
            element.layout_as_root(size(available_width, quantized_height.into()), window, cx)
        };

        if let BlockId::Custom(custom_block_id) = block_id {
            if block.height() > 0 {
                let element_height_in_lines =
                    ((final_size.height / line_height).ceil() as u32).max(1);
                if element_height_in_lines != block.height() {
                    resized_blocks.insert(custom_block_id, element_height_in_lines);
                }
            }
        }

        (element, final_size)
    }

    fn render_buffer_header(
        &self,
        for_excerpt: &ExcerptInfo,
        is_folded: bool,
        is_selected: bool,
        _is_sticky: bool,
        jump_data: JumpData,
        window: &mut Window,
        cx: &mut App,
    ) -> Div {
        let editor = self.editor.read(cx);
        let file_status = editor
            .buffer
            .read(cx)
            .all_diff_hunks_expanded()
            .then(|| {
                editor
                    .project
                    .as_ref()?
                    .read(cx)
                    .status_for_buffer_id(for_excerpt.buffer_id, cx)
            })
            .flatten();

        let include_root = editor
            .project
            .as_ref()
            .map(|project| project.read(cx).visible_worktrees(cx).count() > 1)
            .unwrap_or_default();
        let path = for_excerpt.buffer.resolve_file_path(cx, include_root);
        let filename = path
            .as_ref()
            .and_then(|path| Some(path.file_name()?.to_string_lossy().to_string()));
        let parent_path = path.as_ref().and_then(|path| {
            Some(path.parent()?.to_string_lossy().to_string() + std::path::MAIN_SEPARATOR_STR)
        });
        let focus_handle = editor.focus_handle(cx);
        let colors = cx.theme().colors();

        div()
            .px_2()
            .pt_2()
            .w_full()
            .h(FILE_HEADER_HEIGHT as f32 * window.line_height())
            .child(
                h_flex()
                    .size_full()
                    .gap_2()
                    .flex_basis(Length::Definite(DefiniteLength::Fraction(0.667)))
                    .pl_0p5()
                    .pr_5()
                    .rounded_sm()
                    // .when(is_sticky, |el| el.shadow_md())
                    .border_1()
                    .map(|div| {
                        let border_color = if is_selected
                            && is_folded
                            && focus_handle.contains_focused(window, cx)
                        {
                            colors.border_focused
                        } else {
                            colors.border
                        };
                        div.border_color(border_color)
                    })
                    .bg(colors.editor_subheader_background)
                    .hover(|style| style.bg(colors.element_hover))
                    .map(|header| {
                        let editor = self.editor.clone();
                        let buffer_id = for_excerpt.buffer_id;
                        let toggle_chevron_icon =
                            FileIcons::get_chevron_icon(!is_folded, cx).map(Icon::from_path);
                        header.child(
                            div()
                                .hover(|style| style.bg(colors.element_selected))
                                .rounded_xs()
                                .child(
                                    ButtonLike::new("toggle-buffer-fold")
                                        .style(ui::ButtonStyle::Transparent)
                                        .size(ButtonSize::Large)
                                        .width(px(30.).into())
                                        .children(toggle_chevron_icon)
                                        .tooltip({
                                            let focus_handle = focus_handle.clone();
                                            move |window, cx| {
                                                Tooltip::for_action_in(
                                                    "Toggle Excerpt Fold",
                                                    &ToggleFold,
                                                    &focus_handle,
                                                    window,
                                                    cx,
                                                )
                                            }
                                        })
                                        .on_click(move |_, _, cx| {
                                            if is_folded {
                                                editor.update(cx, |editor, cx| {
                                                    editor.unfold_buffer(buffer_id, cx);
                                                });
                                            } else {
                                                editor.update(cx, |editor, cx| {
                                                    editor.fold_buffer(buffer_id, cx);
                                                });
                                            }
                                        }),
                                ),
                        )
                    })
                    .children(
                        editor
                            .addons
                            .values()
                            .filter_map(|addon| {
                                addon.render_buffer_header_controls(for_excerpt, window, cx)
                            })
                            .take(1),
                    )
                    .child(
                        h_flex()
                            .cursor_pointer()
                            .id("path header block")
                            .size_full()
                            .justify_between()
                            .child(
                                h_flex()
                                    .gap_2()
                                    .child(
                                        Label::new(
                                            filename
                                                .map(SharedString::from)
                                                .unwrap_or_else(|| "untitled".into()),
                                        )
                                        .single_line()
                                        .when_some(
                                            file_status,
                                            |el, status| {
                                                el.color(if status.is_conflicted() {
                                                    Color::Conflict
                                                } else if status.is_modified() {
                                                    Color::Modified
                                                } else if status.is_deleted() {
                                                    Color::Disabled
                                                } else {
                                                    Color::Created
                                                })
                                                .when(status.is_deleted(), |el| el.strikethrough())
                                            },
                                        ),
                                    )
                                    .when_some(parent_path, |then, path| {
                                        then.child(div().child(path).text_color(
                                            if file_status.is_some_and(FileStatus::is_deleted) {
                                                colors.text_disabled
                                            } else {
                                                colors.text_muted
                                            },
                                        ))
                                    }),
                            )
                            .when(is_selected, |el| {
                                el.child(
                                    h_flex()
                                        .id("jump-to-file-button")
                                        .gap_2p5()
                                        .child(Label::new("Jump To File"))
                                        .children(
                                            KeyBinding::for_action_in(
                                                &OpenExcerpts,
                                                &focus_handle,
                                                window,
                                                cx,
                                            )
                                            .map(|binding| binding.into_any_element()),
                                        ),
                                )
                            })
                            .on_mouse_down(MouseButton::Left, |_, _, cx| cx.stop_propagation())
                            .on_click(window.listener_for(&self.editor, {
                                move |editor, e: &ClickEvent, window, cx| {
                                    editor.open_excerpts_common(
                                        Some(jump_data.clone()),
                                        e.down.modifiers.secondary(),
                                        window,
                                        cx,
                                    );
                                }
                            })),
                    ),
            )
    }

    fn render_blocks(
        &self,
        rows: Range<DisplayRow>,
        snapshot: &EditorSnapshot,
        hitbox: &Hitbox,
        text_hitbox: &Hitbox,
        editor_width: Pixels,
        scroll_width: &mut Pixels,
        gutter_dimensions: &GutterDimensions,
        em_width: Pixels,
        text_x: Pixels,
        line_height: Pixels,
        line_layouts: &[LineWithInvisibles],
        selections: &[Selection<Point>],
        selected_buffer_ids: &Vec<BufferId>,
        is_row_soft_wrapped: impl Copy + Fn(usize) -> bool,
        sticky_header_excerpt_id: Option<ExcerptId>,
        window: &mut Window,
        cx: &mut App,
    ) -> Result<Vec<BlockLayout>, HashMap<CustomBlockId, u32>> {
        let (fixed_blocks, non_fixed_blocks) = snapshot
            .blocks_in_range(rows.clone())
            .partition::<Vec<_>, _>(|(_, block)| block.style() == BlockStyle::Fixed);

        let mut focused_block = self
            .editor
            .update(cx, |editor, _| editor.take_focused_block());
        let mut fixed_block_max_width = Pixels::ZERO;
        let mut blocks = Vec::new();
        let mut resized_blocks = HashMap::default();

        for (row, block) in fixed_blocks {
            let block_id = block.id();

            if focused_block.as_ref().map_or(false, |b| b.id == block_id) {
                focused_block = None;
            }

            let (element, element_size) = self.render_block(
                block,
                AvailableSpace::MinContent,
                block_id,
                row,
                snapshot,
                text_x,
                &rows,
                line_layouts,
                gutter_dimensions,
                line_height,
                em_width,
                text_hitbox,
                editor_width,
                scroll_width,
                &mut resized_blocks,
                selections,
                selected_buffer_ids,
                is_row_soft_wrapped,
                sticky_header_excerpt_id,
                window,
                cx,
            );
            fixed_block_max_width = fixed_block_max_width.max(element_size.width + em_width);
            blocks.push(BlockLayout {
                id: block_id,
                row: Some(row),
                element,
                available_space: size(AvailableSpace::MinContent, element_size.height.into()),
                style: BlockStyle::Fixed,
                is_buffer_header: block.is_buffer_header(),
            });
        }

        for (row, block) in non_fixed_blocks {
            let style = block.style();
            let width = match style {
                BlockStyle::Sticky => hitbox.size.width,
                BlockStyle::Flex => hitbox
                    .size
                    .width
                    .max(fixed_block_max_width)
                    .max(gutter_dimensions.width + *scroll_width),
                BlockStyle::Fixed => unreachable!(),
            };
            let block_id = block.id();

            if focused_block.as_ref().map_or(false, |b| b.id == block_id) {
                focused_block = None;
            }

            let (element, element_size) = self.render_block(
                block,
                width.into(),
                block_id,
                row,
                snapshot,
                text_x,
                &rows,
                line_layouts,
                gutter_dimensions,
                line_height,
                em_width,
                text_hitbox,
                editor_width,
                scroll_width,
                &mut resized_blocks,
                selections,
                selected_buffer_ids,
                is_row_soft_wrapped,
                sticky_header_excerpt_id,
                window,
                cx,
            );

            blocks.push(BlockLayout {
                id: block_id,
                row: Some(row),
                element,
                available_space: size(width.into(), element_size.height.into()),
                style,
                is_buffer_header: block.is_buffer_header(),
            });
        }

        if let Some(focused_block) = focused_block {
            if let Some(focus_handle) = focused_block.focus_handle.upgrade() {
                if focus_handle.is_focused(window) {
                    if let Some(block) = snapshot.block_for_id(focused_block.id) {
                        let style = block.style();
                        let width = match style {
                            BlockStyle::Fixed => AvailableSpace::MinContent,
                            BlockStyle::Flex => AvailableSpace::Definite(
                                hitbox
                                    .size
                                    .width
                                    .max(fixed_block_max_width)
                                    .max(gutter_dimensions.width + *scroll_width),
                            ),
                            BlockStyle::Sticky => AvailableSpace::Definite(hitbox.size.width),
                        };

                        let (element, element_size) = self.render_block(
                            &block,
                            width,
                            focused_block.id,
                            rows.end,
                            snapshot,
                            text_x,
                            &rows,
                            line_layouts,
                            gutter_dimensions,
                            line_height,
                            em_width,
                            text_hitbox,
                            editor_width,
                            scroll_width,
                            &mut resized_blocks,
                            selections,
                            selected_buffer_ids,
                            is_row_soft_wrapped,
                            sticky_header_excerpt_id,
                            window,
                            cx,
                        );

                        blocks.push(BlockLayout {
                            id: block.id(),
                            row: None,
                            element,
                            available_space: size(width, element_size.height.into()),
                            style,
                            is_buffer_header: block.is_buffer_header(),
                        });
                    }
                }
            }
        }

        if resized_blocks.is_empty() {
            *scroll_width = (*scroll_width).max(fixed_block_max_width - gutter_dimensions.width);
            Ok(blocks)
        } else {
            Err(resized_blocks)
        }
    }

    /// Returns true if any of the blocks changed size since the previous frame. This will trigger
    /// a restart of rendering for the editor based on the new sizes.
    fn layout_blocks(
        &self,
        blocks: &mut Vec<BlockLayout>,
        block_starts: &mut HashSet<DisplayRow>,
        hitbox: &Hitbox,
        line_height: Pixels,
        scroll_pixel_position: gpui::Point<Pixels>,
        window: &mut Window,
        cx: &mut App,
    ) {
        for block in blocks {
            let mut origin = if let Some(row) = block.row {
                block_starts.insert(row);
                hitbox.origin
                    + point(
                        Pixels::ZERO,
                        row.as_f32() * line_height - scroll_pixel_position.y,
                    )
            } else {
                // Position the block outside the visible area
                hitbox.origin + point(Pixels::ZERO, hitbox.size.height)
            };

            if !matches!(block.style, BlockStyle::Sticky) {
                origin += point(-scroll_pixel_position.x, Pixels::ZERO);
            }

            let focus_handle =
                block
                    .element
                    .prepaint_as_root(origin, block.available_space, window, cx);

            if let Some(focus_handle) = focus_handle {
                self.editor.update(cx, |editor, _cx| {
                    editor.set_focused_block(FocusedBlock {
                        id: block.id,
                        focus_handle: focus_handle.downgrade(),
                    });
                });
            }
        }
    }

    fn layout_sticky_buffer_header(
        &self,
        StickyHeaderExcerpt { excerpt }: StickyHeaderExcerpt<'_>,
        scroll_position: f32,
        line_height: Pixels,
        snapshot: &EditorSnapshot,
        hitbox: &Hitbox,
        selected_buffer_ids: &Vec<BufferId>,
        blocks: &[BlockLayout],
        window: &mut Window,
        cx: &mut App,
    ) -> AnyElement {
        let jump_data = header_jump_data(
            snapshot,
            DisplayRow(scroll_position as u32),
            FILE_HEADER_HEIGHT + MULTI_BUFFER_EXCERPT_HEADER_HEIGHT,
            excerpt,
        );

        let editor_bg_color = cx.theme().colors().editor_background;

        let selected = selected_buffer_ids.contains(&excerpt.buffer_id);

        let mut header = v_flex()
            .relative()
            .child(
                div()
                    .w(hitbox.bounds.size.width)
                    .h(FILE_HEADER_HEIGHT as f32 * line_height)
                    .bg(linear_gradient(
                        0.,
                        linear_color_stop(editor_bg_color.opacity(0.), 0.),
                        linear_color_stop(editor_bg_color, 0.6),
                    ))
                    .absolute()
                    .top_0(),
            )
            .child(
                self.render_buffer_header(excerpt, false, selected, true, jump_data, window, cx)
                    .into_any_element(),
            )
            .into_any_element();

        let mut origin = hitbox.origin;
        // Move floating header up to avoid colliding with the next buffer header.
        for block in blocks.iter() {
            if !block.is_buffer_header {
                continue;
            }

            let Some(display_row) = block.row.filter(|row| row.0 > scroll_position as u32) else {
                continue;
            };

            let max_row = display_row.0.saturating_sub(FILE_HEADER_HEIGHT);
            let offset = scroll_position - max_row as f32;

            if offset > 0.0 {
                origin.y -= Pixels(offset) * line_height;
            }
            break;
        }

        let size = size(
            AvailableSpace::Definite(hitbox.size.width),
            AvailableSpace::MinContent,
        );

        header.prepaint_as_root(origin, size, window, cx);

        header
    }

    fn layout_cursor_popovers(
        &self,
        line_height: Pixels,
        text_hitbox: &Hitbox,
        content_origin: gpui::Point<Pixels>,
        start_row: DisplayRow,
        scroll_pixel_position: gpui::Point<Pixels>,
        line_layouts: &[LineWithInvisibles],
        cursor: DisplayPoint,
        cursor_point: Point,
        style: &EditorStyle,
        window: &mut Window,
        cx: &mut App,
    ) {
        let mut min_menu_height = Pixels::ZERO;
        let mut max_menu_height = Pixels::ZERO;
        let mut height_above_menu = Pixels::ZERO;
        let height_below_menu = Pixels::ZERO;
        let mut edit_prediction_popover_visible = false;
        let mut context_menu_visible = false;

        {
            let editor = self.editor.read(cx);
            if editor
                .edit_prediction_visible_in_cursor_popover(editor.has_active_inline_completion())
            {
                height_above_menu +=
                    editor.edit_prediction_cursor_popover_height() + POPOVER_Y_PADDING;
                edit_prediction_popover_visible = true;
            }

            if editor.context_menu_visible() {
                if let Some(crate::ContextMenuOrigin::Cursor) = editor.context_menu_origin() {
                    min_menu_height += line_height * 3. + POPOVER_Y_PADDING;
                    max_menu_height += line_height * 12. + POPOVER_Y_PADDING;
                    context_menu_visible = true;
                }
            }
        }

        let visible = edit_prediction_popover_visible || context_menu_visible;
        if !visible {
            return;
        }

        let cursor_row_layout = &line_layouts[cursor.row().minus(start_row) as usize];
        let target_position = content_origin
            + gpui::Point {
                x: cmp::max(
                    px(0.),
                    cursor_row_layout.x_for_index(cursor.column() as usize)
                        - scroll_pixel_position.x,
                ),
                y: cmp::max(
                    px(0.),
                    cursor.row().next_row().as_f32() * line_height - scroll_pixel_position.y,
                ),
            };

        let viewport_bounds =
            Bounds::new(Default::default(), window.viewport_size()).extend(Edges {
                right: -Self::SCROLLBAR_WIDTH - MENU_GAP,
                ..Default::default()
            });

        let min_height = height_above_menu + min_menu_height + height_below_menu;
        let max_height = height_above_menu + max_menu_height + height_below_menu;
        let Some((laid_out_popovers, y_flipped)) = self.layout_popovers_above_or_below_line(
            target_position,
            line_height,
            min_height,
            max_height,
            text_hitbox,
            viewport_bounds,
            window,
            cx,
            |height, max_width_for_stable_x, y_flipped, window, cx| {
                // First layout the menu to get its size - others can be at least this wide.
                let context_menu = if context_menu_visible {
                    let menu_height = if y_flipped {
                        height - height_below_menu
                    } else {
                        height - height_above_menu
                    };
                    let mut element = self
                        .render_context_menu(line_height, menu_height, y_flipped, window, cx)
                        .expect("Visible context menu should always render.");
                    let size = element.layout_as_root(AvailableSpace::min_size(), window, cx);
                    Some((CursorPopoverType::CodeContextMenu, element, size))
                } else {
                    None
                };
                let min_width = context_menu
                    .as_ref()
                    .map_or(px(0.), |(_, _, size)| size.width);
                let max_width = max_width_for_stable_x.max(
                    context_menu
                        .as_ref()
                        .map_or(px(0.), |(_, _, size)| size.width),
                );

                let edit_prediction = if edit_prediction_popover_visible {
                    self.editor.update(cx, move |editor, cx| {
                        let accept_binding = editor.accept_edit_prediction_keybind(window, cx);
                        let mut element = editor.render_edit_prediction_cursor_popover(
                            min_width,
                            max_width,
                            cursor_point,
                            style,
                            accept_binding.keystroke(),
                            window,
                            cx,
                        )?;
                        let size = element.layout_as_root(AvailableSpace::min_size(), window, cx);
                        Some((CursorPopoverType::EditPrediction, element, size))
                    })
                } else {
                    None
                };
                vec![edit_prediction, context_menu]
                    .into_iter()
                    .flatten()
                    .collect::<Vec<_>>()
            },
        ) else {
            return;
        };

        let Some((menu_ix, (_, menu_bounds))) = laid_out_popovers
            .iter()
            .find_position(|(x, _)| matches!(x, CursorPopoverType::CodeContextMenu))
        else {
            return;
        };
        let last_ix = laid_out_popovers.len() - 1;
        let menu_is_last = menu_ix == last_ix;
        let first_popover_bounds = laid_out_popovers[0].1;
        let last_popover_bounds = laid_out_popovers[last_ix].1;

        // Bounds to layout the aside around. When y_flipped, the aside goes either above or to the
        // right, and otherwise it goes below or to the right.
        let mut target_bounds = Bounds::from_corners(
            first_popover_bounds.origin,
            last_popover_bounds.bottom_right(),
        );
        target_bounds.size.width = menu_bounds.size.width;

        // Like `target_bounds`, but with the max height it could occupy. Choosing an aside position
        // based on this is preferred for layout stability.
        let mut max_target_bounds = target_bounds;
        max_target_bounds.size.height = max_height;
        if y_flipped {
            max_target_bounds.origin.y -= max_height - target_bounds.size.height;
        }

        // Add spacing around `target_bounds` and `max_target_bounds`.
        let mut extend_amount = Edges::all(MENU_GAP);
        if y_flipped {
            extend_amount.bottom = line_height;
        } else {
            extend_amount.top = line_height;
        }
        let target_bounds = target_bounds.extend(extend_amount);
        let max_target_bounds = max_target_bounds.extend(extend_amount);

        let must_place_above_or_below =
            if y_flipped && !menu_is_last && menu_bounds.size.height < max_menu_height {
                laid_out_popovers[menu_ix + 1..]
                    .iter()
                    .any(|(_, popover_bounds)| popover_bounds.size.width > menu_bounds.size.width)
            } else {
                false
            };

        self.layout_context_menu_aside(
            y_flipped,
            *menu_bounds,
            target_bounds,
            max_target_bounds,
            max_menu_height,
            must_place_above_or_below,
            text_hitbox,
            viewport_bounds,
            window,
            cx,
        );
    }

    fn layout_gutter_menu(
        &self,
        line_height: Pixels,
        text_hitbox: &Hitbox,
        content_origin: gpui::Point<Pixels>,
        scroll_pixel_position: gpui::Point<Pixels>,
        gutter_overshoot: Pixels,
        window: &mut Window,
        cx: &mut App,
    ) {
        let editor = self.editor.read(cx);
        if !editor.context_menu_visible() {
            return;
        }
        let Some(crate::ContextMenuOrigin::GutterIndicator(gutter_row)) =
            editor.context_menu_origin()
        else {
            return;
        };
        // Context menu was spawned via a click on a gutter. Ensure it's a bit closer to the
        // indicator than just a plain first column of the text field.
        let target_position = content_origin
            + gpui::Point {
                x: -gutter_overshoot,
                y: gutter_row.next_row().as_f32() * line_height - scroll_pixel_position.y,
            };
        let min_height = line_height * 3. + POPOVER_Y_PADDING;
        let max_height = line_height * 12. + POPOVER_Y_PADDING;
        let viewport_bounds =
            Bounds::new(Default::default(), window.viewport_size()).extend(Edges {
                right: -Self::SCROLLBAR_WIDTH - MENU_GAP,
                ..Default::default()
            });
        self.layout_popovers_above_or_below_line(
            target_position,
            line_height,
            min_height,
            max_height,
            text_hitbox,
            viewport_bounds,
            window,
            cx,
            move |height, _max_width_for_stable_x, y_flipped, window, cx| {
                let mut element = self
                    .render_context_menu(line_height, height, y_flipped, window, cx)
                    .expect("Visible context menu should always render.");
                let size = element.layout_as_root(AvailableSpace::min_size(), window, cx);
                vec![(CursorPopoverType::CodeContextMenu, element, size)]
            },
        );
    }

    fn layout_popovers_above_or_below_line(
        &self,
        target_position: gpui::Point<Pixels>,
        line_height: Pixels,
        min_height: Pixels,
        max_height: Pixels,
        text_hitbox: &Hitbox,
        viewport_bounds: Bounds<Pixels>,
        window: &mut Window,
        cx: &mut App,
        make_sized_popovers: impl FnOnce(
            Pixels,
            Pixels,
            bool,
            &mut Window,
            &mut App,
        ) -> Vec<(CursorPopoverType, AnyElement, Size<Pixels>)>,
    ) -> Option<(Vec<(CursorPopoverType, Bounds<Pixels>)>, bool)> {
        let text_style = TextStyleRefinement {
            line_height: Some(DefiniteLength::Fraction(
                BufferLineHeight::Comfortable.value(),
            )),
            ..Default::default()
        };
        window.with_text_style(Some(text_style), |window| {
            // If the max height won't fit below and there is more space above, put it above the line.
            let bottom_y_when_flipped = target_position.y - line_height;
            let available_above = bottom_y_when_flipped - text_hitbox.top();
            let available_below = text_hitbox.bottom() - target_position.y;
            let y_overflows_below = max_height > available_below;
            let mut y_flipped = y_overflows_below && available_above > available_below;
            let mut height = cmp::min(
                max_height,
                if y_flipped {
                    available_above
                } else {
                    available_below
                },
            );

            // If the min height doesn't fit within text bounds, instead fit within the window.
            if height < min_height {
                let available_above = bottom_y_when_flipped;
                let available_below = viewport_bounds.bottom() - target_position.y;
                if available_below > min_height {
                    y_flipped = false;
                    height = min_height;
                } else if available_above > min_height {
                    y_flipped = true;
                    height = min_height;
                } else if available_above > available_below {
                    y_flipped = true;
                    height = available_above;
                } else {
                    y_flipped = false;
                    height = available_below;
                }
            }

            let max_width_for_stable_x = viewport_bounds.right() - target_position.x;

            // TODO: Use viewport_bounds.width as a max width so that it doesn't get clipped on the left
            // for very narrow windows.
            let popovers =
                make_sized_popovers(height, max_width_for_stable_x, y_flipped, window, cx);
            if popovers.is_empty() {
                return None;
            }

            let max_width = popovers
                .iter()
                .map(|(_, _, size)| size.width)
                .max()
                .unwrap_or_default();

            let mut current_position = gpui::Point {
                // Snap the right edge of the list to the right edge of the window if its horizontal bounds
                // overflow. Include space for the scrollbar.
                x: target_position
                    .x
                    .min((viewport_bounds.right() - max_width).max(Pixels::ZERO)),
                y: if y_flipped {
                    bottom_y_when_flipped
                } else {
                    target_position.y
                },
            };

            let mut laid_out_popovers = popovers
                .into_iter()
                .map(|(popover_type, element, size)| {
                    if y_flipped {
                        current_position.y -= size.height;
                    }
                    let position = current_position;
                    window.defer_draw(element, current_position, 1);
                    if !y_flipped {
                        current_position.y += size.height + MENU_GAP;
                    } else {
                        current_position.y -= MENU_GAP;
                    }
                    (popover_type, Bounds::new(position, size))
                })
                .collect::<Vec<_>>();

            if y_flipped {
                laid_out_popovers.reverse();
            }

            Some((laid_out_popovers, y_flipped))
        })
    }

    fn layout_context_menu_aside(
        &self,
        y_flipped: bool,
        menu_bounds: Bounds<Pixels>,
        target_bounds: Bounds<Pixels>,
        max_target_bounds: Bounds<Pixels>,
        max_height: Pixels,
        must_place_above_or_below: bool,
        text_hitbox: &Hitbox,
        viewport_bounds: Bounds<Pixels>,
        window: &mut Window,
        cx: &mut App,
    ) {
        let available_within_viewport = target_bounds.space_within(&viewport_bounds);
        let positioned_aside = if available_within_viewport.right >= MENU_ASIDE_MIN_WIDTH
            && !must_place_above_or_below
        {
            let max_width = cmp::min(
                available_within_viewport.right - px(1.),
                MENU_ASIDE_MAX_WIDTH,
            );
            let Some(mut aside) = self.render_context_menu_aside(
                size(max_width, max_height - POPOVER_Y_PADDING),
                window,
                cx,
            ) else {
                return;
            };
            aside.layout_as_root(AvailableSpace::min_size(), window, cx);
            let right_position = point(target_bounds.right(), menu_bounds.origin.y);
            Some((aside, right_position))
        } else {
            let max_size = size(
                // TODO(mgsloan): Once the menu is bounded by viewport width the bound on viewport
                // won't be needed here.
                cmp::min(
                    cmp::max(menu_bounds.size.width - px(2.), MENU_ASIDE_MIN_WIDTH),
                    viewport_bounds.right(),
                ),
                cmp::min(
                    max_height,
                    cmp::max(
                        available_within_viewport.top,
                        available_within_viewport.bottom,
                    ),
                ) - POPOVER_Y_PADDING,
            );
            let Some(mut aside) = self.render_context_menu_aside(max_size, window, cx) else {
                return;
            };
            let actual_size = aside.layout_as_root(AvailableSpace::min_size(), window, cx);

            let top_position = point(
                menu_bounds.origin.x,
                target_bounds.top() - actual_size.height,
            );
            let bottom_position = point(menu_bounds.origin.x, target_bounds.bottom());

            let fit_within = |available: Edges<Pixels>, wanted: Size<Pixels>| {
                // Prefer to fit on the same side of the line as the menu, then on the other side of
                // the line.
                if !y_flipped && wanted.height < available.bottom {
                    Some(bottom_position)
                } else if !y_flipped && wanted.height < available.top {
                    Some(top_position)
                } else if y_flipped && wanted.height < available.top {
                    Some(top_position)
                } else if y_flipped && wanted.height < available.bottom {
                    Some(bottom_position)
                } else {
                    None
                }
            };

            // Prefer choosing a direction using max sizes rather than actual size for stability.
            let available_within_text = max_target_bounds.space_within(&text_hitbox.bounds);
            let wanted = size(MENU_ASIDE_MAX_WIDTH, max_height);
            let aside_position = fit_within(available_within_text, wanted)
                // Fallback: fit max size in window.
                .or_else(|| fit_within(max_target_bounds.space_within(&viewport_bounds), wanted))
                // Fallback: fit actual size in window.
                .or_else(|| fit_within(available_within_viewport, actual_size));

            aside_position.map(|position| (aside, position))
        };

        // Skip drawing if it doesn't fit anywhere.
        if let Some((aside, position)) = positioned_aside {
            window.defer_draw(aside, position, 2);
        }
    }

    fn render_context_menu(
        &self,
        line_height: Pixels,
        height: Pixels,
        y_flipped: bool,
        window: &mut Window,
        cx: &mut App,
    ) -> Option<AnyElement> {
        let max_height_in_lines = ((height - POPOVER_Y_PADDING) / line_height).floor() as u32;
        self.editor.update(cx, |editor, cx| {
            editor.render_context_menu(&self.style, max_height_in_lines, y_flipped, window, cx)
        })
    }

    fn render_context_menu_aside(
        &self,
        max_size: Size<Pixels>,
        window: &mut Window,
        cx: &mut App,
    ) -> Option<AnyElement> {
        if max_size.width < px(100.) || max_size.height < px(12.) {
            None
        } else {
            self.editor.update(cx, |editor, cx| {
                editor.render_context_menu_aside(max_size, window, cx)
            })
        }
    }

    fn layout_mouse_context_menu(
        &self,
        editor_snapshot: &EditorSnapshot,
        visible_range: Range<DisplayRow>,
        content_origin: gpui::Point<Pixels>,
        window: &mut Window,
        cx: &mut App,
    ) -> Option<AnyElement> {
        let position = self.editor.update(cx, |editor, _cx| {
            let visible_start_point = editor.display_to_pixel_point(
                DisplayPoint::new(visible_range.start, 0),
                editor_snapshot,
                window,
            )?;
            let visible_end_point = editor.display_to_pixel_point(
                DisplayPoint::new(visible_range.end, 0),
                editor_snapshot,
                window,
            )?;

            let mouse_context_menu = editor.mouse_context_menu.as_ref()?;
            let (source_display_point, position) = match mouse_context_menu.position {
                MenuPosition::PinnedToScreen(point) => (None, point),
                MenuPosition::PinnedToEditor { source, offset } => {
                    let source_display_point = source.to_display_point(editor_snapshot);
                    let source_point = editor.to_pixel_point(source, editor_snapshot, window)?;
                    let position = content_origin + source_point + offset;
                    (Some(source_display_point), position)
                }
            };

            let source_included = source_display_point.map_or(true, |source_display_point| {
                visible_range
                    .to_inclusive()
                    .contains(&source_display_point.row())
            });
            let position_included =
                visible_start_point.y <= position.y && position.y <= visible_end_point.y;
            if !source_included && !position_included {
                None
            } else {
                Some(position)
            }
        })?;

        let text_style = TextStyleRefinement {
            line_height: Some(DefiniteLength::Fraction(
                BufferLineHeight::Comfortable.value(),
            )),
            ..Default::default()
        };
        window.with_text_style(Some(text_style), |window| {
            let mut element = self.editor.update(cx, |editor, _| {
                let mouse_context_menu = editor.mouse_context_menu.as_ref()?;
                let context_menu = mouse_context_menu.context_menu.clone();

                Some(
                    deferred(
                        anchored()
                            .position(position)
                            .child(context_menu)
                            .anchor(Corner::TopLeft)
                            .snap_to_window_with_margin(px(8.)),
                    )
                    .with_priority(1)
                    .into_any(),
                )
            })?;

            element.prepaint_as_root(position, AvailableSpace::min_size(), window, cx);
            Some(element)
        })
    }

    fn layout_hover_popovers(
        &self,
        snapshot: &EditorSnapshot,
        hitbox: &Hitbox,
        text_hitbox: &Hitbox,
        visible_display_row_range: Range<DisplayRow>,
        content_origin: gpui::Point<Pixels>,
        scroll_pixel_position: gpui::Point<Pixels>,
        line_layouts: &[LineWithInvisibles],
        line_height: Pixels,
        em_width: Pixels,
        window: &mut Window,
        cx: &mut App,
    ) {
        struct MeasuredHoverPopover {
            element: AnyElement,
            size: Size<Pixels>,
            horizontal_offset: Pixels,
        }

        let max_size = size(
            (120. * em_width) // Default size
                .min(hitbox.size.width / 2.) // Shrink to half of the editor width
                .max(MIN_POPOVER_CHARACTER_WIDTH * em_width), // Apply minimum width of 20 characters
            (16. * line_height) // Default size
                .min(hitbox.size.height / 2.) // Shrink to half of the editor height
                .max(MIN_POPOVER_LINE_HEIGHT * line_height), // Apply minimum height of 4 lines
        );

        let hover_popovers = self.editor.update(cx, |editor, cx| {
            editor
                .hover_state
                .render(snapshot, visible_display_row_range.clone(), max_size, cx)
        });
        let Some((position, hover_popovers)) = hover_popovers else {
            return;
        };

        // This is safe because we check on layout whether the required row is available
        let hovered_row_layout =
            &line_layouts[position.row().minus(visible_display_row_range.start) as usize];

        // Compute Hovered Point
        let x =
            hovered_row_layout.x_for_index(position.column() as usize) - scroll_pixel_position.x;
        let y = position.row().as_f32() * line_height - scroll_pixel_position.y;
        let hovered_point = content_origin + point(x, y);

        let mut overall_height = Pixels::ZERO;
        let mut measured_hover_popovers = Vec::new();
        for mut hover_popover in hover_popovers {
            let size = hover_popover.layout_as_root(AvailableSpace::min_size(), window, cx);
            let horizontal_offset =
                (text_hitbox.top_right().x - (hovered_point.x + size.width)).min(Pixels::ZERO);

            overall_height += HOVER_POPOVER_GAP + size.height;

            measured_hover_popovers.push(MeasuredHoverPopover {
                element: hover_popover,
                size,
                horizontal_offset,
            });
        }
        overall_height += HOVER_POPOVER_GAP;

        fn draw_occluder(
            width: Pixels,
            origin: gpui::Point<Pixels>,
            window: &mut Window,
            cx: &mut App,
        ) {
            let mut occlusion = div()
                .size_full()
                .occlude()
                .on_mouse_move(|_, _, cx| cx.stop_propagation())
                .into_any_element();
            occlusion.layout_as_root(size(width, HOVER_POPOVER_GAP).into(), window, cx);
            window.defer_draw(occlusion, origin, 2);
        }

        if hovered_point.y > overall_height {
            // There is enough space above. Render popovers above the hovered point
            let mut current_y = hovered_point.y;
            for (position, popover) in measured_hover_popovers.into_iter().with_position() {
                let size = popover.size;
                let popover_origin = point(
                    hovered_point.x + popover.horizontal_offset,
                    current_y - size.height,
                );

                window.defer_draw(popover.element, popover_origin, 2);
                if position != itertools::Position::Last {
                    let origin = point(popover_origin.x, popover_origin.y - HOVER_POPOVER_GAP);
                    draw_occluder(size.width, origin, window, cx);
                }

                current_y = popover_origin.y - HOVER_POPOVER_GAP;
            }
        } else {
            // There is not enough space above. Render popovers below the hovered point
            let mut current_y = hovered_point.y + line_height;
            for (position, popover) in measured_hover_popovers.into_iter().with_position() {
                let size = popover.size;
                let popover_origin = point(hovered_point.x + popover.horizontal_offset, current_y);

                window.defer_draw(popover.element, popover_origin, 2);
                if position != itertools::Position::Last {
                    let origin = point(popover_origin.x, popover_origin.y + size.height);
                    draw_occluder(size.width, origin, window, cx);
                }

                current_y = popover_origin.y + size.height + HOVER_POPOVER_GAP;
            }
        }
    }

    fn layout_diff_hunk_controls(
        &self,
        row_range: Range<DisplayRow>,
        row_infos: &[RowInfo],
        text_hitbox: &Hitbox,
        position_map: &PositionMap,
        newest_cursor_position: Option<DisplayPoint>,
        line_height: Pixels,
        scroll_pixel_position: gpui::Point<Pixels>,
        display_hunks: &[(DisplayDiffHunk, Option<Hitbox>)],
        editor: Entity<Editor>,
        window: &mut Window,
        cx: &mut App,
    ) -> Vec<AnyElement> {
        let point_for_position = position_map.point_for_position(window.mouse_position());

        let mut controls = vec![];

        let active_positions = [
            Some(point_for_position.previous_valid),
            newest_cursor_position,
        ];

        for (hunk, _) in display_hunks {
            if let DisplayDiffHunk::Unfolded {
                display_row_range,
                multi_buffer_range,
                status,
                is_created_file,
                ..
            } = &hunk
            {
                if display_row_range.start < row_range.start
                    || display_row_range.start >= row_range.end
                {
                    continue;
                }
                let row_ix = (display_row_range.start - row_range.start).0 as usize;
                if row_infos[row_ix].diff_status.is_none() {
                    continue;
                }
                if row_infos[row_ix]
                    .diff_status
                    .is_some_and(|status| status.is_added())
                    && !status.is_added()
                {
                    continue;
                }
                if active_positions
                    .iter()
                    .any(|p| p.map_or(false, |p| display_row_range.contains(&p.row())))
                {
                    let y = display_row_range.start.as_f32() * line_height
                        + text_hitbox.bounds.top()
                        - scroll_pixel_position.y;

                    let mut element = diff_hunk_controls(
                        display_row_range.start.0,
                        status,
                        multi_buffer_range.clone(),
                        *is_created_file,
                        line_height,
                        &editor,
                        cx,
                    );
                    let size =
                        element.layout_as_root(size(px(100.0), line_height).into(), window, cx);

                    let x = text_hitbox.bounds.right()
                        - self.style.scrollbar_width
                        - px(10.)
                        - size.width;

                    window.with_absolute_element_offset(gpui::Point::new(x, y), |window| {
                        element.prepaint(window, cx)
                    });
                    controls.push(element);
                }
            }
        }

        controls
    }

    fn layout_signature_help(
        &self,
        hitbox: &Hitbox,
        content_origin: gpui::Point<Pixels>,
        scroll_pixel_position: gpui::Point<Pixels>,
        newest_selection_head: Option<DisplayPoint>,
        start_row: DisplayRow,
        line_layouts: &[LineWithInvisibles],
        line_height: Pixels,
        em_width: Pixels,
        window: &mut Window,
        cx: &mut App,
    ) {
        if !self.editor.focus_handle(cx).is_focused(window) {
            return;
        }
        let Some(newest_selection_head) = newest_selection_head else {
            return;
        };
        let selection_row = newest_selection_head.row();
        if selection_row < start_row {
            return;
        }
        let Some(cursor_row_layout) = line_layouts.get(selection_row.minus(start_row) as usize)
        else {
            return;
        };

        let start_x = cursor_row_layout.x_for_index(newest_selection_head.column() as usize)
            - scroll_pixel_position.x
            + content_origin.x;
        let start_y =
            selection_row.as_f32() * line_height + content_origin.y - scroll_pixel_position.y;

        let max_size = size(
            (120. * em_width) // Default size
                .min(hitbox.size.width / 2.) // Shrink to half of the editor width
                .max(MIN_POPOVER_CHARACTER_WIDTH * em_width), // Apply minimum width of 20 characters
            (16. * line_height) // Default size
                .min(hitbox.size.height / 2.) // Shrink to half of the editor height
                .max(MIN_POPOVER_LINE_HEIGHT * line_height), // Apply minimum height of 4 lines
        );

        let maybe_element = self.editor.update(cx, |editor, cx| {
            if let Some(popover) = editor.signature_help_state.popover_mut() {
                let element = popover.render(max_size, cx);
                Some(element)
            } else {
                None
            }
        });
        if let Some(mut element) = maybe_element {
            let window_size = window.viewport_size();
            let size = element.layout_as_root(Size::<AvailableSpace>::default(), window, cx);
            let mut point = point(start_x, start_y - size.height);

            // Adjusting to ensure the popover does not overflow in the X-axis direction.
            if point.x + size.width >= window_size.width {
                point.x = window_size.width - size.width;
            }

            window.defer_draw(element, point, 1)
        }
    }

    fn paint_background(&self, layout: &EditorLayout, window: &mut Window, cx: &mut App) {
        window.paint_layer(layout.hitbox.bounds, |window| {
            let scroll_top = layout.position_map.snapshot.scroll_position().y;
            let gutter_bg = cx.theme().colors().editor_gutter_background;
            window.paint_quad(fill(layout.gutter_hitbox.bounds, gutter_bg));
            window.paint_quad(fill(
                layout.position_map.text_hitbox.bounds,
                self.style.background,
            ));

            if let EditorMode::Full = layout.mode {
                let mut active_rows = layout.active_rows.iter().peekable();
                while let Some((start_row, contains_non_empty_selection)) = active_rows.next() {
                    let mut end_row = start_row.0;
                    while active_rows
                        .peek()
                        .map_or(false, |(active_row, has_selection)| {
                            active_row.0 == end_row + 1
                                && has_selection.selection == contains_non_empty_selection.selection
                        })
                    {
                        active_rows.next().unwrap();
                        end_row += 1;
                    }

                    if !contains_non_empty_selection.selection {
                        let highlight_h_range =
                            match layout.position_map.snapshot.current_line_highlight {
                                CurrentLineHighlight::Gutter => Some(Range {
                                    start: layout.hitbox.left(),
                                    end: layout.gutter_hitbox.right(),
                                }),
                                CurrentLineHighlight::Line => Some(Range {
                                    start: layout.position_map.text_hitbox.bounds.left(),
                                    end: layout.position_map.text_hitbox.bounds.right(),
                                }),
                                CurrentLineHighlight::All => Some(Range {
                                    start: layout.hitbox.left(),
                                    end: layout.hitbox.right(),
                                }),
                                CurrentLineHighlight::None => None,
                            };
                        if let Some(range) = highlight_h_range {
                            let active_line_bg = cx.theme().colors().editor_active_line_background;
                            let bounds = Bounds {
                                origin: point(
                                    range.start,
                                    layout.hitbox.origin.y
                                        + (start_row.as_f32() - scroll_top)
                                            * layout.position_map.line_height,
                                ),
                                size: size(
                                    range.end - range.start,
                                    layout.position_map.line_height
                                        * (end_row - start_row.0 + 1) as f32,
                                ),
                            };
                            window.paint_quad(fill(bounds, active_line_bg));
                        }
                    }
                }

                let mut paint_highlight = |highlight_row_start: DisplayRow,
                                           highlight_row_end: DisplayRow,
                                           highlight: crate::LineHighlight,
                                           edges| {
                    let origin = point(
                        layout.hitbox.origin.x,
                        layout.hitbox.origin.y
                            + (highlight_row_start.as_f32() - scroll_top)
                                * layout.position_map.line_height,
                    );
                    let size = size(
                        layout.hitbox.size.width,
                        layout.position_map.line_height
                            * highlight_row_end.next_row().minus(highlight_row_start) as f32,
                    );
                    let mut quad = fill(Bounds { origin, size }, highlight.background);
                    if let Some(border_color) = highlight.border {
                        quad.border_color = border_color;
                        quad.border_widths = edges
                    }
                    window.paint_quad(quad);
                };

                let mut current_paint: Option<(LineHighlight, Range<DisplayRow>, Edges<Pixels>)> =
                    None;
                for (&new_row, &new_background) in &layout.highlighted_rows {
                    match &mut current_paint {
                        Some((current_background, current_range, mut edges)) => {
                            let current_background = *current_background;
                            let new_range_started = current_background != new_background
                                || current_range.end.next_row() != new_row;
                            if new_range_started {
                                if current_range.end.next_row() == new_row {
                                    edges.bottom = px(0.);
                                };
                                paint_highlight(
                                    current_range.start,
                                    current_range.end,
                                    current_background,
                                    edges,
                                );
                                let edges = Edges {
                                    top: if current_range.end.next_row() != new_row {
                                        px(1.)
                                    } else {
                                        px(0.)
                                    },
                                    bottom: px(1.),
                                    ..Default::default()
                                };
                                current_paint = Some((new_background, new_row..new_row, edges));
                                continue;
                            } else {
                                current_range.end = current_range.end.next_row();
                            }
                        }
                        None => {
                            let edges = Edges {
                                top: px(1.),
                                bottom: px(1.),
                                ..Default::default()
                            };
                            current_paint = Some((new_background, new_row..new_row, edges))
                        }
                    };
                }
                if let Some((color, range, edges)) = current_paint {
                    paint_highlight(range.start, range.end, color, edges);
                }

                let scroll_left =
                    layout.position_map.snapshot.scroll_position().x * layout.position_map.em_width;

                for (wrap_position, active) in layout.wrap_guides.iter() {
                    let x = (layout.position_map.text_hitbox.origin.x
                        + *wrap_position
                        + layout.position_map.em_width / 2.)
                        - scroll_left;

                    let show_scrollbars = {
                        let (scrollbar_x, scrollbar_y) = &layout.scrollbars_layout.as_xy();

                        scrollbar_x.as_ref().map_or(false, |sx| sx.visible)
                            || scrollbar_y.as_ref().map_or(false, |sy| sy.visible)
                    };

                    if x < layout.position_map.text_hitbox.origin.x
                        || (show_scrollbars && x > self.scrollbar_left(&layout.hitbox.bounds))
                    {
                        continue;
                    }

                    let color = if *active {
                        cx.theme().colors().editor_active_wrap_guide
                    } else {
                        cx.theme().colors().editor_wrap_guide
                    };
                    window.paint_quad(fill(
                        Bounds {
                            origin: point(x, layout.position_map.text_hitbox.origin.y),
                            size: size(px(1.), layout.position_map.text_hitbox.size.height),
                        },
                        color,
                    ));
                }
            }
        })
    }

    fn paint_indent_guides(
        &mut self,
        layout: &mut EditorLayout,
        window: &mut Window,
        cx: &mut App,
    ) {
        let Some(indent_guides) = &layout.indent_guides else {
            return;
        };

        let faded_color = |color: Hsla, alpha: f32| {
            let mut faded = color;
            faded.a = alpha;
            faded
        };

        for indent_guide in indent_guides {
            let indent_accent_colors = cx.theme().accents().color_for_index(indent_guide.depth);
            let settings = indent_guide.settings;

            // TODO fixed for now, expose them through themes later
            const INDENT_AWARE_ALPHA: f32 = 0.2;
            const INDENT_AWARE_ACTIVE_ALPHA: f32 = 0.4;
            const INDENT_AWARE_BACKGROUND_ALPHA: f32 = 0.1;
            const INDENT_AWARE_BACKGROUND_ACTIVE_ALPHA: f32 = 0.2;

            let line_color = match (settings.coloring, indent_guide.active) {
                (IndentGuideColoring::Disabled, _) => None,
                (IndentGuideColoring::Fixed, false) => {
                    Some(cx.theme().colors().editor_indent_guide)
                }
                (IndentGuideColoring::Fixed, true) => {
                    Some(cx.theme().colors().editor_indent_guide_active)
                }
                (IndentGuideColoring::IndentAware, false) => {
                    Some(faded_color(indent_accent_colors, INDENT_AWARE_ALPHA))
                }
                (IndentGuideColoring::IndentAware, true) => {
                    Some(faded_color(indent_accent_colors, INDENT_AWARE_ACTIVE_ALPHA))
                }
            };

            let background_color = match (settings.background_coloring, indent_guide.active) {
                (IndentGuideBackgroundColoring::Disabled, _) => None,
                (IndentGuideBackgroundColoring::IndentAware, false) => Some(faded_color(
                    indent_accent_colors,
                    INDENT_AWARE_BACKGROUND_ALPHA,
                )),
                (IndentGuideBackgroundColoring::IndentAware, true) => Some(faded_color(
                    indent_accent_colors,
                    INDENT_AWARE_BACKGROUND_ACTIVE_ALPHA,
                )),
            };

            let requested_line_width = if indent_guide.active {
                settings.active_line_width
            } else {
                settings.line_width
            }
            .clamp(1, 10);
            let mut line_indicator_width = 0.;
            if let Some(color) = line_color {
                window.paint_quad(fill(
                    Bounds {
                        origin: indent_guide.origin,
                        size: size(px(requested_line_width as f32), indent_guide.length),
                    },
                    color,
                ));
                line_indicator_width = requested_line_width as f32;
            }

            if let Some(color) = background_color {
                let width = indent_guide.single_indent_width - px(line_indicator_width);
                window.paint_quad(fill(
                    Bounds {
                        origin: point(
                            indent_guide.origin.x + px(line_indicator_width),
                            indent_guide.origin.y,
                        ),
                        size: size(width, indent_guide.length),
                    },
                    color,
                ));
            }
        }
    }

    fn paint_line_numbers(&mut self, layout: &mut EditorLayout, window: &mut Window, cx: &mut App) {
        let is_singleton = self.editor.read(cx).is_singleton(cx);

        let line_height = layout.position_map.line_height;
        window.set_cursor_style(CursorStyle::Arrow, &layout.gutter_hitbox);

        for LineNumberLayout {
            shaped_line,
            hitbox,
        } in layout.line_numbers.values()
        {
            let Some(hitbox) = hitbox else {
                continue;
            };

            let Some(()) = (if !is_singleton && hitbox.is_hovered(window) {
                let color = cx.theme().colors().editor_hover_line_number;

                let Some(line) = self
                    .shape_line_number(shaped_line.text.clone(), color, window)
                    .log_err()
                else {
                    continue;
                };

                line.paint(hitbox.origin, line_height, window, cx).log_err()
            } else {
                shaped_line
                    .paint(hitbox.origin, line_height, window, cx)
                    .log_err()
            }) else {
                continue;
            };

            // In singleton buffers, we select corresponding lines on the line number click, so use | -like cursor.
            // In multi buffers, we open file at the line number clicked, so use a pointing hand cursor.
            if is_singleton {
                window.set_cursor_style(CursorStyle::IBeam, &hitbox);
            } else {
                window.set_cursor_style(CursorStyle::PointingHand, &hitbox);
            }
        }
    }

    fn paint_gutter_diff_hunks(layout: &mut EditorLayout, window: &mut Window, cx: &mut App) {
        if layout.display_hunks.is_empty() {
            return;
        }

        let line_height = layout.position_map.line_height;
        window.paint_layer(layout.gutter_hitbox.bounds, |window| {
            for (hunk, hitbox) in &layout.display_hunks {
                let hunk_to_paint = match hunk {
                    DisplayDiffHunk::Folded { .. } => {
                        let hunk_bounds = Self::diff_hunk_bounds(
                            &layout.position_map.snapshot,
                            line_height,
                            layout.gutter_hitbox.bounds,
                            &hunk,
                        );
                        Some((
                            hunk_bounds,
                            cx.theme().colors().version_control_modified,
                            Corners::all(px(0.)),
                            DiffHunkStatus::modified_none(),
                        ))
                    }
                    DisplayDiffHunk::Unfolded {
                        status,
                        display_row_range,
                        ..
                    } => hitbox.as_ref().map(|hunk_hitbox| match status.kind {
                        DiffHunkStatusKind::Added => (
                            hunk_hitbox.bounds,
                            cx.theme().colors().version_control_added,
                            Corners::all(px(0.)),
                            *status,
                        ),
                        DiffHunkStatusKind::Modified => (
                            hunk_hitbox.bounds,
                            cx.theme().colors().version_control_modified,
                            Corners::all(px(0.)),
                            *status,
                        ),
                        DiffHunkStatusKind::Deleted if !display_row_range.is_empty() => (
                            hunk_hitbox.bounds,
                            cx.theme().colors().version_control_deleted,
                            Corners::all(px(0.)),
                            *status,
                        ),
                        DiffHunkStatusKind::Deleted => (
                            Bounds::new(
                                point(
                                    hunk_hitbox.origin.x - hunk_hitbox.size.width,
                                    hunk_hitbox.origin.y,
                                ),
                                size(hunk_hitbox.size.width * px(2.), hunk_hitbox.size.height),
                            ),
                            cx.theme().colors().version_control_deleted,
                            Corners::all(1. * line_height),
                            *status,
                        ),
                    }),
                };

                if let Some((hunk_bounds, background_color, corner_radii, status)) = hunk_to_paint {
                    // Flatten the background color with the editor color to prevent
                    // elements below transparent hunks from showing through
                    let flattened_background_color = cx
                        .theme()
                        .colors()
                        .editor_background
                        .blend(background_color);

                    if !Self::diff_hunk_hollow(status, cx) {
                        window.paint_quad(quad(
                            hunk_bounds,
                            corner_radii,
                            flattened_background_color,
                            Edges::default(),
                            transparent_black(),
                        ));
                    } else {
                        let flattened_unstaged_background_color = cx
                            .theme()
                            .colors()
                            .editor_background
                            .blend(background_color.opacity(0.3));

                        window.paint_quad(quad(
                            hunk_bounds,
                            corner_radii,
                            flattened_unstaged_background_color,
                            Edges::all(Pixels(1.0)),
                            flattened_background_color,
                        ));
                    }
                }
            }
        });
    }

    fn diff_hunk_bounds(
        snapshot: &EditorSnapshot,
        line_height: Pixels,
        gutter_bounds: Bounds<Pixels>,
        hunk: &DisplayDiffHunk,
    ) -> Bounds<Pixels> {
        let scroll_position = snapshot.scroll_position();
        let scroll_top = scroll_position.y * line_height;
        let gutter_strip_width = (0.275 * line_height).floor();

        match hunk {
            DisplayDiffHunk::Folded { display_row, .. } => {
                let start_y = display_row.as_f32() * line_height - scroll_top;
                let end_y = start_y + line_height;
                let highlight_origin = gutter_bounds.origin + point(px(0.), start_y);
                let highlight_size = size(gutter_strip_width, end_y - start_y);
                Bounds::new(highlight_origin, highlight_size)
            }
            DisplayDiffHunk::Unfolded {
                display_row_range,
                status,
                ..
            } => {
                if status.is_deleted() && display_row_range.is_empty() {
                    let row = display_row_range.start;

                    let offset = line_height / 2.;
                    let start_y = row.as_f32() * line_height - offset - scroll_top;
                    let end_y = start_y + line_height;

                    let width = (0.35 * line_height).floor();
                    let highlight_origin = gutter_bounds.origin + point(px(0.), start_y);
                    let highlight_size = size(width, end_y - start_y);
                    Bounds::new(highlight_origin, highlight_size)
                } else {
                    let start_row = display_row_range.start;
                    let end_row = display_row_range.end;
                    // If we're in a multibuffer, row range span might include an
                    // excerpt header, so if we were to draw the marker straight away,
                    // the hunk might include the rows of that header.
                    // Making the range inclusive doesn't quite cut it, as we rely on the exclusivity for the soft wrap.
                    // Instead, we simply check whether the range we're dealing with includes
                    // any excerpt headers and if so, we stop painting the diff hunk on the first row of that header.
                    let end_row_in_current_excerpt = snapshot
                        .blocks_in_range(start_row..end_row)
                        .find_map(|(start_row, block)| {
                            if matches!(block, Block::ExcerptBoundary { .. }) {
                                Some(start_row)
                            } else {
                                None
                            }
                        })
                        .unwrap_or(end_row);

                    let start_y = start_row.as_f32() * line_height - scroll_top;
                    let end_y = end_row_in_current_excerpt.as_f32() * line_height - scroll_top;

                    let highlight_origin = gutter_bounds.origin + point(px(0.), start_y);
                    let highlight_size = size(gutter_strip_width, end_y - start_y);
                    Bounds::new(highlight_origin, highlight_size)
                }
            }
        }
    }

    fn paint_gutter_indicators(
        &self,
        layout: &mut EditorLayout,
        window: &mut Window,
        cx: &mut App,
    ) {
        window.paint_layer(layout.gutter_hitbox.bounds, |window| {
            window.with_element_namespace("crease_toggles", |window| {
                for crease_toggle in layout.crease_toggles.iter_mut().flatten() {
                    crease_toggle.paint(window, cx);
                }
            });

            window.with_element_namespace("expand_toggles", |window| {
                for (expand_toggle, _) in layout.expand_toggles.iter_mut().flatten() {
                    expand_toggle.paint(window, cx);
                }
            });

            for breakpoint in layout.breakpoints.iter_mut() {
                breakpoint.paint(window, cx);
            }

            for test_indicator in layout.test_indicators.iter_mut() {
                test_indicator.paint(window, cx);
            }

            if let Some(indicator) = layout.code_actions_indicator.as_mut() {
                indicator.paint(window, cx);
            }
        });
    }

    fn paint_gutter_highlights(
        &self,
        layout: &mut EditorLayout,
        window: &mut Window,
        cx: &mut App,
    ) {
        for (_, hunk_hitbox) in &layout.display_hunks {
            if let Some(hunk_hitbox) = hunk_hitbox {
                if !self
                    .editor
                    .read(cx)
                    .buffer()
                    .read(cx)
                    .all_diff_hunks_expanded()
                {
                    window.set_cursor_style(CursorStyle::PointingHand, hunk_hitbox);
                }
            }
        }

        let show_git_gutter = layout
            .position_map
            .snapshot
            .show_git_diff_gutter
            .unwrap_or_else(|| {
                matches!(
                    ProjectSettings::get_global(cx).git.git_gutter,
                    Some(GitGutterSetting::TrackedFiles)
                )
            });
        if show_git_gutter {
            Self::paint_gutter_diff_hunks(layout, window, cx)
        }

        let highlight_width = 0.275 * layout.position_map.line_height;
        let highlight_corner_radii = Corners::all(0.05 * layout.position_map.line_height);
        window.paint_layer(layout.gutter_hitbox.bounds, |window| {
            for (range, color) in &layout.highlighted_gutter_ranges {
                let start_row = if range.start.row() < layout.visible_display_row_range.start {
                    layout.visible_display_row_range.start - DisplayRow(1)
                } else {
                    range.start.row()
                };
                let end_row = if range.end.row() > layout.visible_display_row_range.end {
                    layout.visible_display_row_range.end + DisplayRow(1)
                } else {
                    range.end.row()
                };

                let start_y = layout.gutter_hitbox.top()
                    + start_row.0 as f32 * layout.position_map.line_height
                    - layout.position_map.scroll_pixel_position.y;
                let end_y = layout.gutter_hitbox.top()
                    + (end_row.0 + 1) as f32 * layout.position_map.line_height
                    - layout.position_map.scroll_pixel_position.y;
                let bounds = Bounds::from_corners(
                    point(layout.gutter_hitbox.left(), start_y),
                    point(layout.gutter_hitbox.left() + highlight_width, end_y),
                );
                window.paint_quad(fill(bounds, *color).corner_radii(highlight_corner_radii));
            }
        });
    }

    fn paint_blamed_display_rows(
        &self,
        layout: &mut EditorLayout,
        window: &mut Window,
        cx: &mut App,
    ) {
        let Some(blamed_display_rows) = layout.blamed_display_rows.take() else {
            return;
        };

        window.paint_layer(layout.gutter_hitbox.bounds, |window| {
            for mut blame_element in blamed_display_rows.into_iter() {
                blame_element.paint(window, cx);
            }
        })
    }

    fn paint_text(&mut self, layout: &mut EditorLayout, window: &mut Window, cx: &mut App) {
        window.with_content_mask(
            Some(ContentMask {
                bounds: layout.position_map.text_hitbox.bounds,
            }),
            |window| {
                let cursor_style = if self
                    .editor
                    .read(cx)
                    .hovered_link_state
                    .as_ref()
                    .is_some_and(|hovered_link_state| !hovered_link_state.links.is_empty())
                {
                    CursorStyle::PointingHand
                } else {
                    CursorStyle::IBeam
                };
                window.set_cursor_style(cursor_style, &layout.position_map.text_hitbox);

                self.paint_lines_background(layout, window, cx);
                let invisible_display_ranges = self.paint_highlights(layout, window);
                self.paint_lines(&invisible_display_ranges, layout, window, cx);
                self.paint_redactions(layout, window);
                self.paint_cursors(layout, window, cx);
                self.paint_inline_diagnostics(layout, window, cx);
                self.paint_inline_blame(layout, window, cx);
                self.paint_diff_hunk_controls(layout, window, cx);
                window.with_element_namespace("crease_trailers", |window| {
                    for trailer in layout.crease_trailers.iter_mut().flatten() {
                        trailer.element.paint(window, cx);
                    }
                });
            },
        )
    }

    fn paint_highlights(
        &mut self,
        layout: &mut EditorLayout,
        window: &mut Window,
    ) -> SmallVec<[Range<DisplayPoint>; 32]> {
        window.paint_layer(layout.position_map.text_hitbox.bounds, |window| {
            let mut invisible_display_ranges = SmallVec::<[Range<DisplayPoint>; 32]>::new();
            let line_end_overshoot = 0.15 * layout.position_map.line_height;
            for (range, color) in &layout.highlighted_ranges {
                self.paint_highlighted_range(
                    range.clone(),
                    *color,
                    Pixels::ZERO,
                    line_end_overshoot,
                    layout,
                    window,
                );
            }

            let corner_radius = 0.15 * layout.position_map.line_height;

            for (player_color, selections) in &layout.selections {
                for selection in selections.iter() {
                    self.paint_highlighted_range(
                        selection.range.clone(),
                        player_color.selection,
                        corner_radius,
                        corner_radius * 2.,
                        layout,
                        window,
                    );

                    if selection.is_local && !selection.range.is_empty() {
                        invisible_display_ranges.push(selection.range.clone());
                    }
                }
            }
            invisible_display_ranges
        })
    }

    fn paint_lines(
        &mut self,
        invisible_display_ranges: &[Range<DisplayPoint>],
        layout: &mut EditorLayout,
        window: &mut Window,
        cx: &mut App,
    ) {
        let whitespace_setting = self
            .editor
            .read(cx)
            .buffer
            .read(cx)
            .language_settings(cx)
            .show_whitespaces;

        for (ix, line_with_invisibles) in layout.position_map.line_layouts.iter().enumerate() {
            let row = DisplayRow(layout.visible_display_row_range.start.0 + ix as u32);
            line_with_invisibles.draw(
                layout,
                row,
                layout.content_origin,
                whitespace_setting,
                invisible_display_ranges,
                window,
                cx,
            )
        }

        for line_element in &mut layout.line_elements {
            line_element.paint(window, cx);
        }
    }

    fn paint_lines_background(
        &mut self,
        layout: &mut EditorLayout,
        window: &mut Window,
        cx: &mut App,
    ) {
        for (ix, line_with_invisibles) in layout.position_map.line_layouts.iter().enumerate() {
            let row = DisplayRow(layout.visible_display_row_range.start.0 + ix as u32);
            line_with_invisibles.draw_background(layout, row, layout.content_origin, window, cx);
        }
    }

    fn paint_redactions(&mut self, layout: &EditorLayout, window: &mut Window) {
        if layout.redacted_ranges.is_empty() {
            return;
        }

        let line_end_overshoot = layout.line_end_overshoot();

        // A softer than perfect black
        let redaction_color = gpui::rgb(0x0e1111);

        window.paint_layer(layout.position_map.text_hitbox.bounds, |window| {
            for range in layout.redacted_ranges.iter() {
                self.paint_highlighted_range(
                    range.clone(),
                    redaction_color.into(),
                    Pixels::ZERO,
                    line_end_overshoot,
                    layout,
                    window,
                );
            }
        });
    }

    fn paint_cursors(&mut self, layout: &mut EditorLayout, window: &mut Window, cx: &mut App) {
        for cursor in &mut layout.visible_cursors {
            cursor.paint(layout.content_origin, window, cx);
        }
    }

    fn paint_scrollbars(&mut self, layout: &mut EditorLayout, window: &mut Window, cx: &mut App) {
        let (scrollbar_x, scrollbar_y) = layout.scrollbars_layout.as_xy();

        if let Some(scrollbar_layout) = scrollbar_x {
            let hitbox = scrollbar_layout.hitbox.clone();
            let text_unit_size = scrollbar_layout.text_unit_size;
            let visible_range = scrollbar_layout.visible_range.clone();
            let thumb_bounds = scrollbar_layout.thumb_bounds();

            if scrollbar_layout.visible {
                window.paint_layer(hitbox.bounds, |window| {
                    window.paint_quad(quad(
                        hitbox.bounds,
                        Corners::default(),
                        cx.theme().colors().scrollbar_track_background,
                        Edges {
                            top: Pixels::ZERO,
                            right: Pixels::ZERO,
                            bottom: Pixels::ZERO,
                            left: Pixels::ZERO,
                        },
                        cx.theme().colors().scrollbar_track_border,
                    ));

                    window.paint_quad(quad(
                        thumb_bounds,
                        Corners::default(),
                        cx.theme().colors().scrollbar_thumb_background,
                        Edges {
                            top: Pixels::ZERO,
                            right: Pixels::ZERO,
                            bottom: Pixels::ZERO,
                            left: ScrollbarLayout::BORDER_WIDTH,
                        },
                        cx.theme().colors().scrollbar_thumb_border,
                    ));
                })
            }

            window.set_cursor_style(CursorStyle::Arrow, &hitbox);

            window.on_mouse_event({
                let editor = self.editor.clone();

                // there may be a way to avoid this clone
                let hitbox = hitbox.clone();

                let mut mouse_position = window.mouse_position();
                move |event: &MouseMoveEvent, phase, window, cx| {
                    if phase == DispatchPhase::Capture {
                        return;
                    }

                    editor.update(cx, |editor, cx| {
                        if event.pressed_button == Some(MouseButton::Left)
                            && editor
                                .scroll_manager
                                .is_dragging_scrollbar(Axis::Horizontal)
                        {
                            let x = mouse_position.x;
                            let new_x = event.position.x;
                            if (hitbox.left()..hitbox.right()).contains(&x) {
                                let mut position = editor.scroll_position(cx);

                                position.x += (new_x - x) / text_unit_size;
                                if position.x < 0.0 {
                                    position.x = 0.0;
                                }
                                editor.set_scroll_position(position, window, cx);
                            }

                            cx.stop_propagation();
                        } else {
                            editor.scroll_manager.set_is_dragging_scrollbar(
                                Axis::Horizontal,
                                false,
                                cx,
                            );

                            if hitbox.is_hovered(window) {
                                editor.scroll_manager.show_scrollbar(window, cx);
                            }
                        }
                        mouse_position = event.position;
                    })
                }
            });

            if self
                .editor
                .read(cx)
                .scroll_manager
                .is_dragging_scrollbar(Axis::Horizontal)
            {
                window.on_mouse_event({
                    let editor = self.editor.clone();
                    move |_: &MouseUpEvent, phase, _, cx| {
                        if phase == DispatchPhase::Capture {
                            return;
                        }

                        editor.update(cx, |editor, cx| {
                            editor.scroll_manager.set_is_dragging_scrollbar(
                                Axis::Horizontal,
                                false,
                                cx,
                            );
                            cx.stop_propagation();
                        });
                    }
                });
            } else {
                window.on_mouse_event({
                    let editor = self.editor.clone();

                    move |event: &MouseDownEvent, phase, window, cx| {
                        if phase == DispatchPhase::Capture || !hitbox.is_hovered(window) {
                            return;
                        }

                        editor.update(cx, |editor, cx| {
                            editor.scroll_manager.set_is_dragging_scrollbar(
                                Axis::Horizontal,
                                true,
                                cx,
                            );

                            let x = event.position.x;

                            if x < thumb_bounds.left() || thumb_bounds.right() < x {
                                let center_row =
                                    ((x - hitbox.left()) / text_unit_size).round() as u32;
                                let top_row = center_row.saturating_sub(
                                    (visible_range.end - visible_range.start) as u32 / 2,
                                );

                                let mut position = editor.scroll_position(cx);
                                position.x = top_row as f32;

                                editor.set_scroll_position(position, window, cx);
                            } else {
                                editor.scroll_manager.show_scrollbar(window, cx);
                            }

                            cx.stop_propagation();
                        });
                    }
                });
            }
        }

        if let Some(scrollbar_layout) = scrollbar_y {
            let hitbox = scrollbar_layout.hitbox.clone();
            let text_unit_size = scrollbar_layout.text_unit_size;
            let visible_range = scrollbar_layout.visible_range.clone();
            let thumb_bounds = scrollbar_layout.thumb_bounds();

            if scrollbar_layout.visible {
                window.paint_layer(hitbox.bounds, |window| {
                    window.paint_quad(quad(
                        hitbox.bounds,
                        Corners::default(),
                        cx.theme().colors().scrollbar_track_background,
                        Edges {
                            top: Pixels::ZERO,
                            right: Pixels::ZERO,
                            bottom: Pixels::ZERO,
                            left: ScrollbarLayout::BORDER_WIDTH,
                        },
                        cx.theme().colors().scrollbar_track_border,
                    ));

                    let fast_markers =
                        self.collect_fast_scrollbar_markers(layout, &scrollbar_layout, cx);
                    // Refresh slow scrollbar markers in the background. Below, we paint whatever markers have already been computed.
                    self.refresh_slow_scrollbar_markers(layout, &scrollbar_layout, window, cx);

                    let markers = self.editor.read(cx).scrollbar_marker_state.markers.clone();
                    for marker in markers.iter().chain(&fast_markers) {
                        let mut marker = marker.clone();
                        marker.bounds.origin += hitbox.origin;
                        window.paint_quad(marker);
                    }

                    window.paint_quad(quad(
                        thumb_bounds,
                        Corners::default(),
                        cx.theme().colors().scrollbar_thumb_background,
                        Edges {
                            top: Pixels::ZERO,
                            right: Pixels::ZERO,
                            bottom: Pixels::ZERO,
                            left: ScrollbarLayout::BORDER_WIDTH,
                        },
                        cx.theme().colors().scrollbar_thumb_border,
                    ));
                });
            }

            window.set_cursor_style(CursorStyle::Arrow, &hitbox);

            window.on_mouse_event({
                let editor = self.editor.clone();

                let hitbox = hitbox.clone();

                let mut mouse_position = window.mouse_position();
                move |event: &MouseMoveEvent, phase, window, cx| {
                    if phase == DispatchPhase::Capture {
                        return;
                    }

                    editor.update(cx, |editor, cx| {
                        if event.pressed_button == Some(MouseButton::Left)
                            && editor.scroll_manager.is_dragging_scrollbar(Axis::Vertical)
                        {
                            let y = mouse_position.y;
                            let new_y = event.position.y;
                            if (hitbox.top()..hitbox.bottom()).contains(&y) {
                                let mut position = editor.scroll_position(cx);
                                position.y += (new_y - y) / text_unit_size;
                                if position.y < 0.0 {
                                    position.y = 0.0;
                                }
                                editor.set_scroll_position(position, window, cx);
                            }
                        } else {
                            editor.scroll_manager.set_is_dragging_scrollbar(
                                Axis::Vertical,
                                false,
                                cx,
                            );

                            if hitbox.is_hovered(window) {
                                editor.scroll_manager.show_scrollbar(window, cx);
                            }
                        }
                        mouse_position = event.position;
                    })
                }
            });

            if self
                .editor
                .read(cx)
                .scroll_manager
                .is_dragging_scrollbar(Axis::Vertical)
            {
                window.on_mouse_event({
                    let editor = self.editor.clone();
                    move |_: &MouseUpEvent, phase, _, cx| {
                        if phase == DispatchPhase::Capture {
                            return;
                        }

                        editor.update(cx, |editor, cx| {
                            editor.scroll_manager.set_is_dragging_scrollbar(
                                Axis::Vertical,
                                false,
                                cx,
                            );
                            cx.stop_propagation();
                        });
                    }
                });
            } else {
                window.on_mouse_event({
                    let editor = self.editor.clone();

                    move |event: &MouseDownEvent, phase, window, cx| {
                        if phase == DispatchPhase::Capture || !hitbox.is_hovered(window) {
                            return;
                        }

                        editor.update(cx, |editor, cx| {
                            editor.scroll_manager.set_is_dragging_scrollbar(
                                Axis::Vertical,
                                true,
                                cx,
                            );

                            let y = event.position.y;
                            if y < thumb_bounds.top() || thumb_bounds.bottom() < y {
                                let center_row =
                                    ((y - hitbox.top()) / text_unit_size).round() as u32;
                                let top_row = center_row.saturating_sub(
                                    (visible_range.end - visible_range.start) as u32 / 2,
                                );
                                let mut position = editor.scroll_position(cx);
                                position.y = top_row as f32;
                                editor.set_scroll_position(position, window, cx);
                            } else {
                                editor.scroll_manager.show_scrollbar(window, cx);
                            }

                            cx.stop_propagation();
                        });
                    }
                });
            }
        }
    }

    fn collect_fast_scrollbar_markers(
        &self,
        layout: &EditorLayout,
        scrollbar_layout: &ScrollbarLayout,
        cx: &mut App,
    ) -> Vec<PaintQuad> {
        const LIMIT: usize = 100;
        if !EditorSettings::get_global(cx).scrollbar.cursors || layout.cursors.len() > LIMIT {
            return vec![];
        }
        let cursor_ranges = layout
            .cursors
            .iter()
            .map(|(point, color)| ColoredRange {
                start: point.row(),
                end: point.row(),
                color: *color,
            })
            .collect_vec();
        scrollbar_layout.marker_quads_for_ranges(cursor_ranges, None)
    }

    fn refresh_slow_scrollbar_markers(
        &self,
        layout: &EditorLayout,
        scrollbar_layout: &ScrollbarLayout,
        window: &mut Window,
        cx: &mut App,
    ) {
        self.editor.update(cx, |editor, cx| {
            if !editor.is_singleton(cx)
                || !editor
                    .scrollbar_marker_state
                    .should_refresh(scrollbar_layout.hitbox.size)
            {
                return;
            }

            let scrollbar_layout = scrollbar_layout.clone();
            let background_highlights = editor.background_highlights.clone();
            let snapshot = layout.position_map.snapshot.clone();
            let theme = cx.theme().clone();
            let scrollbar_settings = EditorSettings::get_global(cx).scrollbar;

            editor.scrollbar_marker_state.dirty = false;
            editor.scrollbar_marker_state.pending_refresh =
                Some(cx.spawn_in(window, |editor, mut cx| async move {
                    let scrollbar_size = scrollbar_layout.hitbox.size;
                    let scrollbar_markers = cx
                        .background_spawn(async move {
                            let max_point = snapshot.display_snapshot.buffer_snapshot.max_point();
                            let mut marker_quads = Vec::new();
                            if scrollbar_settings.git_diff {
                                let marker_row_ranges =
                                    snapshot.buffer_snapshot.diff_hunks().map(|hunk| {
                                        let start_display_row =
                                            MultiBufferPoint::new(hunk.row_range.start.0, 0)
                                                .to_display_point(&snapshot.display_snapshot)
                                                .row();
                                        let mut end_display_row =
                                            MultiBufferPoint::new(hunk.row_range.end.0, 0)
                                                .to_display_point(&snapshot.display_snapshot)
                                                .row();
                                        if end_display_row != start_display_row {
                                            end_display_row.0 -= 1;
                                        }
                                        let color = match &hunk.status().kind {
                                            DiffHunkStatusKind::Added => {
                                                theme.colors().version_control_added
                                            }
                                            DiffHunkStatusKind::Modified => {
                                                theme.colors().version_control_modified
                                            }
                                            DiffHunkStatusKind::Deleted => {
                                                theme.colors().version_control_deleted
                                            }
                                        };
                                        ColoredRange {
                                            start: start_display_row,
                                            end: end_display_row,
                                            color,
                                        }
                                    });

                                marker_quads.extend(
                                    scrollbar_layout
                                        .marker_quads_for_ranges(marker_row_ranges, Some(0)),
                                );
                            }

                            for (background_highlight_id, (_, background_ranges)) in
                                background_highlights.iter()
                            {
                                let is_search_highlights = *background_highlight_id
                                    == TypeId::of::<BufferSearchHighlights>();
                                let is_text_highlights = *background_highlight_id
                                    == TypeId::of::<SelectedTextHighlight>();
                                let is_symbol_occurrences = *background_highlight_id
                                    == TypeId::of::<DocumentHighlightRead>()
                                    || *background_highlight_id
                                        == TypeId::of::<DocumentHighlightWrite>();
                                if (is_search_highlights && scrollbar_settings.search_results)
                                    || (is_text_highlights && scrollbar_settings.selected_text)
                                    || (is_symbol_occurrences && scrollbar_settings.selected_symbol)
                                {
                                    let mut color = theme.status().info;
                                    if is_symbol_occurrences {
                                        color.fade_out(0.5);
                                    }
                                    let marker_row_ranges = background_ranges.iter().map(|range| {
                                        let display_start = range
                                            .start
                                            .to_display_point(&snapshot.display_snapshot);
                                        let display_end =
                                            range.end.to_display_point(&snapshot.display_snapshot);
                                        ColoredRange {
                                            start: display_start.row(),
                                            end: display_end.row(),
                                            color,
                                        }
                                    });
                                    marker_quads.extend(
                                        scrollbar_layout
                                            .marker_quads_for_ranges(marker_row_ranges, Some(1)),
                                    );
                                }
                            }

                            if scrollbar_settings.diagnostics != ScrollbarDiagnostics::None {
                                let diagnostics = snapshot
                                    .buffer_snapshot
                                    .diagnostics_in_range::<Point>(Point::zero()..max_point)
                                    // Don't show diagnostics the user doesn't care about
                                    .filter(|diagnostic| {
                                        match (
                                            scrollbar_settings.diagnostics,
                                            diagnostic.diagnostic.severity,
                                        ) {
                                            (ScrollbarDiagnostics::All, _) => true,
                                            (
                                                ScrollbarDiagnostics::Error,
                                                DiagnosticSeverity::ERROR,
                                            ) => true,
                                            (
                                                ScrollbarDiagnostics::Warning,
                                                DiagnosticSeverity::ERROR
                                                | DiagnosticSeverity::WARNING,
                                            ) => true,
                                            (
                                                ScrollbarDiagnostics::Information,
                                                DiagnosticSeverity::ERROR
                                                | DiagnosticSeverity::WARNING
                                                | DiagnosticSeverity::INFORMATION,
                                            ) => true,
                                            (_, _) => false,
                                        }
                                    })
                                    // We want to sort by severity, in order to paint the most severe diagnostics last.
                                    .sorted_by_key(|diagnostic| {
                                        std::cmp::Reverse(diagnostic.diagnostic.severity)
                                    });

                                let marker_row_ranges = diagnostics.into_iter().map(|diagnostic| {
                                    let start_display = diagnostic
                                        .range
                                        .start
                                        .to_display_point(&snapshot.display_snapshot);
                                    let end_display = diagnostic
                                        .range
                                        .end
                                        .to_display_point(&snapshot.display_snapshot);
                                    let color = match diagnostic.diagnostic.severity {
                                        DiagnosticSeverity::ERROR => theme.status().error,
                                        DiagnosticSeverity::WARNING => theme.status().warning,
                                        DiagnosticSeverity::INFORMATION => theme.status().info,
                                        _ => theme.status().hint,
                                    };
                                    ColoredRange {
                                        start: start_display.row(),
                                        end: end_display.row(),
                                        color,
                                    }
                                });
                                marker_quads.extend(
                                    scrollbar_layout
                                        .marker_quads_for_ranges(marker_row_ranges, Some(2)),
                                );
                            }

                            Arc::from(marker_quads)
                        })
                        .await;

                    editor.update(&mut cx, |editor, cx| {
                        editor.scrollbar_marker_state.markers = scrollbar_markers;
                        editor.scrollbar_marker_state.scrollbar_size = scrollbar_size;
                        editor.scrollbar_marker_state.pending_refresh = None;
                        cx.notify();
                    })?;

                    Ok(())
                }));
        });
    }

    fn paint_highlighted_range(
        &self,
        range: Range<DisplayPoint>,
        color: Hsla,
        corner_radius: Pixels,
        line_end_overshoot: Pixels,
        layout: &EditorLayout,
        window: &mut Window,
    ) {
        let start_row = layout.visible_display_row_range.start;
        let end_row = layout.visible_display_row_range.end;
        if range.start != range.end {
            let row_range = if range.end.column() == 0 {
                cmp::max(range.start.row(), start_row)..cmp::min(range.end.row(), end_row)
            } else {
                cmp::max(range.start.row(), start_row)
                    ..cmp::min(range.end.row().next_row(), end_row)
            };

            let highlighted_range = HighlightedRange {
                color,
                line_height: layout.position_map.line_height,
                corner_radius,
                start_y: layout.content_origin.y
                    + row_range.start.as_f32() * layout.position_map.line_height
                    - layout.position_map.scroll_pixel_position.y,
                lines: row_range
                    .iter_rows()
                    .map(|row| {
                        let line_layout =
                            &layout.position_map.line_layouts[row.minus(start_row) as usize];
                        HighlightedRangeLine {
                            start_x: if row == range.start.row() {
                                layout.content_origin.x
                                    + line_layout.x_for_index(range.start.column() as usize)
                                    - layout.position_map.scroll_pixel_position.x
                            } else {
                                layout.content_origin.x
                                    - layout.position_map.scroll_pixel_position.x
                            },
                            end_x: if row == range.end.row() {
                                layout.content_origin.x
                                    + line_layout.x_for_index(range.end.column() as usize)
                                    - layout.position_map.scroll_pixel_position.x
                            } else {
                                layout.content_origin.x + line_layout.width + line_end_overshoot
                                    - layout.position_map.scroll_pixel_position.x
                            },
                        }
                    })
                    .collect(),
            };

            highlighted_range.paint(layout.position_map.text_hitbox.bounds, window);
        }
    }

    fn paint_inline_diagnostics(
        &mut self,
        layout: &mut EditorLayout,
        window: &mut Window,
        cx: &mut App,
    ) {
        for mut inline_diagnostic in layout.inline_diagnostics.drain() {
            inline_diagnostic.1.paint(window, cx);
        }
    }

    fn paint_inline_blame(&mut self, layout: &mut EditorLayout, window: &mut Window, cx: &mut App) {
        if let Some(mut inline_blame) = layout.inline_blame.take() {
            window.paint_layer(layout.position_map.text_hitbox.bounds, |window| {
                inline_blame.paint(window, cx);
            })
        }
    }

    fn paint_diff_hunk_controls(
        &mut self,
        layout: &mut EditorLayout,
        window: &mut Window,
        cx: &mut App,
    ) {
        for mut diff_hunk_control in layout.diff_hunk_controls.drain(..) {
            diff_hunk_control.paint(window, cx);
        }
    }

    fn paint_blocks(&mut self, layout: &mut EditorLayout, window: &mut Window, cx: &mut App) {
        for mut block in layout.blocks.drain(..) {
            block.element.paint(window, cx);
        }
    }

    fn paint_inline_completion_popover(
        &mut self,
        layout: &mut EditorLayout,
        window: &mut Window,
        cx: &mut App,
    ) {
        if let Some(inline_completion_popover) = layout.inline_completion_popover.as_mut() {
            inline_completion_popover.paint(window, cx);
        }
    }

    fn paint_mouse_context_menu(
        &mut self,
        layout: &mut EditorLayout,
        window: &mut Window,
        cx: &mut App,
    ) {
        if let Some(mouse_context_menu) = layout.mouse_context_menu.as_mut() {
            mouse_context_menu.paint(window, cx);
        }
    }

    fn paint_scroll_wheel_listener(
        &mut self,
        layout: &EditorLayout,
        window: &mut Window,
        cx: &mut App,
    ) {
        window.on_mouse_event({
            let position_map = layout.position_map.clone();
            let editor = self.editor.clone();
            let hitbox = layout.hitbox.clone();
            let mut delta = ScrollDelta::default();

            // Set a minimum scroll_sensitivity of 0.01 to make sure the user doesn't
            // accidentally turn off their scrolling.
            let scroll_sensitivity = EditorSettings::get_global(cx).scroll_sensitivity.max(0.01);

            move |event: &ScrollWheelEvent, phase, window, cx| {
                if phase == DispatchPhase::Bubble && hitbox.is_hovered(window) {
                    delta = delta.coalesce(event.delta);
                    editor.update(cx, |editor, cx| {
                        let position_map: &PositionMap = &position_map;

                        let line_height = position_map.line_height;
                        let max_glyph_width = position_map.em_width;
                        let (delta, axis) = match delta {
                            gpui::ScrollDelta::Pixels(mut pixels) => {
                                //Trackpad
                                let axis = position_map.snapshot.ongoing_scroll.filter(&mut pixels);
                                (pixels, axis)
                            }

                            gpui::ScrollDelta::Lines(lines) => {
                                //Not trackpad
                                let pixels =
                                    point(lines.x * max_glyph_width, lines.y * line_height);
                                (pixels, None)
                            }
                        };

                        let current_scroll_position = position_map.snapshot.scroll_position();
                        let x = (current_scroll_position.x * max_glyph_width
                            - (delta.x * scroll_sensitivity))
                            / max_glyph_width;
                        let y = (current_scroll_position.y * line_height
                            - (delta.y * scroll_sensitivity))
                            / line_height;
                        let mut scroll_position =
                            point(x, y).clamp(&point(0., 0.), &position_map.scroll_max);
                        let forbid_vertical_scroll = editor.scroll_manager.forbid_vertical_scroll();
                        if forbid_vertical_scroll {
                            scroll_position.y = current_scroll_position.y;
                        }

                        if scroll_position != current_scroll_position {
                            editor.scroll(scroll_position, axis, window, cx);
                            cx.stop_propagation();
                        } else if y < 0. {
                            // Due to clamping, we may fail to detect cases of overscroll to the top;
                            // We want the scroll manager to get an update in such cases and detect the change of direction
                            // on the next frame.
                            cx.notify();
                        }
                    });
                }
            }
        });
    }

    fn paint_mouse_listeners(&mut self, layout: &EditorLayout, window: &mut Window, cx: &mut App) {
        self.paint_scroll_wheel_listener(layout, window, cx);

        window.on_mouse_event({
            let position_map = layout.position_map.clone();
            let editor = self.editor.clone();
            let diff_hunk_range =
                layout
                    .display_hunks
                    .iter()
                    .find_map(|(hunk, hunk_hitbox)| match hunk {
                        DisplayDiffHunk::Folded { .. } => None,
                        DisplayDiffHunk::Unfolded {
                            multi_buffer_range, ..
                        } => {
                            if hunk_hitbox
                                .as_ref()
                                .map(|hitbox| hitbox.is_hovered(window))
                                .unwrap_or(false)
                            {
                                Some(multi_buffer_range.clone())
                            } else {
                                None
                            }
                        }
                    });
            let line_numbers = layout.line_numbers.clone();

            move |event: &MouseDownEvent, phase, window, cx| {
                if phase == DispatchPhase::Bubble {
                    match event.button {
                        MouseButton::Left => editor.update(cx, |editor, cx| {
                            let pending_mouse_down = editor
                                .pending_mouse_down
                                .get_or_insert_with(Default::default)
                                .clone();

                            *pending_mouse_down.borrow_mut() = Some(event.clone());

                            Self::mouse_left_down(
                                editor,
                                event,
                                diff_hunk_range.clone(),
                                &position_map,
                                line_numbers.as_ref(),
                                window,
                                cx,
                            );
                        }),
                        MouseButton::Right => editor.update(cx, |editor, cx| {
                            Self::mouse_right_down(editor, event, &position_map, window, cx);
                        }),
                        MouseButton::Middle => editor.update(cx, |editor, cx| {
                            Self::mouse_middle_down(editor, event, &position_map, window, cx);
                        }),
                        _ => {}
                    };
                }
            }
        });

        window.on_mouse_event({
            let editor = self.editor.clone();
            let position_map = layout.position_map.clone();

            move |event: &MouseUpEvent, phase, window, cx| {
                if phase == DispatchPhase::Bubble {
                    editor.update(cx, |editor, cx| {
                        Self::mouse_up(editor, event, &position_map, window, cx)
                    });
                }
            }
        });

        window.on_mouse_event({
            let editor = self.editor.clone();
            let position_map = layout.position_map.clone();
            let mut captured_mouse_down = None;

            move |event: &MouseUpEvent, phase, window, cx| match phase {
                // Clear the pending mouse down during the capture phase,
                // so that it happens even if another event handler stops
                // propagation.
                DispatchPhase::Capture => editor.update(cx, |editor, _cx| {
                    let pending_mouse_down = editor
                        .pending_mouse_down
                        .get_or_insert_with(Default::default)
                        .clone();

                    let mut pending_mouse_down = pending_mouse_down.borrow_mut();
                    if pending_mouse_down.is_some() && position_map.text_hitbox.is_hovered(window) {
                        captured_mouse_down = pending_mouse_down.take();
                        window.refresh();
                    }
                }),
                // Fire click handlers during the bubble phase.
                DispatchPhase::Bubble => editor.update(cx, |editor, cx| {
                    if let Some(mouse_down) = captured_mouse_down.take() {
                        let event = ClickEvent {
                            down: mouse_down,
                            up: event.clone(),
                        };
                        Self::click(editor, &event, &position_map, window, cx);
                    }
                }),
            }
        });

        window.on_mouse_event({
            let position_map = layout.position_map.clone();
            let editor = self.editor.clone();

            move |event: &MouseMoveEvent, phase, window, cx| {
                if phase == DispatchPhase::Bubble {
                    editor.update(cx, |editor, cx| {
                        if editor.hover_state.focused(window, cx) {
                            return;
                        }
                        if event.pressed_button == Some(MouseButton::Left)
                            || event.pressed_button == Some(MouseButton::Middle)
                        {
                            Self::mouse_dragged(editor, event, &position_map, window, cx)
                        }

                        Self::mouse_moved(editor, event, &position_map, window, cx)
                    });
                }
            }
        });
    }

    fn scrollbar_left(&self, bounds: &Bounds<Pixels>) -> Pixels {
        bounds.top_right().x - self.style.scrollbar_width
    }

    fn column_pixels(&self, column: usize, window: &mut Window, _: &mut App) -> Pixels {
        let style = &self.style;
        let font_size = style.text.font_size.to_pixels(window.rem_size());
        let layout = window
            .text_system()
            .shape_line(
                SharedString::from(" ".repeat(column)),
                font_size,
                &[TextRun {
                    len: column,
                    font: style.text.font(),
                    color: Hsla::default(),
                    background_color: None,
                    underline: None,
                    strikethrough: None,
                }],
            )
            .unwrap();

        layout.width
    }

    fn max_line_number_width(
        &self,
        snapshot: &EditorSnapshot,
        window: &mut Window,
        cx: &mut App,
    ) -> Pixels {
        let digit_count = snapshot.widest_line_number().ilog10() + 1;
        self.column_pixels(digit_count as usize, window, cx)
    }

    fn shape_line_number(
        &self,
        text: SharedString,
        color: Hsla,
        window: &mut Window,
    ) -> anyhow::Result<ShapedLine> {
        let run = TextRun {
            len: text.len(),
            font: self.style.text.font(),
            color,
            background_color: None,
            underline: None,
            strikethrough: None,
        };
        window.text_system().shape_line(
            text,
            self.style.text.font_size.to_pixels(window.rem_size()),
            &[run],
        )
    }

    fn diff_hunk_hollow(status: DiffHunkStatus, cx: &mut App) -> bool {
        let unstaged = status.has_secondary_hunk();
        let unstaged_hollow = ProjectSettings::get_global(cx)
            .git
            .hunk_style
            .map_or(false, |style| {
                matches!(style, GitHunkStyleSetting::UnstagedHollow)
            });

        unstaged == unstaged_hollow
    }
}

fn header_jump_data(
    snapshot: &EditorSnapshot,
    block_row_start: DisplayRow,
    height: u32,
    for_excerpt: &ExcerptInfo,
) -> JumpData {
    let range = &for_excerpt.range;
    let buffer = &for_excerpt.buffer;
    let jump_anchor = range
        .primary
        .as_ref()
        .map_or(range.context.start, |primary| primary.start);

    let excerpt_start = range.context.start;
    let jump_position = language::ToPoint::to_point(&jump_anchor, buffer);
    let rows_from_excerpt_start = if jump_anchor == excerpt_start {
        0
    } else {
        let excerpt_start_point = language::ToPoint::to_point(&excerpt_start, buffer);
        jump_position.row.saturating_sub(excerpt_start_point.row)
    };

    let line_offset_from_top = (block_row_start.0 + height + rows_from_excerpt_start)
        .saturating_sub(
            snapshot
                .scroll_anchor
                .scroll_position(&snapshot.display_snapshot)
                .y as u32,
        );

    JumpData::MultiBufferPoint {
        excerpt_id: for_excerpt.id,
        anchor: jump_anchor,
        position: jump_position,
        line_offset_from_top,
    }
}

pub struct AcceptEditPredictionBinding(pub(crate) Option<gpui::KeyBinding>);

impl AcceptEditPredictionBinding {
    pub fn keystroke(&self) -> Option<&Keystroke> {
        if let Some(binding) = self.0.as_ref() {
            match &binding.keystrokes() {
                [keystroke] => Some(keystroke),
                _ => None,
            }
        } else {
            None
        }
    }
}

fn prepaint_gutter_button(
    button: IconButton,
    row: DisplayRow,
    line_height: Pixels,
    gutter_dimensions: &GutterDimensions,
    scroll_pixel_position: gpui::Point<Pixels>,
    gutter_hitbox: &Hitbox,
    display_hunks: &[(DisplayDiffHunk, Option<Hitbox>)],
    window: &mut Window,
    cx: &mut App,
) -> AnyElement {
    let mut button = button.into_any_element();

    let available_space = size(
        AvailableSpace::MinContent,
        AvailableSpace::Definite(line_height),
    );
    let indicator_size = button.layout_as_root(available_space, window, cx);

    let blame_width = gutter_dimensions.git_blame_entries_width;
    let gutter_width = display_hunks
        .binary_search_by(|(hunk, _)| match hunk {
            DisplayDiffHunk::Folded { display_row } => display_row.cmp(&row),
            DisplayDiffHunk::Unfolded {
                display_row_range, ..
            } => {
                if display_row_range.end <= row {
                    Ordering::Less
                } else if display_row_range.start > row {
                    Ordering::Greater
                } else {
                    Ordering::Equal
                }
            }
        })
        .ok()
        .and_then(|ix| Some(display_hunks[ix].1.as_ref()?.size.width));
    let left_offset = blame_width.max(gutter_width).unwrap_or_default();

    let mut x = left_offset;
    let available_width = gutter_dimensions.margin + gutter_dimensions.left_padding
        - indicator_size.width
        - left_offset;
    x += available_width / 2.;

    let mut y = row.as_f32() * line_height - scroll_pixel_position.y;
    y += (line_height - indicator_size.height) / 2.;

    button.prepaint_as_root(
        gutter_hitbox.origin + point(x, y),
        available_space,
        window,
        cx,
    );
    button
}

fn render_inline_blame_entry(
    editor: Entity<Editor>,
    blame: &gpui::Entity<GitBlame>,
    blame_entry: BlameEntry,
    style: &EditorStyle,
    cx: &mut App,
) -> AnyElement {
    let relative_timestamp = blame_entry_relative_timestamp(&blame_entry);

    let author = blame_entry.author.as_deref().unwrap_or_default();
    let summary_enabled = ProjectSettings::get_global(cx)
        .git
        .show_inline_commit_summary();

    let text = match blame_entry.summary.as_ref() {
        Some(summary) if summary_enabled => {
            format!("{}, {} - {}", author, relative_timestamp, summary)
        }
        _ => format!("{}, {}", author, relative_timestamp),
    };
    let blame = blame.clone();
    let blame_entry = blame_entry.clone();

    h_flex()
        .id("inline-blame")
        .w_full()
        .font_family(style.text.font().family)
        .text_color(cx.theme().status().hint)
        .line_height(style.text.line_height)
        .child(Icon::new(IconName::FileGit).color(Color::Hint))
        .child(text)
        .gap_2()
        .hoverable_tooltip(move |window, cx| {
            let details = blame.read(cx).details_for_entry(&blame_entry);
            let tooltip =
                cx.new(|cx| CommitTooltip::blame_entry(&blame_entry, details, window, cx));
            editor.update(cx, |editor, _| {
                editor.git_blame_inline_tooltip = Some(tooltip.downgrade())
            });
            tooltip.into()
        })
        .into_any()
}

fn render_blame_entry(
    ix: usize,
    blame: &gpui::Entity<GitBlame>,
    blame_entry: BlameEntry,
    style: &EditorStyle,
    last_used_color: &mut Option<(PlayerColor, Oid)>,
    editor: Entity<Editor>,
    cx: &mut App,
) -> AnyElement {
    let mut sha_color = cx
        .theme()
        .players()
        .color_for_participant(blame_entry.sha.into());
    // If the last color we used is the same as the one we get for this line, but
    // the commit SHAs are different, then we try again to get a different color.
    match *last_used_color {
        Some((color, sha)) if sha != blame_entry.sha && color.cursor == sha_color.cursor => {
            let index: u32 = blame_entry.sha.into();
            sha_color = cx.theme().players().color_for_participant(index + 1);
        }
        _ => {}
    };
    last_used_color.replace((sha_color, blame_entry.sha));

    let relative_timestamp = blame_entry_relative_timestamp(&blame_entry);

    let short_commit_id = blame_entry.sha.display_short();

    let author_name = blame_entry.author.as_deref().unwrap_or("<no name>");
    let name = util::truncate_and_trailoff(author_name, GIT_BLAME_MAX_AUTHOR_CHARS_DISPLAYED);
    let details = blame.read(cx).details_for_entry(&blame_entry);

    h_flex()
        .w_full()
        .justify_between()
        .font_family(style.text.font().family)
        .line_height(style.text.line_height)
        .id(("blame", ix))
        .text_color(cx.theme().status().hint)
        .pr_2()
        .gap_2()
        .child(
            h_flex()
                .items_center()
                .gap_2()
                .child(div().text_color(sha_color.cursor).child(short_commit_id))
                .child(name),
        )
        .child(relative_timestamp)
        .on_mouse_down(MouseButton::Right, {
            let blame_entry = blame_entry.clone();
            let details = details.clone();
            move |event, window, cx| {
                deploy_blame_entry_context_menu(
                    &blame_entry,
                    details.as_ref(),
                    editor.clone(),
                    event.position,
                    window,
                    cx,
                );
            }
        })
        .hover(|style| style.bg(cx.theme().colors().element_hover))
        .when_some(
            details
                .as_ref()
                .and_then(|details| details.permalink.clone()),
            |this, url| {
                this.cursor_pointer().on_click(move |_, _, cx| {
                    cx.stop_propagation();
                    cx.open_url(url.as_str())
                })
            },
        )
        .hoverable_tooltip(move |window, cx| {
            cx.new(|cx| CommitTooltip::blame_entry(&blame_entry, details.clone(), window, cx))
                .into()
        })
        .into_any()
}

fn deploy_blame_entry_context_menu(
    blame_entry: &BlameEntry,
    details: Option<&ParsedCommitMessage>,
    editor: Entity<Editor>,
    position: gpui::Point<Pixels>,
    window: &mut Window,
    cx: &mut App,
) {
    let context_menu = ContextMenu::build(window, cx, move |menu, _, _| {
        let sha = format!("{}", blame_entry.sha);
        menu.on_blur_subscription(Subscription::new(|| {}))
            .entry("Copy commit SHA", None, move |_, cx| {
                cx.write_to_clipboard(ClipboardItem::new_string(sha.clone()));
            })
            .when_some(
                details.and_then(|details| details.permalink.clone()),
                |this, url| {
                    this.entry("Open permalink", None, move |_, cx| {
                        cx.open_url(url.as_str())
                    })
                },
            )
    });

    editor.update(cx, move |editor, cx| {
        editor.mouse_context_menu = Some(MouseContextMenu::new(
            MenuPosition::PinnedToScreen(position),
            context_menu,
            window,
            cx,
        ));
        cx.notify();
    });
}

#[derive(Debug)]
pub(crate) struct LineWithInvisibles {
    fragments: SmallVec<[LineFragment; 1]>,
    invisibles: Vec<Invisible>,
    len: usize,
    pub(crate) width: Pixels,
    font_size: Pixels,
}

#[allow(clippy::large_enum_variant)]
enum LineFragment {
    Text(ShapedLine),
    Element {
        element: Option<AnyElement>,
        size: Size<Pixels>,
        len: usize,
    },
}

impl fmt::Debug for LineFragment {
    fn fmt(&self, f: &mut fmt::Formatter) -> fmt::Result {
        match self {
            LineFragment::Text(shaped_line) => f.debug_tuple("Text").field(shaped_line).finish(),
            LineFragment::Element { size, len, .. } => f
                .debug_struct("Element")
                .field("size", size)
                .field("len", len)
                .finish(),
        }
    }
}

impl LineWithInvisibles {
    fn from_chunks<'a>(
        chunks: impl Iterator<Item = HighlightedChunk<'a>>,
        editor_style: &EditorStyle,
        max_line_len: usize,
        max_line_count: usize,
        editor_mode: EditorMode,
        text_width: Pixels,
        is_row_soft_wrapped: impl Copy + Fn(usize) -> bool,
        window: &mut Window,
        cx: &mut App,
    ) -> Vec<Self> {
        let text_style = &editor_style.text;
        let mut layouts = Vec::with_capacity(max_line_count);
        let mut fragments: SmallVec<[LineFragment; 1]> = SmallVec::new();
        let mut line = String::new();
        let mut invisibles = Vec::new();
        let mut width = Pixels::ZERO;
        let mut len = 0;
        let mut styles = Vec::new();
        let mut non_whitespace_added = false;
        let mut row = 0;
        let mut line_exceeded_max_len = false;
        let font_size = text_style.font_size.to_pixels(window.rem_size());

        let ellipsis = SharedString::from("⋯");

        for highlighted_chunk in chunks.chain([HighlightedChunk {
            text: "\n",
            style: None,
            is_tab: false,
            replacement: None,
        }]) {
            if let Some(replacement) = highlighted_chunk.replacement {
                if !line.is_empty() {
                    let shaped_line = window
                        .text_system()
                        .shape_line(line.clone().into(), font_size, &styles)
                        .unwrap();
                    width += shaped_line.width;
                    len += shaped_line.len;
                    fragments.push(LineFragment::Text(shaped_line));
                    line.clear();
                    styles.clear();
                }

                match replacement {
                    ChunkReplacement::Renderer(renderer) => {
                        let available_width = if renderer.constrain_width {
                            let chunk = if highlighted_chunk.text == ellipsis.as_ref() {
                                ellipsis.clone()
                            } else {
                                SharedString::from(Arc::from(highlighted_chunk.text))
                            };
                            let shaped_line = window
                                .text_system()
                                .shape_line(
                                    chunk,
                                    font_size,
                                    &[text_style.to_run(highlighted_chunk.text.len())],
                                )
                                .unwrap();
                            AvailableSpace::Definite(shaped_line.width)
                        } else {
                            AvailableSpace::MinContent
                        };

                        let mut element = (renderer.render)(&mut ChunkRendererContext {
                            context: cx,
                            window,
                            max_width: text_width,
                        });
                        let line_height = text_style.line_height_in_pixels(window.rem_size());
                        let size = element.layout_as_root(
                            size(available_width, AvailableSpace::Definite(line_height)),
                            window,
                            cx,
                        );

                        width += size.width;
                        len += highlighted_chunk.text.len();
                        fragments.push(LineFragment::Element {
                            element: Some(element),
                            size,
                            len: highlighted_chunk.text.len(),
                        });
                    }
                    ChunkReplacement::Str(x) => {
                        let text_style = if let Some(style) = highlighted_chunk.style {
                            Cow::Owned(text_style.clone().highlight(style))
                        } else {
                            Cow::Borrowed(text_style)
                        };

                        let run = TextRun {
                            len: x.len(),
                            font: text_style.font(),
                            color: text_style.color,
                            background_color: text_style.background_color,
                            underline: text_style.underline,
                            strikethrough: text_style.strikethrough,
                        };
                        let line_layout = window
                            .text_system()
                            .shape_line(x, font_size, &[run])
                            .unwrap()
                            .with_len(highlighted_chunk.text.len());

                        width += line_layout.width;
                        len += highlighted_chunk.text.len();
                        fragments.push(LineFragment::Text(line_layout))
                    }
                }
            } else {
                for (ix, mut line_chunk) in highlighted_chunk.text.split('\n').enumerate() {
                    if ix > 0 {
                        let shaped_line = window
                            .text_system()
                            .shape_line(line.clone().into(), font_size, &styles)
                            .unwrap();
                        width += shaped_line.width;
                        len += shaped_line.len;
                        fragments.push(LineFragment::Text(shaped_line));
                        layouts.push(Self {
                            width: mem::take(&mut width),
                            len: mem::take(&mut len),
                            fragments: mem::take(&mut fragments),
                            invisibles: std::mem::take(&mut invisibles),
                            font_size,
                        });

                        line.clear();
                        styles.clear();
                        row += 1;
                        line_exceeded_max_len = false;
                        non_whitespace_added = false;
                        if row == max_line_count {
                            return layouts;
                        }
                    }

                    if !line_chunk.is_empty() && !line_exceeded_max_len {
                        let text_style = if let Some(style) = highlighted_chunk.style {
                            Cow::Owned(text_style.clone().highlight(style))
                        } else {
                            Cow::Borrowed(text_style)
                        };

                        if line.len() + line_chunk.len() > max_line_len {
                            let mut chunk_len = max_line_len - line.len();
                            while !line_chunk.is_char_boundary(chunk_len) {
                                chunk_len -= 1;
                            }
                            line_chunk = &line_chunk[..chunk_len];
                            line_exceeded_max_len = true;
                        }

                        styles.push(TextRun {
                            len: line_chunk.len(),
                            font: text_style.font(),
                            color: text_style.color,
                            background_color: text_style.background_color,
                            underline: text_style.underline,
                            strikethrough: text_style.strikethrough,
                        });

                        if editor_mode == EditorMode::Full {
                            // Line wrap pads its contents with fake whitespaces,
                            // avoid printing them
                            let is_soft_wrapped = is_row_soft_wrapped(row);
                            if highlighted_chunk.is_tab {
                                if non_whitespace_added || !is_soft_wrapped {
                                    invisibles.push(Invisible::Tab {
                                        line_start_offset: line.len(),
                                        line_end_offset: line.len() + line_chunk.len(),
                                    });
                                }
                            } else {
                                invisibles.extend(line_chunk.char_indices().filter_map(
                                    |(index, c)| {
                                        let is_whitespace = c.is_whitespace();
                                        non_whitespace_added |= !is_whitespace;
                                        if is_whitespace
                                            && (non_whitespace_added || !is_soft_wrapped)
                                        {
                                            Some(Invisible::Whitespace {
                                                line_offset: line.len() + index,
                                            })
                                        } else {
                                            None
                                        }
                                    },
                                ))
                            }
                        }

                        line.push_str(line_chunk);
                    }
                }
            }
        }

        layouts
    }

    fn prepaint(
        &mut self,
        line_height: Pixels,
        scroll_pixel_position: gpui::Point<Pixels>,
        row: DisplayRow,
        content_origin: gpui::Point<Pixels>,
        line_elements: &mut SmallVec<[AnyElement; 1]>,
        window: &mut Window,
        cx: &mut App,
    ) {
        let line_y = line_height * (row.as_f32() - scroll_pixel_position.y / line_height);
        let mut fragment_origin = content_origin + gpui::point(-scroll_pixel_position.x, line_y);
        for fragment in &mut self.fragments {
            match fragment {
                LineFragment::Text(line) => {
                    fragment_origin.x += line.width;
                }
                LineFragment::Element { element, size, .. } => {
                    let mut element = element
                        .take()
                        .expect("you can't prepaint LineWithInvisibles twice");

                    // Center the element vertically within the line.
                    let mut element_origin = fragment_origin;
                    element_origin.y += (line_height - size.height) / 2.;
                    element.prepaint_at(element_origin, window, cx);
                    line_elements.push(element);

                    fragment_origin.x += size.width;
                }
            }
        }
    }

    fn draw(
        &self,
        layout: &EditorLayout,
        row: DisplayRow,
        content_origin: gpui::Point<Pixels>,
        whitespace_setting: ShowWhitespaceSetting,
        selection_ranges: &[Range<DisplayPoint>],
        window: &mut Window,
        cx: &mut App,
    ) {
        let line_height = layout.position_map.line_height;
        let line_y = line_height
            * (row.as_f32() - layout.position_map.scroll_pixel_position.y / line_height);

        let mut fragment_origin =
            content_origin + gpui::point(-layout.position_map.scroll_pixel_position.x, line_y);

        for fragment in &self.fragments {
            match fragment {
                LineFragment::Text(line) => {
                    line.paint(fragment_origin, line_height, window, cx)
                        .log_err();
                    fragment_origin.x += line.width;
                }
                LineFragment::Element { size, .. } => {
                    fragment_origin.x += size.width;
                }
            }
        }

        self.draw_invisibles(
            selection_ranges,
            layout,
            content_origin,
            line_y,
            row,
            line_height,
            whitespace_setting,
            window,
            cx,
        );
    }

    fn draw_background(
        &self,
        layout: &EditorLayout,
        row: DisplayRow,
        content_origin: gpui::Point<Pixels>,
        window: &mut Window,
        cx: &mut App,
    ) {
        let line_height = layout.position_map.line_height;
        let line_y = line_height
            * (row.as_f32() - layout.position_map.scroll_pixel_position.y / line_height);

        let mut fragment_origin =
            content_origin + gpui::point(-layout.position_map.scroll_pixel_position.x, line_y);

        for fragment in &self.fragments {
            match fragment {
                LineFragment::Text(line) => {
                    line.paint_background(fragment_origin, line_height, window, cx)
                        .log_err();
                    fragment_origin.x += line.width;
                }
                LineFragment::Element { size, .. } => {
                    fragment_origin.x += size.width;
                }
            }
        }
    }

    fn draw_invisibles(
        &self,
        selection_ranges: &[Range<DisplayPoint>],
        layout: &EditorLayout,
        content_origin: gpui::Point<Pixels>,
        line_y: Pixels,
        row: DisplayRow,
        line_height: Pixels,
        whitespace_setting: ShowWhitespaceSetting,
        window: &mut Window,
        cx: &mut App,
    ) {
        let extract_whitespace_info = |invisible: &Invisible| {
            let (token_offset, token_end_offset, invisible_symbol) = match invisible {
                Invisible::Tab {
                    line_start_offset,
                    line_end_offset,
                } => (*line_start_offset, *line_end_offset, &layout.tab_invisible),
                Invisible::Whitespace { line_offset } => {
                    (*line_offset, line_offset + 1, &layout.space_invisible)
                }
            };

            let x_offset = self.x_for_index(token_offset);
            let invisible_offset =
                (layout.position_map.em_width - invisible_symbol.width).max(Pixels::ZERO) / 2.0;
            let origin = content_origin
                + gpui::point(
                    x_offset + invisible_offset - layout.position_map.scroll_pixel_position.x,
                    line_y,
                );

            (
                [token_offset, token_end_offset],
                Box::new(move |window: &mut Window, cx: &mut App| {
                    invisible_symbol
                        .paint(origin, line_height, window, cx)
                        .log_err();
                }),
            )
        };

        let invisible_iter = self.invisibles.iter().map(extract_whitespace_info);
        match whitespace_setting {
            ShowWhitespaceSetting::None => (),
            ShowWhitespaceSetting::All => invisible_iter.for_each(|(_, paint)| paint(window, cx)),
            ShowWhitespaceSetting::Selection => invisible_iter.for_each(|([start, _], paint)| {
                let invisible_point = DisplayPoint::new(row, start as u32);
                if !selection_ranges
                    .iter()
                    .any(|region| region.start <= invisible_point && invisible_point < region.end)
                {
                    return;
                }

                paint(window, cx);
            }),

            // For a whitespace to be on a boundary, any of the following conditions need to be met:
            // - It is a tab
            // - It is adjacent to an edge (start or end)
            // - It is adjacent to a whitespace (left or right)
            ShowWhitespaceSetting::Boundary => {
                // We'll need to keep track of the last invisible we've seen and then check if we are adjacent to it for some of
                // the above cases.
                // Note: We zip in the original `invisibles` to check for tab equality
                let mut last_seen: Option<(bool, usize, Box<dyn Fn(&mut Window, &mut App)>)> = None;
                for (([start, end], paint), invisible) in
                    invisible_iter.zip_eq(self.invisibles.iter())
                {
                    let should_render = match (&last_seen, invisible) {
                        (_, Invisible::Tab { .. }) => true,
                        (Some((_, last_end, _)), _) => *last_end == start,
                        _ => false,
                    };

                    if should_render || start == 0 || end == self.len {
                        paint(window, cx);

                        // Since we are scanning from the left, we will skip over the first available whitespace that is part
                        // of a boundary between non-whitespace segments, so we correct by manually redrawing it if needed.
                        if let Some((should_render_last, last_end, paint_last)) = last_seen {
                            // Note that we need to make sure that the last one is actually adjacent
                            if !should_render_last && last_end == start {
                                paint_last(window, cx);
                            }
                        }
                    }

                    // Manually render anything within a selection
                    let invisible_point = DisplayPoint::new(row, start as u32);
                    if selection_ranges.iter().any(|region| {
                        region.start <= invisible_point && invisible_point < region.end
                    }) {
                        paint(window, cx);
                    }

                    last_seen = Some((should_render, end, paint));
                }
            }
        }
    }

    pub fn x_for_index(&self, index: usize) -> Pixels {
        let mut fragment_start_x = Pixels::ZERO;
        let mut fragment_start_index = 0;

        for fragment in &self.fragments {
            match fragment {
                LineFragment::Text(shaped_line) => {
                    let fragment_end_index = fragment_start_index + shaped_line.len;
                    if index < fragment_end_index {
                        return fragment_start_x
                            + shaped_line.x_for_index(index - fragment_start_index);
                    }
                    fragment_start_x += shaped_line.width;
                    fragment_start_index = fragment_end_index;
                }
                LineFragment::Element { len, size, .. } => {
                    let fragment_end_index = fragment_start_index + len;
                    if index < fragment_end_index {
                        return fragment_start_x;
                    }
                    fragment_start_x += size.width;
                    fragment_start_index = fragment_end_index;
                }
            }
        }

        fragment_start_x
    }

    pub fn index_for_x(&self, x: Pixels) -> Option<usize> {
        let mut fragment_start_x = Pixels::ZERO;
        let mut fragment_start_index = 0;

        for fragment in &self.fragments {
            match fragment {
                LineFragment::Text(shaped_line) => {
                    let fragment_end_x = fragment_start_x + shaped_line.width;
                    if x < fragment_end_x {
                        return Some(
                            fragment_start_index + shaped_line.index_for_x(x - fragment_start_x)?,
                        );
                    }
                    fragment_start_x = fragment_end_x;
                    fragment_start_index += shaped_line.len;
                }
                LineFragment::Element { len, size, .. } => {
                    let fragment_end_x = fragment_start_x + size.width;
                    if x < fragment_end_x {
                        return Some(fragment_start_index);
                    }
                    fragment_start_index += len;
                    fragment_start_x = fragment_end_x;
                }
            }
        }

        None
    }

    pub fn font_id_for_index(&self, index: usize) -> Option<FontId> {
        let mut fragment_start_index = 0;

        for fragment in &self.fragments {
            match fragment {
                LineFragment::Text(shaped_line) => {
                    let fragment_end_index = fragment_start_index + shaped_line.len;
                    if index < fragment_end_index {
                        return shaped_line.font_id_for_index(index - fragment_start_index);
                    }
                    fragment_start_index = fragment_end_index;
                }
                LineFragment::Element { len, .. } => {
                    let fragment_end_index = fragment_start_index + len;
                    if index < fragment_end_index {
                        return None;
                    }
                    fragment_start_index = fragment_end_index;
                }
            }
        }

        None
    }
}

#[derive(Debug, Clone, Copy, PartialEq, Eq)]
enum Invisible {
    /// A tab character
    ///
    /// A tab character is internally represented by spaces (configured by the user's tab width)
    /// aligned to the nearest column, so it's necessary to store the start and end offset for
    /// adjacency checks.
    Tab {
        line_start_offset: usize,
        line_end_offset: usize,
    },
    Whitespace {
        line_offset: usize,
    },
}

impl EditorElement {
    /// Returns the rem size to use when rendering the [`EditorElement`].
    ///
    /// This allows UI elements to scale based on the `buffer_font_size`.
    fn rem_size(&self, cx: &mut App) -> Option<Pixels> {
        match self.editor.read(cx).mode {
            EditorMode::Full => {
                let buffer_font_size = self.style.text.font_size;
                match buffer_font_size {
                    AbsoluteLength::Pixels(pixels) => {
                        let rem_size_scale = {
                            // Our default UI font size is 14px on a 16px base scale.
                            // This means the default UI font size is 0.875rems.
                            let default_font_size_scale = 14. / ui::BASE_REM_SIZE_IN_PX;

                            // We then determine the delta between a single rem and the default font
                            // size scale.
                            let default_font_size_delta = 1. - default_font_size_scale;

                            // Finally, we add this delta to 1rem to get the scale factor that
                            // should be used to scale up the UI.
                            1. + default_font_size_delta
                        };

                        Some(pixels * rem_size_scale)
                    }
                    AbsoluteLength::Rems(rems) => {
                        Some(rems.to_pixels(ui::BASE_REM_SIZE_IN_PX.into()))
                    }
                }
            }
            // We currently use single-line and auto-height editors in UI contexts,
            // so we don't want to scale everything with the buffer font size, as it
            // ends up looking off.
            EditorMode::SingleLine { .. } | EditorMode::AutoHeight { .. } => None,
        }
    }
}

impl Element for EditorElement {
    type RequestLayoutState = ();
    type PrepaintState = EditorLayout;

    fn id(&self) -> Option<ElementId> {
        None
    }

    fn request_layout(
        &mut self,
        _: Option<&GlobalElementId>,
        window: &mut Window,
        cx: &mut App,
    ) -> (gpui::LayoutId, ()) {
        let rem_size = self.rem_size(cx);
        window.with_rem_size(rem_size, |window| {
            self.editor.update(cx, |editor, cx| {
                editor.set_style(self.style.clone(), window, cx);

                let layout_id = match editor.mode {
                    EditorMode::SingleLine { auto_width } => {
                        let rem_size = window.rem_size();

                        let height = self.style.text.line_height_in_pixels(rem_size);
                        if auto_width {
                            let editor_handle = cx.entity().clone();
                            let style = self.style.clone();
                            window.request_measured_layout(
                                Style::default(),
                                move |_, _, window, cx| {
                                    let editor_snapshot = editor_handle
                                        .update(cx, |editor, cx| editor.snapshot(window, cx));
                                    let line = Self::layout_lines(
                                        DisplayRow(0)..DisplayRow(1),
                                        &editor_snapshot,
                                        &style,
                                        px(f32::MAX),
                                        |_| false, // Single lines never soft wrap
                                        window,
                                        cx,
                                    )
                                    .pop()
                                    .unwrap();

                                    let font_id =
                                        window.text_system().resolve_font(&style.text.font());
                                    let font_size =
                                        style.text.font_size.to_pixels(window.rem_size());
                                    let em_width =
                                        window.text_system().em_width(font_id, font_size).unwrap();

                                    size(line.width + em_width, height)
                                },
                            )
                        } else {
                            let mut style = Style::default();
                            style.size.height = height.into();
                            style.size.width = relative(1.).into();
                            window.request_layout(style, None, cx)
                        }
                    }
                    EditorMode::AutoHeight { max_lines } => {
                        let editor_handle = cx.entity().clone();
                        let max_line_number_width =
                            self.max_line_number_width(&editor.snapshot(window, cx), window, cx);
                        window.request_measured_layout(
                            Style::default(),
                            move |known_dimensions, available_space, window, cx| {
                                editor_handle
                                    .update(cx, |editor, cx| {
                                        compute_auto_height_layout(
                                            editor,
                                            max_lines,
                                            max_line_number_width,
                                            known_dimensions,
                                            available_space.width,
                                            window,
                                            cx,
                                        )
                                    })
                                    .unwrap_or_default()
                            },
                        )
                    }
                    EditorMode::Full => {
                        let mut style = Style::default();
                        style.size.width = relative(1.).into();
                        style.size.height = relative(1.).into();
                        window.request_layout(style, None, cx)
                    }
                };

                (layout_id, ())
            })
        })
    }

    fn prepaint(
        &mut self,
        _: Option<&GlobalElementId>,
        bounds: Bounds<Pixels>,
        _: &mut Self::RequestLayoutState,
        window: &mut Window,
        cx: &mut App,
    ) -> Self::PrepaintState {
        let text_style = TextStyleRefinement {
            font_size: Some(self.style.text.font_size),
            line_height: Some(self.style.text.line_height),
            ..Default::default()
        };
        let focus_handle = self.editor.focus_handle(cx);
        window.set_view_id(self.editor.entity_id());
        window.set_focus_handle(&focus_handle, cx);

        let rem_size = self.rem_size(cx);
        window.with_rem_size(rem_size, |window| {
            window.with_text_style(Some(text_style), |window| {
                window.with_content_mask(Some(ContentMask { bounds }), |window| {
                    let mut snapshot = self
                        .editor
                        .update(cx, |editor, cx| editor.snapshot(window, cx));
                    let style = self.style.clone();

                    let font_id = window.text_system().resolve_font(&style.text.font());
                    let font_size = style.text.font_size.to_pixels(window.rem_size());
                    let line_height = style.text.line_height_in_pixels(window.rem_size());
                    let em_width = window.text_system().em_width(font_id, font_size).unwrap();
                    let em_advance = window.text_system().em_advance(font_id, font_size).unwrap();

                    let letter_size = size(em_width, line_height);

                    let gutter_dimensions = snapshot
                        .gutter_dimensions(
                            font_id,
                            font_size,
                            self.max_line_number_width(&snapshot, window, cx),
                            cx,
                        )
                        .unwrap_or_default();
                    let text_width = bounds.size.width - gutter_dimensions.width;

                    let editor_width =
                        text_width - gutter_dimensions.margin - em_width - style.scrollbar_width;

                    snapshot = self.editor.update(cx, |editor, cx| {
                        editor.last_bounds = Some(bounds);
                        editor.gutter_dimensions = gutter_dimensions;
                        editor.set_visible_line_count(bounds.size.height / line_height, window, cx);

                        if matches!(editor.mode, EditorMode::AutoHeight { .. }) {
                            snapshot
                        } else {
                            let wrap_width = match editor.soft_wrap_mode(cx) {
                                SoftWrap::GitDiff => None,
                                SoftWrap::None => Some((MAX_LINE_LEN / 2) as f32 * em_advance),
                                SoftWrap::EditorWidth => Some(editor_width),
                                SoftWrap::Column(column) => Some(column as f32 * em_advance),
                                SoftWrap::Bounded(column) => {
                                    Some(editor_width.min(column as f32 * em_advance))
                                }
                            };

                            if editor.set_wrap_width(wrap_width, cx) {
                                editor.snapshot(window, cx)
                            } else {
                                snapshot
                            }
                        }
                    });

                    let wrap_guides = self
                        .editor
                        .read(cx)
                        .wrap_guides(cx)
                        .iter()
                        .map(|(guide, active)| (self.column_pixels(*guide, window, cx), *active))
                        .collect::<SmallVec<[_; 2]>>();

                    let hitbox = window.insert_hitbox(bounds, false);
                    let gutter_hitbox =
                        window.insert_hitbox(gutter_bounds(bounds, gutter_dimensions), false);
                    let text_hitbox = window.insert_hitbox(
                        Bounds {
                            origin: gutter_hitbox.top_right(),
                            size: size(text_width, bounds.size.height),
                        },
                        false,
                    );
                    // Offset the content_bounds from the text_bounds by the gutter margin (which
                    // is roughly half a character wide) to make hit testing work more like how we want.
                    let content_origin =
                        text_hitbox.origin + point(gutter_dimensions.margin, Pixels::ZERO);

                    let scrollbar_bounds =
                        Bounds::from_corners(content_origin, bounds.bottom_right());

                    let height_in_lines = scrollbar_bounds.size.height / line_height;

                    // NOTE: The max row number in the current file, minus one
                    let max_row = snapshot.max_point().row().as_f32();

                    // NOTE: The max scroll position for the top of the window
                    let max_scroll_top = if matches!(snapshot.mode, EditorMode::AutoHeight { .. }) {
                        (max_row - height_in_lines + 1.).max(0.)
                    } else {
                        let settings = EditorSettings::get_global(cx);
                        match settings.scroll_beyond_last_line {
                            ScrollBeyondLastLine::OnePage => max_row,
                            ScrollBeyondLastLine::Off => (max_row - height_in_lines + 1.).max(0.),
                            ScrollBeyondLastLine::VerticalScrollMargin => {
                                (max_row - height_in_lines + 1. + settings.vertical_scroll_margin)
                                    .max(0.)
                            }
                        }
                    };

                    // TODO: Autoscrolling for both axes
                    let mut autoscroll_request = None;
                    let mut autoscroll_containing_element = false;
                    let mut autoscroll_horizontally = false;
                    self.editor.update(cx, |editor, cx| {
                        autoscroll_request = editor.autoscroll_request();
                        autoscroll_containing_element =
                            autoscroll_request.is_some() || editor.has_pending_selection();
                        // TODO: Is this horizontal or vertical?!
                        autoscroll_horizontally = editor.autoscroll_vertically(
                            bounds,
                            line_height,
                            max_scroll_top,
                            window,
                            cx,
                        );
                        snapshot = editor.snapshot(window, cx);
                    });

                    let mut scroll_position = snapshot.scroll_position();
                    // The scroll position is a fractional point, the whole number of which represents
                    // the top of the window in terms of display rows.
                    let start_row = DisplayRow(scroll_position.y as u32);
                    let max_row = snapshot.max_point().row();
                    let end_row = cmp::min(
                        (scroll_position.y + height_in_lines).ceil() as u32,
                        max_row.next_row().0,
                    );
                    let end_row = DisplayRow(end_row);

                    let row_infos = snapshot
                        .row_infos(start_row)
                        .take((start_row..end_row).len())
                        .collect::<Vec<RowInfo>>();
                    let is_row_soft_wrapped = |row: usize| {
                        row_infos
                            .get(row)
                            .map_or(true, |info| info.buffer_row.is_none())
                    };

                    let start_anchor = if start_row == Default::default() {
                        Anchor::min()
                    } else {
                        snapshot.buffer_snapshot.anchor_before(
                            DisplayPoint::new(start_row, 0).to_offset(&snapshot, Bias::Left),
                        )
                    };
                    let end_anchor = if end_row > max_row {
                        Anchor::max()
                    } else {
                        snapshot.buffer_snapshot.anchor_before(
                            DisplayPoint::new(end_row, 0).to_offset(&snapshot, Bias::Right),
                        )
                    };

                    let mut highlighted_rows = self
                        .editor
                        .update(cx, |editor, cx| editor.highlighted_display_rows(window, cx));

                    let is_light = cx.theme().appearance().is_light();

                    for (ix, row_info) in row_infos.iter().enumerate() {
                        let Some(diff_status) = row_info.diff_status else {
                            continue;
                        };

                        let background_color = match diff_status.kind {
                            DiffHunkStatusKind::Added => cx.theme().colors().version_control_added,
                            DiffHunkStatusKind::Deleted => {
                                cx.theme().colors().version_control_deleted
                            }
                            DiffHunkStatusKind::Modified => {
                                debug_panic!("modified diff status for row info");
                                continue;
                            }
                        };

                        let hunk_opacity = if is_light { 0.16 } else { 0.12 };

                        let hollow_highlight = LineHighlight {
                            background: (background_color.opacity(if is_light {
                                0.08
                            } else {
                                0.06
                            }))
                            .into(),
                            border: Some(if is_light {
                                background_color.opacity(0.48)
                            } else {
                                background_color.opacity(0.36)
                            }),
                        };

                        let filled_highlight =
                            solid_background(background_color.opacity(hunk_opacity)).into();

                        let background = if Self::diff_hunk_hollow(diff_status, cx) {
                            hollow_highlight
                        } else {
                            filled_highlight
                        };

                        highlighted_rows
                            .entry(start_row + DisplayRow(ix as u32))
                            .or_insert(background);
                    }

                    let highlighted_ranges = self.editor.read(cx).background_highlights_in_range(
                        start_anchor..end_anchor,
                        &snapshot.display_snapshot,
                        cx.theme().colors(),
                    );
                    let highlighted_gutter_ranges =
                        self.editor.read(cx).gutter_highlights_in_range(
                            start_anchor..end_anchor,
                            &snapshot.display_snapshot,
                            cx,
                        );

                    let redacted_ranges = self.editor.read(cx).redacted_ranges(
                        start_anchor..end_anchor,
                        &snapshot.display_snapshot,
                        cx,
                    );

                    let (local_selections, selected_buffer_ids): (
                        Vec<Selection<Point>>,
                        Vec<BufferId>,
                    ) = self.editor.update(cx, |editor, cx| {
                        let all_selections = editor.selections.all::<Point>(cx);
                        let selected_buffer_ids = if editor.is_singleton(cx) {
                            Vec::new()
                        } else {
                            let mut selected_buffer_ids = Vec::with_capacity(all_selections.len());

                            for selection in all_selections {
                                for buffer_id in snapshot
                                    .buffer_snapshot
                                    .buffer_ids_for_range(selection.range())
                                {
                                    if selected_buffer_ids.last() != Some(&buffer_id) {
                                        selected_buffer_ids.push(buffer_id);
                                    }
                                }
                            }

                            selected_buffer_ids
                        };

                        let mut selections = editor
                            .selections
                            .disjoint_in_range(start_anchor..end_anchor, cx);
                        selections.extend(editor.selections.pending(cx));

                        (selections, selected_buffer_ids)
                    });

                    let (selections, mut active_rows, newest_selection_head) = self
                        .layout_selections(
                            start_anchor,
                            end_anchor,
                            &local_selections,
                            &snapshot,
                            start_row,
                            end_row,
                            window,
                            cx,
                        );
                    let mut breakpoint_rows = self.editor.update(cx, |editor, cx| {
                        editor.active_breakpoints(start_row..end_row, window, cx)
                    });
                    if cx.has_flag::<Debugger>() {
                        for display_row in breakpoint_rows.keys() {
                            active_rows.entry(*display_row).or_default().breakpoint = true;
                        }
                    }

                    let line_numbers = self.layout_line_numbers(
                        Some(&gutter_hitbox),
                        gutter_dimensions,
                        line_height,
                        scroll_position,
                        start_row..end_row,
                        &row_infos,
                        &active_rows,
                        newest_selection_head,
                        &snapshot,
                        window,
                        cx,
                    );

                    // We add the gutter breakpoint indicator to breakpoint_rows after painting
                    // line numbers so we don't paint a line number debug accent color if a user
                    // has their mouse over that line when a breakpoint isn't there
                    if cx.has_flag::<Debugger>() {
                        let gutter_breakpoint_indicator =
                            self.editor.read(cx).gutter_breakpoint_indicator;
                        if let Some(gutter_breakpoint_point) = gutter_breakpoint_indicator {
                            breakpoint_rows
                                .entry(gutter_breakpoint_point.row())
                                .or_insert_with(|| {
                                    let position = snapshot.display_point_to_anchor(
                                        gutter_breakpoint_point,
                                        Bias::Left,
                                    );
                                    let breakpoint = Breakpoint {
                                        kind: BreakpointKind::Standard,
                                    };

                                    (position, breakpoint)
                                });
                        }
                    }

                    let mut expand_toggles =
                        window.with_element_namespace("expand_toggles", |window| {
                            self.layout_excerpt_gutter(
                                &gutter_hitbox,
                                line_height,
                                scroll_position,
                                &row_infos,
                                window,
                                cx,
                            )
                        });

                    let mut crease_toggles =
                        window.with_element_namespace("crease_toggles", |window| {
                            self.layout_crease_toggles(
                                start_row..end_row,
                                &row_infos,
                                &active_rows,
                                &snapshot,
                                window,
                                cx,
                            )
                        });
                    let crease_trailers =
                        window.with_element_namespace("crease_trailers", |window| {
                            self.layout_crease_trailers(
                                row_infos.iter().copied(),
                                &snapshot,
                                window,
                                cx,
                            )
                        });

                    let display_hunks = self.layout_gutter_diff_hunks(
                        line_height,
                        &gutter_hitbox,
                        start_row..end_row,
                        &snapshot,
                        window,
                        cx,
                    );

                    let mut line_layouts = Self::layout_lines(
                        start_row..end_row,
                        &snapshot,
                        &self.style,
                        editor_width,
                        is_row_soft_wrapped,
                        window,
                        cx,
                    );

                    let longest_line_blame_width = self
                        .editor
                        .update(cx, |editor, cx| {
                            if !editor.show_git_blame_inline {
                                return None;
                            }
                            let blame = editor.blame.as_ref()?;
                            let blame_entry = blame
                                .update(cx, |blame, cx| {
                                    let row_infos =
                                        snapshot.row_infos(snapshot.longest_row()).next()?;
                                    blame.blame_for_rows(&[row_infos], cx).next()
                                })
                                .flatten()?;
                            let mut element = render_inline_blame_entry(
                                self.editor.clone(),
                                blame,
                                blame_entry,
                                &style,
                                cx,
                            );
                            let inline_blame_padding = INLINE_BLAME_PADDING_EM_WIDTHS * em_advance;
                            Some(
                                element
                                    .layout_as_root(AvailableSpace::min_size(), window, cx)
                                    .width
                                    + inline_blame_padding,
                            )
                        })
                        .unwrap_or(Pixels::ZERO);

                    let longest_line_width = layout_line(
                        snapshot.longest_row(),
                        &snapshot,
                        &style,
                        editor_width,
                        is_row_soft_wrapped,
                        window,
                        cx,
                    )
                    .width;

                    let scrollbar_range_data = ScrollbarRangeData::new(
                        scrollbar_bounds,
                        letter_size,
                        &snapshot,
                        longest_line_width,
                        longest_line_blame_width,
                        &style,
                        editor_width,
                        cx,
                    );

                    let scroll_range_bounds = scrollbar_range_data.scroll_range;
                    let mut scroll_width = scroll_range_bounds.size.width;

                    let sticky_header_excerpt = if snapshot.buffer_snapshot.show_headers() {
                        snapshot.sticky_header_excerpt(scroll_position.y)
                    } else {
                        None
                    };
                    let sticky_header_excerpt_id =
                        sticky_header_excerpt.as_ref().map(|top| top.excerpt.id);

                    let blocks = window.with_element_namespace("blocks", |window| {
                        self.render_blocks(
                            start_row..end_row,
                            &snapshot,
                            &hitbox,
                            &text_hitbox,
                            editor_width,
                            &mut scroll_width,
                            &gutter_dimensions,
                            em_width,
                            gutter_dimensions.full_width(),
                            line_height,
                            &line_layouts,
                            &local_selections,
                            &selected_buffer_ids,
                            is_row_soft_wrapped,
                            sticky_header_excerpt_id,
                            window,
                            cx,
                        )
                    });
                    let mut blocks = match blocks {
                        Ok(blocks) => blocks,
                        Err(resized_blocks) => {
                            self.editor.update(cx, |editor, cx| {
                                editor.resize_blocks(resized_blocks, autoscroll_request, cx)
                            });
                            return self.prepaint(None, bounds, &mut (), window, cx);
                        }
                    };

                    let sticky_buffer_header = sticky_header_excerpt.map(|sticky_header_excerpt| {
                        window.with_element_namespace("blocks", |window| {
                            self.layout_sticky_buffer_header(
                                sticky_header_excerpt,
                                scroll_position.y,
                                line_height,
                                &snapshot,
                                &hitbox,
                                &selected_buffer_ids,
                                &blocks,
                                window,
                                cx,
                            )
                        })
                    });

                    let start_buffer_row =
                        MultiBufferRow(start_anchor.to_point(&snapshot.buffer_snapshot).row);
                    let end_buffer_row =
                        MultiBufferRow(end_anchor.to_point(&snapshot.buffer_snapshot).row);

                    let scroll_max = point(
                        ((scroll_width - scrollbar_bounds.size.width) / em_width).max(0.0),
                        max_row.as_f32(),
                    );

                    self.editor.update(cx, |editor, cx| {
                        let clamped = editor.scroll_manager.clamp_scroll_left(scroll_max.x);

                        let autoscrolled = if autoscroll_horizontally {
                            editor.autoscroll_horizontally(
                                start_row,
                                editor_width - (letter_size.width / 2.0) + style.scrollbar_width,
                                scroll_width,
                                em_width,
                                &line_layouts,
                                cx,
                            )
                        } else {
                            false
                        };

                        if clamped || autoscrolled {
                            snapshot = editor.snapshot(window, cx);
                            scroll_position = snapshot.scroll_position();
                        }
                    });

                    let scroll_pixel_position = point(
                        scroll_position.x * em_width,
                        scroll_position.y * line_height,
                    );

                    let indent_guides = self.layout_indent_guides(
                        content_origin,
                        text_hitbox.origin,
                        start_buffer_row..end_buffer_row,
                        scroll_pixel_position,
                        line_height,
                        &snapshot,
                        window,
                        cx,
                    );

                    let crease_trailers =
                        window.with_element_namespace("crease_trailers", |window| {
                            self.prepaint_crease_trailers(
                                crease_trailers,
                                &line_layouts,
                                line_height,
                                content_origin,
                                scroll_pixel_position,
                                em_width,
                                window,
                                cx,
                            )
                        });

                    let (inline_completion_popover, inline_completion_popover_origin) = self
                        .editor
                        .update(cx, |editor, cx| {
                            editor.render_edit_prediction_popover(
                                &text_hitbox.bounds,
                                content_origin,
                                &snapshot,
                                start_row..end_row,
                                scroll_position.y,
                                scroll_position.y + height_in_lines,
                                &line_layouts,
                                line_height,
                                scroll_pixel_position,
                                newest_selection_head,
                                editor_width,
                                &style,
                                window,
                                cx,
                            )
                        })
                        .unzip();

                    let mut inline_diagnostics = self.layout_inline_diagnostics(
                        &line_layouts,
                        &crease_trailers,
                        content_origin,
                        scroll_pixel_position,
                        inline_completion_popover_origin,
                        start_row,
                        end_row,
                        line_height,
                        em_width,
                        &style,
                        window,
                        cx,
                    );

                    let mut inline_blame = None;
                    if let Some(newest_selection_head) = newest_selection_head {
                        let display_row = newest_selection_head.row();
                        if (start_row..end_row).contains(&display_row) {
                            let line_ix = display_row.minus(start_row) as usize;
                            let row_info = &row_infos[line_ix];
                            let line_layout = &line_layouts[line_ix];
                            let crease_trailer_layout = crease_trailers[line_ix].as_ref();
                            inline_blame = self.layout_inline_blame(
                                display_row,
                                row_info,
                                line_layout,
                                crease_trailer_layout,
                                em_width,
                                content_origin,
                                scroll_pixel_position,
                                line_height,
                                window,
                                cx,
                            );
                            if inline_blame.is_some() {
                                // Blame overrides inline diagnostics
                                inline_diagnostics.remove(&display_row);
                            }
                        }
                    }

                    let blamed_display_rows = self.layout_blame_entries(
                        &row_infos,
                        em_width,
                        scroll_position,
                        line_height,
                        &gutter_hitbox,
                        gutter_dimensions.git_blame_entries_width,
                        window,
                        cx,
                    );

                    let scroll_max = point(
                        ((scroll_width - scrollbar_bounds.size.width) / em_width).max(0.0),
                        max_scroll_top,
                    );

                    self.editor.update(cx, |editor, cx| {
                        let clamped = editor.scroll_manager.clamp_scroll_left(scroll_max.x);

                        let autoscrolled = if autoscroll_horizontally {
                            editor.autoscroll_horizontally(
                                start_row,
                                editor_width - (letter_size.width / 2.0) + style.scrollbar_width,
                                scroll_width,
                                em_width,
                                &line_layouts,
                                cx,
                            )
                        } else {
                            false
                        };

                        if clamped || autoscrolled {
                            snapshot = editor.snapshot(window, cx);
                            scroll_position = snapshot.scroll_position();
                        }
                    });

                    let line_elements = self.prepaint_lines(
                        start_row,
                        &mut line_layouts,
                        line_height,
                        scroll_pixel_position,
                        content_origin,
                        window,
                        cx,
                    );

                    let mut block_start_rows = HashSet::default();

                    window.with_element_namespace("blocks", |window| {
                        self.layout_blocks(
                            &mut blocks,
                            &mut block_start_rows,
                            &hitbox,
                            line_height,
                            scroll_pixel_position,
                            window,
                            cx,
                        );
                    });

                    let cursors = self.collect_cursors(&snapshot, cx);
                    let visible_row_range = start_row..end_row;
                    let non_visible_cursors = cursors
                        .iter()
                        .any(|c| !visible_row_range.contains(&c.0.row()));

                    let visible_cursors = self.layout_visible_cursors(
                        &snapshot,
                        &selections,
                        &block_start_rows,
                        start_row..end_row,
                        &line_layouts,
                        &text_hitbox,
                        content_origin,
                        scroll_position,
                        scroll_pixel_position,
                        line_height,
                        em_width,
                        em_advance,
                        autoscroll_containing_element,
                        window,
                        cx,
                    );

                    let scrollbars_layout = self.layout_scrollbars(
                        &snapshot,
                        scrollbar_range_data,
                        scroll_position,
                        non_visible_cursors,
                        window,
                        cx,
                    );

                    let gutter_settings = EditorSettings::get_global(cx).gutter;

                    let mut code_actions_indicator = None;
                    if let Some(newest_selection_head) = newest_selection_head {
                        let newest_selection_point =
                            newest_selection_head.to_point(&snapshot.display_snapshot);

                        if (start_row..end_row).contains(&newest_selection_head.row()) {
                            self.layout_cursor_popovers(
                                line_height,
                                &text_hitbox,
                                content_origin,
                                start_row,
                                scroll_pixel_position,
                                &line_layouts,
                                newest_selection_head,
                                newest_selection_point,
                                &style,
                                window,
                                cx,
                            );

                            let show_code_actions = snapshot
                                .show_code_actions
                                .unwrap_or(gutter_settings.code_actions);
                            if show_code_actions {
                                let newest_selection_point =
                                    newest_selection_head.to_point(&snapshot.display_snapshot);
                                if !snapshot
                                    .is_line_folded(MultiBufferRow(newest_selection_point.row))
                                {
                                    let buffer = snapshot.buffer_snapshot.buffer_line_for_row(
                                        MultiBufferRow(newest_selection_point.row),
                                    );
                                    if let Some((buffer, range)) = buffer {
                                        let buffer_id = buffer.remote_id();
                                        let row = range.start.row;
                                        let has_test_indicator = self
                                            .editor
                                            .read(cx)
                                            .tasks
                                            .contains_key(&(buffer_id, row));

                                        let has_expand_indicator = row_infos
                                            .get(
                                                (newest_selection_head.row() - start_row).0
                                                    as usize,
                                            )
                                            .is_some_and(|row_info| row_info.expand_info.is_some());

                                        if !has_test_indicator && !has_expand_indicator {
                                            code_actions_indicator = self
                                                .layout_code_actions_indicator(
                                                    line_height,
                                                    newest_selection_head,
                                                    scroll_pixel_position,
                                                    &gutter_dimensions,
                                                    &gutter_hitbox,
                                                    &mut breakpoint_rows,
                                                    &display_hunks,
                                                    window,
                                                    cx,
                                                );
                                        }
                                    }
                                }
                            }
                        }
                    }

                    self.layout_gutter_menu(
                        line_height,
                        &text_hitbox,
                        content_origin,
                        scroll_pixel_position,
                        gutter_dimensions.width - gutter_dimensions.left_padding,
                        window,
                        cx,
                    );

                    let test_indicators = if gutter_settings.runnables {
                        self.layout_run_indicators(
                            line_height,
                            start_row..end_row,
                            &row_infos,
                            scroll_pixel_position,
                            &gutter_dimensions,
                            &gutter_hitbox,
                            &display_hunks,
                            &snapshot,
                            &mut breakpoint_rows,
                            window,
                            cx,
                        )
                    } else {
                        Vec::new()
                    };

                    let show_breakpoints = snapshot
                        .show_breakpoints
                        .unwrap_or(gutter_settings.breakpoints);
                    let breakpoints = if cx.has_flag::<Debugger>() && show_breakpoints {
                        self.layout_breakpoints(
                            line_height,
                            start_row..end_row,
                            scroll_pixel_position,
                            &gutter_dimensions,
                            &gutter_hitbox,
                            &display_hunks,
                            &snapshot,
                            breakpoint_rows,
                            window,
                            cx,
                        )
                    } else {
                        vec![]
                    };

                    self.layout_signature_help(
                        &hitbox,
                        content_origin,
                        scroll_pixel_position,
                        newest_selection_head,
                        start_row,
                        &line_layouts,
                        line_height,
                        em_width,
                        window,
                        cx,
                    );

                    if !cx.has_active_drag() {
                        self.layout_hover_popovers(
                            &snapshot,
                            &hitbox,
                            &text_hitbox,
                            start_row..end_row,
                            content_origin,
                            scroll_pixel_position,
                            &line_layouts,
                            line_height,
                            em_width,
                            window,
                            cx,
                        );
                    }

                    let mouse_context_menu = self.layout_mouse_context_menu(
                        &snapshot,
                        start_row..end_row,
                        content_origin,
                        window,
                        cx,
                    );

                    window.with_element_namespace("crease_toggles", |window| {
                        self.prepaint_crease_toggles(
                            &mut crease_toggles,
                            line_height,
                            &gutter_dimensions,
                            gutter_settings,
                            scroll_pixel_position,
                            &gutter_hitbox,
                            window,
                            cx,
                        )
                    });

                    window.with_element_namespace("expand_toggles", |window| {
                        self.prepaint_expand_toggles(&mut expand_toggles, window, cx)
                    });

                    let invisible_symbol_font_size = font_size / 2.;
                    let tab_invisible = window
                        .text_system()
                        .shape_line(
                            "→".into(),
                            invisible_symbol_font_size,
                            &[TextRun {
                                len: "→".len(),
                                font: self.style.text.font(),
                                color: cx.theme().colors().editor_invisible,
                                background_color: None,
                                underline: None,
                                strikethrough: None,
                            }],
                        )
                        .unwrap();
                    let space_invisible = window
                        .text_system()
                        .shape_line(
                            "•".into(),
                            invisible_symbol_font_size,
                            &[TextRun {
                                len: "•".len(),
                                font: self.style.text.font(),
                                color: cx.theme().colors().editor_invisible,
                                background_color: None,
                                underline: None,
                                strikethrough: None,
                            }],
                        )
                        .unwrap();

                    let mode = snapshot.mode;

                    let position_map = Rc::new(PositionMap {
                        size: bounds.size,
                        visible_row_range,
                        scroll_pixel_position,
                        scroll_max,
                        line_layouts,
                        line_height,
                        em_width,
                        em_advance,
                        snapshot,
                        gutter_hitbox: gutter_hitbox.clone(),
                        text_hitbox: text_hitbox.clone(),
                    });

                    self.editor.update(cx, |editor, _| {
                        editor.last_position_map = Some(position_map.clone())
                    });

                    let diff_hunk_controls = self.layout_diff_hunk_controls(
                        start_row..end_row,
                        &row_infos,
                        &text_hitbox,
                        &position_map,
                        newest_selection_head,
                        line_height,
                        scroll_pixel_position,
                        &display_hunks,
                        self.editor.clone(),
                        window,
                        cx,
                    );

                    EditorLayout {
                        mode,
                        position_map,
                        visible_display_row_range: start_row..end_row,
                        wrap_guides,
                        indent_guides,
                        hitbox,
                        gutter_hitbox,
                        display_hunks,
                        content_origin,
                        scrollbars_layout,
                        active_rows,
                        highlighted_rows,
                        highlighted_ranges,
                        highlighted_gutter_ranges,
                        redacted_ranges,
                        line_elements,
                        line_numbers,
                        blamed_display_rows,
                        inline_diagnostics,
                        inline_blame,
                        blocks,
                        cursors,
                        visible_cursors,
                        selections,
                        inline_completion_popover,
                        diff_hunk_controls,
                        mouse_context_menu,
                        test_indicators,
                        breakpoints,
                        code_actions_indicator,
                        crease_toggles,
                        crease_trailers,
                        tab_invisible,
                        space_invisible,
                        sticky_buffer_header,
                        expand_toggles,
                    }
                })
            })
        })
    }

    fn paint(
        &mut self,
        _: Option<&GlobalElementId>,
        bounds: Bounds<gpui::Pixels>,
        _: &mut Self::RequestLayoutState,
        layout: &mut Self::PrepaintState,
        window: &mut Window,
        cx: &mut App,
    ) {
        let focus_handle = self.editor.focus_handle(cx);
        let key_context = self
            .editor
            .update(cx, |editor, cx| editor.key_context(window, cx));

        window.set_key_context(key_context);
        window.handle_input(
            &focus_handle,
            ElementInputHandler::new(bounds, self.editor.clone()),
            cx,
        );
        self.register_actions(window, cx);
        self.register_key_listeners(window, cx, layout);

        let text_style = TextStyleRefinement {
            font_size: Some(self.style.text.font_size),
            line_height: Some(self.style.text.line_height),
            ..Default::default()
        };
        let rem_size = self.rem_size(cx);
        window.with_rem_size(rem_size, |window| {
            window.with_text_style(Some(text_style), |window| {
                window.with_content_mask(Some(ContentMask { bounds }), |window| {
                    self.paint_mouse_listeners(layout, window, cx);
                    self.paint_background(layout, window, cx);
                    self.paint_indent_guides(layout, window, cx);

                    if layout.gutter_hitbox.size.width > Pixels::ZERO {
                        self.paint_blamed_display_rows(layout, window, cx);
                        self.paint_line_numbers(layout, window, cx);
                    }

                    self.paint_text(layout, window, cx);

                    if layout.gutter_hitbox.size.width > Pixels::ZERO {
                        self.paint_gutter_highlights(layout, window, cx);
                        self.paint_gutter_indicators(layout, window, cx);
                    }

                    if !layout.blocks.is_empty() {
                        window.with_element_namespace("blocks", |window| {
                            self.paint_blocks(layout, window, cx);
                        });
                    }

                    window.with_element_namespace("blocks", |window| {
                        if let Some(mut sticky_header) = layout.sticky_buffer_header.take() {
                            sticky_header.paint(window, cx)
                        }
                    });

                    self.paint_scrollbars(layout, window, cx);
                    self.paint_inline_completion_popover(layout, window, cx);
                    self.paint_mouse_context_menu(layout, window, cx);
                });
            })
        })
    }
}

pub(super) fn gutter_bounds(
    editor_bounds: Bounds<Pixels>,
    gutter_dimensions: GutterDimensions,
) -> Bounds<Pixels> {
    Bounds {
        origin: editor_bounds.origin,
        size: size(gutter_dimensions.width, editor_bounds.size.height),
    }
}

struct ScrollbarRangeData {
    scrollbar_bounds: Bounds<Pixels>,
    scroll_range: Bounds<Pixels>,
    letter_size: Size<Pixels>,
}

impl ScrollbarRangeData {
    pub fn new(
        scrollbar_bounds: Bounds<Pixels>,
        letter_size: Size<Pixels>,
        snapshot: &EditorSnapshot,
        longest_line_width: Pixels,
        longest_line_blame_width: Pixels,
        style: &EditorStyle,
        editor_width: Pixels,
        cx: &mut App,
    ) -> ScrollbarRangeData {
        // TODO: Simplify this function down, it requires a lot of parameters
        let max_row = snapshot.max_point().row();
        let text_bounds_size = size(longest_line_width, max_row.0 as f32 * letter_size.height);

        let settings = EditorSettings::get_global(cx);
        let scroll_beyond_last_line: Pixels = match settings.scroll_beyond_last_line {
            ScrollBeyondLastLine::OnePage => px(scrollbar_bounds.size.height / letter_size.height),
            ScrollBeyondLastLine::Off => px(1.),
            ScrollBeyondLastLine::VerticalScrollMargin => px(1.0 + settings.vertical_scroll_margin),
        };

        let right_margin = if longest_line_width + longest_line_blame_width >= editor_width {
            letter_size.width + style.scrollbar_width
        } else {
            px(0.0)
        };

        let overscroll = size(
            right_margin + longest_line_blame_width,
            letter_size.height * scroll_beyond_last_line,
        );

        let scroll_range = Bounds {
            origin: scrollbar_bounds.origin,
            size: text_bounds_size + overscroll,
        };

        ScrollbarRangeData {
            scrollbar_bounds,
            scroll_range,
            letter_size,
        }
    }
}

impl IntoElement for EditorElement {
    type Element = Self;

    fn into_element(self) -> Self::Element {
        self
    }
}

pub struct EditorLayout {
    position_map: Rc<PositionMap>,
    hitbox: Hitbox,
    gutter_hitbox: Hitbox,
    content_origin: gpui::Point<Pixels>,
    scrollbars_layout: AxisPair<Option<ScrollbarLayout>>,
    mode: EditorMode,
    wrap_guides: SmallVec<[(Pixels, bool); 2]>,
    indent_guides: Option<Vec<IndentGuideLayout>>,
    visible_display_row_range: Range<DisplayRow>,
    active_rows: BTreeMap<DisplayRow, LineHighlightSpec>,
    highlighted_rows: BTreeMap<DisplayRow, LineHighlight>,
    line_elements: SmallVec<[AnyElement; 1]>,
    line_numbers: Arc<HashMap<MultiBufferRow, LineNumberLayout>>,
    display_hunks: Vec<(DisplayDiffHunk, Option<Hitbox>)>,
    blamed_display_rows: Option<Vec<AnyElement>>,
    inline_diagnostics: HashMap<DisplayRow, AnyElement>,
    inline_blame: Option<AnyElement>,
    blocks: Vec<BlockLayout>,
    highlighted_ranges: Vec<(Range<DisplayPoint>, Hsla)>,
    highlighted_gutter_ranges: Vec<(Range<DisplayPoint>, Hsla)>,
    redacted_ranges: Vec<Range<DisplayPoint>>,
    cursors: Vec<(DisplayPoint, Hsla)>,
    visible_cursors: Vec<CursorLayout>,
    selections: Vec<(PlayerColor, Vec<SelectionLayout>)>,
    code_actions_indicator: Option<AnyElement>,
    test_indicators: Vec<AnyElement>,
    breakpoints: Vec<AnyElement>,
    crease_toggles: Vec<Option<AnyElement>>,
    expand_toggles: Vec<Option<(AnyElement, gpui::Point<Pixels>)>>,
    diff_hunk_controls: Vec<AnyElement>,
    crease_trailers: Vec<Option<CreaseTrailerLayout>>,
    inline_completion_popover: Option<AnyElement>,
    mouse_context_menu: Option<AnyElement>,
    tab_invisible: ShapedLine,
    space_invisible: ShapedLine,
    sticky_buffer_header: Option<AnyElement>,
}

impl EditorLayout {
    fn line_end_overshoot(&self) -> Pixels {
        0.15 * self.position_map.line_height
    }
}

struct LineNumberLayout {
    shaped_line: ShapedLine,
    hitbox: Option<Hitbox>,
}

struct ColoredRange<T> {
    start: T,
    end: T,
    color: Hsla,
}

#[derive(Clone)]
struct ScrollbarLayout {
    hitbox: Hitbox,
    visible_range: Range<f32>,
    visible: bool,
    text_unit_size: Pixels,
    thumb_size: Pixels,
    axis: Axis,
}

impl ScrollbarLayout {
    const BORDER_WIDTH: Pixels = px(1.0);
    const LINE_MARKER_HEIGHT: Pixels = px(2.0);
    const MIN_MARKER_HEIGHT: Pixels = px(5.0);
    // const MIN_THUMB_HEIGHT: Pixels = px(20.0);

    fn thumb_bounds(&self) -> Bounds<Pixels> {
        match self.axis {
            Axis::Vertical => {
                let thumb_top = self.y_for_row(self.visible_range.start);
                let thumb_bottom = thumb_top + self.thumb_size;
                Bounds::from_corners(
                    point(self.hitbox.left(), thumb_top),
                    point(self.hitbox.right(), thumb_bottom),
                )
            }
            Axis::Horizontal => {
                let thumb_left =
                    self.hitbox.left() + self.visible_range.start * self.text_unit_size;
                let thumb_right = thumb_left + self.thumb_size;
                Bounds::from_corners(
                    point(thumb_left, self.hitbox.top()),
                    point(thumb_right, self.hitbox.bottom()),
                )
            }
        }
    }

    fn y_for_row(&self, row: f32) -> Pixels {
        self.hitbox.top() + row * self.text_unit_size
    }

    fn marker_quads_for_ranges(
        &self,
        row_ranges: impl IntoIterator<Item = ColoredRange<DisplayRow>>,
        column: Option<usize>,
    ) -> Vec<PaintQuad> {
        struct MinMax {
            min: Pixels,
            max: Pixels,
        }
        let (x_range, height_limit) = if let Some(column) = column {
            let column_width = px(((self.hitbox.size.width - Self::BORDER_WIDTH).0 / 3.0).floor());
            let start = Self::BORDER_WIDTH + (column as f32 * column_width);
            let end = start + column_width;
            (
                Range { start, end },
                MinMax {
                    min: Self::MIN_MARKER_HEIGHT,
                    max: px(f32::MAX),
                },
            )
        } else {
            (
                Range {
                    start: Self::BORDER_WIDTH,
                    end: self.hitbox.size.width,
                },
                MinMax {
                    min: Self::LINE_MARKER_HEIGHT,
                    max: Self::LINE_MARKER_HEIGHT,
                },
            )
        };

        let row_to_y = |row: DisplayRow| row.as_f32() * self.text_unit_size;
        let mut pixel_ranges = row_ranges
            .into_iter()
            .map(|range| {
                let start_y = row_to_y(range.start);
                let end_y = row_to_y(range.end)
                    + self
                        .text_unit_size
                        .max(height_limit.min)
                        .min(height_limit.max);
                ColoredRange {
                    start: start_y,
                    end: end_y,
                    color: range.color,
                }
            })
            .peekable();

        let mut quads = Vec::new();
        while let Some(mut pixel_range) = pixel_ranges.next() {
            while let Some(next_pixel_range) = pixel_ranges.peek() {
                if pixel_range.end >= next_pixel_range.start - px(1.0)
                    && pixel_range.color == next_pixel_range.color
                {
                    pixel_range.end = next_pixel_range.end.max(pixel_range.end);
                    pixel_ranges.next();
                } else {
                    break;
                }
            }

            let bounds = Bounds::from_corners(
                point(x_range.start, pixel_range.start),
                point(x_range.end, pixel_range.end),
            );
            quads.push(quad(
                bounds,
                Corners::default(),
                pixel_range.color,
                Edges::default(),
                Hsla::transparent_black(),
            ));
        }

        quads
    }
}

struct CreaseTrailerLayout {
    element: AnyElement,
    bounds: Bounds<Pixels>,
}

pub(crate) struct PositionMap {
    pub size: Size<Pixels>,
    pub line_height: Pixels,
    pub scroll_pixel_position: gpui::Point<Pixels>,
    pub scroll_max: gpui::Point<f32>,
    pub em_width: Pixels,
    pub em_advance: Pixels,
    pub visible_row_range: Range<DisplayRow>,
    pub line_layouts: Vec<LineWithInvisibles>,
    pub snapshot: EditorSnapshot,
    pub text_hitbox: Hitbox,
    pub gutter_hitbox: Hitbox,
}

#[derive(Debug, Copy, Clone)]
pub struct PointForPosition {
    pub previous_valid: DisplayPoint,
    pub next_valid: DisplayPoint,
    pub exact_unclipped: DisplayPoint,
    pub column_overshoot_after_line_end: u32,
}

impl PointForPosition {
    pub fn as_valid(&self) -> Option<DisplayPoint> {
        if self.previous_valid == self.exact_unclipped && self.next_valid == self.exact_unclipped {
            Some(self.previous_valid)
        } else {
            None
        }
    }
}

impl PositionMap {
    pub(crate) fn point_for_position(&self, position: gpui::Point<Pixels>) -> PointForPosition {
        let text_bounds = self.text_hitbox.bounds;
        let scroll_position = self.snapshot.scroll_position();
        let position = position - text_bounds.origin;
        let y = position.y.max(px(0.)).min(self.size.height);
        let x = position.x + (scroll_position.x * self.em_width);
        let row = ((y / self.line_height) + scroll_position.y) as u32;

        let (column, x_overshoot_after_line_end) = if let Some(line) = self
            .line_layouts
            .get(row as usize - scroll_position.y as usize)
        {
            if let Some(ix) = line.index_for_x(x) {
                (ix as u32, px(0.))
            } else {
                (line.len as u32, px(0.).max(x - line.width))
            }
        } else {
            (0, x)
        };

        let mut exact_unclipped = DisplayPoint::new(DisplayRow(row), column);
        let previous_valid = self.snapshot.clip_point(exact_unclipped, Bias::Left);
        let next_valid = self.snapshot.clip_point(exact_unclipped, Bias::Right);

        let column_overshoot_after_line_end = (x_overshoot_after_line_end / self.em_advance) as u32;
        *exact_unclipped.column_mut() += column_overshoot_after_line_end;
        PointForPosition {
            previous_valid,
            next_valid,
            exact_unclipped,
            column_overshoot_after_line_end,
        }
    }
}

struct BlockLayout {
    id: BlockId,
    row: Option<DisplayRow>,
    element: AnyElement,
    available_space: Size<AvailableSpace>,
    style: BlockStyle,
    is_buffer_header: bool,
}

pub fn layout_line(
    row: DisplayRow,
    snapshot: &EditorSnapshot,
    style: &EditorStyle,
    text_width: Pixels,
    is_row_soft_wrapped: impl Copy + Fn(usize) -> bool,
    window: &mut Window,
    cx: &mut App,
) -> LineWithInvisibles {
    let chunks = snapshot.highlighted_chunks(row..row + DisplayRow(1), true, style);
    LineWithInvisibles::from_chunks(
        chunks,
        &style,
        MAX_LINE_LEN,
        1,
        snapshot.mode,
        text_width,
        is_row_soft_wrapped,
        window,
        cx,
    )
    .pop()
    .unwrap()
}

#[derive(Debug)]
pub struct IndentGuideLayout {
    origin: gpui::Point<Pixels>,
    length: Pixels,
    single_indent_width: Pixels,
    depth: u32,
    active: bool,
    settings: IndentGuideSettings,
}

pub struct CursorLayout {
    origin: gpui::Point<Pixels>,
    block_width: Pixels,
    line_height: Pixels,
    color: Hsla,
    shape: CursorShape,
    block_text: Option<ShapedLine>,
    cursor_name: Option<AnyElement>,
}

#[derive(Debug)]
pub struct CursorName {
    string: SharedString,
    color: Hsla,
    is_top_row: bool,
}

impl CursorLayout {
    pub fn new(
        origin: gpui::Point<Pixels>,
        block_width: Pixels,
        line_height: Pixels,
        color: Hsla,
        shape: CursorShape,
        block_text: Option<ShapedLine>,
    ) -> CursorLayout {
        CursorLayout {
            origin,
            block_width,
            line_height,
            color,
            shape,
            block_text,
            cursor_name: None,
        }
    }

    pub fn bounding_rect(&self, origin: gpui::Point<Pixels>) -> Bounds<Pixels> {
        Bounds {
            origin: self.origin + origin,
            size: size(self.block_width, self.line_height),
        }
    }

    fn bounds(&self, origin: gpui::Point<Pixels>) -> Bounds<Pixels> {
        match self.shape {
            CursorShape::Bar => Bounds {
                origin: self.origin + origin,
                size: size(px(2.0), self.line_height),
            },
            CursorShape::Block | CursorShape::Hollow => Bounds {
                origin: self.origin + origin,
                size: size(self.block_width, self.line_height),
            },
            CursorShape::Underline => Bounds {
                origin: self.origin
                    + origin
                    + gpui::Point::new(Pixels::ZERO, self.line_height - px(2.0)),
                size: size(self.block_width, px(2.0)),
            },
        }
    }

    pub fn layout(
        &mut self,
        origin: gpui::Point<Pixels>,
        cursor_name: Option<CursorName>,
        window: &mut Window,
        cx: &mut App,
    ) {
        if let Some(cursor_name) = cursor_name {
            let bounds = self.bounds(origin);
            let text_size = self.line_height / 1.5;

            let name_origin = if cursor_name.is_top_row {
                point(bounds.right() - px(1.), bounds.top())
            } else {
                match self.shape {
                    CursorShape::Bar => point(
                        bounds.right() - px(2.),
                        bounds.top() - text_size / 2. - px(1.),
                    ),
                    _ => point(
                        bounds.right() - px(1.),
                        bounds.top() - text_size / 2. - px(1.),
                    ),
                }
            };
            let mut name_element = div()
                .bg(self.color)
                .text_size(text_size)
                .px_0p5()
                .line_height(text_size + px(2.))
                .text_color(cursor_name.color)
                .child(cursor_name.string.clone())
                .into_any_element();

            name_element.prepaint_as_root(name_origin, AvailableSpace::min_size(), window, cx);

            self.cursor_name = Some(name_element);
        }
    }

    pub fn paint(&mut self, origin: gpui::Point<Pixels>, window: &mut Window, cx: &mut App) {
        let bounds = self.bounds(origin);

        //Draw background or border quad
        let cursor = if matches!(self.shape, CursorShape::Hollow) {
            outline(bounds, self.color)
        } else {
            fill(bounds, self.color)
        };

        if let Some(name) = &mut self.cursor_name {
            name.paint(window, cx);
        }

        window.paint_quad(cursor);

        if let Some(block_text) = &self.block_text {
            block_text
                .paint(self.origin + origin, self.line_height, window, cx)
                .log_err();
        }
    }

    pub fn shape(&self) -> CursorShape {
        self.shape
    }
}

#[derive(Debug)]
pub struct HighlightedRange {
    pub start_y: Pixels,
    pub line_height: Pixels,
    pub lines: Vec<HighlightedRangeLine>,
    pub color: Hsla,
    pub corner_radius: Pixels,
}

#[derive(Debug)]
pub struct HighlightedRangeLine {
    pub start_x: Pixels,
    pub end_x: Pixels,
}

impl HighlightedRange {
    pub fn paint(&self, bounds: Bounds<Pixels>, window: &mut Window) {
        if self.lines.len() >= 2 && self.lines[0].start_x > self.lines[1].end_x {
            self.paint_lines(self.start_y, &self.lines[0..1], bounds, window);
            self.paint_lines(
                self.start_y + self.line_height,
                &self.lines[1..],
                bounds,
                window,
            );
        } else {
            self.paint_lines(self.start_y, &self.lines, bounds, window);
        }
    }

    fn paint_lines(
        &self,
        start_y: Pixels,
        lines: &[HighlightedRangeLine],
        _bounds: Bounds<Pixels>,
        window: &mut Window,
    ) {
        if lines.is_empty() {
            return;
        }

        let first_line = lines.first().unwrap();
        let last_line = lines.last().unwrap();

        let first_top_left = point(first_line.start_x, start_y);
        let first_top_right = point(first_line.end_x, start_y);

        let curve_height = point(Pixels::ZERO, self.corner_radius);
        let curve_width = |start_x: Pixels, end_x: Pixels| {
            let max = (end_x - start_x) / 2.;
            let width = if max < self.corner_radius {
                max
            } else {
                self.corner_radius
            };

            point(width, Pixels::ZERO)
        };

        let top_curve_width = curve_width(first_line.start_x, first_line.end_x);
        let mut builder = gpui::PathBuilder::fill();
        builder.move_to(first_top_right - top_curve_width);
        builder.curve_to(first_top_right + curve_height, first_top_right);

        let mut iter = lines.iter().enumerate().peekable();
        while let Some((ix, line)) = iter.next() {
            let bottom_right = point(line.end_x, start_y + (ix + 1) as f32 * self.line_height);

            if let Some((_, next_line)) = iter.peek() {
                let next_top_right = point(next_line.end_x, bottom_right.y);

                match next_top_right.x.partial_cmp(&bottom_right.x).unwrap() {
                    Ordering::Equal => {
                        builder.line_to(bottom_right);
                    }
                    Ordering::Less => {
                        let curve_width = curve_width(next_top_right.x, bottom_right.x);
                        builder.line_to(bottom_right - curve_height);
                        if self.corner_radius > Pixels::ZERO {
                            builder.curve_to(bottom_right - curve_width, bottom_right);
                        }
                        builder.line_to(next_top_right + curve_width);
                        if self.corner_radius > Pixels::ZERO {
                            builder.curve_to(next_top_right + curve_height, next_top_right);
                        }
                    }
                    Ordering::Greater => {
                        let curve_width = curve_width(bottom_right.x, next_top_right.x);
                        builder.line_to(bottom_right - curve_height);
                        if self.corner_radius > Pixels::ZERO {
                            builder.curve_to(bottom_right + curve_width, bottom_right);
                        }
                        builder.line_to(next_top_right - curve_width);
                        if self.corner_radius > Pixels::ZERO {
                            builder.curve_to(next_top_right + curve_height, next_top_right);
                        }
                    }
                }
            } else {
                let curve_width = curve_width(line.start_x, line.end_x);
                builder.line_to(bottom_right - curve_height);
                if self.corner_radius > Pixels::ZERO {
                    builder.curve_to(bottom_right - curve_width, bottom_right);
                }

                let bottom_left = point(line.start_x, bottom_right.y);
                builder.line_to(bottom_left + curve_width);
                if self.corner_radius > Pixels::ZERO {
                    builder.curve_to(bottom_left - curve_height, bottom_left);
                }
            }
        }

        if first_line.start_x > last_line.start_x {
            let curve_width = curve_width(last_line.start_x, first_line.start_x);
            let second_top_left = point(last_line.start_x, start_y + self.line_height);
            builder.line_to(second_top_left + curve_height);
            if self.corner_radius > Pixels::ZERO {
                builder.curve_to(second_top_left + curve_width, second_top_left);
            }
            let first_bottom_left = point(first_line.start_x, second_top_left.y);
            builder.line_to(first_bottom_left - curve_width);
            if self.corner_radius > Pixels::ZERO {
                builder.curve_to(first_bottom_left - curve_height, first_bottom_left);
            }
        }

        builder.line_to(first_top_left + curve_height);
        if self.corner_radius > Pixels::ZERO {
            builder.curve_to(first_top_left + top_curve_width, first_top_left);
        }
        builder.line_to(first_top_right - top_curve_width);

        if let Ok(path) = builder.build() {
            window.paint_path(path, self.color);
        }
    }
}

enum CursorPopoverType {
    CodeContextMenu,
    EditPrediction,
}

pub fn scale_vertical_mouse_autoscroll_delta(delta: Pixels) -> f32 {
    (delta.pow(1.5) / 100.0).into()
}

fn scale_horizontal_mouse_autoscroll_delta(delta: Pixels) -> f32 {
    (delta.pow(1.2) / 300.0).into()
}

pub fn register_action<T: Action>(
    editor: &Entity<Editor>,
    window: &mut Window,
    listener: impl Fn(&mut Editor, &T, &mut Window, &mut Context<Editor>) + 'static,
) {
    let editor = editor.clone();
    window.on_action(TypeId::of::<T>(), move |action, phase, window, cx| {
        let action = action.downcast_ref().unwrap();
        if phase == DispatchPhase::Bubble {
            editor.update(cx, |editor, cx| {
                listener(editor, action, window, cx);
            })
        }
    })
}

fn compute_auto_height_layout(
    editor: &mut Editor,
    max_lines: usize,
    max_line_number_width: Pixels,
    known_dimensions: Size<Option<Pixels>>,
    available_width: AvailableSpace,
    window: &mut Window,
    cx: &mut Context<Editor>,
) -> Option<Size<Pixels>> {
    let width = known_dimensions.width.or({
        if let AvailableSpace::Definite(available_width) = available_width {
            Some(available_width)
        } else {
            None
        }
    })?;
    if let Some(height) = known_dimensions.height {
        return Some(size(width, height));
    }

    let style = editor.style.as_ref().unwrap();
    let font_id = window.text_system().resolve_font(&style.text.font());
    let font_size = style.text.font_size.to_pixels(window.rem_size());
    let line_height = style.text.line_height_in_pixels(window.rem_size());
    let em_width = window.text_system().em_width(font_id, font_size).unwrap();

    let mut snapshot = editor.snapshot(window, cx);
    let gutter_dimensions = snapshot
        .gutter_dimensions(font_id, font_size, max_line_number_width, cx)
        .unwrap_or_default();

    editor.gutter_dimensions = gutter_dimensions;
    let text_width = width - gutter_dimensions.width;
    let overscroll = size(em_width, px(0.));

    let editor_width = text_width - gutter_dimensions.margin - overscroll.width - em_width;
    if editor.set_wrap_width(Some(editor_width), cx) {
        snapshot = editor.snapshot(window, cx);
    }

    let scroll_height = Pixels::from(snapshot.max_point().row().next_row().0) * line_height;
    let height = scroll_height
        .max(line_height)
        .min(line_height * max_lines as f32);

    Some(size(width, height))
}

#[cfg(test)]
mod tests {
    use super::*;
    use crate::{
        display_map::{BlockPlacement, BlockProperties},
        editor_tests::{init_test, update_test_language_settings},
        Editor, MultiBuffer,
    };
    use gpui::{TestAppContext, VisualTestContext};
    use language::language_settings;
    use log::info;
    use std::num::NonZeroU32;
    use util::test::sample_text;

    #[gpui::test]
    fn test_shape_line_numbers(cx: &mut TestAppContext) {
        init_test(cx, |_| {});
        let window = cx.add_window(|window, cx| {
            let buffer = MultiBuffer::build_simple(&sample_text(6, 6, 'a'), cx);
            Editor::new(EditorMode::Full, buffer, None, window, cx)
        });

        let editor = window.root(cx).unwrap();
        let style = cx.update(|cx| editor.read(cx).style().unwrap().clone());
        let line_height = window
            .update(cx, |_, window, _| {
                style.text.line_height_in_pixels(window.rem_size())
            })
            .unwrap();
        let element = EditorElement::new(&editor, style);
        let snapshot = window
            .update(cx, |editor, window, cx| editor.snapshot(window, cx))
            .unwrap();

        let layouts = cx
            .update_window(*window, |_, window, cx| {
                element.layout_line_numbers(
                    None,
                    GutterDimensions {
                        left_padding: Pixels::ZERO,
                        right_padding: Pixels::ZERO,
                        width: px(30.0),
                        margin: Pixels::ZERO,
                        git_blame_entries_width: None,
                    },
                    line_height,
                    gpui::Point::default(),
                    DisplayRow(0)..DisplayRow(6),
                    &(0..6)
                        .map(|row| RowInfo {
                            buffer_row: Some(row),
                            ..Default::default()
                        })
                        .collect::<Vec<_>>(),
                    &BTreeMap::default(),
                    Some(DisplayPoint::new(DisplayRow(0), 0)),
                    &snapshot,
                    window,
                    cx,
                )
            })
            .unwrap();
        assert_eq!(layouts.len(), 6);

        let relative_rows = window
            .update(cx, |editor, window, cx| {
                let snapshot = editor.snapshot(window, cx);
                element.calculate_relative_line_numbers(
                    &snapshot,
                    &(DisplayRow(0)..DisplayRow(6)),
                    Some(DisplayRow(3)),
                )
            })
            .unwrap();
        assert_eq!(relative_rows[&DisplayRow(0)], 3);
        assert_eq!(relative_rows[&DisplayRow(1)], 2);
        assert_eq!(relative_rows[&DisplayRow(2)], 1);
        // current line has no relative number
        assert_eq!(relative_rows[&DisplayRow(4)], 1);
        assert_eq!(relative_rows[&DisplayRow(5)], 2);

        // works if cursor is before screen
        let relative_rows = window
            .update(cx, |editor, window, cx| {
                let snapshot = editor.snapshot(window, cx);
                element.calculate_relative_line_numbers(
                    &snapshot,
                    &(DisplayRow(3)..DisplayRow(6)),
                    Some(DisplayRow(1)),
                )
            })
            .unwrap();
        assert_eq!(relative_rows.len(), 3);
        assert_eq!(relative_rows[&DisplayRow(3)], 2);
        assert_eq!(relative_rows[&DisplayRow(4)], 3);
        assert_eq!(relative_rows[&DisplayRow(5)], 4);

        // works if cursor is after screen
        let relative_rows = window
            .update(cx, |editor, window, cx| {
                let snapshot = editor.snapshot(window, cx);
                element.calculate_relative_line_numbers(
                    &snapshot,
                    &(DisplayRow(0)..DisplayRow(3)),
                    Some(DisplayRow(6)),
                )
            })
            .unwrap();
        assert_eq!(relative_rows.len(), 3);
        assert_eq!(relative_rows[&DisplayRow(0)], 5);
        assert_eq!(relative_rows[&DisplayRow(1)], 4);
        assert_eq!(relative_rows[&DisplayRow(2)], 3);
    }

    #[gpui::test]
    async fn test_vim_visual_selections(cx: &mut TestAppContext) {
        init_test(cx, |_| {});

        let window = cx.add_window(|window, cx| {
            let buffer = MultiBuffer::build_simple(&(sample_text(6, 6, 'a') + "\n"), cx);
            Editor::new(EditorMode::Full, buffer, None, window, cx)
        });
        let cx = &mut VisualTestContext::from_window(*window, cx);
        let editor = window.root(cx).unwrap();
        let style = cx.update(|_, cx| editor.read(cx).style().unwrap().clone());

        window
            .update(cx, |editor, window, cx| {
                editor.cursor_shape = CursorShape::Block;
                editor.change_selections(None, window, cx, |s| {
                    s.select_ranges([
                        Point::new(0, 0)..Point::new(1, 0),
                        Point::new(3, 2)..Point::new(3, 3),
                        Point::new(5, 6)..Point::new(6, 0),
                    ]);
                });
            })
            .unwrap();

        let (_, state) = cx.draw(
            point(px(500.), px(500.)),
            size(px(500.), px(500.)),
            |_, _| EditorElement::new(&editor, style),
        );

        assert_eq!(state.selections.len(), 1);
        let local_selections = &state.selections[0].1;
        assert_eq!(local_selections.len(), 3);
        // moves cursor back one line
        assert_eq!(
            local_selections[0].head,
            DisplayPoint::new(DisplayRow(0), 6)
        );
        assert_eq!(
            local_selections[0].range,
            DisplayPoint::new(DisplayRow(0), 0)..DisplayPoint::new(DisplayRow(1), 0)
        );

        // moves cursor back one column
        assert_eq!(
            local_selections[1].range,
            DisplayPoint::new(DisplayRow(3), 2)..DisplayPoint::new(DisplayRow(3), 3)
        );
        assert_eq!(
            local_selections[1].head,
            DisplayPoint::new(DisplayRow(3), 2)
        );

        // leaves cursor on the max point
        assert_eq!(
            local_selections[2].range,
            DisplayPoint::new(DisplayRow(5), 6)..DisplayPoint::new(DisplayRow(6), 0)
        );
        assert_eq!(
            local_selections[2].head,
            DisplayPoint::new(DisplayRow(6), 0)
        );

        // active lines does not include 1 (even though the range of the selection does)
        assert_eq!(
            state.active_rows.keys().cloned().collect::<Vec<_>>(),
            vec![DisplayRow(0), DisplayRow(3), DisplayRow(5), DisplayRow(6)]
        );
    }

    #[gpui::test]
    fn test_layout_with_placeholder_text_and_blocks(cx: &mut TestAppContext) {
        init_test(cx, |_| {});

        let window = cx.add_window(|window, cx| {
            let buffer = MultiBuffer::build_simple("", cx);
            Editor::new(EditorMode::Full, buffer, None, window, cx)
        });
        let cx = &mut VisualTestContext::from_window(*window, cx);
        let editor = window.root(cx).unwrap();
        let style = cx.update(|_, cx| editor.read(cx).style().unwrap().clone());
        window
            .update(cx, |editor, window, cx| {
                editor.set_placeholder_text("hello", cx);
                editor.insert_blocks(
                    [BlockProperties {
                        style: BlockStyle::Fixed,
                        placement: BlockPlacement::Above(Anchor::min()),
                        height: 3,
                        render: Arc::new(|cx| div().h(3. * cx.window.line_height()).into_any()),
                        priority: 0,
                    }],
                    None,
                    cx,
                );

                // Blur the editor so that it displays placeholder text.
                window.blur();
            })
            .unwrap();

        let (_, state) = cx.draw(
            point(px(500.), px(500.)),
            size(px(500.), px(500.)),
            |_, _| EditorElement::new(&editor, style),
        );
        assert_eq!(state.position_map.line_layouts.len(), 4);
        assert_eq!(state.line_numbers.len(), 1);
        assert_eq!(
            state
                .line_numbers
                .get(&MultiBufferRow(0))
                .map(|line_number| line_number.shaped_line.text.as_ref()),
            Some("1")
        );
    }

    #[gpui::test]
    fn test_all_invisibles_drawing(cx: &mut TestAppContext) {
        const TAB_SIZE: u32 = 4;

        let input_text = "\t \t|\t| a b";
        let expected_invisibles = vec![
            Invisible::Tab {
                line_start_offset: 0,
                line_end_offset: TAB_SIZE as usize,
            },
            Invisible::Whitespace {
                line_offset: TAB_SIZE as usize,
            },
            Invisible::Tab {
                line_start_offset: TAB_SIZE as usize + 1,
                line_end_offset: TAB_SIZE as usize * 2,
            },
            Invisible::Tab {
                line_start_offset: TAB_SIZE as usize * 2 + 1,
                line_end_offset: TAB_SIZE as usize * 3,
            },
            Invisible::Whitespace {
                line_offset: TAB_SIZE as usize * 3 + 1,
            },
            Invisible::Whitespace {
                line_offset: TAB_SIZE as usize * 3 + 3,
            },
        ];
        assert_eq!(
            expected_invisibles.len(),
            input_text
                .chars()
                .filter(|initial_char| initial_char.is_whitespace())
                .count(),
            "Hardcoded expected invisibles differ from the actual ones in '{input_text}'"
        );

        for show_line_numbers in [true, false] {
            init_test(cx, |s| {
                s.defaults.show_whitespaces = Some(ShowWhitespaceSetting::All);
                s.defaults.tab_size = NonZeroU32::new(TAB_SIZE);
            });

            let actual_invisibles = collect_invisibles_from_new_editor(
                cx,
                EditorMode::Full,
                input_text,
                px(500.0),
                show_line_numbers,
            );

            assert_eq!(expected_invisibles, actual_invisibles);
        }
    }

    #[gpui::test]
    fn test_invisibles_dont_appear_in_certain_editors(cx: &mut TestAppContext) {
        init_test(cx, |s| {
            s.defaults.show_whitespaces = Some(ShowWhitespaceSetting::All);
            s.defaults.tab_size = NonZeroU32::new(4);
        });

        for editor_mode_without_invisibles in [
            EditorMode::SingleLine { auto_width: false },
            EditorMode::AutoHeight { max_lines: 100 },
        ] {
            for show_line_numbers in [true, false] {
                let invisibles = collect_invisibles_from_new_editor(
                    cx,
                    editor_mode_without_invisibles,
                    "\t\t\t| | a b",
                    px(500.0),
                    show_line_numbers,
                );
                assert!(invisibles.is_empty(),
                    "For editor mode {editor_mode_without_invisibles:?} no invisibles was expected but got {invisibles:?}");
            }
        }
    }

    #[gpui::test]
    fn test_wrapped_invisibles_drawing(cx: &mut TestAppContext) {
        let tab_size = 4;
        let input_text = "a\tbcd     ".repeat(9);
        let repeated_invisibles = [
            Invisible::Tab {
                line_start_offset: 1,
                line_end_offset: tab_size as usize,
            },
            Invisible::Whitespace {
                line_offset: tab_size as usize + 3,
            },
            Invisible::Whitespace {
                line_offset: tab_size as usize + 4,
            },
            Invisible::Whitespace {
                line_offset: tab_size as usize + 5,
            },
            Invisible::Whitespace {
                line_offset: tab_size as usize + 6,
            },
            Invisible::Whitespace {
                line_offset: tab_size as usize + 7,
            },
        ];
        let expected_invisibles = std::iter::once(repeated_invisibles)
            .cycle()
            .take(9)
            .flatten()
            .collect::<Vec<_>>();
        assert_eq!(
            expected_invisibles.len(),
            input_text
                .chars()
                .filter(|initial_char| initial_char.is_whitespace())
                .count(),
            "Hardcoded expected invisibles differ from the actual ones in '{input_text}'"
        );
        info!("Expected invisibles: {expected_invisibles:?}");

        init_test(cx, |_| {});

        // Put the same string with repeating whitespace pattern into editors of various size,
        // take deliberately small steps during resizing, to put all whitespace kinds near the wrap point.
        let resize_step = 10.0;
        let mut editor_width = 200.0;
        while editor_width <= 1000.0 {
            for show_line_numbers in [true, false] {
                update_test_language_settings(cx, |s| {
                    s.defaults.tab_size = NonZeroU32::new(tab_size);
                    s.defaults.show_whitespaces = Some(ShowWhitespaceSetting::All);
                    s.defaults.preferred_line_length = Some(editor_width as u32);
                    s.defaults.soft_wrap = Some(language_settings::SoftWrap::PreferredLineLength);
                });

                let actual_invisibles = collect_invisibles_from_new_editor(
                    cx,
                    EditorMode::Full,
                    &input_text,
                    px(editor_width),
                    show_line_numbers,
                );

                // Whatever the editor size is, ensure it has the same invisible kinds in the same order
                // (no good guarantees about the offsets: wrapping could trigger padding and its tests should check the offsets).
                let mut i = 0;
                for (actual_index, actual_invisible) in actual_invisibles.iter().enumerate() {
                    i = actual_index;
                    match expected_invisibles.get(i) {
                        Some(expected_invisible) => match (expected_invisible, actual_invisible) {
                            (Invisible::Whitespace { .. }, Invisible::Whitespace { .. })
                            | (Invisible::Tab { .. }, Invisible::Tab { .. }) => {}
                            _ => {
                                panic!("At index {i}, expected invisible {expected_invisible:?} does not match actual {actual_invisible:?} by kind. Actual invisibles: {actual_invisibles:?}")
                            }
                        },
                        None => {
                            panic!("Unexpected extra invisible {actual_invisible:?} at index {i}")
                        }
                    }
                }
                let missing_expected_invisibles = &expected_invisibles[i + 1..];
                assert!(
                    missing_expected_invisibles.is_empty(),
                    "Missing expected invisibles after index {i}: {missing_expected_invisibles:?}"
                );

                editor_width += resize_step;
            }
        }
    }

    fn collect_invisibles_from_new_editor(
        cx: &mut TestAppContext,
        editor_mode: EditorMode,
        input_text: &str,
        editor_width: Pixels,
        show_line_numbers: bool,
    ) -> Vec<Invisible> {
        info!(
            "Creating editor with mode {editor_mode:?}, width {}px and text '{input_text}'",
            editor_width.0
        );
        let window = cx.add_window(|window, cx| {
            let buffer = MultiBuffer::build_simple(input_text, cx);
            Editor::new(editor_mode, buffer, None, window, cx)
        });
        let cx = &mut VisualTestContext::from_window(*window, cx);
        let editor = window.root(cx).unwrap();

        let style = cx.update(|_, cx| editor.read(cx).style().unwrap().clone());
        window
            .update(cx, |editor, _, cx| {
                editor.set_soft_wrap_mode(language_settings::SoftWrap::EditorWidth, cx);
                editor.set_wrap_width(Some(editor_width), cx);
                editor.set_show_line_numbers(show_line_numbers, cx);
            })
            .unwrap();
        let (_, state) = cx.draw(
            point(px(500.), px(500.)),
            size(px(500.), px(500.)),
            |_, _| EditorElement::new(&editor, style),
        );
        state
            .position_map
            .line_layouts
            .iter()
            .flat_map(|line_with_invisibles| &line_with_invisibles.invisibles)
            .cloned()
            .collect()
    }
}

fn diff_hunk_controls(
    row: u32,
    status: &DiffHunkStatus,
    hunk_range: Range<Anchor>,
    is_created_file: bool,
    line_height: Pixels,
    editor: &Entity<Editor>,
    cx: &mut App,
) -> AnyElement {
    h_flex()
        .h(line_height)
        .mr_1()
        .gap_1()
        .px_0p5()
        .pb_1()
        .border_x_1()
        .border_b_1()
        .border_color(cx.theme().colors().border_variant)
        .rounded_b_lg()
        .bg(cx.theme().colors().editor_background)
        .gap_1()
        .occlude()
        .shadow_md()
        .child(if status.has_secondary_hunk() {
            Button::new(("stage", row as u64), "Stage")
                .alpha(if status.is_pending() { 0.66 } else { 1.0 })
                .tooltip({
                    let focus_handle = editor.focus_handle(cx);
                    move |window, cx| {
                        Tooltip::for_action_in(
                            "Stage Hunk",
                            &::git::ToggleStaged,
                            &focus_handle,
                            window,
                            cx,
                        )
                    }
                })
                .on_click({
                    let editor = editor.clone();
                    move |_event, _window, cx| {
                        editor.update(cx, |editor, cx| {
                            editor.stage_or_unstage_diff_hunks(
                                true,
                                vec![hunk_range.start..hunk_range.start],
                                cx,
                            );
                        });
                    }
                })
        } else {
            Button::new(("unstage", row as u64), "Unstage")
                .alpha(if status.is_pending() { 0.66 } else { 1.0 })
                .tooltip({
                    let focus_handle = editor.focus_handle(cx);
                    move |window, cx| {
                        Tooltip::for_action_in(
                            "Unstage Hunk",
                            &::git::ToggleStaged,
                            &focus_handle,
                            window,
                            cx,
                        )
                    }
                })
                .on_click({
                    let editor = editor.clone();
                    move |_event, _window, cx| {
                        editor.update(cx, |editor, cx| {
                            editor.stage_or_unstage_diff_hunks(
                                false,
                                vec![hunk_range.start..hunk_range.start],
                                cx,
                            );
                        });
                    }
                })
        })
        .child(
            Button::new("restore", "Restore")
                .tooltip({
                    let focus_handle = editor.focus_handle(cx);
                    move |window, cx| {
                        Tooltip::for_action_in(
                            "Restore Hunk",
                            &::git::Restore,
                            &focus_handle,
                            window,
                            cx,
                        )
                    }
                })
                .on_click({
                    let editor = editor.clone();
                    move |_event, window, cx| {
                        editor.update(cx, |editor, cx| {
                            let snapshot = editor.snapshot(window, cx);
                            let point = hunk_range.start.to_point(&snapshot.buffer_snapshot);
                            editor.restore_hunks_in_ranges(vec![point..point], window, cx);
                        });
                    }
                })
                .disabled(is_created_file),
        )
        .when(
            !editor.read(cx).buffer().read(cx).all_diff_hunks_expanded(),
            |el| {
                el.child(
                    IconButton::new(("next-hunk", row as u64), IconName::ArrowDown)
                        .shape(IconButtonShape::Square)
                        .icon_size(IconSize::Small)
                        // .disabled(!has_multiple_hunks)
                        .tooltip({
                            let focus_handle = editor.focus_handle(cx);
                            move |window, cx| {
                                Tooltip::for_action_in(
                                    "Next Hunk",
                                    &GoToHunk,
                                    &focus_handle,
                                    window,
                                    cx,
                                )
                            }
                        })
                        .on_click({
                            let editor = editor.clone();
                            move |_event, window, cx| {
                                editor.update(cx, |editor, cx| {
                                    let snapshot = editor.snapshot(window, cx);
                                    let position =
                                        hunk_range.end.to_point(&snapshot.buffer_snapshot);
                                    editor.go_to_hunk_before_or_after_position(
                                        &snapshot,
                                        position,
                                        Direction::Next,
                                        window,
                                        cx,
                                    );
                                    editor.expand_selected_diff_hunks(cx);
                                });
                            }
                        }),
                )
                .child(
                    IconButton::new(("prev-hunk", row as u64), IconName::ArrowUp)
                        .shape(IconButtonShape::Square)
                        .icon_size(IconSize::Small)
                        // .disabled(!has_multiple_hunks)
                        .tooltip({
                            let focus_handle = editor.focus_handle(cx);
                            move |window, cx| {
                                Tooltip::for_action_in(
                                    "Previous Hunk",
                                    &GoToPreviousHunk,
                                    &focus_handle,
                                    window,
                                    cx,
                                )
                            }
                        })
                        .on_click({
                            let editor = editor.clone();
                            move |_event, window, cx| {
                                editor.update(cx, |editor, cx| {
                                    let snapshot = editor.snapshot(window, cx);
                                    let point =
                                        hunk_range.start.to_point(&snapshot.buffer_snapshot);
                                    editor.go_to_hunk_before_or_after_position(
                                        &snapshot,
                                        point,
                                        Direction::Prev,
                                        window,
                                        cx,
                                    );
                                    editor.expand_selected_diff_hunks(cx);
                                });
                            }
                        }),
                )
            },
        )
        .into_any_element()
}<|MERGE_RESOLUTION|>--- conflicted
+++ resolved
@@ -56,14 +56,10 @@
     Anchor, ExcerptId, ExcerptInfo, ExpandExcerptDirection, ExpandInfo, MultiBufferPoint,
     MultiBufferRow, RowInfo,
 };
-<<<<<<< HEAD
 use project::{
     debugger::breakpoint_store::{Breakpoint, BreakpointKind},
-    project_settings::{self, GitGutterSetting, ProjectSettings},
+    project_settings::{self, GitGutterSetting, GitHunkStyleSetting, ProjectSettings},
 };
-=======
-use project::project_settings::{self, GitGutterSetting, GitHunkStyleSetting, ProjectSettings};
->>>>>>> 1397e017
 use settings::Settings;
 use smallvec::{smallvec, SmallVec};
 use std::{
