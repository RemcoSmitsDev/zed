use crate::{
    blame_entry_tooltip::{blame_entry_relative_timestamp, BlameEntryTooltip},
    code_context_menus::{CodeActionsMenu, MENU_ASIDE_MAX_WIDTH, MENU_ASIDE_MIN_WIDTH, MENU_GAP},
    display_map::{
        Block, BlockContext, BlockStyle, DisplaySnapshot, HighlightedChunk, ToDisplayPoint,
    },
    editor_settings::{
        CurrentLineHighlight, DoubleClickInMultibuffer, MultiCursorModifier, ScrollBeyondLastLine,
        ScrollbarDiagnostics, ShowScrollbar,
    },
    git::blame::{CommitDetails, GitBlame},
    hover_popover::{
        self, hover_at, HOVER_POPOVER_GAP, MIN_POPOVER_CHARACTER_WIDTH, MIN_POPOVER_LINE_HEIGHT,
    },
    items::BufferSearchHighlights,
    mouse_context_menu::{self, MenuPosition, MouseContextMenu},
    scroll::{axis_pair, scroll_amount::ScrollAmount, AxisPair},
    BlockId, ChunkReplacement, CursorShape, CustomBlockId, DisplayPoint, DisplayRow,
    DocumentHighlightRead, DocumentHighlightWrite, EditDisplayMode, Editor, EditorMode,
    EditorSettings, EditorSnapshot, EditorStyle, ExpandExcerpts, FocusedBlock, GoToHunk,
    GoToPrevHunk, GutterDimensions, HalfPageDown, HalfPageUp, HandleInput, HoveredCursor,
    InlineCompletion, JumpData, LineDown, LineUp, OpenExcerpts, PageDown, PageUp, Point,
    RevertSelectedHunks, RowExt, RowRangeExt, SelectPhase, Selection, SoftWrap,
    StickyHeaderExcerpt, ToPoint, ToggleFold, CURSORS_VISIBLE_FOR, FILE_HEADER_HEIGHT,
    GIT_BLAME_MAX_AUTHOR_CHARS_DISPLAYED, MAX_LINE_LEN, MULTI_BUFFER_EXCERPT_HEADER_HEIGHT,
};
use client::ParticipantIndex;
use collections::{BTreeMap, HashMap, HashSet};
use file_icons::FileIcons;
use git::{blame::BlameEntry, diff::DiffHunkStatus, Oid};
use gpui::{
    anchored, deferred, div, fill, linear_color_stop, linear_gradient, outline, point, px, quad,
    relative, size, svg, transparent_black, Action, AnyElement, App, AvailableSpace, Axis, Bounds,
    ClickEvent, ClipboardItem, ContentMask, Context, Corner, Corners, CursorStyle, DispatchPhase,
    Edges, Element, ElementInputHandler, Entity, Focusable as _, FontId, GlobalElementId, Hitbox,
    Hsla, InteractiveElement, IntoElement, Length, ModifiersChangedEvent, MouseButton,
    MouseDownEvent, MouseMoveEvent, MouseUpEvent, PaintQuad, ParentElement, Pixels, ScrollDelta,
    ScrollWheelEvent, ShapedLine, SharedString, Size, StatefulInteractiveElement, Style, Styled,
    Subscription, TextRun, TextStyleRefinement, WeakEntity, Window,
};
use itertools::Itertools;
use language::{
    language_settings::{
        IndentGuideBackgroundColoring, IndentGuideColoring, IndentGuideSettings,
        ShowWhitespaceSetting,
    },
    ChunkRendererContext,
};
use lsp::DiagnosticSeverity;
use multi_buffer::{
    Anchor, ExcerptId, ExcerptInfo, ExpandExcerptDirection, MultiBufferPoint, MultiBufferRow,
    RowInfo, ToOffset,
};
use project::{
    dap_store::{Breakpoint, BreakpointKind},
    project_settings::{GitGutterSetting, ProjectSettings},
};
use settings::Settings;
use smallvec::{smallvec, SmallVec};
use std::{
    any::TypeId,
    borrow::Cow,
    cmp::{self, Ordering},
    fmt::{self, Write},
    iter, mem,
    ops::{Deref, Range},
    rc::Rc,
    sync::Arc,
};
use sum_tree::Bias;
use text::BufferId;
use theme::{ActiveTheme, Appearance, PlayerColor};
use ui::{
    h_flex, prelude::*, ButtonLike, ButtonStyle, ContextMenu, IconButtonShape, KeyBinding, Tooltip,
    POPOVER_Y_PADDING,
};
use unicode_segmentation::UnicodeSegmentation;
use util::{RangeExt, ResultExt};
use workspace::{item::Item, notifications::NotifyTaskExt, Workspace};

const INLINE_BLAME_PADDING_EM_WIDTHS: f32 = 7.;

#[derive(Debug, Clone, PartialEq, Eq)]
enum DisplayDiffHunk {
    Folded {
        display_row: DisplayRow,
    },

    Unfolded {
        diff_base_byte_range: Range<usize>,
        display_row_range: Range<DisplayRow>,
        multi_buffer_range: Range<Anchor>,
        status: DiffHunkStatus,
    },
}

struct SelectionLayout {
    head: DisplayPoint,
    cursor_shape: CursorShape,
    is_newest: bool,
    is_local: bool,
    range: Range<DisplayPoint>,
    active_rows: Range<DisplayRow>,
    user_name: Option<SharedString>,
}

impl SelectionLayout {
    fn new<T: ToPoint + ToDisplayPoint + Clone>(
        selection: Selection<T>,
        line_mode: bool,
        cursor_shape: CursorShape,
        map: &DisplaySnapshot,
        is_newest: bool,
        is_local: bool,
        user_name: Option<SharedString>,
    ) -> Self {
        let point_selection = selection.map(|p| p.to_point(&map.buffer_snapshot));
        let display_selection = point_selection.map(|p| p.to_display_point(map));
        let mut range = display_selection.range();
        let mut head = display_selection.head();
        let mut active_rows = map.prev_line_boundary(point_selection.start).1.row()
            ..map.next_line_boundary(point_selection.end).1.row();

        // vim visual line mode
        if line_mode {
            let point_range = map.expand_to_line(point_selection.range());
            range = point_range.start.to_display_point(map)..point_range.end.to_display_point(map);
        }

        // any vim visual mode (including line mode)
        if (cursor_shape == CursorShape::Block || cursor_shape == CursorShape::Hollow)
            && !range.is_empty()
            && !selection.reversed
        {
            if head.column() > 0 {
                head = map.clip_point(DisplayPoint::new(head.row(), head.column() - 1), Bias::Left)
            } else if head.row().0 > 0 && head != map.max_point() {
                head = map.clip_point(
                    DisplayPoint::new(
                        head.row().previous_row(),
                        map.line_len(head.row().previous_row()),
                    ),
                    Bias::Left,
                );
                // updating range.end is a no-op unless you're cursor is
                // on the newline containing a multi-buffer divider
                // in which case the clip_point may have moved the head up
                // an additional row.
                range.end = DisplayPoint::new(head.row().next_row(), 0);
                active_rows.end = head.row();
            }
        }

        Self {
            head,
            cursor_shape,
            is_newest,
            is_local,
            range,
            active_rows,
            user_name,
        }
    }
}

pub struct EditorElement {
    editor: Entity<Editor>,
    style: EditorStyle,
}

type DisplayRowDelta = u32;

impl EditorElement {
    pub(crate) const SCROLLBAR_WIDTH: Pixels = px(15.);

    pub fn new(editor: &Entity<Editor>, style: EditorStyle) -> Self {
        Self {
            editor: editor.clone(),
            style,
        }
    }

    fn register_actions(&self, window: &mut Window, cx: &mut App) {
        let editor = &self.editor;
        editor.update(cx, |editor, cx| {
            for action in editor.editor_actions.borrow().values() {
                (action)(window, cx)
            }
        });

        crate::rust_analyzer_ext::apply_related_actions(editor, window, cx);
        crate::clangd_ext::apply_related_actions(editor, window, cx);
        register_action(editor, window, Editor::open_context_menu);
        register_action(editor, window, Editor::move_left);
        register_action(editor, window, Editor::move_right);
        register_action(editor, window, Editor::move_down);
        register_action(editor, window, Editor::move_down_by_lines);
        register_action(editor, window, Editor::select_down_by_lines);
        register_action(editor, window, Editor::move_up);
        register_action(editor, window, Editor::move_up_by_lines);
        register_action(editor, window, Editor::select_up_by_lines);
        register_action(editor, window, Editor::select_page_down);
        register_action(editor, window, Editor::select_page_up);
        register_action(editor, window, Editor::cancel);
        register_action(editor, window, Editor::newline);
        register_action(editor, window, Editor::newline_above);
        register_action(editor, window, Editor::newline_below);
        register_action(editor, window, Editor::backspace);
        register_action(editor, window, Editor::delete);
        register_action(editor, window, Editor::tab);
        register_action(editor, window, Editor::tab_prev);
        register_action(editor, window, Editor::indent);
        register_action(editor, window, Editor::outdent);
        register_action(editor, window, Editor::autoindent);
        register_action(editor, window, Editor::delete_line);
        register_action(editor, window, Editor::join_lines);
        register_action(editor, window, Editor::sort_lines_case_sensitive);
        register_action(editor, window, Editor::sort_lines_case_insensitive);
        register_action(editor, window, Editor::reverse_lines);
        register_action(editor, window, Editor::shuffle_lines);
        register_action(editor, window, Editor::convert_to_upper_case);
        register_action(editor, window, Editor::convert_to_lower_case);
        register_action(editor, window, Editor::convert_to_title_case);
        register_action(editor, window, Editor::convert_to_snake_case);
        register_action(editor, window, Editor::convert_to_kebab_case);
        register_action(editor, window, Editor::convert_to_upper_camel_case);
        register_action(editor, window, Editor::convert_to_lower_camel_case);
        register_action(editor, window, Editor::convert_to_opposite_case);
        register_action(editor, window, Editor::delete_to_previous_word_start);
        register_action(editor, window, Editor::delete_to_previous_subword_start);
        register_action(editor, window, Editor::delete_to_next_word_end);
        register_action(editor, window, Editor::delete_to_next_subword_end);
        register_action(editor, window, Editor::delete_to_beginning_of_line);
        register_action(editor, window, Editor::delete_to_end_of_line);
        register_action(editor, window, Editor::cut_to_end_of_line);
        register_action(editor, window, Editor::duplicate_line_up);
        register_action(editor, window, Editor::duplicate_line_down);
        register_action(editor, window, Editor::duplicate_selection);
        register_action(editor, window, Editor::move_line_up);
        register_action(editor, window, Editor::move_line_down);
        register_action(editor, window, Editor::transpose);
        register_action(editor, window, Editor::rewrap);
        register_action(editor, window, Editor::cut);
        register_action(editor, window, Editor::kill_ring_cut);
        register_action(editor, window, Editor::kill_ring_yank);
        register_action(editor, window, Editor::copy);
        register_action(editor, window, Editor::paste);
        register_action(editor, window, Editor::undo);
        register_action(editor, window, Editor::redo);
        register_action(editor, window, Editor::move_page_up);
        register_action(editor, window, Editor::move_page_down);
        register_action(editor, window, Editor::next_screen);
        register_action(editor, window, Editor::scroll_cursor_top);
        register_action(editor, window, Editor::scroll_cursor_center);
        register_action(editor, window, Editor::scroll_cursor_bottom);
        register_action(editor, window, Editor::scroll_cursor_center_top_bottom);
        register_action(editor, window, |editor, _: &LineDown, window, cx| {
            editor.scroll_screen(&ScrollAmount::Line(1.), window, cx)
        });
        register_action(editor, window, |editor, _: &LineUp, window, cx| {
            editor.scroll_screen(&ScrollAmount::Line(-1.), window, cx)
        });
        register_action(editor, window, |editor, _: &HalfPageDown, window, cx| {
            editor.scroll_screen(&ScrollAmount::Page(0.5), window, cx)
        });
        register_action(
            editor,
            window,
            |editor, HandleInput(text): &HandleInput, window, cx| {
                if text.is_empty() {
                    return;
                }
                editor.handle_input(text, window, cx);
            },
        );
        register_action(editor, window, |editor, _: &HalfPageUp, window, cx| {
            editor.scroll_screen(&ScrollAmount::Page(-0.5), window, cx)
        });
        register_action(editor, window, |editor, _: &PageDown, window, cx| {
            editor.scroll_screen(&ScrollAmount::Page(1.), window, cx)
        });
        register_action(editor, window, |editor, _: &PageUp, window, cx| {
            editor.scroll_screen(&ScrollAmount::Page(-1.), window, cx)
        });
        register_action(editor, window, Editor::move_to_previous_word_start);
        register_action(editor, window, Editor::move_to_previous_subword_start);
        register_action(editor, window, Editor::move_to_next_word_end);
        register_action(editor, window, Editor::move_to_next_subword_end);
        register_action(editor, window, Editor::move_to_beginning_of_line);
        register_action(editor, window, Editor::move_to_end_of_line);
        register_action(editor, window, Editor::move_to_start_of_paragraph);
        register_action(editor, window, Editor::move_to_end_of_paragraph);
        register_action(editor, window, Editor::move_to_beginning);
        register_action(editor, window, Editor::move_to_end);
        register_action(editor, window, Editor::select_up);
        register_action(editor, window, Editor::select_down);
        register_action(editor, window, Editor::select_left);
        register_action(editor, window, Editor::select_right);
        register_action(editor, window, Editor::select_to_previous_word_start);
        register_action(editor, window, Editor::select_to_previous_subword_start);
        register_action(editor, window, Editor::select_to_next_word_end);
        register_action(editor, window, Editor::select_to_next_subword_end);
        register_action(editor, window, Editor::select_to_beginning_of_line);
        register_action(editor, window, Editor::select_to_end_of_line);
        register_action(editor, window, Editor::select_to_start_of_paragraph);
        register_action(editor, window, Editor::select_to_end_of_paragraph);
        register_action(editor, window, Editor::select_to_beginning);
        register_action(editor, window, Editor::select_to_end);
        register_action(editor, window, Editor::select_all);
        register_action(editor, window, |editor, action, window, cx| {
            editor.select_all_matches(action, window, cx).log_err();
        });
        register_action(editor, window, Editor::select_line);
        register_action(editor, window, Editor::split_selection_into_lines);
        register_action(editor, window, Editor::add_selection_above);
        register_action(editor, window, Editor::add_selection_below);
        register_action(editor, window, |editor, action, window, cx| {
            editor.select_next(action, window, cx).log_err();
        });
        register_action(editor, window, |editor, action, window, cx| {
            editor.select_previous(action, window, cx).log_err();
        });
        register_action(editor, window, Editor::toggle_comments);
        register_action(editor, window, Editor::select_larger_syntax_node);
        register_action(editor, window, Editor::select_smaller_syntax_node);
        register_action(editor, window, Editor::select_enclosing_symbol);
        register_action(editor, window, Editor::move_to_enclosing_bracket);
        register_action(editor, window, Editor::undo_selection);
        register_action(editor, window, Editor::redo_selection);
        if !editor.read(cx).is_singleton(cx) {
            register_action(editor, window, Editor::expand_excerpts);
            register_action(editor, window, Editor::expand_excerpts_up);
            register_action(editor, window, Editor::expand_excerpts_down);
        }
        register_action(editor, window, Editor::go_to_diagnostic);
        register_action(editor, window, Editor::go_to_prev_diagnostic);
        register_action(editor, window, Editor::go_to_next_hunk);
        register_action(editor, window, Editor::go_to_prev_hunk);
        register_action(editor, window, |editor, a, window, cx| {
            editor
                .go_to_definition(a, window, cx)
                .detach_and_log_err(cx);
        });
        register_action(editor, window, |editor, a, window, cx| {
            editor
                .go_to_definition_split(a, window, cx)
                .detach_and_log_err(cx);
        });
        register_action(editor, window, Editor::open_url);
        register_action(editor, window, Editor::open_selected_filename);
        register_action(editor, window, Editor::fold);
        register_action(editor, window, Editor::fold_at_level);
        register_action(editor, window, Editor::fold_all);
        register_action(editor, window, Editor::fold_function_bodies);
        register_action(editor, window, Editor::fold_at);
        register_action(editor, window, Editor::fold_recursive);
        register_action(editor, window, Editor::toggle_fold);
        register_action(editor, window, Editor::toggle_fold_recursive);
        register_action(editor, window, Editor::unfold_lines);
        register_action(editor, window, Editor::unfold_recursive);
        register_action(editor, window, Editor::unfold_all);
        register_action(editor, window, Editor::unfold_at);
        register_action(editor, window, Editor::fold_selected_ranges);
        register_action(editor, window, Editor::set_mark);
        register_action(editor, window, Editor::swap_selection_ends);
        register_action(editor, window, Editor::show_completions);
        register_action(editor, window, Editor::toggle_code_actions);
        register_action(editor, window, Editor::open_excerpts);
        register_action(editor, window, Editor::open_excerpts_in_split);
        register_action(editor, window, Editor::open_proposed_changes_editor);
        register_action(editor, window, Editor::toggle_soft_wrap);
        register_action(editor, window, Editor::toggle_tab_bar);
        register_action(editor, window, Editor::toggle_line_numbers);
        register_action(editor, window, Editor::toggle_relative_line_numbers);
        register_action(editor, window, Editor::toggle_indent_guides);
        register_action(editor, window, Editor::toggle_inlay_hints);
        register_action(editor, window, Editor::toggle_inline_completions);
        register_action(editor, window, hover_popover::hover);
        register_action(editor, window, Editor::reveal_in_finder);
        register_action(editor, window, Editor::copy_path);
        register_action(editor, window, Editor::copy_relative_path);
        register_action(editor, window, Editor::copy_highlight_json);
        register_action(editor, window, Editor::copy_permalink_to_line);
        register_action(editor, window, Editor::open_permalink_to_line);
        register_action(editor, window, Editor::copy_file_location);
        register_action(editor, window, Editor::toggle_git_blame);
        register_action(editor, window, Editor::toggle_git_blame_inline);
        register_action(editor, window, Editor::toggle_selected_diff_hunks);
        register_action(editor, window, Editor::expand_all_diff_hunks);
        register_action(editor, window, |editor, action, window, cx| {
            if let Some(task) = editor.format(action, window, cx) {
                task.detach_and_notify_err(window, cx);
            } else {
                cx.propagate();
            }
        });
        register_action(editor, window, |editor, action, window, cx| {
            if let Some(task) = editor.format_selections(action, window, cx) {
                task.detach_and_notify_err(window, cx);
            } else {
                cx.propagate();
            }
        });
        register_action(editor, window, Editor::restart_language_server);
        register_action(editor, window, Editor::cancel_language_server_work);
        register_action(editor, window, Editor::show_character_palette);
        register_action(editor, window, |editor, action, window, cx| {
            if let Some(task) = editor.confirm_completion(action, window, cx) {
                task.detach_and_notify_err(window, cx);
            } else {
                cx.propagate();
            }
        });
        register_action(editor, window, |editor, action, window, cx| {
            if let Some(task) = editor.compose_completion(action, window, cx) {
                task.detach_and_notify_err(window, cx);
            } else {
                cx.propagate();
            }
        });
        register_action(editor, window, |editor, action, window, cx| {
            if let Some(task) = editor.confirm_code_action(action, window, cx) {
                task.detach_and_notify_err(window, cx);
            } else {
                cx.propagate();
            }
        });
        register_action(editor, window, |editor, action, window, cx| {
            if let Some(task) = editor.rename(action, window, cx) {
                task.detach_and_notify_err(window, cx);
            } else {
                cx.propagate();
            }
        });
        register_action(editor, window, |editor, action, window, cx| {
            if let Some(task) = editor.confirm_rename(action, window, cx) {
                task.detach_and_notify_err(window, cx);
            } else {
                cx.propagate();
            }
        });
        register_action(editor, window, |editor, action, window, cx| {
            if let Some(task) = editor.find_all_references(action, window, cx) {
                task.detach_and_log_err(cx);
            } else {
                cx.propagate();
            }
        });
<<<<<<< HEAD
        register_action(view, cx, Editor::show_signature_help);
        register_action(view, cx, Editor::next_inline_completion);
        register_action(view, cx, Editor::previous_inline_completion);
        register_action(view, cx, Editor::show_inline_completion);
        register_action(view, cx, Editor::context_menu_first);
        register_action(view, cx, Editor::context_menu_prev);
        register_action(view, cx, Editor::context_menu_next);
        register_action(view, cx, Editor::context_menu_last);
        register_action(view, cx, Editor::display_cursor_names);
        register_action(view, cx, Editor::unique_lines_case_insensitive);
        register_action(view, cx, Editor::unique_lines_case_sensitive);
        register_action(view, cx, Editor::accept_partial_inline_completion);
        register_action(view, cx, Editor::accept_inline_completion);
        register_action(view, cx, Editor::revert_file);
        register_action(view, cx, Editor::revert_selected_hunks);
        register_action(view, cx, Editor::apply_all_diff_hunks);
        register_action(view, cx, Editor::apply_selected_diff_hunks);
        register_action(view, cx, Editor::open_active_item_in_terminal);
        register_action(view, cx, Editor::toggle_breakpoint);
        register_action(view, cx, Editor::edit_log_breakpoint);
        register_action(view, cx, Editor::reload_file);
        register_action(view, cx, Editor::spawn_nearest_task);
        register_action(view, cx, Editor::insert_uuid_v4);
        register_action(view, cx, Editor::insert_uuid_v7);
=======
        register_action(editor, window, Editor::show_signature_help);
        register_action(editor, window, Editor::next_inline_completion);
        register_action(editor, window, Editor::previous_inline_completion);
        register_action(editor, window, Editor::show_inline_completion);
        register_action(editor, window, Editor::context_menu_first);
        register_action(editor, window, Editor::context_menu_prev);
        register_action(editor, window, Editor::context_menu_next);
        register_action(editor, window, Editor::context_menu_last);
        register_action(editor, window, Editor::display_cursor_names);
        register_action(editor, window, Editor::unique_lines_case_insensitive);
        register_action(editor, window, Editor::unique_lines_case_sensitive);
        register_action(editor, window, Editor::accept_partial_inline_completion);
        register_action(editor, window, Editor::accept_inline_completion);
        register_action(editor, window, Editor::revert_file);
        register_action(editor, window, Editor::revert_selected_hunks);
        register_action(editor, window, Editor::apply_all_diff_hunks);
        register_action(editor, window, Editor::apply_selected_diff_hunks);
        register_action(editor, window, Editor::open_active_item_in_terminal);
        register_action(editor, window, Editor::reload_file);
        register_action(editor, window, Editor::spawn_nearest_task);
        register_action(editor, window, Editor::insert_uuid_v4);
        register_action(editor, window, Editor::insert_uuid_v7);
        register_action(editor, window, Editor::open_selections_in_multibuffer);
>>>>>>> 3b6e1be1
    }

    fn register_key_listeners(&self, window: &mut Window, _: &mut App, layout: &EditorLayout) {
        let position_map = layout.position_map.clone();
        window.on_key_event({
            let editor = self.editor.clone();
            let text_hitbox = layout.text_hitbox.clone();
            move |event: &ModifiersChangedEvent, phase, window, cx| {
                if phase != DispatchPhase::Bubble {
                    return;
                }
                editor.update(cx, |editor, cx| {
                    if editor.hover_state.focused(window, cx) {
                        return;
                    }
                    Self::modifiers_changed(editor, event, &position_map, &text_hitbox, window, cx)
                })
            }
        });
    }

    fn modifiers_changed(
        editor: &mut Editor,
        event: &ModifiersChangedEvent,
        position_map: &PositionMap,
        text_hitbox: &Hitbox,
        window: &mut Window,
        cx: &mut Context<Editor>,
    ) {
        let mouse_position = window.mouse_position();
        if !text_hitbox.is_hovered(window) {
            return;
        }

        editor.update_hovered_link(
            position_map.point_for_position(text_hitbox.bounds, mouse_position),
            &position_map.snapshot,
            event.modifiers,
            window,
            cx,
        )
    }

    #[allow(clippy::too_many_arguments)]
    fn mouse_left_down(
        editor: &mut Editor,
        event: &MouseDownEvent,
        hovered_hunk: Option<Range<Anchor>>,
        position_map: &PositionMap,
        text_hitbox: &Hitbox,
        gutter_hitbox: &Hitbox,
        line_numbers: &HashMap<MultiBufferRow, LineNumberLayout>,
        window: &mut Window,
        cx: &mut Context<Editor>,
    ) {
        if window.default_prevented() {
            return;
        }

        let mut click_count = event.click_count;
        let mut modifiers = event.modifiers;

        if let Some(hovered_hunk) = hovered_hunk {
            editor.toggle_diff_hunks_in_ranges(vec![hovered_hunk], cx);
            cx.notify();
            return;
        } else if gutter_hitbox.is_hovered(window) {
            click_count = 3; // Simulate triple-click when clicking the gutter to select lines
        } else if !text_hitbox.is_hovered(window) {
            return;
        }

        let is_singleton = editor.buffer().read(cx).is_singleton();

        if click_count == 2 && !is_singleton {
            match EditorSettings::get_global(cx).double_click_in_multibuffer {
                DoubleClickInMultibuffer::Select => {
                    // do nothing special on double click, all selection logic is below
                }
                DoubleClickInMultibuffer::Open => {
                    if modifiers.alt {
                        // if double click is made with alt, pretend it's a regular double click without opening and alt,
                        // and run the selection logic.
                        modifiers.alt = false;
                    } else {
                        let scroll_position_row =
                            position_map.scroll_pixel_position.y / position_map.line_height;
                        let display_row = (((event.position - gutter_hitbox.bounds.origin).y
                            + position_map.scroll_pixel_position.y)
                            / position_map.line_height)
                            as u32;
                        let multi_buffer_row = position_map
                            .snapshot
                            .display_point_to_point(
                                DisplayPoint::new(DisplayRow(display_row), 0),
                                Bias::Right,
                            )
                            .row;
                        let line_offset_from_top = display_row - scroll_position_row as u32;
                        // if double click is made without alt, open the corresponding excerp
                        editor.open_excerpts_common(
                            Some(JumpData::MultiBufferRow {
                                row: MultiBufferRow(multi_buffer_row),
                                line_offset_from_top,
                            }),
                            false,
                            window,
                            cx,
                        );
                        return;
                    }
                }
            }
        }

        let point_for_position =
            position_map.point_for_position(text_hitbox.bounds, event.position);
        let position = point_for_position.previous_valid;
        if modifiers.shift && modifiers.alt {
            editor.select(
                SelectPhase::BeginColumnar {
                    position,
                    reset: false,
                    goal_column: point_for_position.exact_unclipped.column(),
                },
                window,
                cx,
            );
        } else if modifiers.shift && !modifiers.control && !modifiers.alt && !modifiers.secondary()
        {
            editor.select(
                SelectPhase::Extend {
                    position,
                    click_count,
                },
                window,
                cx,
            );
        } else {
            let multi_cursor_setting = EditorSettings::get_global(cx).multi_cursor_modifier;
            let multi_cursor_modifier = match multi_cursor_setting {
                MultiCursorModifier::Alt => modifiers.alt,
                MultiCursorModifier::CmdOrCtrl => modifiers.secondary(),
            };
            editor.select(
                SelectPhase::Begin {
                    position,
                    add: multi_cursor_modifier,
                    click_count,
                },
                window,
                cx,
            );
        }
        cx.stop_propagation();

        if !is_singleton {
            let display_row = (((event.position - gutter_hitbox.bounds.origin).y
                + position_map.scroll_pixel_position.y)
                / position_map.line_height) as u32;
            let multi_buffer_row = position_map
                .snapshot
                .display_point_to_point(DisplayPoint::new(DisplayRow(display_row), 0), Bias::Right)
                .row;
            if line_numbers
                .get(&MultiBufferRow(multi_buffer_row))
                .and_then(|line_number| line_number.hitbox.as_ref())
                .is_some_and(|hitbox| hitbox.contains(&event.position))
            {
                let scroll_position_row =
                    position_map.scroll_pixel_position.y / position_map.line_height;
                let line_offset_from_top = display_row - scroll_position_row as u32;

                editor.open_excerpts_common(
                    Some(JumpData::MultiBufferRow {
                        row: MultiBufferRow(multi_buffer_row),
                        line_offset_from_top,
                    }),
                    modifiers.alt,
                    window,
                    cx,
                );
                cx.stop_propagation();
            }
        }
    }

    fn mouse_right_down(
        editor: &mut Editor,
        event: &MouseDownEvent,
        position_map: &PositionMap,
        text_hitbox: &Hitbox,
        window: &mut Window,
        cx: &mut Context<Editor>,
    ) {
        if !text_hitbox.is_hovered(window) {
            return;
        }
        let point_for_position =
            position_map.point_for_position(text_hitbox.bounds, event.position);
        mouse_context_menu::deploy_context_menu(
            editor,
            Some(event.position),
            point_for_position.previous_valid,
            window,
            cx,
        );
        cx.stop_propagation();
    }

    fn mouse_middle_down(
        editor: &mut Editor,
        event: &MouseDownEvent,
        position_map: &PositionMap,
        text_hitbox: &Hitbox,
        window: &mut Window,
        cx: &mut Context<Editor>,
    ) {
        if !text_hitbox.is_hovered(window) || window.default_prevented() {
            return;
        }

        let point_for_position =
            position_map.point_for_position(text_hitbox.bounds, event.position);
        let position = point_for_position.previous_valid;

        editor.select(
            SelectPhase::BeginColumnar {
                position,
                reset: true,
                goal_column: point_for_position.exact_unclipped.column(),
            },
            window,
            cx,
        );
    }

    fn mouse_up(
        editor: &mut Editor,
        event: &MouseUpEvent,
        position_map: &PositionMap,
        text_hitbox: &Hitbox,
        window: &mut Window,
        cx: &mut Context<Editor>,
    ) {
        let end_selection = editor.has_pending_selection();
        let pending_nonempty_selections = editor.has_pending_nonempty_selection();

        if end_selection {
            editor.select(SelectPhase::End, window, cx);
        }

        let multi_cursor_setting = EditorSettings::get_global(cx).multi_cursor_modifier;
        let multi_cursor_modifier = match multi_cursor_setting {
            MultiCursorModifier::Alt => event.modifiers.secondary(),
            MultiCursorModifier::CmdOrCtrl => event.modifiers.alt,
        };

        if !pending_nonempty_selections && multi_cursor_modifier && text_hitbox.is_hovered(window) {
            let point = position_map.point_for_position(text_hitbox.bounds, event.position);
            editor.handle_click_hovered_link(point, event.modifiers, window, cx);

            cx.stop_propagation();
        } else if end_selection && pending_nonempty_selections {
            cx.stop_propagation();
        } else if cfg!(any(target_os = "linux", target_os = "freebsd"))
            && event.button == MouseButton::Middle
        {
            if !text_hitbox.is_hovered(window) || editor.read_only(cx) {
                return;
            }

            #[cfg(any(target_os = "linux", target_os = "freebsd"))]
            if EditorSettings::get_global(cx).middle_click_paste {
                if let Some(text) = cx.read_from_primary().and_then(|item| item.text()) {
                    let point_for_position =
                        position_map.point_for_position(text_hitbox.bounds, event.position);
                    let position = point_for_position.previous_valid;

                    editor.select(
                        SelectPhase::Begin {
                            position,
                            add: false,
                            click_count: 1,
                        },
                        window,
                        cx,
                    );
                    editor.insert(&text, window, cx);
                }
                cx.stop_propagation()
            }
        }
    }

    fn mouse_dragged(
        editor: &mut Editor,
        event: &MouseMoveEvent,
        position_map: &PositionMap,
        text_bounds: Bounds<Pixels>,
        window: &mut Window,
        cx: &mut Context<Editor>,
    ) {
        if !editor.has_pending_selection() {
            return;
        }

        let point_for_position = position_map.point_for_position(text_bounds, event.position);
        let mut scroll_delta = gpui::Point::<f32>::default();
        let vertical_margin = position_map.line_height.min(text_bounds.size.height / 3.0);
        let top = text_bounds.origin.y + vertical_margin;
        let bottom = text_bounds.bottom_left().y - vertical_margin;
        if event.position.y < top {
            scroll_delta.y = -scale_vertical_mouse_autoscroll_delta(top - event.position.y);
        }
        if event.position.y > bottom {
            scroll_delta.y = scale_vertical_mouse_autoscroll_delta(event.position.y - bottom);
        }

        // We need horizontal width of text
        let style = editor.style.clone().unwrap_or_default();
        let font_id = window.text_system().resolve_font(&style.text.font());
        let font_size = style.text.font_size.to_pixels(window.rem_size());
        let em_width = window
            .text_system()
            .typographic_bounds(font_id, font_size, 'm')
            .unwrap()
            .size
            .width;

        let scroll_margin_x = EditorSettings::get_global(cx).horizontal_scroll_margin;

        let scroll_space: Pixels = scroll_margin_x * em_width;

        let left = text_bounds.origin.x + scroll_space;
        let right = text_bounds.top_right().x - scroll_space;

        if event.position.x < left {
            scroll_delta.x = -scale_horizontal_mouse_autoscroll_delta(left - event.position.x);
        }
        if event.position.x > right {
            scroll_delta.x = scale_horizontal_mouse_autoscroll_delta(event.position.x - right);
        }

        editor.select(
            SelectPhase::Update {
                position: point_for_position.previous_valid,
                goal_column: point_for_position.exact_unclipped.column(),
                scroll_delta,
            },
            window,
            cx,
        );
    }

    fn mouse_moved(
        editor: &mut Editor,
        event: &MouseMoveEvent,
        position_map: &PositionMap,
        text_hitbox: &Hitbox,
        gutter_hitbox: &Hitbox,
        window: &mut Window,
        cx: &mut Context<Editor>,
    ) {
        let modifiers = event.modifiers;
        let gutter_hovered = gutter_hitbox.is_hovered(window);
        editor.set_gutter_hovered(gutter_hovered, cx);

        if gutter_hovered {
            let point_for_position =
                position_map.point_for_position(text_hitbox.bounds, event.position);
            let position = point_for_position.previous_valid;
            editor.gutter_breakpoint_indicator = Some(position);
        } else {
            editor.gutter_breakpoint_indicator = None;
        }

        cx.notify();

        // Don't trigger hover popover if mouse is hovering over context menu
        if text_hitbox.is_hovered(window) {
            let point_for_position =
                position_map.point_for_position(text_hitbox.bounds, event.position);

            editor.update_hovered_link(
                point_for_position,
                &position_map.snapshot,
                modifiers,
                window,
                cx,
            );

            if let Some(point) = point_for_position.as_valid() {
                let anchor = position_map
                    .snapshot
                    .buffer_snapshot
                    .anchor_before(point.to_offset(&position_map.snapshot, Bias::Left));
                hover_at(editor, Some(anchor), window, cx);
                Self::update_visible_cursor(editor, point, position_map, window, cx);
            } else {
                hover_at(editor, None, window, cx);
            }
        } else {
            editor.hide_hovered_link(cx);
            hover_at(editor, None, window, cx);
            if gutter_hovered {
                cx.stop_propagation();
            }
        }
    }

    fn update_visible_cursor(
        editor: &mut Editor,
        point: DisplayPoint,
        position_map: &PositionMap,
        window: &mut Window,
        cx: &mut Context<Editor>,
    ) {
        let snapshot = &position_map.snapshot;
        let Some(hub) = editor.collaboration_hub() else {
            return;
        };
        let start = snapshot.display_snapshot.clip_point(
            DisplayPoint::new(point.row(), point.column().saturating_sub(1)),
            Bias::Left,
        );
        let end = snapshot.display_snapshot.clip_point(
            DisplayPoint::new(
                point.row(),
                (point.column() + 1).min(snapshot.line_len(point.row())),
            ),
            Bias::Right,
        );

        let range = snapshot
            .buffer_snapshot
            .anchor_at(start.to_point(&snapshot.display_snapshot), Bias::Left)
            ..snapshot
                .buffer_snapshot
                .anchor_at(end.to_point(&snapshot.display_snapshot), Bias::Right);

        let Some(selection) = snapshot.remote_selections_in_range(&range, hub, cx).next() else {
            return;
        };
        let key = crate::HoveredCursor {
            replica_id: selection.replica_id,
            selection_id: selection.selection.id,
        };
        editor.hovered_cursors.insert(
            key.clone(),
            cx.spawn_in(window, |editor, mut cx| async move {
                cx.background_executor().timer(CURSORS_VISIBLE_FOR).await;
                editor
                    .update(&mut cx, |editor, cx| {
                        editor.hovered_cursors.remove(&key);
                        cx.notify();
                    })
                    .ok();
            }),
        );
        cx.notify()
    }

    #[allow(clippy::too_many_arguments)]
    fn layout_selections(
        &self,
        start_anchor: Anchor,
        end_anchor: Anchor,
        local_selections: &[Selection<Point>],
        snapshot: &EditorSnapshot,
        start_row: DisplayRow,
        end_row: DisplayRow,
        window: &mut Window,
        cx: &mut App,
    ) -> (
        Vec<(PlayerColor, Vec<SelectionLayout>)>,
        BTreeMap<DisplayRow, bool>,
        Option<DisplayPoint>,
    ) {
        let mut selections: Vec<(PlayerColor, Vec<SelectionLayout>)> = Vec::new();
        let mut active_rows = BTreeMap::new();
        let mut newest_selection_head = None;
        self.editor.update(cx, |editor, cx| {
            if editor.show_local_selections {
                let mut layouts = Vec::new();
                let newest = editor.selections.newest(cx);
                for selection in local_selections.iter().cloned() {
                    let is_empty = selection.start == selection.end;
                    let is_newest = selection == newest;

                    let layout = SelectionLayout::new(
                        selection,
                        editor.selections.line_mode,
                        editor.cursor_shape,
                        &snapshot.display_snapshot,
                        is_newest,
                        editor.leader_peer_id.is_none(),
                        None,
                    );
                    if is_newest {
                        newest_selection_head = Some(layout.head);
                    }

                    for row in cmp::max(layout.active_rows.start.0, start_row.0)
                        ..=cmp::min(layout.active_rows.end.0, end_row.0)
                    {
                        let contains_non_empty_selection =
                            active_rows.entry(DisplayRow(row)).or_insert(!is_empty);
                        *contains_non_empty_selection |= !is_empty;
                    }
                    layouts.push(layout);
                }

                let player = if editor.read_only(cx) {
                    cx.theme().players().read_only()
                } else {
                    self.style.local_player
                };

                selections.push((player, layouts));
            }

            if let Some(collaboration_hub) = &editor.collaboration_hub {
                // When following someone, render the local selections in their color.
                if let Some(leader_id) = editor.leader_peer_id {
                    if let Some(collaborator) = collaboration_hub.collaborators(cx).get(&leader_id)
                    {
                        if let Some(participant_index) = collaboration_hub
                            .user_participant_indices(cx)
                            .get(&collaborator.user_id)
                        {
                            if let Some((local_selection_style, _)) = selections.first_mut() {
                                *local_selection_style = cx
                                    .theme()
                                    .players()
                                    .color_for_participant(participant_index.0);
                            }
                        }
                    }
                }

                let mut remote_selections = HashMap::default();
                for selection in snapshot.remote_selections_in_range(
                    &(start_anchor..end_anchor),
                    collaboration_hub.as_ref(),
                    cx,
                ) {
                    let selection_style =
                        Self::get_participant_color(selection.participant_index, cx);

                    // Don't re-render the leader's selections, since the local selections
                    // match theirs.
                    if Some(selection.peer_id) == editor.leader_peer_id {
                        continue;
                    }
                    let key = HoveredCursor {
                        replica_id: selection.replica_id,
                        selection_id: selection.selection.id,
                    };

                    let is_shown =
                        editor.show_cursor_names || editor.hovered_cursors.contains_key(&key);

                    remote_selections
                        .entry(selection.replica_id)
                        .or_insert((selection_style, Vec::new()))
                        .1
                        .push(SelectionLayout::new(
                            selection.selection,
                            selection.line_mode,
                            selection.cursor_shape,
                            &snapshot.display_snapshot,
                            false,
                            false,
                            if is_shown { selection.user_name } else { None },
                        ));
                }

                selections.extend(remote_selections.into_values());
            } else if !editor.is_focused(window) && editor.show_cursor_when_unfocused {
                let player = if editor.read_only(cx) {
                    cx.theme().players().read_only()
                } else {
                    self.style.local_player
                };
                let layouts = snapshot
                    .buffer_snapshot
                    .selections_in_range(&(start_anchor..end_anchor), true)
                    .map(move |(_, line_mode, cursor_shape, selection)| {
                        SelectionLayout::new(
                            selection,
                            line_mode,
                            cursor_shape,
                            &snapshot.display_snapshot,
                            false,
                            false,
                            None,
                        )
                    })
                    .collect::<Vec<_>>();
                selections.push((player, layouts));
            }
        });
        (selections, active_rows, newest_selection_head)
    }

    fn collect_cursors(
        &self,
        snapshot: &EditorSnapshot,
        cx: &mut App,
    ) -> Vec<(DisplayPoint, Hsla)> {
        let editor = self.editor.read(cx);
        let mut cursors = Vec::new();
        let mut skip_local = false;
        let mut add_cursor = |anchor: Anchor, color| {
            cursors.push((anchor.to_display_point(&snapshot.display_snapshot), color));
        };
        // Remote cursors
        if let Some(collaboration_hub) = &editor.collaboration_hub {
            for remote_selection in snapshot.remote_selections_in_range(
                &(Anchor::min()..Anchor::max()),
                collaboration_hub.deref(),
                cx,
            ) {
                let color = Self::get_participant_color(remote_selection.participant_index, cx);
                add_cursor(remote_selection.selection.head(), color.cursor);
                if Some(remote_selection.peer_id) == editor.leader_peer_id {
                    skip_local = true;
                }
            }
        }
        // Local cursors
        if !skip_local {
            let color = cx.theme().players().local().cursor;
            editor.selections.disjoint.iter().for_each(|selection| {
                add_cursor(selection.head(), color);
            });
            if let Some(ref selection) = editor.selections.pending_anchor() {
                add_cursor(selection.head(), color);
            }
        }
        cursors
    }

    #[allow(clippy::too_many_arguments)]
    fn layout_visible_cursors(
        &self,
        snapshot: &EditorSnapshot,
        selections: &[(PlayerColor, Vec<SelectionLayout>)],
        block_start_rows: &HashSet<DisplayRow>,
        visible_display_row_range: Range<DisplayRow>,
        line_layouts: &[LineWithInvisibles],
        text_hitbox: &Hitbox,
        content_origin: gpui::Point<Pixels>,
        scroll_position: gpui::Point<f32>,
        scroll_pixel_position: gpui::Point<Pixels>,
        line_height: Pixels,
        em_width: Pixels,
        em_advance: Pixels,
        autoscroll_containing_element: bool,
        window: &mut Window,
        cx: &mut App,
    ) -> Vec<CursorLayout> {
        let mut autoscroll_bounds = None;
        let cursor_layouts = self.editor.update(cx, |editor, cx| {
            let mut cursors = Vec::new();
            for (player_color, selections) in selections {
                for selection in selections {
                    let cursor_position = selection.head;

                    let in_range = visible_display_row_range.contains(&cursor_position.row());
                    if (selection.is_local && !editor.show_local_cursors(window, cx))
                        || !in_range
                        || block_start_rows.contains(&cursor_position.row())
                    {
                        continue;
                    }

                    let cursor_row_layout = &line_layouts
                        [cursor_position.row().minus(visible_display_row_range.start) as usize];
                    let cursor_column = cursor_position.column() as usize;

                    let cursor_character_x = cursor_row_layout.x_for_index(cursor_column);
                    let mut block_width =
                        cursor_row_layout.x_for_index(cursor_column + 1) - cursor_character_x;
                    if block_width == Pixels::ZERO {
                        block_width = em_advance;
                    }
                    let block_text = if let CursorShape::Block = selection.cursor_shape {
                        snapshot
                            .grapheme_at(cursor_position)
                            .or_else(|| {
                                if cursor_column == 0 {
                                    snapshot.placeholder_text().and_then(|s| {
                                        s.graphemes(true).next().map(|s| s.to_string().into())
                                    })
                                } else {
                                    None
                                }
                            })
                            .and_then(|text| {
                                let len = text.len();

                                let font = cursor_row_layout
                                    .font_id_for_index(cursor_column)
                                    .and_then(|cursor_font_id| {
                                        window.text_system().get_font_for_id(cursor_font_id)
                                    })
                                    .unwrap_or(self.style.text.font());

                                // Invert the text color for the block cursor. Ensure that the text
                                // color is opaque enough to be visible against the background color.
                                //
                                // 0.75 is an arbitrary threshold to determine if the background color is
                                // opaque enough to use as a text color.
                                //
                                // TODO: In the future we should ensure themes have a `text_inverse` color.
                                let color = if cx.theme().colors().editor_background.a < 0.75 {
                                    match cx.theme().appearance {
                                        Appearance::Dark => Hsla::black(),
                                        Appearance::Light => Hsla::white(),
                                    }
                                } else {
                                    cx.theme().colors().editor_background
                                };

                                window
                                    .text_system()
                                    .shape_line(
                                        text,
                                        cursor_row_layout.font_size,
                                        &[TextRun {
                                            len,
                                            font,
                                            color,
                                            background_color: None,
                                            strikethrough: None,
                                            underline: None,
                                        }],
                                    )
                                    .log_err()
                            })
                    } else {
                        None
                    };

                    let x = cursor_character_x - scroll_pixel_position.x;
                    let y = (cursor_position.row().as_f32()
                        - scroll_pixel_position.y / line_height)
                        * line_height;
                    if selection.is_newest {
                        editor.pixel_position_of_newest_cursor = Some(point(
                            text_hitbox.origin.x + x + block_width / 2.,
                            text_hitbox.origin.y + y + line_height / 2.,
                        ));

                        if autoscroll_containing_element {
                            let top = text_hitbox.origin.y
                                + (cursor_position.row().as_f32() - scroll_position.y - 3.).max(0.)
                                    * line_height;
                            let left = text_hitbox.origin.x
                                + (cursor_position.column() as f32 - scroll_position.x - 3.)
                                    .max(0.)
                                    * em_width;

                            let bottom = text_hitbox.origin.y
                                + (cursor_position.row().as_f32() - scroll_position.y + 4.)
                                    * line_height;
                            let right = text_hitbox.origin.x
                                + (cursor_position.column() as f32 - scroll_position.x + 4.)
                                    * em_width;

                            autoscroll_bounds =
                                Some(Bounds::from_corners(point(left, top), point(right, bottom)))
                        }
                    }

                    let mut cursor = CursorLayout {
                        color: player_color.cursor,
                        block_width,
                        origin: point(x, y),
                        line_height,
                        shape: selection.cursor_shape,
                        block_text,
                        cursor_name: None,
                    };
                    let cursor_name = selection.user_name.clone().map(|name| CursorName {
                        string: name,
                        color: self.style.background,
                        is_top_row: cursor_position.row().0 == 0,
                    });
                    cursor.layout(content_origin, cursor_name, window, cx);
                    cursors.push(cursor);
                }
            }
            cursors
        });

        if let Some(bounds) = autoscroll_bounds {
            window.request_autoscroll(bounds);
        }

        cursor_layouts
    }

    fn layout_scrollbars(
        &self,
        snapshot: &EditorSnapshot,
        scrollbar_range_data: ScrollbarRangeData,
        scroll_position: gpui::Point<f32>,
        non_visible_cursors: bool,
        window: &mut Window,
        cx: &mut App,
    ) -> AxisPair<Option<ScrollbarLayout>> {
        let letter_size = scrollbar_range_data.letter_size;
        let text_units_per_page = axis_pair(
            scrollbar_range_data.scrollbar_bounds.size.width / letter_size.width,
            scrollbar_range_data.scrollbar_bounds.size.height / letter_size.height,
        );

        let scrollbar_settings = EditorSettings::get_global(cx).scrollbar;
        let show_scrollbars = self.editor.read(cx).show_scrollbars
            && match scrollbar_settings.show {
                ShowScrollbar::Auto => {
                    let editor = self.editor.read(cx);
                    let is_singleton = editor.is_singleton(cx);
                    // Git
                    (is_singleton && scrollbar_settings.git_diff && snapshot.buffer_snapshot.has_diff_hunks())
                    ||
                    // Buffer Search Results
                    (is_singleton && scrollbar_settings.search_results && editor.has_background_highlights::<BufferSearchHighlights>())
                    ||
                    // Selected Symbol Occurrences
                    (is_singleton && scrollbar_settings.selected_symbol && (editor.has_background_highlights::<DocumentHighlightRead>() || editor.has_background_highlights::<DocumentHighlightWrite>()))
                    ||
                    // Diagnostics
                    (is_singleton && scrollbar_settings.diagnostics != ScrollbarDiagnostics::None && snapshot.buffer_snapshot.has_diagnostics())
                    ||
                    // Cursors out of sight
                    non_visible_cursors
                    ||
                    // Scrollmanager
                    editor.scroll_manager.scrollbars_visible()
                }
                ShowScrollbar::System => self.editor.read(cx).scroll_manager.scrollbars_visible(),
                ShowScrollbar::Always => true,
                ShowScrollbar::Never => false,
            };

        let axes: AxisPair<bool> = scrollbar_settings.axes.into();

        if snapshot.mode != EditorMode::Full {
            return axis_pair(None, None);
        }

        let visible_range = axis_pair(
            axes.horizontal
                .then(|| scroll_position.x..scroll_position.x + text_units_per_page.horizontal),
            axes.vertical
                .then(|| scroll_position.y..scroll_position.y + text_units_per_page.vertical),
        );

        // If a drag took place after we started dragging the scrollbar,
        // cancel the scrollbar drag.
        if cx.has_active_drag() {
            self.editor.update(cx, |editor, cx| {
                editor
                    .scroll_manager
                    .set_is_dragging_scrollbar(Axis::Horizontal, false, cx);
                editor
                    .scroll_manager
                    .set_is_dragging_scrollbar(Axis::Vertical, false, cx);
            });
        }

        let text_bounds = scrollbar_range_data.scrollbar_bounds;

        let track_bounds = axis_pair(
            axes.horizontal.then(|| {
                Bounds::from_corners(
                    point(
                        text_bounds.bottom_left().x,
                        text_bounds.bottom_left().y - self.style.scrollbar_width,
                    ),
                    point(
                        text_bounds.bottom_right().x
                            - if axes.vertical {
                                self.style.scrollbar_width
                            } else {
                                px(0.)
                            },
                        text_bounds.bottom_right().y,
                    ),
                )
            }),
            axes.vertical.then(|| {
                Bounds::from_corners(
                    point(self.scrollbar_left(&text_bounds), text_bounds.origin.y),
                    text_bounds.bottom_right(),
                )
            }),
        );

        let scroll_range_size = scrollbar_range_data.scroll_range.size;
        let total_text_units = axis_pair(
            Some(scroll_range_size.width / letter_size.width),
            Some(scroll_range_size.height / letter_size.height),
        );

        let thumb_size = axis_pair(
            total_text_units
                .horizontal
                .zip(track_bounds.horizontal)
                .and_then(|(total_text_units_x, track_bounds_x)| {
                    if text_units_per_page.horizontal >= total_text_units_x {
                        return None;
                    }

                    let thumb_percent =
                        (text_units_per_page.horizontal / total_text_units_x).min(1.);

                    Some(track_bounds_x.size.width * thumb_percent)
                }),
            total_text_units.vertical.zip(track_bounds.vertical).map(
                |(total_text_units_y, track_bounds_y)| {
                    let thumb_percent = (text_units_per_page.vertical / total_text_units_y).min(1.);

                    track_bounds_y.size.height * thumb_percent
                },
            ),
        );

        // NOTE: Space not taken by track bounds divided by text units not on screen
        let text_unit_size = axis_pair(
            thumb_size
                .horizontal
                .zip(track_bounds.horizontal)
                .zip(total_text_units.horizontal)
                .map(|((thumb_size, track_bounds), total_text_units)| {
                    (track_bounds.size.width - thumb_size)
                        / (total_text_units - text_units_per_page.horizontal).max(0.)
                }),
            thumb_size
                .vertical
                .zip(track_bounds.vertical)
                .zip(total_text_units.vertical)
                .map(|((thumb_size, track_bounds), total_text_units)| {
                    (track_bounds.size.height - thumb_size)
                        / (total_text_units - text_units_per_page.vertical).max(0.)
                }),
        );

        let horizontal_scrollbar = track_bounds
            .horizontal
            .zip(visible_range.horizontal)
            .zip(text_unit_size.horizontal)
            .zip(thumb_size.horizontal)
            .map(
                |(((track_bounds, visible_range), text_unit_size), thumb_size)| ScrollbarLayout {
                    hitbox: window.insert_hitbox(track_bounds, false),
                    visible_range,
                    text_unit_size,
                    visible: show_scrollbars,
                    thumb_size,
                    axis: Axis::Horizontal,
                },
            );

        let vertical_scrollbar = track_bounds
            .vertical
            .zip(visible_range.vertical)
            .zip(text_unit_size.vertical)
            .zip(thumb_size.vertical)
            .map(
                |(((track_bounds, visible_range), text_unit_size), thumb_size)| ScrollbarLayout {
                    hitbox: window.insert_hitbox(track_bounds, false),
                    visible_range,
                    text_unit_size,
                    visible: show_scrollbars,
                    thumb_size,
                    axis: Axis::Vertical,
                },
            );

        axis_pair(horizontal_scrollbar, vertical_scrollbar)
    }

    #[allow(clippy::too_many_arguments)]
    fn prepaint_crease_toggles(
        &self,
        crease_toggles: &mut [Option<AnyElement>],
        line_height: Pixels,
        gutter_dimensions: &GutterDimensions,
        gutter_settings: crate::editor_settings::Gutter,
        scroll_pixel_position: gpui::Point<Pixels>,
        gutter_hitbox: &Hitbox,
        window: &mut Window,
        cx: &mut App,
    ) {
        for (ix, crease_toggle) in crease_toggles.iter_mut().enumerate() {
            if let Some(crease_toggle) = crease_toggle {
                debug_assert!(gutter_settings.folds);
                let available_space = size(
                    AvailableSpace::MinContent,
                    AvailableSpace::Definite(line_height * 0.55),
                );
                let crease_toggle_size = crease_toggle.layout_as_root(available_space, window, cx);

                let position = point(
                    gutter_dimensions.width - gutter_dimensions.right_padding,
                    ix as f32 * line_height - (scroll_pixel_position.y % line_height),
                );
                let centering_offset = point(
                    (gutter_dimensions.fold_area_width() - crease_toggle_size.width) / 2.,
                    (line_height - crease_toggle_size.height) / 2.,
                );
                let origin = gutter_hitbox.origin + position + centering_offset;
                crease_toggle.prepaint_as_root(origin, available_space, window, cx);
            }
        }
    }

    #[allow(clippy::too_many_arguments)]
    fn prepaint_crease_trailers(
        &self,
        trailers: Vec<Option<AnyElement>>,
        lines: &[LineWithInvisibles],
        line_height: Pixels,
        content_origin: gpui::Point<Pixels>,
        scroll_pixel_position: gpui::Point<Pixels>,
        em_width: Pixels,
        window: &mut Window,
        cx: &mut App,
    ) -> Vec<Option<CreaseTrailerLayout>> {
        trailers
            .into_iter()
            .enumerate()
            .map(|(ix, element)| {
                let mut element = element?;
                let available_space = size(
                    AvailableSpace::MinContent,
                    AvailableSpace::Definite(line_height),
                );
                let size = element.layout_as_root(available_space, window, cx);

                let line = &lines[ix];
                let padding = if line.width == Pixels::ZERO {
                    Pixels::ZERO
                } else {
                    4. * em_width
                };
                let position = point(
                    scroll_pixel_position.x + line.width + padding,
                    ix as f32 * line_height - (scroll_pixel_position.y % line_height),
                );
                let centering_offset = point(px(0.), (line_height - size.height) / 2.);
                let origin = content_origin + position + centering_offset;
                element.prepaint_as_root(origin, available_space, window, cx);
                Some(CreaseTrailerLayout {
                    element,
                    bounds: Bounds::new(origin, size),
                })
            })
            .collect()
    }

    // Folds contained in a hunk are ignored apart from shrinking visual size
    // If a fold contains any hunks then that fold line is marked as modified
    fn layout_gutter_diff_hunks(
        &self,
        line_height: Pixels,
        gutter_hitbox: &Hitbox,
        display_rows: Range<DisplayRow>,
        snapshot: &EditorSnapshot,
        window: &mut Window,
        cx: &mut App,
    ) -> Vec<(DisplayDiffHunk, Option<Hitbox>)> {
        let buffer_start = DisplayPoint::new(display_rows.start, 0).to_point(snapshot);
        let buffer_end = DisplayPoint::new(display_rows.end, 0).to_point(snapshot);

        let mut display_hunks = Vec::<(DisplayDiffHunk, Option<Hitbox>)>::new();
        let folded_buffers = self.editor.read(cx).folded_buffers(cx);

        for hunk in snapshot
            .buffer_snapshot
            .diff_hunks_in_range(buffer_start..buffer_end)
        {
            if folded_buffers.contains(&hunk.buffer_id) {
                continue;
            }

            let hunk_start_point = Point::new(hunk.row_range.start.0, 0);
            let hunk_end_point = Point::new(hunk.row_range.end.0, 0);

            let hunk_display_start = snapshot.point_to_display_point(hunk_start_point, Bias::Left);
            let hunk_display_end = snapshot.point_to_display_point(hunk_end_point, Bias::Right);

            let display_hunk = if hunk_display_start.column() != 0 {
                DisplayDiffHunk::Folded {
                    display_row: hunk_display_start.row(),
                }
            } else {
                let mut end_row = hunk_display_end.row();
                if hunk_display_end.column() > 0 {
                    end_row.0 += 1;
                }
                DisplayDiffHunk::Unfolded {
                    status: hunk.status(),
                    diff_base_byte_range: hunk.diff_base_byte_range,
                    display_row_range: hunk_display_start.row()..end_row,
                    multi_buffer_range: Anchor::range_in_buffer(
                        hunk.excerpt_id,
                        hunk.buffer_id,
                        hunk.buffer_range,
                    ),
                }
            };

            display_hunks.push((display_hunk, None));
        }

        let git_gutter_setting = ProjectSettings::get_global(cx)
            .git
            .git_gutter
            .unwrap_or_default();
        if let GitGutterSetting::TrackedFiles = git_gutter_setting {
            for (hunk, hitbox) in &mut display_hunks {
                if matches!(hunk, DisplayDiffHunk::Unfolded { .. }) {
                    let hunk_bounds =
                        Self::diff_hunk_bounds(snapshot, line_height, gutter_hitbox.bounds, hunk);
                    *hitbox = Some(window.insert_hitbox(hunk_bounds, true));
                }
            }
        }

        display_hunks
    }

    #[allow(clippy::too_many_arguments)]
    fn layout_inline_blame(
        &self,
        display_row: DisplayRow,
        row_info: &RowInfo,
        line_layout: &LineWithInvisibles,
        crease_trailer: Option<&CreaseTrailerLayout>,
        em_width: Pixels,
        content_origin: gpui::Point<Pixels>,
        scroll_pixel_position: gpui::Point<Pixels>,
        line_height: Pixels,
        window: &mut Window,
        cx: &mut App,
    ) -> Option<AnyElement> {
        if !self
            .editor
            .update(cx, |editor, cx| editor.render_git_blame_inline(window, cx))
        {
            return None;
        }

        let workspace = self
            .editor
            .read(cx)
            .workspace
            .as_ref()
            .map(|(w, _)| w.clone());

        let editor = self.editor.read(cx);
        let blame = editor.blame.clone()?;
        let padding = {
            const INLINE_BLAME_PADDING_EM_WIDTHS: f32 = 6.;
            const INLINE_ACCEPT_SUGGESTION_EM_WIDTHS: f32 = 14.;

            let mut padding = INLINE_BLAME_PADDING_EM_WIDTHS;

            if let Some(inline_completion) = editor.active_inline_completion.as_ref() {
                match &inline_completion.completion {
                    InlineCompletion::Edit {
                        display_mode: EditDisplayMode::TabAccept,
                        ..
                    } => padding += INLINE_ACCEPT_SUGGESTION_EM_WIDTHS,
                    _ => {}
                }
            }

            padding * em_width
        };

        let blame_entry = blame
            .update(cx, |blame, cx| {
                blame.blame_for_rows(&[*row_info], cx).next()
            })
            .flatten()?;

        let mut element =
            render_inline_blame_entry(&blame, blame_entry, &self.style, workspace, cx);

        let start_y = content_origin.y
            + line_height * (display_row.as_f32() - scroll_pixel_position.y / line_height);

        let start_x = {
            let line_end = if let Some(crease_trailer) = crease_trailer {
                crease_trailer.bounds.right()
            } else {
                content_origin.x - scroll_pixel_position.x + line_layout.width
            };

            let padded_line_end = line_end + padding;

            let min_column_in_pixels = ProjectSettings::get_global(cx)
                .git
                .inline_blame
                .and_then(|settings| settings.min_column)
                .map(|col| self.column_pixels(col as usize, window, cx))
                .unwrap_or(px(0.));
            let min_start = content_origin.x - scroll_pixel_position.x + min_column_in_pixels;

            cmp::max(padded_line_end, min_start)
        };

        let absolute_offset = point(start_x, start_y);
        element.prepaint_as_root(absolute_offset, AvailableSpace::min_size(), window, cx);

        Some(element)
    }

    #[allow(clippy::too_many_arguments)]
    fn layout_blame_entries(
        &self,
        buffer_rows: &[RowInfo],
        em_width: Pixels,
        scroll_position: gpui::Point<f32>,
        line_height: Pixels,
        gutter_hitbox: &Hitbox,
        max_width: Option<Pixels>,
        window: &mut Window,
        cx: &mut App,
    ) -> Option<Vec<AnyElement>> {
        if !self
            .editor
            .update(cx, |editor, cx| editor.render_git_blame_gutter(cx))
        {
            return None;
        }

        let blame = self.editor.read(cx).blame.clone()?;
        let blamed_rows: Vec<_> = blame.update(cx, |blame, cx| {
            blame.blame_for_rows(buffer_rows, cx).collect()
        });

        let width = if let Some(max_width) = max_width {
            AvailableSpace::Definite(max_width)
        } else {
            AvailableSpace::MaxContent
        };
        let scroll_top = scroll_position.y * line_height;
        let start_x = em_width;

        let mut last_used_color: Option<(PlayerColor, Oid)> = None;

        let shaped_lines = blamed_rows
            .into_iter()
            .enumerate()
            .flat_map(|(ix, blame_entry)| {
                if let Some(blame_entry) = blame_entry {
                    let mut element = render_blame_entry(
                        ix,
                        &blame,
                        blame_entry,
                        &self.style,
                        &mut last_used_color,
                        self.editor.clone(),
                        cx,
                    );

                    let start_y = ix as f32 * line_height - (scroll_top % line_height);
                    let absolute_offset = gutter_hitbox.origin + point(start_x, start_y);

                    element.prepaint_as_root(
                        absolute_offset,
                        size(width, AvailableSpace::MinContent),
                        window,
                        cx,
                    );

                    Some(element)
                } else {
                    None
                }
            })
            .collect();

        Some(shaped_lines)
    }

    #[allow(clippy::too_many_arguments)]
    fn layout_indent_guides(
        &self,
        content_origin: gpui::Point<Pixels>,
        text_origin: gpui::Point<Pixels>,
        visible_buffer_range: Range<MultiBufferRow>,
        scroll_pixel_position: gpui::Point<Pixels>,
        line_height: Pixels,
        snapshot: &DisplaySnapshot,
        window: &mut Window,
        cx: &mut App,
    ) -> Option<Vec<IndentGuideLayout>> {
        let indent_guides = self.editor.update(cx, |editor, cx| {
            editor.indent_guides(visible_buffer_range, snapshot, cx)
        })?;

        let active_indent_guide_indices = self.editor.update(cx, |editor, cx| {
            editor
                .find_active_indent_guide_indices(&indent_guides, snapshot, window, cx)
                .unwrap_or_default()
        });

        Some(
            indent_guides
                .into_iter()
                .enumerate()
                .filter_map(|(i, indent_guide)| {
                    let single_indent_width =
                        self.column_pixels(indent_guide.tab_size as usize, window, cx);
                    let total_width = single_indent_width * indent_guide.depth as f32;
                    let start_x = content_origin.x + total_width - scroll_pixel_position.x;
                    if start_x >= text_origin.x {
                        let (offset_y, length) = Self::calculate_indent_guide_bounds(
                            indent_guide.start_row..indent_guide.end_row,
                            line_height,
                            snapshot,
                        );

                        let start_y = content_origin.y + offset_y - scroll_pixel_position.y;

                        Some(IndentGuideLayout {
                            origin: point(start_x, start_y),
                            length,
                            single_indent_width,
                            depth: indent_guide.depth,
                            active: active_indent_guide_indices.contains(&i),
                            settings: indent_guide.settings,
                        })
                    } else {
                        None
                    }
                })
                .collect(),
        )
    }

    fn calculate_indent_guide_bounds(
        row_range: Range<MultiBufferRow>,
        line_height: Pixels,
        snapshot: &DisplaySnapshot,
    ) -> (gpui::Pixels, gpui::Pixels) {
        let start_point = Point::new(row_range.start.0, 0);
        let end_point = Point::new(row_range.end.0, 0);

        let row_range = start_point.to_display_point(snapshot).row()
            ..end_point.to_display_point(snapshot).row();

        let mut prev_line = start_point;
        prev_line.row = prev_line.row.saturating_sub(1);
        let prev_line = prev_line.to_display_point(snapshot).row();

        let mut cons_line = end_point;
        cons_line.row += 1;
        let cons_line = cons_line.to_display_point(snapshot).row();

        let mut offset_y = row_range.start.0 as f32 * line_height;
        let mut length = (cons_line.0.saturating_sub(row_range.start.0)) as f32 * line_height;

        // If we are at the end of the buffer, ensure that the indent guide extends to the end of the line.
        if row_range.end == cons_line {
            length += line_height;
        }

        // If there is a block (e.g. diagnostic) in between the start of the indent guide and the line above,
        // we want to extend the indent guide to the start of the block.
        let mut block_height = 0;
        let mut block_offset = 0;
        let mut found_excerpt_header = false;
        for (_, block) in snapshot.blocks_in_range(prev_line..row_range.start) {
            if matches!(block, Block::ExcerptBoundary { .. }) {
                found_excerpt_header = true;
                break;
            }
            block_offset += block.height();
            block_height += block.height();
        }
        if !found_excerpt_header {
            offset_y -= block_offset as f32 * line_height;
            length += block_height as f32 * line_height;
        }

        // If there is a block (e.g. diagnostic) at the end of an multibuffer excerpt,
        // we want to ensure that the indent guide stops before the excerpt header.
        let mut block_height = 0;
        let mut found_excerpt_header = false;
        for (_, block) in snapshot.blocks_in_range(row_range.end..cons_line) {
            if matches!(block, Block::ExcerptBoundary { .. }) {
                found_excerpt_header = true;
            }
            block_height += block.height();
        }
        if found_excerpt_header {
            length -= block_height as f32 * line_height;
        }

        (offset_y, length)
    }

    #[allow(clippy::too_many_arguments)]
    fn layout_breakpoints(
        &self,
        line_height: Pixels,
        range: Range<DisplayRow>,
        scroll_pixel_position: gpui::Point<Pixels>,
        gutter_dimensions: &GutterDimensions,
        gutter_hitbox: &Hitbox,
        rows_with_hunk_bounds: &HashMap<DisplayRow, Bounds<Pixels>>,
        snapshot: &EditorSnapshot,
        breakpoints: HashMap<DisplayRow, Breakpoint>,
        cx: &mut WindowContext,
    ) -> Vec<AnyElement> {
        self.editor.update(cx, |editor, cx| {
            if editor.dap_store.is_none() {
                return Vec::new();
            };

            breakpoints
                .iter()
                .filter_map(|(point, bp)| {
                    let row = MultiBufferRow { 0: point.0 };

                    if range.start > *point || range.end < *point {
                        return None;
                    }

                    if snapshot.is_line_folded(row) {
                        return None;
                    }

                    let backup_position = snapshot
                        .display_point_to_breakpoint_anchor(DisplayPoint::new(*point, 0))
                        .text_anchor;

                    let button = editor.render_breakpoint(
                        bp.active_position.unwrap_or(backup_position),
                        *point,
                        &bp.kind,
                        cx,
                    );

                    let button = prepaint_gutter_button(
                        button,
                        *point,
                        line_height,
                        gutter_dimensions,
                        scroll_pixel_position,
                        gutter_hitbox,
                        rows_with_hunk_bounds,
                        cx,
                    );
                    Some(button)
                })
                .collect_vec()
        })
    }

    #[allow(clippy::too_many_arguments)]
    fn layout_run_indicators(
        &self,
        line_height: Pixels,
        range: Range<DisplayRow>,
        scroll_pixel_position: gpui::Point<Pixels>,
        gutter_dimensions: &GutterDimensions,
        gutter_hitbox: &Hitbox,
        rows_with_hunk_bounds: &HashMap<DisplayRow, Bounds<Pixels>>,
        snapshot: &EditorSnapshot,
<<<<<<< HEAD
        breakpoints: &mut HashMap<DisplayRow, Breakpoint>,
        cx: &mut WindowContext,
=======
        window: &mut Window,
        cx: &mut App,
>>>>>>> 3b6e1be1
    ) -> Vec<AnyElement> {
        self.editor.update(cx, |editor, cx| {
            let active_task_indicator_row =
                if let Some(crate::CodeContextMenu::CodeActions(CodeActionsMenu {
                    deployed_from_indicator,
                    actions,
                    ..
                })) = editor.context_menu.borrow().as_ref()
                {
                    actions
                        .tasks
                        .as_ref()
                        .map(|tasks| tasks.position.to_display_point(snapshot).row())
                        .or(*deployed_from_indicator)
                } else {
                    None
                };

            let offset_range_start = snapshot
                .display_point_to_anchor(DisplayPoint::new(range.start, 0), Bias::Left)
                .to_offset(&snapshot.buffer_snapshot);
            let offset_range_end = snapshot
                .display_point_to_anchor(DisplayPoint::new(range.end, 0), Bias::Right)
                .to_offset(&snapshot.buffer_snapshot);

            editor
                .tasks
                .iter()
                .filter_map(|(_, tasks)| {
                    if tasks.offset.0 < offset_range_start || tasks.offset.0 >= offset_range_end {
                        return None;
                    }
                    let multibuffer_point = tasks.offset.0.to_point(&snapshot.buffer_snapshot);
                    let multibuffer_row = MultiBufferRow(multibuffer_point.row);
                    let buffer_folded = snapshot
                        .buffer_snapshot
                        .buffer_line_for_row(multibuffer_row)
                        .map(|(buffer_snapshot, _)| buffer_snapshot.remote_id())
                        .map(|buffer_id| editor.is_buffer_folded(buffer_id, cx))
                        .unwrap_or(false);
                    if buffer_folded {
                        return None;
                    }

                    if snapshot.is_line_folded(multibuffer_row) {
                        // Skip folded indicators, unless it's the starting line of a fold.
                        if multibuffer_row
                            .0
                            .checked_sub(1)
                            .map_or(false, |previous_row| {
                                snapshot.is_line_folded(MultiBufferRow(previous_row))
                            })
                        {
                            return None;
                        }
                    }

                    let display_row = multibuffer_point.to_display_point(snapshot).row();
                    let button = editor.render_run_indicator(
                        &self.style,
                        Some(display_row) == active_task_indicator_row,
                        display_row,
                        breakpoints.remove(&display_row),
                        cx,
                    );

                    let button = prepaint_gutter_button(
                        button,
                        display_row,
                        line_height,
                        gutter_dimensions,
                        scroll_pixel_position,
                        gutter_hitbox,
                        rows_with_hunk_bounds,
                        window,
                        cx,
                    );
                    Some(button)
                })
                .collect_vec()
        })
    }

    #[allow(clippy::too_many_arguments)]
    fn layout_code_actions_indicator(
        &self,
        line_height: Pixels,
        newest_selection_head: DisplayPoint,
        scroll_pixel_position: gpui::Point<Pixels>,
        gutter_dimensions: &GutterDimensions,
        gutter_hitbox: &Hitbox,
        rows_with_hunk_bounds: &HashMap<DisplayRow, Bounds<Pixels>>,
<<<<<<< HEAD
        breakpoint_points: &mut HashMap<DisplayRow, Breakpoint>,
        cx: &mut WindowContext,
=======
        window: &mut Window,
        cx: &mut App,
>>>>>>> 3b6e1be1
    ) -> Option<AnyElement> {
        let mut active = false;
        let mut button = None;
        let row = newest_selection_head.row();
        self.editor.update(cx, |editor, cx| {
            if let Some(crate::CodeContextMenu::CodeActions(CodeActionsMenu {
                deployed_from_indicator,
                ..
            })) = editor.context_menu.borrow().as_ref()
            {
                active = deployed_from_indicator.map_or(true, |indicator_row| indicator_row == row);
            };

            let breakpoint = breakpoint_points.get(&row);
            button = editor.render_code_actions_indicator(&self.style, row, active, breakpoint, cx);
        });

        let button = button?;
        breakpoint_points.remove(&row);

        let button = prepaint_gutter_button(
            button,
            row,
            line_height,
            gutter_dimensions,
            scroll_pixel_position,
            gutter_hitbox,
            rows_with_hunk_bounds,
            window,
            cx,
        );

        Some(button)
    }

    fn get_participant_color(participant_index: Option<ParticipantIndex>, cx: &App) -> PlayerColor {
        if let Some(index) = participant_index {
            cx.theme().players().color_for_participant(index.0)
        } else {
            cx.theme().players().absent()
        }
    }

    fn calculate_relative_line_numbers(
        &self,
        snapshot: &EditorSnapshot,
        rows: &Range<DisplayRow>,
        relative_to: Option<DisplayRow>,
    ) -> HashMap<DisplayRow, DisplayRowDelta> {
        let mut relative_rows: HashMap<DisplayRow, DisplayRowDelta> = Default::default();
        let Some(relative_to) = relative_to else {
            return relative_rows;
        };

        let start = rows.start.min(relative_to);
        let end = rows.end.max(relative_to);

        let buffer_rows = snapshot
            .row_infos(start)
            .take(1 + end.minus(start) as usize)
            .collect::<Vec<_>>();

        let head_idx = relative_to.minus(start);
        let mut delta = 1;
        let mut i = head_idx + 1;
        while i < buffer_rows.len() as u32 {
            if buffer_rows[i as usize].buffer_row.is_some() {
                if rows.contains(&DisplayRow(i + start.0)) {
                    relative_rows.insert(DisplayRow(i + start.0), delta);
                }
                delta += 1;
            }
            i += 1;
        }
        delta = 1;
        i = head_idx.min(buffer_rows.len() as u32 - 1);
        while i > 0 && buffer_rows[i as usize].buffer_row.is_none() {
            i -= 1;
        }

        while i > 0 {
            i -= 1;
            if buffer_rows[i as usize].buffer_row.is_some() {
                if rows.contains(&DisplayRow(i + start.0)) {
                    relative_rows.insert(DisplayRow(i + start.0), delta);
                }
                delta += 1;
            }
        }

        relative_rows
    }

    #[allow(clippy::too_many_arguments)]
    fn layout_line_numbers(
        &self,
        gutter_hitbox: Option<&Hitbox>,
        gutter_dimensions: GutterDimensions,
        line_height: Pixels,
        scroll_position: gpui::Point<f32>,
        rows: Range<DisplayRow>,
<<<<<<< HEAD
        buffer_rows: impl Iterator<Item = Option<MultiBufferRow>>,
        active_rows: &BTreeMap<DisplayRow, bool>,
        newest_selection_head: Option<DisplayPoint>,
        snapshot: &EditorSnapshot,
        breakpoint_rows: &HashMap<DisplayRow, Breakpoint>,
        cx: &mut WindowContext,
=======
        buffer_rows: &[RowInfo],
        newest_selection_head: Option<DisplayPoint>,
        snapshot: &EditorSnapshot,
        window: &mut Window,
        cx: &mut App,
>>>>>>> 3b6e1be1
    ) -> Arc<HashMap<MultiBufferRow, LineNumberLayout>> {
        let include_line_numbers = snapshot.show_line_numbers.unwrap_or_else(|| {
            EditorSettings::get_global(cx).gutter.line_numbers && snapshot.mode == EditorMode::Full
        });
        if !include_line_numbers {
            return Arc::default();
        }

        let (newest_selection_head, is_relative) = self.editor.update(cx, |editor, cx| {
            let newest_selection_head = newest_selection_head.unwrap_or_else(|| {
                let newest = editor.selections.newest::<Point>(cx);
                SelectionLayout::new(
                    newest,
                    editor.selections.line_mode,
                    editor.cursor_shape,
                    &snapshot.display_snapshot,
                    true,
                    true,
                    None,
                )
                .head
            });
            let is_relative = editor.should_use_relative_line_numbers(cx);
            (newest_selection_head, is_relative)
        });

        let relative_to = if is_relative {
            Some(newest_selection_head.row())
        } else {
            None
        };
        let relative_rows = self.calculate_relative_line_numbers(snapshot, &rows, relative_to);
        let mut line_number = String::new();
        let line_numbers = buffer_rows
            .into_iter()
            .enumerate()
<<<<<<< HEAD
            .flat_map(|(ix, buffer_row)| {
                let buffer_row = buffer_row?;

                line_number.clear();
=======
            .flat_map(|(ix, row_info)| {
>>>>>>> 3b6e1be1
                let display_row = DisplayRow(rows.start.0 + ix as u32);
                line_number.clear();
                let non_relative_number = row_info.buffer_row? + 1;
                let number = relative_rows
                    .get(&display_row)
                    .unwrap_or(&non_relative_number);
                write!(&mut line_number, "{number}").unwrap();
                if row_info.diff_status == Some(DiffHunkStatus::Removed) {
                    return None;
                }

                let color = if breakpoint_rows.contains_key(&display_row) {
                    cx.theme().colors().debugger_accent
                } else if active_rows.contains_key(&display_row) {
                    cx.theme().colors().editor_active_line_number
                } else {
                    cx.theme().colors().editor_line_number
                };
                let shaped_line = self
                    .shape_line_number(SharedString::from(&line_number), color, window)
                    .log_err()?;
                let scroll_top = scroll_position.y * line_height;
                let line_origin = gutter_hitbox.map(|hitbox| {
                    hitbox.origin
                        + point(
                            hitbox.size.width - shaped_line.width - gutter_dimensions.right_padding,
                            ix as f32 * line_height - (scroll_top % line_height),
                        )
                });

                #[cfg(not(test))]
                let hitbox = line_origin.map(|line_origin| {
                    window.insert_hitbox(
                        Bounds::new(line_origin, size(shaped_line.width, line_height)),
                        false,
                    )
                });
                #[cfg(test)]
                let hitbox = {
                    let _ = line_origin;
                    None
                };

                let multi_buffer_row = DisplayPoint::new(display_row, 0).to_point(snapshot).row;
                let multi_buffer_row = MultiBufferRow(multi_buffer_row);
                let line_number = LineNumberLayout {
                    shaped_line,
                    hitbox,
                    display_row,
                };
                Some((multi_buffer_row, line_number))
            })
            .collect();
        Arc::new(line_numbers)
    }

    fn layout_crease_toggles(
        &self,
        rows: Range<DisplayRow>,
        row_infos: &[RowInfo],
        active_rows: &BTreeMap<DisplayRow, bool>,
        snapshot: &EditorSnapshot,
        window: &mut Window,
        cx: &mut App,
    ) -> Vec<Option<AnyElement>> {
        let include_fold_statuses = EditorSettings::get_global(cx).gutter.folds
            && snapshot.mode == EditorMode::Full
            && self.editor.read(cx).is_singleton(cx);
        if include_fold_statuses {
            row_infos
                .into_iter()
                .enumerate()
                .map(|(ix, info)| {
                    let row = info.multibuffer_row?;
                    let display_row = DisplayRow(rows.start.0 + ix as u32);
                    let active = active_rows.contains_key(&display_row);

                    snapshot.render_crease_toggle(row, active, self.editor.clone(), window, cx)
                })
                .collect()
        } else {
            Vec::new()
        }
    }

    fn layout_crease_trailers(
        &self,
        buffer_rows: impl IntoIterator<Item = RowInfo>,
        snapshot: &EditorSnapshot,
        window: &mut Window,
        cx: &mut App,
    ) -> Vec<Option<AnyElement>> {
        buffer_rows
            .into_iter()
            .map(|row_info| {
                if let Some(row) = row_info.multibuffer_row {
                    snapshot.render_crease_trailer(row, window, cx)
                } else {
                    None
                }
            })
            .collect()
    }

    fn layout_lines(
        rows: Range<DisplayRow>,
        snapshot: &EditorSnapshot,
        style: &EditorStyle,
        editor_width: Pixels,
        is_row_soft_wrapped: impl Copy + Fn(usize) -> bool,
        window: &mut Window,
        cx: &mut App,
    ) -> Vec<LineWithInvisibles> {
        if rows.start >= rows.end {
            return Vec::new();
        }

        // Show the placeholder when the editor is empty
        if snapshot.is_empty() {
            let font_size = style.text.font_size.to_pixels(window.rem_size());
            let placeholder_color = cx.theme().colors().text_placeholder;
            let placeholder_text = snapshot.placeholder_text();

            let placeholder_lines = placeholder_text
                .as_ref()
                .map_or("", AsRef::as_ref)
                .split('\n')
                .skip(rows.start.0 as usize)
                .chain(iter::repeat(""))
                .take(rows.len());
            placeholder_lines
                .filter_map(move |line| {
                    let run = TextRun {
                        len: line.len(),
                        font: style.text.font(),
                        color: placeholder_color,
                        background_color: None,
                        underline: Default::default(),
                        strikethrough: None,
                    };
                    window
                        .text_system()
                        .shape_line(line.to_string().into(), font_size, &[run])
                        .log_err()
                })
                .map(|line| LineWithInvisibles {
                    width: line.width,
                    len: line.len,
                    fragments: smallvec![LineFragment::Text(line)],
                    invisibles: Vec::new(),
                    font_size,
                })
                .collect()
        } else {
            let chunks = snapshot.highlighted_chunks(rows.clone(), true, style);
            LineWithInvisibles::from_chunks(
                chunks,
                &style,
                MAX_LINE_LEN,
                rows.len(),
                snapshot.mode,
                editor_width,
                is_row_soft_wrapped,
                window,
                cx,
            )
        }
    }

    #[allow(clippy::too_many_arguments)]
    fn prepaint_lines(
        &self,
        start_row: DisplayRow,
        line_layouts: &mut [LineWithInvisibles],
        line_height: Pixels,
        scroll_pixel_position: gpui::Point<Pixels>,
        content_origin: gpui::Point<Pixels>,
        window: &mut Window,
        cx: &mut App,
    ) -> SmallVec<[AnyElement; 1]> {
        let mut line_elements = SmallVec::new();
        for (ix, line) in line_layouts.iter_mut().enumerate() {
            let row = start_row + DisplayRow(ix as u32);
            line.prepaint(
                line_height,
                scroll_pixel_position,
                row,
                content_origin,
                &mut line_elements,
                window,
                cx,
            );
        }
        line_elements
    }

    #[allow(clippy::too_many_arguments)]
    fn render_block(
        &self,
        block: &Block,
        available_width: AvailableSpace,
        block_id: BlockId,
        block_row_start: DisplayRow,
        snapshot: &EditorSnapshot,
        text_x: Pixels,
        rows: &Range<DisplayRow>,
        line_layouts: &[LineWithInvisibles],
        gutter_dimensions: &GutterDimensions,
        line_height: Pixels,
        em_width: Pixels,
        text_hitbox: &Hitbox,
        editor_width: Pixels,
        scroll_width: &mut Pixels,
        resized_blocks: &mut HashMap<CustomBlockId, u32>,
        selections: &[Selection<Point>],
        selected_buffer_ids: &Vec<BufferId>,
        is_row_soft_wrapped: impl Copy + Fn(usize) -> bool,
        sticky_header_excerpt_id: Option<ExcerptId>,
        window: &mut Window,
        cx: &mut App,
    ) -> (AnyElement, Size<Pixels>) {
        let mut element = match block {
            Block::Custom(block) => {
                let block_start = block.start().to_point(&snapshot.buffer_snapshot);
                let block_end = block.end().to_point(&snapshot.buffer_snapshot);
                let align_to = block_start.to_display_point(snapshot);
                let anchor_x = text_x
                    + if rows.contains(&align_to.row()) {
                        line_layouts[align_to.row().minus(rows.start) as usize]
                            .x_for_index(align_to.column() as usize)
                    } else {
                        layout_line(
                            align_to.row(),
                            snapshot,
                            &self.style,
                            editor_width,
                            is_row_soft_wrapped,
                            window,
                            cx,
                        )
                        .x_for_index(align_to.column() as usize)
                    };

                let selected = selections
                    .binary_search_by(|selection| {
                        if selection.end <= block_start {
                            Ordering::Less
                        } else if selection.start >= block_end {
                            Ordering::Greater
                        } else {
                            Ordering::Equal
                        }
                    })
                    .is_ok();

                div()
                    .size_full()
                    .child(block.render(&mut BlockContext {
                        window,
                        app: cx,
                        anchor_x,
                        gutter_dimensions,
                        line_height,
                        em_width,
                        block_id,
                        selected,
                        max_width: text_hitbox.size.width.max(*scroll_width),
                        editor_style: &self.style,
                    }))
                    .into_any()
            }

            Block::FoldedBuffer {
                first_excerpt,
                prev_excerpt,
                show_excerpt_controls,
                height,
            } => {
                let selected = selected_buffer_ids.contains(&first_excerpt.buffer_id);
                let icon_offset = gutter_dimensions.width
                    - (gutter_dimensions.left_padding + gutter_dimensions.margin);
                let mut result = v_flex().id(block_id).w_full();

                if let Some(prev_excerpt) = prev_excerpt {
                    if *show_excerpt_controls {
                        result =
                            result.child(
                                h_flex()
                                    .id("expand_down_hit_area")
                                    .w(icon_offset)
                                    .h(MULTI_BUFFER_EXCERPT_HEADER_HEIGHT as f32
                                        * window.line_height())
                                    .flex_none()
                                    .justify_end()
                                    .child(self.render_expand_excerpt_button(
                                        IconName::ArrowDownFromLine,
                                        None,
                                        cx,
                                    ))
                                    .on_click(window.listener_for(&self.editor, {
                                        let excerpt_id = prev_excerpt.id;
                                        let direction = ExpandExcerptDirection::Down;
                                        move |editor, _, _, cx| {
                                            editor.expand_excerpt(excerpt_id, direction, cx);
                                            cx.stop_propagation();
                                        }
                                    })),
                            );
                    }
                }

                let jump_data = header_jump_data(snapshot, block_row_start, *height, first_excerpt);
                result
                    .child(self.render_buffer_header(
                        first_excerpt,
                        true,
                        selected,
                        jump_data,
                        window,
                        cx,
                    ))
                    .into_any_element()
            }

            Block::ExcerptBoundary {
                prev_excerpt,
                next_excerpt,
                show_excerpt_controls,
                height,
                starts_new_buffer,
            } => {
                let icon_offset = gutter_dimensions.width
                    - (gutter_dimensions.left_padding + gutter_dimensions.margin);
                let header_height =
                    MULTI_BUFFER_EXCERPT_HEADER_HEIGHT as f32 * window.line_height();
                let color = cx.theme().colors().clone();
                let hover_color = color.border_variant.opacity(0.5);
                let focus_handle = self.editor.focus_handle(cx).clone();

                let mut result = v_flex().id(block_id).w_full();
                let expand_area = |id: SharedString| {
                    h_flex()
                        .id(id)
                        .w_full()
                        .cursor_pointer()
                        .block_mouse_down()
                        .on_mouse_move(|_, _, cx| cx.stop_propagation())
                        .hover(|style| style.bg(hover_color))
                        .tooltip({
                            let focus_handle = focus_handle.clone();
                            move |window, cx| {
                                Tooltip::for_action_in(
                                    "Expand Excerpt",
                                    &ExpandExcerpts { lines: 0 },
                                    &focus_handle,
                                    window,
                                    cx,
                                )
                            }
                        })
                };

                if let Some(prev_excerpt) = prev_excerpt {
                    if *show_excerpt_controls {
                        let group_name = "expand-down";

                        result = result.child(
                            expand_area(format!("block-{}-down", block_id).into())
                                .group(group_name)
                                .child(
                                    h_flex()
                                        .w(icon_offset)
                                        .h(header_height)
                                        .flex_none()
                                        .justify_end()
                                        .child(self.render_expand_excerpt_button(
                                            IconName::ArrowDownFromLine,
                                            Some(group_name.to_string()),
                                            cx,
                                        )),
                                )
                                .on_click(window.listener_for(&self.editor, {
                                    let excerpt_id = prev_excerpt.id;
                                    let direction = ExpandExcerptDirection::Down;
                                    move |editor, _, _, cx| {
                                        editor.expand_excerpt(excerpt_id, direction, cx);
                                        cx.stop_propagation();
                                    }
                                })),
                        );
                    }
                }

                if let Some(next_excerpt) = next_excerpt {
                    let jump_data =
                        header_jump_data(snapshot, block_row_start, *height, next_excerpt);

                    if *starts_new_buffer {
                        if sticky_header_excerpt_id != Some(next_excerpt.id) {
                            let selected = selected_buffer_ids.contains(&next_excerpt.buffer_id);

                            result = result.child(self.render_buffer_header(
                                next_excerpt,
                                false,
                                selected,
                                jump_data,
                                window,
                                cx,
                            ));
                        } else {
                            result = result
                                .child(div().h(FILE_HEADER_HEIGHT as f32 * window.line_height()));
                        }

                        if *show_excerpt_controls {
                            let group_name = "expand-up-first";

                            result = result.child(
                                h_flex().group(group_name).child(
                                    expand_area(format!("block-{}-up-first", block_id).into())
                                        .h(header_height)
                                        .child(
                                            h_flex()
                                                .w(icon_offset)
                                                .h(header_height)
                                                .flex_none()
                                                .justify_end()
                                                .child(self.render_expand_excerpt_button(
                                                    IconName::ArrowUpFromLine,
                                                    Some(group_name.to_string()),
                                                    cx,
                                                )),
                                        )
                                        .on_click(window.listener_for(&self.editor, {
                                            let excerpt_id = next_excerpt.id;
                                            let direction = ExpandExcerptDirection::Up;
                                            move |editor, _, _, cx| {
                                                editor.expand_excerpt(excerpt_id, direction, cx);
                                                cx.stop_propagation();
                                            }
                                        })),
                                ),
                            );
                        }
                    } else {
                        let group_name = "expand-up-subsequent";

                        if *show_excerpt_controls {
                            result = result.child(
                                h_flex()
                                    .relative()
                                    .group(group_name)
                                    .child(
                                        div()
                                            .top(px(0.))
                                            .absolute()
                                            .w_full()
                                            .h_px()
                                            .bg(color.border_variant),
                                    )
                                    .child(
                                        expand_area(format!("block-{}-up", block_id).into())
                                            .h(header_height)
                                            .child(
                                                h_flex()
                                                    .w(icon_offset)
                                                    .h(header_height)
                                                    .flex_none()
                                                    .justify_end()
                                                    .child(if *show_excerpt_controls {
                                                        self.render_expand_excerpt_button(
                                                            IconName::ArrowUpFromLine,
                                                            Some(group_name.to_string()),
                                                            cx,
                                                        )
                                                    } else {
                                                        ButtonLike::new("jump-icon")
                                                            .style(ButtonStyle::Transparent)
                                                            .child(
                                                                svg()
                                                                    .path(
                                                                        IconName::ArrowUpRight
                                                                            .path(),
                                                                    )
                                                                    .size(IconSize::XSmall.rems())
                                                                    .text_color(
                                                                        color.border_variant,
                                                                    )
                                                                    .group_hover(
                                                                        group_name,
                                                                        |style| {
                                                                            style.text_color(
                                                                                color.border,
                                                                            )
                                                                        },
                                                                    ),
                                                            )
                                                    }),
                                            )
                                            .on_click(window.listener_for(&self.editor, {
                                                let excerpt_id = next_excerpt.id;
                                                let direction = ExpandExcerptDirection::Up;
                                                move |editor, _, _, cx| {
                                                    editor
                                                        .expand_excerpt(excerpt_id, direction, cx);
                                                    cx.stop_propagation();
                                                }
                                            })),
                                    ),
                            );
                        }
                    };
                }

                result.into_any()
            }
        };

        // Discover the element's content height, then round up to the nearest multiple of line height.
        let preliminary_size = element.layout_as_root(
            size(available_width, AvailableSpace::MinContent),
            window,
            cx,
        );
        let quantized_height = (preliminary_size.height / line_height).ceil() * line_height;
        let final_size = if preliminary_size.height == quantized_height {
            preliminary_size
        } else {
            element.layout_as_root(size(available_width, quantized_height.into()), window, cx)
        };

        if let BlockId::Custom(custom_block_id) = block_id {
            if block.height() > 0 {
                let element_height_in_lines =
                    ((final_size.height / line_height).ceil() as u32).max(1);
                if element_height_in_lines != block.height() {
                    resized_blocks.insert(custom_block_id, element_height_in_lines);
                }
            }
        }

        (element, final_size)
    }

    fn render_buffer_header(
        &self,
        for_excerpt: &ExcerptInfo,
        is_folded: bool,
        is_selected: bool,
        jump_data: JumpData,
        window: &mut Window,
        cx: &mut App,
    ) -> Div {
        let include_root = self
            .editor
            .read(cx)
            .project
            .as_ref()
            .map(|project| project.read(cx).visible_worktrees(cx).count() > 1)
            .unwrap_or_default();
        let path = for_excerpt.buffer.resolve_file_path(cx, include_root);
        let filename = path
            .as_ref()
            .and_then(|path| Some(path.file_name()?.to_string_lossy().to_string()));
        let parent_path = path.as_ref().and_then(|path| {
            Some(path.parent()?.to_string_lossy().to_string() + std::path::MAIN_SEPARATOR_STR)
        });
        let focus_handle = self.editor.focus_handle(cx);
        let colors = cx.theme().colors();

        div()
            .px_2()
            .pt_2()
            .w_full()
            .h(FILE_HEADER_HEIGHT as f32 * window.line_height())
            .child(
                h_flex()
                    .size_full()
                    .gap_2()
                    .flex_basis(Length::Definite(DefiniteLength::Fraction(0.667)))
                    .pl_0p5()
                    .pr_5()
                    .rounded_md()
                    .shadow_md()
                    .border_1()
                    .map(|div| {
                        let border_color = if is_selected && is_folded {
                            colors.border_focused
                        } else {
                            colors.border
                        };
                        div.border_color(border_color)
                    })
                    .bg(colors.editor_subheader_background)
                    .hover(|style| style.bg(colors.element_hover))
                    .map(|header| {
                        let editor = self.editor.clone();
                        let buffer_id = for_excerpt.buffer_id;
                        let toggle_chevron_icon =
                            FileIcons::get_chevron_icon(!is_folded, cx).map(Icon::from_path);
                        header.child(
                            div()
                                .hover(|style| style.bg(colors.element_selected))
                                .rounded_sm()
                                .child(
                                    ButtonLike::new("toggle-buffer-fold")
                                        .style(ui::ButtonStyle::Transparent)
                                        .size(ButtonSize::Large)
                                        .width(px(30.).into())
                                        .children(toggle_chevron_icon)
                                        .tooltip({
                                            let focus_handle = focus_handle.clone();
                                            move |window, cx| {
                                                Tooltip::for_action_in(
                                                    "Toggle Excerpt Fold",
                                                    &ToggleFold,
                                                    &focus_handle,
                                                    window,
                                                    cx,
                                                )
                                            }
                                        })
                                        .on_click(move |_, _, cx| {
                                            if is_folded {
                                                editor.update(cx, |editor, cx| {
                                                    editor.unfold_buffer(buffer_id, cx);
                                                });
                                            } else {
                                                editor.update(cx, |editor, cx| {
                                                    editor.fold_buffer(buffer_id, cx);
                                                });
                                            }
                                        }),
                                ),
                        )
                    })
                    .child(
                        h_flex()
                            .cursor_pointer()
                            .id("path header block")
                            .size_full()
                            .justify_between()
                            .child(
                                h_flex()
                                    .gap_2()
                                    .child(
                                        filename
                                            .map(SharedString::from)
                                            .unwrap_or_else(|| "untitled".into()),
                                    )
                                    .when_some(parent_path, |then, path| {
                                        then.child(div().child(path).text_color(colors.text_muted))
                                    }),
                            )
                            .when(is_selected, |el| {
                                el.child(
                                    h_flex()
                                        .id("jump-to-file-button")
                                        .gap_2p5()
                                        .child(Label::new("Jump To File"))
                                        .children(
                                            KeyBinding::for_action_in(
                                                &OpenExcerpts,
                                                &focus_handle,
                                                window,
                                            )
                                            .map(|binding| binding.into_any_element()),
                                        ),
                                )
                            })
                            .on_mouse_down(MouseButton::Left, |_, _, cx| cx.stop_propagation())
                            .on_click(window.listener_for(&self.editor, {
                                move |editor, e: &ClickEvent, window, cx| {
                                    editor.open_excerpts_common(
                                        Some(jump_data.clone()),
                                        e.down.modifiers.secondary(),
                                        window,
                                        cx,
                                    );
                                }
                            })),
                    ),
            )
    }

    fn render_expand_excerpt_button(
        &self,
        icon: IconName,
        group_name: impl Into<Option<String>>,
        cx: &mut App,
    ) -> ButtonLike {
        let group_name = group_name.into();
        ButtonLike::new("expand-icon")
            .style(ButtonStyle::Transparent)
            .child(
                svg()
                    .path(icon.path())
                    .size(IconSize::XSmall.rems())
                    .text_color(cx.theme().colors().editor_line_number)
                    .when_some(group_name, |svg, group_name| {
                        svg.group_hover(group_name, |style| {
                            style.text_color(cx.theme().colors().editor_active_line_number)
                        })
                    }),
            )
    }

    #[allow(clippy::too_many_arguments)]
    fn render_blocks(
        &self,
        rows: Range<DisplayRow>,
        snapshot: &EditorSnapshot,
        hitbox: &Hitbox,
        text_hitbox: &Hitbox,
        editor_width: Pixels,
        scroll_width: &mut Pixels,
        gutter_dimensions: &GutterDimensions,
        em_width: Pixels,
        text_x: Pixels,
        line_height: Pixels,
        line_layouts: &[LineWithInvisibles],
        selections: &[Selection<Point>],
        selected_buffer_ids: &Vec<BufferId>,
        is_row_soft_wrapped: impl Copy + Fn(usize) -> bool,
        sticky_header_excerpt_id: Option<ExcerptId>,
        window: &mut Window,
        cx: &mut App,
    ) -> Result<Vec<BlockLayout>, HashMap<CustomBlockId, u32>> {
        let (fixed_blocks, non_fixed_blocks) = snapshot
            .blocks_in_range(rows.clone())
            .partition::<Vec<_>, _>(|(_, block)| block.style() == BlockStyle::Fixed);

        let mut focused_block = self
            .editor
            .update(cx, |editor, _| editor.take_focused_block());
        let mut fixed_block_max_width = Pixels::ZERO;
        let mut blocks = Vec::new();
        let mut resized_blocks = HashMap::default();

        for (row, block) in fixed_blocks {
            let block_id = block.id();

            if focused_block.as_ref().map_or(false, |b| b.id == block_id) {
                focused_block = None;
            }

            let (element, element_size) = self.render_block(
                block,
                AvailableSpace::MinContent,
                block_id,
                row,
                snapshot,
                text_x,
                &rows,
                line_layouts,
                gutter_dimensions,
                line_height,
                em_width,
                text_hitbox,
                editor_width,
                scroll_width,
                &mut resized_blocks,
                selections,
                selected_buffer_ids,
                is_row_soft_wrapped,
                sticky_header_excerpt_id,
                window,
                cx,
            );
            fixed_block_max_width = fixed_block_max_width.max(element_size.width + em_width);
            blocks.push(BlockLayout {
                id: block_id,
                row: Some(row),
                element,
                available_space: size(AvailableSpace::MinContent, element_size.height.into()),
                style: BlockStyle::Fixed,
            });
        }

        for (row, block) in non_fixed_blocks {
            let style = block.style();
            let width = match style {
                BlockStyle::Sticky => hitbox.size.width,
                BlockStyle::Flex => hitbox
                    .size
                    .width
                    .max(fixed_block_max_width)
                    .max(gutter_dimensions.width + *scroll_width),
                BlockStyle::Fixed => unreachable!(),
            };
            let block_id = block.id();

            if focused_block.as_ref().map_or(false, |b| b.id == block_id) {
                focused_block = None;
            }

            let (element, element_size) = self.render_block(
                block,
                width.into(),
                block_id,
                row,
                snapshot,
                text_x,
                &rows,
                line_layouts,
                gutter_dimensions,
                line_height,
                em_width,
                text_hitbox,
                editor_width,
                scroll_width,
                &mut resized_blocks,
                selections,
                selected_buffer_ids,
                is_row_soft_wrapped,
                sticky_header_excerpt_id,
                window,
                cx,
            );

            blocks.push(BlockLayout {
                id: block_id,
                row: Some(row),
                element,
                available_space: size(width.into(), element_size.height.into()),
                style,
            });
        }

        if let Some(focused_block) = focused_block {
            if let Some(focus_handle) = focused_block.focus_handle.upgrade() {
                if focus_handle.is_focused(window) {
                    if let Some(block) = snapshot.block_for_id(focused_block.id) {
                        let style = block.style();
                        let width = match style {
                            BlockStyle::Fixed => AvailableSpace::MinContent,
                            BlockStyle::Flex => AvailableSpace::Definite(
                                hitbox
                                    .size
                                    .width
                                    .max(fixed_block_max_width)
                                    .max(gutter_dimensions.width + *scroll_width),
                            ),
                            BlockStyle::Sticky => AvailableSpace::Definite(hitbox.size.width),
                        };

                        let (element, element_size) = self.render_block(
                            &block,
                            width,
                            focused_block.id,
                            rows.end,
                            snapshot,
                            text_x,
                            &rows,
                            line_layouts,
                            gutter_dimensions,
                            line_height,
                            em_width,
                            text_hitbox,
                            editor_width,
                            scroll_width,
                            &mut resized_blocks,
                            selections,
                            selected_buffer_ids,
                            is_row_soft_wrapped,
                            sticky_header_excerpt_id,
                            window,
                            cx,
                        );

                        blocks.push(BlockLayout {
                            id: block.id(),
                            row: None,
                            element,
                            available_space: size(width, element_size.height.into()),
                            style,
                        });
                    }
                }
            }
        }

        if resized_blocks.is_empty() {
            *scroll_width = (*scroll_width).max(fixed_block_max_width - gutter_dimensions.width);
            Ok(blocks)
        } else {
            Err(resized_blocks)
        }
    }

    /// Returns true if any of the blocks changed size since the previous frame. This will trigger
    /// a restart of rendering for the editor based on the new sizes.
    #[allow(clippy::too_many_arguments)]
    fn layout_blocks(
        &self,
        blocks: &mut Vec<BlockLayout>,
        block_starts: &mut HashSet<DisplayRow>,
        hitbox: &Hitbox,
        line_height: Pixels,
        scroll_pixel_position: gpui::Point<Pixels>,
        window: &mut Window,
        cx: &mut App,
    ) {
        for block in blocks {
            let mut origin = if let Some(row) = block.row {
                block_starts.insert(row);
                hitbox.origin
                    + point(
                        Pixels::ZERO,
                        row.as_f32() * line_height - scroll_pixel_position.y,
                    )
            } else {
                // Position the block outside the visible area
                hitbox.origin + point(Pixels::ZERO, hitbox.size.height)
            };

            if !matches!(block.style, BlockStyle::Sticky) {
                origin += point(-scroll_pixel_position.x, Pixels::ZERO);
            }

            let focus_handle =
                block
                    .element
                    .prepaint_as_root(origin, block.available_space, window, cx);

            if let Some(focus_handle) = focus_handle {
                self.editor.update(cx, |editor, _cx| {
                    editor.set_focused_block(FocusedBlock {
                        id: block.id,
                        focus_handle: focus_handle.downgrade(),
                    });
                });
            }
        }
    }

    #[allow(clippy::too_many_arguments)]
    fn layout_sticky_buffer_header(
        &self,
        StickyHeaderExcerpt {
            excerpt,
            next_excerpt_controls_present,
            next_buffer_row,
        }: StickyHeaderExcerpt<'_>,
        scroll_position: f32,
        line_height: Pixels,
        snapshot: &EditorSnapshot,
        hitbox: &Hitbox,
        selected_buffer_ids: &Vec<BufferId>,
        window: &mut Window,
        cx: &mut App,
    ) -> AnyElement {
        let jump_data = header_jump_data(
            snapshot,
            DisplayRow(scroll_position as u32),
            FILE_HEADER_HEIGHT + MULTI_BUFFER_EXCERPT_HEADER_HEIGHT,
            excerpt,
        );

        let editor_bg_color = cx.theme().colors().editor_background;

        let selected = selected_buffer_ids.contains(&excerpt.buffer_id);

        let mut header = v_flex()
            .relative()
            .child(
                div()
                    .w(hitbox.bounds.size.width)
                    .h(FILE_HEADER_HEIGHT as f32 * line_height)
                    .bg(linear_gradient(
                        0.,
                        linear_color_stop(editor_bg_color.opacity(0.), 0.),
                        linear_color_stop(editor_bg_color, 0.6),
                    ))
                    .absolute()
                    .top_0(),
            )
            .child(
                self.render_buffer_header(excerpt, false, selected, jump_data, window, cx)
                    .into_any_element(),
            )
            .into_any_element();

        let mut origin = hitbox.origin;

        if let Some(next_buffer_row) = next_buffer_row {
            // Push up the sticky header when the excerpt is getting close to the top of the viewport

            let mut max_row = next_buffer_row - FILE_HEADER_HEIGHT * 2;

            if next_excerpt_controls_present {
                max_row -= MULTI_BUFFER_EXCERPT_HEADER_HEIGHT;
            }

            let offset = scroll_position - max_row as f32;

            if offset > 0.0 {
                origin.y -= Pixels(offset) * line_height;
            }
        }

        let size = size(
            AvailableSpace::Definite(hitbox.size.width),
            AvailableSpace::MinContent,
        );

        header.prepaint_as_root(origin, size, window, cx);

        header
    }

    #[allow(clippy::too_many_arguments)]
    fn layout_context_menu(
        &self,
        line_height: Pixels,
        text_hitbox: &Hitbox,
        content_origin: gpui::Point<Pixels>,
        start_row: DisplayRow,
        scroll_pixel_position: gpui::Point<Pixels>,
        line_layouts: &[LineWithInvisibles],
        newest_selection_head: DisplayPoint,
        gutter_overshoot: Pixels,
        window: &mut Window,
        cx: &mut App,
    ) {
        let Some(context_menu_origin) = self
            .editor
            .read(cx)
            .context_menu_origin(newest_selection_head)
        else {
            return;
        };
        let target_position = content_origin
            + match context_menu_origin {
                crate::ContextMenuOrigin::EditorPoint(display_point) => {
                    let cursor_row_layout =
                        &line_layouts[display_point.row().minus(start_row) as usize];
                    gpui::Point {
                        x: cmp::max(
                            px(0.),
                            cursor_row_layout.x_for_index(display_point.column() as usize)
                                - scroll_pixel_position.x,
                        ),
                        y: cmp::max(
                            px(0.),
                            display_point.row().next_row().as_f32() * line_height
                                - scroll_pixel_position.y,
                        ),
                    }
                }
                crate::ContextMenuOrigin::GutterIndicator(row) => {
                    // Context menu was spawned via a click on a gutter. Ensure it's a bit closer to the indicator than just a plain first column of the
                    // text field.
                    gpui::Point {
                        x: -gutter_overshoot,
                        y: row.next_row().as_f32() * line_height - scroll_pixel_position.y,
                    }
                }
            };

        let viewport_bounds =
            Bounds::new(Default::default(), window.viewport_size()).extend(Edges {
                right: -Self::SCROLLBAR_WIDTH - MENU_GAP,
                ..Default::default()
            });

        // If the context menu's max height won't fit below, then flip it above the line and display
        // it in reverse order. If the available space above is less than below.
        let unconstrained_max_height = line_height * 12. + POPOVER_Y_PADDING;
        let min_height = line_height * 3. + POPOVER_Y_PADDING;
        let bottom_y_when_flipped = target_position.y - line_height;
        let available_above = bottom_y_when_flipped - text_hitbox.top();
        let available_below = text_hitbox.bottom() - target_position.y;
        let y_overflows_below = unconstrained_max_height > available_below;
        let mut y_flipped = y_overflows_below && available_above > available_below;
        let mut height = cmp::min(
            unconstrained_max_height,
            if y_flipped {
                available_above
            } else {
                available_below
            },
        );

        // If less than 3 lines fit within the text bounds, instead fit within the window.
        if height < min_height {
            let available_above = bottom_y_when_flipped;
            let available_below = viewport_bounds.bottom() - target_position.y;
            if available_below > 3. * line_height {
                y_flipped = false;
                height = min_height;
            } else if available_above > 3. * line_height {
                y_flipped = true;
                height = min_height;
            } else if available_above > available_below {
                y_flipped = true;
                height = available_above;
            } else {
                y_flipped = false;
                height = available_below;
            }
        }

        let max_height_in_lines = ((height - POPOVER_Y_PADDING) / line_height).floor() as u32;

        // TODO(mgsloan): use viewport_bounds.width as a max width when rendering menu.
        let Some(mut menu_element) = self.editor.update(cx, |editor, cx| {
            editor.render_context_menu(&self.style, max_height_in_lines, y_flipped, window, cx)
        }) else {
            return;
        };

        let menu_size = menu_element.layout_as_root(AvailableSpace::min_size(), window, cx);
        let menu_position = gpui::Point {
            // Snap the right edge of the list to the right edge of the window if its horizontal bounds
            // overflow. Include space for the scrollbar.
            x: target_position
                .x
                .min((viewport_bounds.right() - menu_size.width).max(Pixels::ZERO)),
            y: if y_flipped {
                bottom_y_when_flipped - menu_size.height
            } else {
                target_position.y
            },
        };
        window.defer_draw(menu_element, menu_position, 1);

        // Layout documentation aside
        let menu_bounds = Bounds::new(menu_position, menu_size);
        let max_menu_size = size(menu_size.width, unconstrained_max_height);
        let max_menu_bounds = if y_flipped {
            Bounds::new(
                point(
                    menu_position.x,
                    bottom_y_when_flipped - max_menu_size.height,
                ),
                max_menu_size,
            )
        } else {
            Bounds::new(target_position, max_menu_size)
        };
        self.layout_context_menu_aside(
            text_hitbox,
            y_flipped,
            menu_position,
            menu_bounds,
            max_menu_bounds,
            unconstrained_max_height,
            line_height,
            viewport_bounds,
            window,
            cx,
        );
    }

    #[allow(clippy::too_many_arguments)]
    fn layout_context_menu_aside(
        &self,
        text_hitbox: &Hitbox,
        y_flipped: bool,
        menu_position: gpui::Point<Pixels>,
        menu_bounds: Bounds<Pixels>,
        max_menu_bounds: Bounds<Pixels>,
        max_height: Pixels,
        line_height: Pixels,
        viewport_bounds: Bounds<Pixels>,
        window: &mut Window,
        cx: &mut App,
    ) {
        let mut extend_amount = Edges::all(MENU_GAP);
        // Extend to include the cursored line to avoid overlapping it.
        if y_flipped {
            extend_amount.bottom = line_height;
        } else {
            extend_amount.top = line_height;
        }
        let target_bounds = menu_bounds.extend(extend_amount);
        let max_target_bounds = max_menu_bounds.extend(extend_amount);

        let available_within_viewport = target_bounds.space_within(&viewport_bounds);
        let positioned_aside = if available_within_viewport.right >= MENU_ASIDE_MIN_WIDTH {
            let max_width = cmp::min(
                available_within_viewport.right - px(1.),
                MENU_ASIDE_MAX_WIDTH,
            );
            let Some(mut aside) =
                self.render_context_menu_aside(size(max_width, max_height - POPOVER_Y_PADDING), cx)
            else {
                return;
            };
            aside.layout_as_root(AvailableSpace::min_size(), window, cx);
            let right_position = point(target_bounds.right(), menu_position.y);
            Some((aside, right_position))
        } else {
            let max_size = size(
                // TODO(mgsloan): Once the menu is bounded by viewport width the bound on viewport
                // won't be needed here.
                cmp::min(
                    cmp::max(menu_bounds.size.width - px(2.), MENU_ASIDE_MIN_WIDTH),
                    viewport_bounds.right(),
                ),
                cmp::min(
                    max_height,
                    cmp::max(
                        available_within_viewport.top,
                        available_within_viewport.bottom,
                    ),
                ) - POPOVER_Y_PADDING,
            );
            let Some(mut aside) = self.render_context_menu_aside(max_size, cx) else {
                return;
            };
            let actual_size = aside.layout_as_root(AvailableSpace::min_size(), window, cx);

            let top_position = point(menu_position.x, target_bounds.top() - actual_size.height);
            let bottom_position = point(menu_position.x, target_bounds.bottom());

            let fit_within = |available: Edges<Pixels>, wanted: Size<Pixels>| {
                // Prefer to fit on the same side of the line as the menu, then on the other side of
                // the line.
                if !y_flipped && wanted.height < available.bottom {
                    Some(bottom_position)
                } else if !y_flipped && wanted.height < available.top {
                    Some(top_position)
                } else if y_flipped && wanted.height < available.top {
                    Some(top_position)
                } else if y_flipped && wanted.height < available.bottom {
                    Some(bottom_position)
                } else {
                    None
                }
            };

            // Prefer choosing a direction using max sizes rather than actual size for stability.
            let available_within_text = max_target_bounds.space_within(&text_hitbox.bounds);
            let wanted = size(MENU_ASIDE_MAX_WIDTH, max_height);
            let aside_position = fit_within(available_within_text, wanted)
                // Fallback: fit max size in window.
                .or_else(|| fit_within(max_target_bounds.space_within(&viewport_bounds), wanted))
                // Fallback: fit actual size in window.
                .or_else(|| fit_within(available_within_viewport, actual_size));

            aside_position.map(|position| (aside, position))
        };

        // Skip drawing if it doesn't fit anywhere.
        if let Some((aside, position)) = positioned_aside {
            window.defer_draw(aside, position, 1);
        }
    }

    fn render_context_menu_aside(
        &self,
        max_size: Size<Pixels>,

        cx: &mut App,
    ) -> Option<AnyElement> {
        if max_size.width < px(100.) || max_size.height < px(12.) {
            None
        } else {
            self.editor.update(cx, |editor, cx| {
                editor.render_context_menu_aside(&self.style, max_size, cx)
            })
        }
    }

    #[allow(clippy::too_many_arguments)]
    fn layout_inline_completion_popover(
        &self,
        text_bounds: &Bounds<Pixels>,
        editor_snapshot: &EditorSnapshot,
        visible_row_range: Range<DisplayRow>,
        scroll_top: f32,
        scroll_bottom: f32,
        line_layouts: &[LineWithInvisibles],
        line_height: Pixels,
        scroll_pixel_position: gpui::Point<Pixels>,
        editor_width: Pixels,
        style: &EditorStyle,
        window: &mut Window,
        cx: &mut App,
    ) -> Option<AnyElement> {
        const PADDING_X: Pixels = Pixels(24.);
        const PADDING_Y: Pixels = Pixels(2.);

        let active_inline_completion = self.editor.read(cx).active_inline_completion.as_ref()?;

        match &active_inline_completion.completion {
            InlineCompletion::Move(target_position) => {
                let target_display_point = target_position.to_display_point(editor_snapshot);
                if target_display_point.row().as_f32() < scroll_top {
                    let mut element = inline_completion_tab_indicator(
                        "Jump to Edit",
                        Some(IconName::ArrowUp),
                        cx,
                    );
                    let size = element.layout_as_root(AvailableSpace::min_size(), window, cx);
                    let offset = point((text_bounds.size.width - size.width) / 2., PADDING_Y);
                    element.prepaint_at(text_bounds.origin + offset, window, cx);
                    Some(element)
                } else if (target_display_point.row().as_f32() + 1.) > scroll_bottom {
                    let mut element = inline_completion_tab_indicator(
                        "Jump to Edit",
                        Some(IconName::ArrowDown),
                        cx,
                    );
                    let size = element.layout_as_root(AvailableSpace::min_size(), window, cx);
                    let offset = point(
                        (text_bounds.size.width - size.width) / 2.,
                        text_bounds.size.height - size.height - PADDING_Y,
                    );
                    element.prepaint_at(text_bounds.origin + offset, window, cx);
                    Some(element)
                } else {
                    let mut element = inline_completion_tab_indicator("Jump to Edit", None, cx);

                    let target_line_end = DisplayPoint::new(
                        target_display_point.row(),
                        editor_snapshot.line_len(target_display_point.row()),
                    );
                    let origin = self.editor.update(cx, |editor, _cx| {
                        editor.display_to_pixel_point(target_line_end, editor_snapshot, window)
                    })?;
                    element.prepaint_as_root(
                        text_bounds.origin + origin + point(PADDING_X, px(0.)),
                        AvailableSpace::min_size(),
                        window,
                        cx,
                    );
                    Some(element)
                }
            }
            InlineCompletion::Edit {
                edits,
                edit_preview,
                display_mode,
                snapshot,
            } => {
                if self.editor.read(cx).has_active_completions_menu() {
                    return None;
                }

                let edit_start = edits
                    .first()
                    .unwrap()
                    .0
                    .start
                    .to_display_point(editor_snapshot);
                let edit_end = edits
                    .last()
                    .unwrap()
                    .0
                    .end
                    .to_display_point(editor_snapshot);

                let is_visible = visible_row_range.contains(&edit_start.row())
                    || visible_row_range.contains(&edit_end.row());
                if !is_visible {
                    return None;
                }

                match display_mode {
                    EditDisplayMode::TabAccept => {
                        let range = &edits.first()?.0;
                        let target_display_point = range.end.to_display_point(editor_snapshot);

                        let target_line_end = DisplayPoint::new(
                            target_display_point.row(),
                            editor_snapshot.line_len(target_display_point.row()),
                        );
                        let origin = self.editor.update(cx, |editor, _cx| {
                            editor.display_to_pixel_point(target_line_end, editor_snapshot, window)
                        })?;

                        let mut element = inline_completion_tab_indicator("Accept", None, cx);

                        element.prepaint_as_root(
                            text_bounds.origin + origin + point(PADDING_X, px(0.)),
                            AvailableSpace::min_size(),
                            window,
                            cx,
                        );

                        return Some(element);
                    }
                    EditDisplayMode::Inline => return None,
                    EditDisplayMode::DiffPopover => {}
                }

                let highlighted_edits = edit_preview.as_ref().and_then(|edit_preview| {
                    crate::inline_completion_edit_text(&snapshot, edits, edit_preview, false, cx)
                })?;

                let line_count = highlighted_edits.text.lines().count() + 1;

                let longest_row =
                    editor_snapshot.longest_row_in_range(edit_start.row()..edit_end.row() + 1);
                let longest_line_width = if visible_row_range.contains(&longest_row) {
                    line_layouts[(longest_row.0 - visible_row_range.start.0) as usize].width
                } else {
                    layout_line(
                        longest_row,
                        editor_snapshot,
                        style,
                        editor_width,
                        |_| false,
                        window,
                        cx,
                    )
                    .width
                };

                let styled_text = gpui::StyledText::new(highlighted_edits.text.clone())
                    .with_highlights(&style.text, highlighted_edits.highlights);

                let mut element = div()
                    .bg(cx.theme().colors().editor_background)
                    .border_1()
                    .border_color(cx.theme().colors().border)
                    .rounded_md()
                    .child(styled_text)
                    .into_any();

                let element_bounds = element.layout_as_root(AvailableSpace::min_size(), window, cx);
                let is_fully_visible =
                    editor_width >= longest_line_width + PADDING_X + element_bounds.width;

                let origin = if is_fully_visible {
                    text_bounds.origin
                        + point(
                            longest_line_width + PADDING_X - scroll_pixel_position.x,
                            edit_start.row().as_f32() * line_height - scroll_pixel_position.y,
                        )
                } else {
                    let target_above =
                        DisplayRow(edit_start.row().0.saturating_sub(line_count as u32));
                    let row_target = if visible_row_range
                        .contains(&DisplayRow(target_above.0.saturating_sub(1)))
                    {
                        target_above
                    } else {
                        DisplayRow(edit_end.row().0 + 1)
                    };

                    text_bounds.origin
                        + point(
                            -scroll_pixel_position.x,
                            row_target.as_f32() * line_height - scroll_pixel_position.y,
                        )
                };

                element.prepaint_as_root(origin, element_bounds.into(), window, cx);
                Some(element)
            }
        }
    }

    fn layout_mouse_context_menu(
        &self,
        editor_snapshot: &EditorSnapshot,
        visible_range: Range<DisplayRow>,
        content_origin: gpui::Point<Pixels>,
        window: &mut Window,
        cx: &mut App,
    ) -> Option<AnyElement> {
        let position = self.editor.update(cx, |editor, _cx| {
            let visible_start_point = editor.display_to_pixel_point(
                DisplayPoint::new(visible_range.start, 0),
                editor_snapshot,
                window,
            )?;
            let visible_end_point = editor.display_to_pixel_point(
                DisplayPoint::new(visible_range.end, 0),
                editor_snapshot,
                window,
            )?;

            let mouse_context_menu = editor.mouse_context_menu.as_ref()?;
            let (source_display_point, position) = match mouse_context_menu.position {
                MenuPosition::PinnedToScreen(point) => (None, point),
                MenuPosition::PinnedToEditor { source, offset } => {
                    let source_display_point = source.to_display_point(editor_snapshot);
                    let source_point = editor.to_pixel_point(source, editor_snapshot, window)?;
                    let position = content_origin + source_point + offset;
                    (Some(source_display_point), position)
                }
            };

            let source_included = source_display_point.map_or(true, |source_display_point| {
                visible_range
                    .to_inclusive()
                    .contains(&source_display_point.row())
            });
            let position_included =
                visible_start_point.y <= position.y && position.y <= visible_end_point.y;
            if !source_included && !position_included {
                None
            } else {
                Some(position)
            }
        })?;

        let mut element = self.editor.update(cx, |editor, _| {
            let mouse_context_menu = editor.mouse_context_menu.as_ref()?;
            let context_menu = mouse_context_menu.context_menu.clone();

            Some(
                deferred(
                    anchored()
                        .position(position)
                        .child(context_menu)
                        .anchor(Corner::TopLeft)
                        .snap_to_window_with_margin(px(8.)),
                )
                .with_priority(1)
                .into_any(),
            )
        })?;

        element.prepaint_as_root(position, AvailableSpace::min_size(), window, cx);
        Some(element)
    }

    #[allow(clippy::too_many_arguments)]
    fn layout_hover_popovers(
        &self,
        snapshot: &EditorSnapshot,
        hitbox: &Hitbox,
        text_hitbox: &Hitbox,
        visible_display_row_range: Range<DisplayRow>,
        content_origin: gpui::Point<Pixels>,
        scroll_pixel_position: gpui::Point<Pixels>,
        line_layouts: &[LineWithInvisibles],
        line_height: Pixels,
        em_width: Pixels,
        window: &mut Window,
        cx: &mut App,
    ) {
        struct MeasuredHoverPopover {
            element: AnyElement,
            size: Size<Pixels>,
            horizontal_offset: Pixels,
        }

        let max_size = size(
            (120. * em_width) // Default size
                .min(hitbox.size.width / 2.) // Shrink to half of the editor width
                .max(MIN_POPOVER_CHARACTER_WIDTH * em_width), // Apply minimum width of 20 characters
            (16. * line_height) // Default size
                .min(hitbox.size.height / 2.) // Shrink to half of the editor height
                .max(MIN_POPOVER_LINE_HEIGHT * line_height), // Apply minimum height of 4 lines
        );

        let hover_popovers = self.editor.update(cx, |editor, cx| {
            editor
                .hover_state
                .render(snapshot, visible_display_row_range.clone(), max_size, cx)
        });
        let Some((position, hover_popovers)) = hover_popovers else {
            return;
        };

        // This is safe because we check on layout whether the required row is available
        let hovered_row_layout =
            &line_layouts[position.row().minus(visible_display_row_range.start) as usize];

        // Compute Hovered Point
        let x =
            hovered_row_layout.x_for_index(position.column() as usize) - scroll_pixel_position.x;
        let y = position.row().as_f32() * line_height - scroll_pixel_position.y;
        let hovered_point = content_origin + point(x, y);

        let mut overall_height = Pixels::ZERO;
        let mut measured_hover_popovers = Vec::new();
        for mut hover_popover in hover_popovers {
            let size = hover_popover.layout_as_root(AvailableSpace::min_size(), window, cx);
            let horizontal_offset =
                (text_hitbox.top_right().x - (hovered_point.x + size.width)).min(Pixels::ZERO);

            overall_height += HOVER_POPOVER_GAP + size.height;

            measured_hover_popovers.push(MeasuredHoverPopover {
                element: hover_popover,
                size,
                horizontal_offset,
            });
        }
        overall_height += HOVER_POPOVER_GAP;

        fn draw_occluder(
            width: Pixels,
            origin: gpui::Point<Pixels>,
            window: &mut Window,
            cx: &mut App,
        ) {
            let mut occlusion = div()
                .size_full()
                .occlude()
                .on_mouse_move(|_, _, cx| cx.stop_propagation())
                .into_any_element();
            occlusion.layout_as_root(size(width, HOVER_POPOVER_GAP).into(), window, cx);
            window.defer_draw(occlusion, origin, 2);
        }

        if hovered_point.y > overall_height {
            // There is enough space above. Render popovers above the hovered point
            let mut current_y = hovered_point.y;
            for (position, popover) in measured_hover_popovers.into_iter().with_position() {
                let size = popover.size;
                let popover_origin = point(
                    hovered_point.x + popover.horizontal_offset,
                    current_y - size.height,
                );

                window.defer_draw(popover.element, popover_origin, 2);
                if position != itertools::Position::Last {
                    let origin = point(popover_origin.x, popover_origin.y - HOVER_POPOVER_GAP);
                    draw_occluder(size.width, origin, window, cx);
                }

                current_y = popover_origin.y - HOVER_POPOVER_GAP;
            }
        } else {
            // There is not enough space above. Render popovers below the hovered point
            let mut current_y = hovered_point.y + line_height;
            for (position, popover) in measured_hover_popovers.into_iter().with_position() {
                let size = popover.size;
                let popover_origin = point(hovered_point.x + popover.horizontal_offset, current_y);

                window.defer_draw(popover.element, popover_origin, 2);
                if position != itertools::Position::Last {
                    let origin = point(popover_origin.x, popover_origin.y + size.height);
                    draw_occluder(size.width, origin, window, cx);
                }

                current_y = popover_origin.y + size.height + HOVER_POPOVER_GAP;
            }
        }
    }

    #[allow(clippy::too_many_arguments)]
    fn layout_diff_hunk_controls(
        &self,
        row_range: Range<DisplayRow>,
        row_infos: &[RowInfo],
        text_hitbox: &Hitbox,
        position_map: &PositionMap,
        newest_cursor_position: Option<DisplayPoint>,
        line_height: Pixels,
        scroll_pixel_position: gpui::Point<Pixels>,
        display_hunks: &[(DisplayDiffHunk, Option<Hitbox>)],
        editor: Entity<Editor>,
        window: &mut Window,
        cx: &mut App,
    ) -> Vec<AnyElement> {
        let point_for_position =
            position_map.point_for_position(text_hitbox.bounds, window.mouse_position());

        let mut controls = vec![];

        let active_positions = [
            Some(point_for_position.previous_valid),
            newest_cursor_position,
        ];

        for (hunk, _) in display_hunks {
            if let DisplayDiffHunk::Unfolded {
                display_row_range,
                multi_buffer_range,
                status,
                ..
            } = &hunk
            {
                if display_row_range.start < row_range.start
                    || display_row_range.start >= row_range.end
                {
                    continue;
                }
                let row_ix = (display_row_range.start - row_range.start).0 as usize;
                if row_infos[row_ix].diff_status.is_none() {
                    continue;
                }
                if row_infos[row_ix].diff_status == Some(DiffHunkStatus::Added)
                    && *status != DiffHunkStatus::Added
                {
                    continue;
                }
                if active_positions
                    .iter()
                    .any(|p| p.map_or(false, |p| display_row_range.contains(&p.row())))
                {
                    let y = display_row_range.start.as_f32() * line_height
                        + text_hitbox.bounds.top()
                        - scroll_pixel_position.y;
                    let x = text_hitbox.bounds.right() - px(100.);

                    let mut element =
                        diff_hunk_controls(multi_buffer_range.clone(), line_height, &editor, cx);
                    element.prepaint_as_root(
                        gpui::Point::new(x, y),
                        size(px(100.0), line_height).into(),
                        window,
                        cx,
                    );
                    controls.push(element);
                }
            }
        }

        controls
    }

    #[allow(clippy::too_many_arguments)]
    fn layout_signature_help(
        &self,
        hitbox: &Hitbox,
        content_origin: gpui::Point<Pixels>,
        scroll_pixel_position: gpui::Point<Pixels>,
        newest_selection_head: Option<DisplayPoint>,
        start_row: DisplayRow,
        line_layouts: &[LineWithInvisibles],
        line_height: Pixels,
        em_width: Pixels,
        window: &mut Window,
        cx: &mut App,
    ) {
        if !self.editor.focus_handle(cx).is_focused(window) {
            return;
        }
        let Some(newest_selection_head) = newest_selection_head else {
            return;
        };
        let selection_row = newest_selection_head.row();
        if selection_row < start_row {
            return;
        }
        let Some(cursor_row_layout) = line_layouts.get(selection_row.minus(start_row) as usize)
        else {
            return;
        };

        let start_x = cursor_row_layout.x_for_index(newest_selection_head.column() as usize)
            - scroll_pixel_position.x
            + content_origin.x;
        let start_y =
            selection_row.as_f32() * line_height + content_origin.y - scroll_pixel_position.y;

        let max_size = size(
            (120. * em_width) // Default size
                .min(hitbox.size.width / 2.) // Shrink to half of the editor width
                .max(MIN_POPOVER_CHARACTER_WIDTH * em_width), // Apply minimum width of 20 characters
            (16. * line_height) // Default size
                .min(hitbox.size.height / 2.) // Shrink to half of the editor height
                .max(MIN_POPOVER_LINE_HEIGHT * line_height), // Apply minimum height of 4 lines
        );

        let maybe_element = self.editor.update(cx, |editor, cx| {
            if let Some(popover) = editor.signature_help_state.popover_mut() {
                let element = popover.render(
                    &self.style,
                    max_size,
                    editor.workspace.as_ref().map(|(w, _)| w.clone()),
                    cx,
                );
                Some(element)
            } else {
                None
            }
        });
        if let Some(mut element) = maybe_element {
            let window_size = window.viewport_size();
            let size = element.layout_as_root(Size::<AvailableSpace>::default(), window, cx);
            let mut point = point(start_x, start_y - size.height);

            // Adjusting to ensure the popover does not overflow in the X-axis direction.
            if point.x + size.width >= window_size.width {
                point.x = window_size.width - size.width;
            }

            window.defer_draw(element, point, 1)
        }
    }

    fn paint_background(&self, layout: &EditorLayout, window: &mut Window, cx: &mut App) {
        window.paint_layer(layout.hitbox.bounds, |window| {
            let scroll_top = layout.position_map.snapshot.scroll_position().y;
            let gutter_bg = cx.theme().colors().editor_gutter_background;
            window.paint_quad(fill(layout.gutter_hitbox.bounds, gutter_bg));
            window.paint_quad(fill(layout.text_hitbox.bounds, self.style.background));

            if let EditorMode::Full = layout.mode {
                let mut active_rows = layout.active_rows.iter().peekable();
                while let Some((start_row, contains_non_empty_selection)) = active_rows.next() {
                    let mut end_row = start_row.0;
                    while active_rows
                        .peek()
                        .map_or(false, |(active_row, has_selection)| {
                            active_row.0 == end_row + 1
                                && *has_selection == contains_non_empty_selection
                        })
                    {
                        active_rows.next().unwrap();
                        end_row += 1;
                    }

                    if !contains_non_empty_selection {
                        let highlight_h_range =
                            match layout.position_map.snapshot.current_line_highlight {
                                CurrentLineHighlight::Gutter => Some(Range {
                                    start: layout.hitbox.left(),
                                    end: layout.gutter_hitbox.right(),
                                }),
                                CurrentLineHighlight::Line => Some(Range {
                                    start: layout.text_hitbox.bounds.left(),
                                    end: layout.text_hitbox.bounds.right(),
                                }),
                                CurrentLineHighlight::All => Some(Range {
                                    start: layout.hitbox.left(),
                                    end: layout.hitbox.right(),
                                }),
                                CurrentLineHighlight::None => None,
                            };
                        if let Some(range) = highlight_h_range {
                            let active_line_bg = cx.theme().colors().editor_active_line_background;
                            let bounds = Bounds {
                                origin: point(
                                    range.start,
                                    layout.hitbox.origin.y
                                        + (start_row.as_f32() - scroll_top)
                                            * layout.position_map.line_height,
                                ),
                                size: size(
                                    range.end - range.start,
                                    layout.position_map.line_height
                                        * (end_row - start_row.0 + 1) as f32,
                                ),
                            };
                            window.paint_quad(fill(bounds, active_line_bg));
                        }
                    }
                }

                let mut paint_highlight =
                    |highlight_row_start: DisplayRow, highlight_row_end: DisplayRow, color| {
                        let origin = point(
                            layout.hitbox.origin.x,
                            layout.hitbox.origin.y
                                + (highlight_row_start.as_f32() - scroll_top)
                                    * layout.position_map.line_height,
                        );
                        let size = size(
                            layout.hitbox.size.width,
                            layout.position_map.line_height
                                * highlight_row_end.next_row().minus(highlight_row_start) as f32,
                        );
                        window.paint_quad(fill(Bounds { origin, size }, color));
                    };

                let mut current_paint: Option<(Hsla, Range<DisplayRow>)> = None;
                for (&new_row, &new_color) in &layout.highlighted_rows {
                    match &mut current_paint {
                        Some((current_color, current_range)) => {
                            let current_color = *current_color;
                            let new_range_started = current_color != new_color
                                || current_range.end.next_row() != new_row;
                            if new_range_started {
                                paint_highlight(
                                    current_range.start,
                                    current_range.end,
                                    current_color,
                                );
                                current_paint = Some((new_color, new_row..new_row));
                                continue;
                            } else {
                                current_range.end = current_range.end.next_row();
                            }
                        }
                        None => current_paint = Some((new_color, new_row..new_row)),
                    };
                }
                if let Some((color, range)) = current_paint {
                    paint_highlight(range.start, range.end, color);
                }

                let scroll_left =
                    layout.position_map.snapshot.scroll_position().x * layout.position_map.em_width;

                for (wrap_position, active) in layout.wrap_guides.iter() {
                    let x = (layout.text_hitbox.origin.x
                        + *wrap_position
                        + layout.position_map.em_width / 2.)
                        - scroll_left;

                    let show_scrollbars = {
                        let (scrollbar_x, scrollbar_y) = &layout.scrollbars_layout.as_xy();

                        scrollbar_x.as_ref().map_or(false, |sx| sx.visible)
                            || scrollbar_y.as_ref().map_or(false, |sy| sy.visible)
                    };

                    if x < layout.text_hitbox.origin.x
                        || (show_scrollbars && x > self.scrollbar_left(&layout.hitbox.bounds))
                    {
                        continue;
                    }

                    let color = if *active {
                        cx.theme().colors().editor_active_wrap_guide
                    } else {
                        cx.theme().colors().editor_wrap_guide
                    };
                    window.paint_quad(fill(
                        Bounds {
                            origin: point(x, layout.text_hitbox.origin.y),
                            size: size(px(1.), layout.text_hitbox.size.height),
                        },
                        color,
                    ));
                }
            }
        })
    }

    fn paint_indent_guides(
        &mut self,
        layout: &mut EditorLayout,
        window: &mut Window,
        cx: &mut App,
    ) {
        let Some(indent_guides) = &layout.indent_guides else {
            return;
        };

        let faded_color = |color: Hsla, alpha: f32| {
            let mut faded = color;
            faded.a = alpha;
            faded
        };

        for indent_guide in indent_guides {
            let indent_accent_colors = cx.theme().accents().color_for_index(indent_guide.depth);
            let settings = indent_guide.settings;

            // TODO fixed for now, expose them through themes later
            const INDENT_AWARE_ALPHA: f32 = 0.2;
            const INDENT_AWARE_ACTIVE_ALPHA: f32 = 0.4;
            const INDENT_AWARE_BACKGROUND_ALPHA: f32 = 0.1;
            const INDENT_AWARE_BACKGROUND_ACTIVE_ALPHA: f32 = 0.2;

            let line_color = match (settings.coloring, indent_guide.active) {
                (IndentGuideColoring::Disabled, _) => None,
                (IndentGuideColoring::Fixed, false) => {
                    Some(cx.theme().colors().editor_indent_guide)
                }
                (IndentGuideColoring::Fixed, true) => {
                    Some(cx.theme().colors().editor_indent_guide_active)
                }
                (IndentGuideColoring::IndentAware, false) => {
                    Some(faded_color(indent_accent_colors, INDENT_AWARE_ALPHA))
                }
                (IndentGuideColoring::IndentAware, true) => {
                    Some(faded_color(indent_accent_colors, INDENT_AWARE_ACTIVE_ALPHA))
                }
            };

            let background_color = match (settings.background_coloring, indent_guide.active) {
                (IndentGuideBackgroundColoring::Disabled, _) => None,
                (IndentGuideBackgroundColoring::IndentAware, false) => Some(faded_color(
                    indent_accent_colors,
                    INDENT_AWARE_BACKGROUND_ALPHA,
                )),
                (IndentGuideBackgroundColoring::IndentAware, true) => Some(faded_color(
                    indent_accent_colors,
                    INDENT_AWARE_BACKGROUND_ACTIVE_ALPHA,
                )),
            };

            let requested_line_width = if indent_guide.active {
                settings.active_line_width
            } else {
                settings.line_width
            }
            .clamp(1, 10);
            let mut line_indicator_width = 0.;
            if let Some(color) = line_color {
                window.paint_quad(fill(
                    Bounds {
                        origin: indent_guide.origin,
                        size: size(px(requested_line_width as f32), indent_guide.length),
                    },
                    color,
                ));
                line_indicator_width = requested_line_width as f32;
            }

            if let Some(color) = background_color {
                let width = indent_guide.single_indent_width - px(line_indicator_width);
                window.paint_quad(fill(
                    Bounds {
                        origin: point(
                            indent_guide.origin.x + px(line_indicator_width),
                            indent_guide.origin.y,
                        ),
                        size: size(width, indent_guide.length),
                    },
                    color,
                ));
            }
        }
    }

    fn paint_line_numbers(&mut self, layout: &mut EditorLayout, window: &mut Window, cx: &mut App) {
        let is_singleton = self.editor.read(cx).is_singleton(cx);

        let line_height = layout.position_map.line_height;
        window.set_cursor_style(CursorStyle::Arrow, &layout.gutter_hitbox);

        for LineNumberLayout {
            shaped_line,
            hitbox,
            display_row,
        } in layout.line_numbers.values()
        {
            let Some(hitbox) = hitbox else {
                continue;
            };

            let is_active = layout.active_rows.contains_key(&display_row);

            let color = if is_active {
                cx.theme().colors().editor_active_line_number
            } else if !is_singleton && hitbox.is_hovered(window) {
                cx.theme().colors().editor_hover_line_number
            } else {
                cx.theme().colors().editor_line_number
            };

            let Some(line) = self
                .shape_line_number(shaped_line.text.clone(), color, window)
                .log_err()
            else {
                continue;
            };
            let Some(()) = line.paint(hitbox.origin, line_height, window, cx).log_err() else {
                continue;
            };
            // In singleton buffers, we select corresponding lines on the line number click, so use | -like cursor.
            // In multi buffers, we open file at the line number clicked, so use a pointing hand cursor.
            if is_singleton {
                window.set_cursor_style(CursorStyle::IBeam, &hitbox);
            } else {
                window.set_cursor_style(CursorStyle::PointingHand, &hitbox);
            }
        }
    }

    fn paint_diff_hunks(layout: &mut EditorLayout, window: &mut Window, cx: &mut App) {
        if layout.display_hunks.is_empty() {
            return;
        }

        let line_height = layout.position_map.line_height;
        window.paint_layer(layout.gutter_hitbox.bounds, |window| {
            for (hunk, hitbox) in &layout.display_hunks {
                let hunk_to_paint = match hunk {
                    DisplayDiffHunk::Folded { .. } => {
                        let hunk_bounds = Self::diff_hunk_bounds(
                            &layout.position_map.snapshot,
                            line_height,
                            layout.gutter_hitbox.bounds,
                            &hunk,
                        );
                        Some((
                            hunk_bounds,
                            cx.theme().status().modified,
                            Corners::all(px(0.)),
                        ))
                    }
                    DisplayDiffHunk::Unfolded {
                        status,
                        display_row_range,
                        ..
                    } => hitbox.as_ref().map(|hunk_hitbox| match status {
                        DiffHunkStatus::Added => (
                            hunk_hitbox.bounds,
                            cx.theme().status().created,
                            Corners::all(px(0.)),
                        ),
                        DiffHunkStatus::Modified => (
                            hunk_hitbox.bounds,
                            cx.theme().status().modified,
                            Corners::all(px(0.)),
                        ),
                        DiffHunkStatus::Removed if !display_row_range.is_empty() => (
                            hunk_hitbox.bounds,
                            cx.theme().status().deleted,
                            Corners::all(px(0.)),
                        ),
                        DiffHunkStatus::Removed => (
                            Bounds::new(
                                point(
                                    hunk_hitbox.origin.x - hunk_hitbox.size.width,
                                    hunk_hitbox.origin.y,
                                ),
                                size(hunk_hitbox.size.width * px(2.), hunk_hitbox.size.height),
                            ),
                            cx.theme().status().deleted,
                            Corners::all(1. * line_height),
                        ),
                    }),
                };

                if let Some((hunk_bounds, background_color, corner_radii)) = hunk_to_paint {
                    window.paint_quad(quad(
                        hunk_bounds,
                        corner_radii,
                        background_color,
                        Edges::default(),
                        transparent_black(),
                    ));
                }
            }
        });
    }

    fn diff_hunk_bounds(
        snapshot: &EditorSnapshot,
        line_height: Pixels,
        gutter_bounds: Bounds<Pixels>,
        hunk: &DisplayDiffHunk,
    ) -> Bounds<Pixels> {
        let scroll_position = snapshot.scroll_position();
        let scroll_top = scroll_position.y * line_height;
        let gutter_strip_width = (0.275 * line_height).floor();

        match hunk {
            DisplayDiffHunk::Folded { display_row, .. } => {
                let start_y = display_row.as_f32() * line_height - scroll_top;
                let end_y = start_y + line_height;
                let highlight_origin = gutter_bounds.origin + point(px(0.), start_y);
                let highlight_size = size(gutter_strip_width, end_y - start_y);
                Bounds::new(highlight_origin, highlight_size)
            }
            DisplayDiffHunk::Unfolded {
                display_row_range,
                status,
                ..
            } => {
                if *status == DiffHunkStatus::Removed && display_row_range.is_empty() {
                    let row = display_row_range.start;

                    let offset = line_height / 2.;
                    let start_y = row.as_f32() * line_height - offset - scroll_top;
                    let end_y = start_y + line_height;

                    let width = (0.35 * line_height).floor();
                    let highlight_origin = gutter_bounds.origin + point(px(0.), start_y);
                    let highlight_size = size(width, end_y - start_y);
                    Bounds::new(highlight_origin, highlight_size)
                } else {
                    let start_row = display_row_range.start;
                    let end_row = display_row_range.end;
                    // If we're in a multibuffer, row range span might include an
                    // excerpt header, so if we were to draw the marker straight away,
                    // the hunk might include the rows of that header.
                    // Making the range inclusive doesn't quite cut it, as we rely on the exclusivity for the soft wrap.
                    // Instead, we simply check whether the range we're dealing with includes
                    // any excerpt headers and if so, we stop painting the diff hunk on the first row of that header.
                    let end_row_in_current_excerpt = snapshot
                        .blocks_in_range(start_row..end_row)
                        .find_map(|(start_row, block)| {
                            if matches!(block, Block::ExcerptBoundary { .. }) {
                                Some(start_row)
                            } else {
                                None
                            }
                        })
                        .unwrap_or(end_row);

                    let start_y = start_row.as_f32() * line_height - scroll_top;
                    let end_y = end_row_in_current_excerpt.as_f32() * line_height - scroll_top;

                    let highlight_origin = gutter_bounds.origin + point(px(0.), start_y);
                    let highlight_size = size(gutter_strip_width, end_y - start_y);
                    Bounds::new(highlight_origin, highlight_size)
                }
            }
        }
    }

    fn paint_gutter_indicators(
        &self,
        layout: &mut EditorLayout,
        window: &mut Window,
        cx: &mut App,
    ) {
        window.paint_layer(layout.gutter_hitbox.bounds, |window| {
            window.with_element_namespace("crease_toggles", |window| {
                for crease_toggle in layout.crease_toggles.iter_mut().flatten() {
                    crease_toggle.paint(window, cx);
                }
            });

            for breakpoint in layout.breakpoints.iter_mut() {
                breakpoint.paint(cx);
            }
            for test_indicator in layout.test_indicators.iter_mut() {
                test_indicator.paint(window, cx);
            }

            if let Some(indicator) = layout.code_actions_indicator.as_mut() {
                indicator.paint(window, cx);
            }
        });
    }

    fn paint_gutter_highlights(
        &self,
        layout: &mut EditorLayout,
        window: &mut Window,
        cx: &mut App,
    ) {
        for (_, hunk_hitbox) in &layout.display_hunks {
            if let Some(hunk_hitbox) = hunk_hitbox {
                window.set_cursor_style(CursorStyle::PointingHand, hunk_hitbox);
            }
        }

        let show_git_gutter = layout
            .position_map
            .snapshot
            .show_git_diff_gutter
            .unwrap_or_else(|| {
                matches!(
                    ProjectSettings::get_global(cx).git.git_gutter,
                    Some(GitGutterSetting::TrackedFiles)
                )
            });
        if show_git_gutter {
            Self::paint_diff_hunks(layout, window, cx)
        }

        let highlight_width = 0.275 * layout.position_map.line_height;
        let highlight_corner_radii = Corners::all(0.05 * layout.position_map.line_height);
        window.paint_layer(layout.gutter_hitbox.bounds, |window| {
            for (range, color) in &layout.highlighted_gutter_ranges {
                let start_row = if range.start.row() < layout.visible_display_row_range.start {
                    layout.visible_display_row_range.start - DisplayRow(1)
                } else {
                    range.start.row()
                };
                let end_row = if range.end.row() > layout.visible_display_row_range.end {
                    layout.visible_display_row_range.end + DisplayRow(1)
                } else {
                    range.end.row()
                };

                let start_y = layout.gutter_hitbox.top()
                    + start_row.0 as f32 * layout.position_map.line_height
                    - layout.position_map.scroll_pixel_position.y;
                let end_y = layout.gutter_hitbox.top()
                    + (end_row.0 + 1) as f32 * layout.position_map.line_height
                    - layout.position_map.scroll_pixel_position.y;
                let bounds = Bounds::from_corners(
                    point(layout.gutter_hitbox.left(), start_y),
                    point(layout.gutter_hitbox.left() + highlight_width, end_y),
                );
                window.paint_quad(fill(bounds, *color).corner_radii(highlight_corner_radii));
            }
        });
    }

    fn paint_blamed_display_rows(
        &self,
        layout: &mut EditorLayout,
        window: &mut Window,
        cx: &mut App,
    ) {
        let Some(blamed_display_rows) = layout.blamed_display_rows.take() else {
            return;
        };

        window.paint_layer(layout.gutter_hitbox.bounds, |window| {
            for mut blame_element in blamed_display_rows.into_iter() {
                blame_element.paint(window, cx);
            }
        })
    }

    fn paint_text(&mut self, layout: &mut EditorLayout, window: &mut Window, cx: &mut App) {
        window.with_content_mask(
            Some(ContentMask {
                bounds: layout.text_hitbox.bounds,
            }),
            |window| {
                let cursor_style = if self
                    .editor
                    .read(cx)
                    .hovered_link_state
                    .as_ref()
                    .is_some_and(|hovered_link_state| !hovered_link_state.links.is_empty())
                {
                    CursorStyle::PointingHand
                } else {
                    CursorStyle::IBeam
                };
                window.set_cursor_style(cursor_style, &layout.text_hitbox);

                let invisible_display_ranges = self.paint_highlights(layout, window);
                self.paint_lines(&invisible_display_ranges, layout, window, cx);
                self.paint_redactions(layout, window);
                self.paint_cursors(layout, window, cx);
                self.paint_inline_blame(layout, window, cx);
                self.paint_diff_hunk_controls(layout, window, cx);
                window.with_element_namespace("crease_trailers", |window| {
                    for trailer in layout.crease_trailers.iter_mut().flatten() {
                        trailer.element.paint(window, cx);
                    }
                });
            },
        )
    }

    fn paint_highlights(
        &mut self,
        layout: &mut EditorLayout,
        window: &mut Window,
    ) -> SmallVec<[Range<DisplayPoint>; 32]> {
        window.paint_layer(layout.text_hitbox.bounds, |window| {
            let mut invisible_display_ranges = SmallVec::<[Range<DisplayPoint>; 32]>::new();
            let line_end_overshoot = 0.15 * layout.position_map.line_height;
            for (range, color) in &layout.highlighted_ranges {
                self.paint_highlighted_range(
                    range.clone(),
                    *color,
                    Pixels::ZERO,
                    line_end_overshoot,
                    layout,
                    window,
                );
            }

            let corner_radius = 0.15 * layout.position_map.line_height;

            for (player_color, selections) in &layout.selections {
                for selection in selections.iter() {
                    self.paint_highlighted_range(
                        selection.range.clone(),
                        player_color.selection,
                        corner_radius,
                        corner_radius * 2.,
                        layout,
                        window,
                    );

                    if selection.is_local && !selection.range.is_empty() {
                        invisible_display_ranges.push(selection.range.clone());
                    }
                }
            }
            invisible_display_ranges
        })
    }

    fn paint_lines(
        &mut self,
        invisible_display_ranges: &[Range<DisplayPoint>],
        layout: &mut EditorLayout,
        window: &mut Window,
        cx: &mut App,
    ) {
        let whitespace_setting = self
            .editor
            .read(cx)
            .buffer
            .read(cx)
            .settings_at(0, cx)
            .show_whitespaces;

        for (ix, line_with_invisibles) in layout.position_map.line_layouts.iter().enumerate() {
            let row = DisplayRow(layout.visible_display_row_range.start.0 + ix as u32);
            line_with_invisibles.draw(
                layout,
                row,
                layout.content_origin,
                whitespace_setting,
                invisible_display_ranges,
                window,
                cx,
            )
        }

        for line_element in &mut layout.line_elements {
            line_element.paint(window, cx);
        }
    }

    fn paint_redactions(&mut self, layout: &EditorLayout, window: &mut Window) {
        if layout.redacted_ranges.is_empty() {
            return;
        }

        let line_end_overshoot = layout.line_end_overshoot();

        // A softer than perfect black
        let redaction_color = gpui::rgb(0x0e1111);

        window.paint_layer(layout.text_hitbox.bounds, |window| {
            for range in layout.redacted_ranges.iter() {
                self.paint_highlighted_range(
                    range.clone(),
                    redaction_color.into(),
                    Pixels::ZERO,
                    line_end_overshoot,
                    layout,
                    window,
                );
            }
        });
    }

    fn paint_cursors(&mut self, layout: &mut EditorLayout, window: &mut Window, cx: &mut App) {
        for cursor in &mut layout.visible_cursors {
            cursor.paint(layout.content_origin, window, cx);
        }
    }

    fn paint_scrollbars(&mut self, layout: &mut EditorLayout, window: &mut Window, cx: &mut App) {
        let (scrollbar_x, scrollbar_y) = layout.scrollbars_layout.as_xy();

        if let Some(scrollbar_layout) = scrollbar_x {
            let hitbox = scrollbar_layout.hitbox.clone();
            let text_unit_size = scrollbar_layout.text_unit_size;
            let visible_range = scrollbar_layout.visible_range.clone();
            let thumb_bounds = scrollbar_layout.thumb_bounds();

            if scrollbar_layout.visible {
                window.paint_layer(hitbox.bounds, |window| {
                    window.paint_quad(quad(
                        hitbox.bounds,
                        Corners::default(),
                        cx.theme().colors().scrollbar_track_background,
                        Edges {
                            top: Pixels::ZERO,
                            right: Pixels::ZERO,
                            bottom: Pixels::ZERO,
                            left: Pixels::ZERO,
                        },
                        cx.theme().colors().scrollbar_track_border,
                    ));

                    window.paint_quad(quad(
                        thumb_bounds,
                        Corners::default(),
                        cx.theme().colors().scrollbar_thumb_background,
                        Edges {
                            top: Pixels::ZERO,
                            right: Pixels::ZERO,
                            bottom: Pixels::ZERO,
                            left: ScrollbarLayout::BORDER_WIDTH,
                        },
                        cx.theme().colors().scrollbar_thumb_border,
                    ));
                })
            }

            window.set_cursor_style(CursorStyle::Arrow, &hitbox);

            window.on_mouse_event({
                let editor = self.editor.clone();

                // there may be a way to avoid this clone
                let hitbox = hitbox.clone();

                let mut mouse_position = window.mouse_position();
                move |event: &MouseMoveEvent, phase, window, cx| {
                    if phase == DispatchPhase::Capture {
                        return;
                    }

                    editor.update(cx, |editor, cx| {
                        if event.pressed_button == Some(MouseButton::Left)
                            && editor
                                .scroll_manager
                                .is_dragging_scrollbar(Axis::Horizontal)
                        {
                            let x = mouse_position.x;
                            let new_x = event.position.x;
                            if (hitbox.left()..hitbox.right()).contains(&x) {
                                let mut position = editor.scroll_position(cx);

                                position.x += (new_x - x) / text_unit_size;
                                if position.x < 0.0 {
                                    position.x = 0.0;
                                }
                                editor.set_scroll_position(position, window, cx);
                            }

                            cx.stop_propagation();
                        } else {
                            editor.scroll_manager.set_is_dragging_scrollbar(
                                Axis::Horizontal,
                                false,
                                cx,
                            );

                            if hitbox.is_hovered(window) {
                                editor.scroll_manager.show_scrollbar(window, cx);
                            }
                        }
                        mouse_position = event.position;
                    })
                }
            });

            if self
                .editor
                .read(cx)
                .scroll_manager
                .is_dragging_scrollbar(Axis::Horizontal)
            {
                window.on_mouse_event({
                    let editor = self.editor.clone();
                    move |_: &MouseUpEvent, phase, _, cx| {
                        if phase == DispatchPhase::Capture {
                            return;
                        }

                        editor.update(cx, |editor, cx| {
                            editor.scroll_manager.set_is_dragging_scrollbar(
                                Axis::Horizontal,
                                false,
                                cx,
                            );
                            cx.stop_propagation();
                        });
                    }
                });
            } else {
                window.on_mouse_event({
                    let editor = self.editor.clone();

                    move |event: &MouseDownEvent, phase, window, cx| {
                        if phase == DispatchPhase::Capture || !hitbox.is_hovered(window) {
                            return;
                        }

                        editor.update(cx, |editor, cx| {
                            editor.scroll_manager.set_is_dragging_scrollbar(
                                Axis::Horizontal,
                                true,
                                cx,
                            );

                            let x = event.position.x;

                            if x < thumb_bounds.left() || thumb_bounds.right() < x {
                                let center_row =
                                    ((x - hitbox.left()) / text_unit_size).round() as u32;
                                let top_row = center_row.saturating_sub(
                                    (visible_range.end - visible_range.start) as u32 / 2,
                                );

                                let mut position = editor.scroll_position(cx);
                                position.x = top_row as f32;

                                editor.set_scroll_position(position, window, cx);
                            } else {
                                editor.scroll_manager.show_scrollbar(window, cx);
                            }

                            cx.stop_propagation();
                        });
                    }
                });
            }
        }

        if let Some(scrollbar_layout) = scrollbar_y {
            let hitbox = scrollbar_layout.hitbox.clone();
            let text_unit_size = scrollbar_layout.text_unit_size;
            let visible_range = scrollbar_layout.visible_range.clone();
            let thumb_bounds = scrollbar_layout.thumb_bounds();

            if scrollbar_layout.visible {
                window.paint_layer(hitbox.bounds, |window| {
                    window.paint_quad(quad(
                        hitbox.bounds,
                        Corners::default(),
                        cx.theme().colors().scrollbar_track_background,
                        Edges {
                            top: Pixels::ZERO,
                            right: Pixels::ZERO,
                            bottom: Pixels::ZERO,
                            left: ScrollbarLayout::BORDER_WIDTH,
                        },
                        cx.theme().colors().scrollbar_track_border,
                    ));

                    let fast_markers =
                        self.collect_fast_scrollbar_markers(layout, &scrollbar_layout, cx);
                    // Refresh slow scrollbar markers in the background. Below, we paint whatever markers have already been computed.
                    self.refresh_slow_scrollbar_markers(layout, &scrollbar_layout, window, cx);

                    let markers = self.editor.read(cx).scrollbar_marker_state.markers.clone();
                    for marker in markers.iter().chain(&fast_markers) {
                        let mut marker = marker.clone();
                        marker.bounds.origin += hitbox.origin;
                        window.paint_quad(marker);
                    }

                    window.paint_quad(quad(
                        thumb_bounds,
                        Corners::default(),
                        cx.theme().colors().scrollbar_thumb_background,
                        Edges {
                            top: Pixels::ZERO,
                            right: Pixels::ZERO,
                            bottom: Pixels::ZERO,
                            left: ScrollbarLayout::BORDER_WIDTH,
                        },
                        cx.theme().colors().scrollbar_thumb_border,
                    ));
                });
            }

            window.set_cursor_style(CursorStyle::Arrow, &hitbox);

            window.on_mouse_event({
                let editor = self.editor.clone();

                let hitbox = hitbox.clone();

                let mut mouse_position = window.mouse_position();
                move |event: &MouseMoveEvent, phase, window, cx| {
                    if phase == DispatchPhase::Capture {
                        return;
                    }

                    editor.update(cx, |editor, cx| {
                        if event.pressed_button == Some(MouseButton::Left)
                            && editor.scroll_manager.is_dragging_scrollbar(Axis::Vertical)
                        {
                            let y = mouse_position.y;
                            let new_y = event.position.y;
                            if (hitbox.top()..hitbox.bottom()).contains(&y) {
                                let mut position = editor.scroll_position(cx);
                                position.y += (new_y - y) / text_unit_size;
                                if position.y < 0.0 {
                                    position.y = 0.0;
                                }
                                editor.set_scroll_position(position, window, cx);
                            }
                        } else {
                            editor.scroll_manager.set_is_dragging_scrollbar(
                                Axis::Vertical,
                                false,
                                cx,
                            );

                            if hitbox.is_hovered(window) {
                                editor.scroll_manager.show_scrollbar(window, cx);
                            }
                        }
                        mouse_position = event.position;
                    })
                }
            });

            if self
                .editor
                .read(cx)
                .scroll_manager
                .is_dragging_scrollbar(Axis::Vertical)
            {
                window.on_mouse_event({
                    let editor = self.editor.clone();
                    move |_: &MouseUpEvent, phase, _, cx| {
                        if phase == DispatchPhase::Capture {
                            return;
                        }

                        editor.update(cx, |editor, cx| {
                            editor.scroll_manager.set_is_dragging_scrollbar(
                                Axis::Vertical,
                                false,
                                cx,
                            );
                            cx.stop_propagation();
                        });
                    }
                });
            } else {
                window.on_mouse_event({
                    let editor = self.editor.clone();

                    move |event: &MouseDownEvent, phase, window, cx| {
                        if phase == DispatchPhase::Capture || !hitbox.is_hovered(window) {
                            return;
                        }

                        editor.update(cx, |editor, cx| {
                            editor.scroll_manager.set_is_dragging_scrollbar(
                                Axis::Vertical,
                                true,
                                cx,
                            );

                            let y = event.position.y;
                            if y < thumb_bounds.top() || thumb_bounds.bottom() < y {
                                let center_row =
                                    ((y - hitbox.top()) / text_unit_size).round() as u32;
                                let top_row = center_row.saturating_sub(
                                    (visible_range.end - visible_range.start) as u32 / 2,
                                );
                                let mut position = editor.scroll_position(cx);
                                position.y = top_row as f32;
                                editor.set_scroll_position(position, window, cx);
                            } else {
                                editor.scroll_manager.show_scrollbar(window, cx);
                            }

                            cx.stop_propagation();
                        });
                    }
                });
            }
        }
    }

    fn collect_fast_scrollbar_markers(
        &self,
        layout: &EditorLayout,
        scrollbar_layout: &ScrollbarLayout,
        cx: &mut App,
    ) -> Vec<PaintQuad> {
        const LIMIT: usize = 100;
        if !EditorSettings::get_global(cx).scrollbar.cursors || layout.cursors.len() > LIMIT {
            return vec![];
        }
        let cursor_ranges = layout
            .cursors
            .iter()
            .map(|(point, color)| ColoredRange {
                start: point.row(),
                end: point.row(),
                color: *color,
            })
            .collect_vec();
        scrollbar_layout.marker_quads_for_ranges(cursor_ranges, None)
    }

    fn refresh_slow_scrollbar_markers(
        &self,
        layout: &EditorLayout,
        scrollbar_layout: &ScrollbarLayout,
        window: &mut Window,
        cx: &mut App,
    ) {
        self.editor.update(cx, |editor, cx| {
            if !editor.is_singleton(cx)
                || !editor
                    .scrollbar_marker_state
                    .should_refresh(scrollbar_layout.hitbox.size)
            {
                return;
            }

            let scrollbar_layout = scrollbar_layout.clone();
            let background_highlights = editor.background_highlights.clone();
            let snapshot = layout.position_map.snapshot.clone();
            let theme = cx.theme().clone();
            let scrollbar_settings = EditorSettings::get_global(cx).scrollbar;

            editor.scrollbar_marker_state.dirty = false;
            editor.scrollbar_marker_state.pending_refresh =
                Some(cx.spawn_in(window, |editor, mut cx| async move {
                    let scrollbar_size = scrollbar_layout.hitbox.size;
                    let scrollbar_markers = cx
                        .background_executor()
                        .spawn(async move {
                            let max_point = snapshot.display_snapshot.buffer_snapshot.max_point();
                            let mut marker_quads = Vec::new();
                            if scrollbar_settings.git_diff {
                                let marker_row_ranges =
                                    snapshot.buffer_snapshot.diff_hunks().map(|hunk| {
                                        let start_display_row =
                                            MultiBufferPoint::new(hunk.row_range.start.0, 0)
                                                .to_display_point(&snapshot.display_snapshot)
                                                .row();
                                        let mut end_display_row =
                                            MultiBufferPoint::new(hunk.row_range.end.0, 0)
                                                .to_display_point(&snapshot.display_snapshot)
                                                .row();
                                        if end_display_row != start_display_row {
                                            end_display_row.0 -= 1;
                                        }
                                        let color = match &hunk.status() {
                                            DiffHunkStatus::Added => theme.status().created,
                                            DiffHunkStatus::Modified => theme.status().modified,
                                            DiffHunkStatus::Removed => theme.status().deleted,
                                        };
                                        ColoredRange {
                                            start: start_display_row,
                                            end: end_display_row,
                                            color,
                                        }
                                    });

                                marker_quads.extend(
                                    scrollbar_layout
                                        .marker_quads_for_ranges(marker_row_ranges, Some(0)),
                                );
                            }

                            for (background_highlight_id, (_, background_ranges)) in
                                background_highlights.iter()
                            {
                                let is_search_highlights = *background_highlight_id
                                    == TypeId::of::<BufferSearchHighlights>();
                                let is_symbol_occurrences = *background_highlight_id
                                    == TypeId::of::<DocumentHighlightRead>()
                                    || *background_highlight_id
                                        == TypeId::of::<DocumentHighlightWrite>();
                                if (is_search_highlights && scrollbar_settings.search_results)
                                    || (is_symbol_occurrences && scrollbar_settings.selected_symbol)
                                {
                                    let mut color = theme.status().info;
                                    if is_symbol_occurrences {
                                        color.fade_out(0.5);
                                    }
                                    let marker_row_ranges = background_ranges.iter().map(|range| {
                                        let display_start = range
                                            .start
                                            .to_display_point(&snapshot.display_snapshot);
                                        let display_end =
                                            range.end.to_display_point(&snapshot.display_snapshot);
                                        ColoredRange {
                                            start: display_start.row(),
                                            end: display_end.row(),
                                            color,
                                        }
                                    });
                                    marker_quads.extend(
                                        scrollbar_layout
                                            .marker_quads_for_ranges(marker_row_ranges, Some(1)),
                                    );
                                }
                            }

                            if scrollbar_settings.diagnostics != ScrollbarDiagnostics::None {
                                let diagnostics = snapshot
                                    .buffer_snapshot
                                    .diagnostics_in_range::<_, Point>(Point::zero()..max_point)
                                    // Don't show diagnostics the user doesn't care about
                                    .filter(|diagnostic| {
                                        match (
                                            scrollbar_settings.diagnostics,
                                            diagnostic.diagnostic.severity,
                                        ) {
                                            (ScrollbarDiagnostics::All, _) => true,
                                            (
                                                ScrollbarDiagnostics::Error,
                                                DiagnosticSeverity::ERROR,
                                            ) => true,
                                            (
                                                ScrollbarDiagnostics::Warning,
                                                DiagnosticSeverity::ERROR
                                                | DiagnosticSeverity::WARNING,
                                            ) => true,
                                            (
                                                ScrollbarDiagnostics::Information,
                                                DiagnosticSeverity::ERROR
                                                | DiagnosticSeverity::WARNING
                                                | DiagnosticSeverity::INFORMATION,
                                            ) => true,
                                            (_, _) => false,
                                        }
                                    })
                                    // We want to sort by severity, in order to paint the most severe diagnostics last.
                                    .sorted_by_key(|diagnostic| {
                                        std::cmp::Reverse(diagnostic.diagnostic.severity)
                                    });

                                let marker_row_ranges = diagnostics.into_iter().map(|diagnostic| {
                                    let start_display = diagnostic
                                        .range
                                        .start
                                        .to_display_point(&snapshot.display_snapshot);
                                    let end_display = diagnostic
                                        .range
                                        .end
                                        .to_display_point(&snapshot.display_snapshot);
                                    let color = match diagnostic.diagnostic.severity {
                                        DiagnosticSeverity::ERROR => theme.status().error,
                                        DiagnosticSeverity::WARNING => theme.status().warning,
                                        DiagnosticSeverity::INFORMATION => theme.status().info,
                                        _ => theme.status().hint,
                                    };
                                    ColoredRange {
                                        start: start_display.row(),
                                        end: end_display.row(),
                                        color,
                                    }
                                });
                                marker_quads.extend(
                                    scrollbar_layout
                                        .marker_quads_for_ranges(marker_row_ranges, Some(2)),
                                );
                            }

                            Arc::from(marker_quads)
                        })
                        .await;

                    editor.update(&mut cx, |editor, cx| {
                        editor.scrollbar_marker_state.markers = scrollbar_markers;
                        editor.scrollbar_marker_state.scrollbar_size = scrollbar_size;
                        editor.scrollbar_marker_state.pending_refresh = None;
                        cx.notify();
                    })?;

                    Ok(())
                }));
        });
    }

    #[allow(clippy::too_many_arguments)]
    fn paint_highlighted_range(
        &self,
        range: Range<DisplayPoint>,
        color: Hsla,
        corner_radius: Pixels,
        line_end_overshoot: Pixels,
        layout: &EditorLayout,
        window: &mut Window,
    ) {
        let start_row = layout.visible_display_row_range.start;
        let end_row = layout.visible_display_row_range.end;
        if range.start != range.end {
            let row_range = if range.end.column() == 0 {
                cmp::max(range.start.row(), start_row)..cmp::min(range.end.row(), end_row)
            } else {
                cmp::max(range.start.row(), start_row)
                    ..cmp::min(range.end.row().next_row(), end_row)
            };

            let highlighted_range = HighlightedRange {
                color,
                line_height: layout.position_map.line_height,
                corner_radius,
                start_y: layout.content_origin.y
                    + row_range.start.as_f32() * layout.position_map.line_height
                    - layout.position_map.scroll_pixel_position.y,
                lines: row_range
                    .iter_rows()
                    .map(|row| {
                        let line_layout =
                            &layout.position_map.line_layouts[row.minus(start_row) as usize];
                        HighlightedRangeLine {
                            start_x: if row == range.start.row() {
                                layout.content_origin.x
                                    + line_layout.x_for_index(range.start.column() as usize)
                                    - layout.position_map.scroll_pixel_position.x
                            } else {
                                layout.content_origin.x
                                    - layout.position_map.scroll_pixel_position.x
                            },
                            end_x: if row == range.end.row() {
                                layout.content_origin.x
                                    + line_layout.x_for_index(range.end.column() as usize)
                                    - layout.position_map.scroll_pixel_position.x
                            } else {
                                layout.content_origin.x + line_layout.width + line_end_overshoot
                                    - layout.position_map.scroll_pixel_position.x
                            },
                        }
                    })
                    .collect(),
            };

            highlighted_range.paint(layout.text_hitbox.bounds, window);
        }
    }

    fn paint_inline_blame(&mut self, layout: &mut EditorLayout, window: &mut Window, cx: &mut App) {
        if let Some(mut inline_blame) = layout.inline_blame.take() {
            window.paint_layer(layout.text_hitbox.bounds, |window| {
                inline_blame.paint(window, cx);
            })
        }
    }

    fn paint_diff_hunk_controls(
        &mut self,
        layout: &mut EditorLayout,
        window: &mut Window,
        cx: &mut App,
    ) {
        for mut diff_hunk_control in layout.diff_hunk_controls.drain(..) {
            diff_hunk_control.paint(window, cx);
        }
    }

    fn paint_blocks(&mut self, layout: &mut EditorLayout, window: &mut Window, cx: &mut App) {
        for mut block in layout.blocks.drain(..) {
            block.element.paint(window, cx);
        }
    }

    fn paint_inline_completion_popover(
        &mut self,
        layout: &mut EditorLayout,
        window: &mut Window,
        cx: &mut App,
    ) {
        if let Some(inline_completion_popover) = layout.inline_completion_popover.as_mut() {
            inline_completion_popover.paint(window, cx);
        }
    }

    fn paint_mouse_context_menu(
        &mut self,
        layout: &mut EditorLayout,
        window: &mut Window,
        cx: &mut App,
    ) {
        if let Some(mouse_context_menu) = layout.mouse_context_menu.as_mut() {
            mouse_context_menu.paint(window, cx);
        }
    }

    fn paint_scroll_wheel_listener(
        &mut self,
        layout: &EditorLayout,
        window: &mut Window,
        cx: &mut App,
    ) {
        window.on_mouse_event({
            let position_map = layout.position_map.clone();
            let editor = self.editor.clone();
            let hitbox = layout.hitbox.clone();
            let mut delta = ScrollDelta::default();

            // Set a minimum scroll_sensitivity of 0.01 to make sure the user doesn't
            // accidentally turn off their scrolling.
            let scroll_sensitivity = EditorSettings::get_global(cx).scroll_sensitivity.max(0.01);

            move |event: &ScrollWheelEvent, phase, window, cx| {
                if phase == DispatchPhase::Bubble && hitbox.is_hovered(window) {
                    delta = delta.coalesce(event.delta);
                    editor.update(cx, |editor, cx| {
                        let position_map: &PositionMap = &position_map;

                        let line_height = position_map.line_height;
                        let max_glyph_width = position_map.em_width;
                        let (delta, axis) = match delta {
                            gpui::ScrollDelta::Pixels(mut pixels) => {
                                //Trackpad
                                let axis = position_map.snapshot.ongoing_scroll.filter(&mut pixels);
                                (pixels, axis)
                            }

                            gpui::ScrollDelta::Lines(lines) => {
                                //Not trackpad
                                let pixels =
                                    point(lines.x * max_glyph_width, lines.y * line_height);
                                (pixels, None)
                            }
                        };

                        let current_scroll_position = position_map.snapshot.scroll_position();
                        let x = (current_scroll_position.x * max_glyph_width
                            - (delta.x * scroll_sensitivity))
                            / max_glyph_width;
                        let y = (current_scroll_position.y * line_height
                            - (delta.y * scroll_sensitivity))
                            / line_height;
                        let mut scroll_position =
                            point(x, y).clamp(&point(0., 0.), &position_map.scroll_max);
                        let forbid_vertical_scroll = editor.scroll_manager.forbid_vertical_scroll();
                        if forbid_vertical_scroll {
                            scroll_position.y = current_scroll_position.y;
                        }

                        if scroll_position != current_scroll_position {
                            editor.scroll(scroll_position, axis, window, cx);
                            cx.stop_propagation();
                        } else if y < 0. {
                            // Due to clamping, we may fail to detect cases of overscroll to the top;
                            // We want the scroll manager to get an update in such cases and detect the change of direction
                            // on the next frame.
                            cx.notify();
                        }
                    });
                }
            }
        });
    }

    fn paint_mouse_listeners(&mut self, layout: &EditorLayout, window: &mut Window, cx: &mut App) {
        self.paint_scroll_wheel_listener(layout, window, cx);

        window.on_mouse_event({
            let position_map = layout.position_map.clone();
            let editor = self.editor.clone();
            let text_hitbox = layout.text_hitbox.clone();
            let gutter_hitbox = layout.gutter_hitbox.clone();
            let multi_buffer_range =
                layout
                    .display_hunks
                    .iter()
                    .find_map(|(hunk, hunk_hitbox)| match hunk {
                        DisplayDiffHunk::Folded { .. } => None,
                        DisplayDiffHunk::Unfolded {
                            multi_buffer_range, ..
                        } => {
                            if hunk_hitbox
                                .as_ref()
                                .map(|hitbox| hitbox.is_hovered(window))
                                .unwrap_or(false)
                            {
                                Some(multi_buffer_range.clone())
                            } else {
                                None
                            }
                        }
                    });
            let line_numbers = layout.line_numbers.clone();

            move |event: &MouseDownEvent, phase, window, cx| {
                if phase == DispatchPhase::Bubble {
                    match event.button {
                        MouseButton::Left => editor.update(cx, |editor, cx| {
                            Self::mouse_left_down(
                                editor,
                                event,
                                multi_buffer_range.clone(),
                                &position_map,
                                &text_hitbox,
                                &gutter_hitbox,
                                line_numbers.as_ref(),
                                window,
                                cx,
                            );
                        }),
                        MouseButton::Right => editor.update(cx, |editor, cx| {
                            Self::mouse_right_down(
                                editor,
                                event,
                                &position_map,
                                &text_hitbox,
                                window,
                                cx,
                            );
                        }),
                        MouseButton::Middle => editor.update(cx, |editor, cx| {
                            Self::mouse_middle_down(
                                editor,
                                event,
                                &position_map,
                                &text_hitbox,
                                window,
                                cx,
                            );
                        }),
                        _ => {}
                    };
                }
            }
        });

        window.on_mouse_event({
            let editor = self.editor.clone();
            let position_map = layout.position_map.clone();
            let text_hitbox = layout.text_hitbox.clone();

            move |event: &MouseUpEvent, phase, window, cx| {
                if phase == DispatchPhase::Bubble {
                    editor.update(cx, |editor, cx| {
                        Self::mouse_up(editor, event, &position_map, &text_hitbox, window, cx)
                    });
                }
            }
        });
        window.on_mouse_event({
            let position_map = layout.position_map.clone();
            let editor = self.editor.clone();
            let text_hitbox = layout.text_hitbox.clone();
            let gutter_hitbox = layout.gutter_hitbox.clone();

            move |event: &MouseMoveEvent, phase, window, cx| {
                if phase == DispatchPhase::Bubble {
                    editor.update(cx, |editor, cx| {
                        if editor.hover_state.focused(window, cx) {
                            return;
                        }
                        if event.pressed_button == Some(MouseButton::Left)
                            || event.pressed_button == Some(MouseButton::Middle)
                        {
                            Self::mouse_dragged(
                                editor,
                                event,
                                &position_map,
                                text_hitbox.bounds,
                                window,
                                cx,
                            )
                        }

                        Self::mouse_moved(
                            editor,
                            event,
                            &position_map,
                            &text_hitbox,
                            &gutter_hitbox,
                            window,
                            cx,
                        )
                    });
                }
            }
        });
    }

    fn scrollbar_left(&self, bounds: &Bounds<Pixels>) -> Pixels {
        bounds.top_right().x - self.style.scrollbar_width
    }

    fn column_pixels(&self, column: usize, window: &mut Window, _: &mut App) -> Pixels {
        let style = &self.style;
        let font_size = style.text.font_size.to_pixels(window.rem_size());
        let layout = window
            .text_system()
            .shape_line(
                SharedString::from(" ".repeat(column)),
                font_size,
                &[TextRun {
                    len: column,
                    font: style.text.font(),
                    color: Hsla::default(),
                    background_color: None,
                    underline: None,
                    strikethrough: None,
                }],
            )
            .unwrap();

        layout.width
    }

    fn max_line_number_width(
        &self,
        snapshot: &EditorSnapshot,
        window: &mut Window,
        cx: &mut App,
    ) -> Pixels {
        let digit_count = (snapshot.widest_line_number() as f32).log10().floor() as usize + 1;
        self.column_pixels(digit_count, window, cx)
    }

    fn shape_line_number(
        &self,
        text: SharedString,
        color: Hsla,
        window: &mut Window,
    ) -> anyhow::Result<ShapedLine> {
        let run = TextRun {
            len: text.len(),
            font: self.style.text.font(),
            color,
            background_color: None,
            underline: None,
            strikethrough: None,
        };
        window.text_system().shape_line(
            text,
            self.style.text.font_size.to_pixels(window.rem_size()),
            &[run],
        )
    }
}

fn header_jump_data(
    snapshot: &EditorSnapshot,
    block_row_start: DisplayRow,
    height: u32,
    for_excerpt: &ExcerptInfo,
) -> JumpData {
    let range = &for_excerpt.range;
    let buffer = &for_excerpt.buffer;
    let jump_anchor = range
        .primary
        .as_ref()
        .map_or(range.context.start, |primary| primary.start);

    let excerpt_start = range.context.start;
    let jump_position = language::ToPoint::to_point(&jump_anchor, buffer);
    let offset_from_excerpt_start = if jump_anchor == excerpt_start {
        0
    } else {
        let excerpt_start_row = language::ToPoint::to_point(&excerpt_start, buffer).row;
        jump_position.row - excerpt_start_row
    };

    let line_offset_from_top = (block_row_start.0 + height + offset_from_excerpt_start)
        .saturating_sub(
            snapshot
                .scroll_anchor
                .scroll_position(&snapshot.display_snapshot)
                .y as u32,
        );

    JumpData::MultiBufferPoint {
        excerpt_id: for_excerpt.id,
        anchor: jump_anchor,
        position: language::ToPoint::to_point(&jump_anchor, buffer),
        line_offset_from_top,
    }
}

fn inline_completion_tab_indicator(
    label: impl Into<SharedString>,
    icon: Option<IconName>,
    cx: &App,
) -> AnyElement {
    let tab_kbd = h_flex()
        .px_0p5()
        .font(theme::ThemeSettings::get_global(cx).buffer_font.clone())
        .text_size(TextSize::XSmall.rems(cx))
        .text_color(cx.theme().colors().text)
        .child("tab");

    let padding_right = if icon.is_some() { px(4.) } else { px(8.) };

    h_flex()
        .py_0p5()
        .pl_1()
        .pr(padding_right)
        .gap_1()
        .bg(cx.theme().colors().text_accent.opacity(0.15))
        .border_1()
        .border_color(cx.theme().colors().text_accent.opacity(0.8))
        .rounded_md()
        .shadow_sm()
        .child(tab_kbd)
        .child(Label::new(label).size(LabelSize::Small))
        .when_some(icon, |element, icon| {
            element.child(
                div()
                    .mt(px(1.5))
                    .child(Icon::new(icon).size(IconSize::Small)),
            )
        })
        .into_any()
}

#[allow(clippy::too_many_arguments)]
fn prepaint_gutter_button(
    button: IconButton,
    row: DisplayRow,
    line_height: Pixels,
    gutter_dimensions: &GutterDimensions,
    scroll_pixel_position: gpui::Point<Pixels>,
    gutter_hitbox: &Hitbox,
    rows_with_hunk_bounds: &HashMap<DisplayRow, Bounds<Pixels>>,
    window: &mut Window,
    cx: &mut App,
) -> AnyElement {
    let mut button = button.into_any_element();

    let available_space = size(
        AvailableSpace::MinContent,
        AvailableSpace::Definite(line_height),
    );
    let indicator_size = button.layout_as_root(available_space, window, cx);

    let blame_width = gutter_dimensions.git_blame_entries_width;
    let gutter_width = rows_with_hunk_bounds
        .get(&row)
        .map(|bounds| bounds.size.width);
    let left_offset = blame_width.max(gutter_width).unwrap_or_default();

    let mut x = left_offset;
    let available_width = gutter_dimensions.margin + gutter_dimensions.left_padding
        - indicator_size.width
        - left_offset;
    x += available_width / 2.;

    let mut y = row.as_f32() * line_height - scroll_pixel_position.y;
    y += (line_height - indicator_size.height) / 2.;

    button.prepaint_as_root(
        gutter_hitbox.origin + point(x, y),
        available_space,
        window,
        cx,
    );
    button
}

fn render_inline_blame_entry(
    blame: &gpui::Entity<GitBlame>,
    blame_entry: BlameEntry,
    style: &EditorStyle,
    workspace: Option<WeakEntity<Workspace>>,
    cx: &mut App,
) -> AnyElement {
    let relative_timestamp = blame_entry_relative_timestamp(&blame_entry);

    let author = blame_entry.author.as_deref().unwrap_or_default();
    let summary_enabled = ProjectSettings::get_global(cx)
        .git
        .show_inline_commit_summary();

    let text = match blame_entry.summary.as_ref() {
        Some(summary) if summary_enabled => {
            format!("{}, {} - {}", author, relative_timestamp, summary)
        }
        _ => format!("{}, {}", author, relative_timestamp),
    };

    let details = blame.read(cx).details_for_entry(&blame_entry);

    let tooltip = cx.new(|_| BlameEntryTooltip::new(blame_entry, details, style, workspace));

    h_flex()
        .id("inline-blame")
        .w_full()
        .font_family(style.text.font().family)
        .text_color(cx.theme().status().hint)
        .line_height(style.text.line_height)
        .child(Icon::new(IconName::FileGit).color(Color::Hint))
        .child(text)
        .gap_2()
        .hoverable_tooltip(move |_, _| tooltip.clone().into())
        .into_any()
}

fn render_blame_entry(
    ix: usize,
    blame: &gpui::Entity<GitBlame>,
    blame_entry: BlameEntry,
    style: &EditorStyle,
    last_used_color: &mut Option<(PlayerColor, Oid)>,
    editor: Entity<Editor>,
    cx: &mut App,
) -> AnyElement {
    let mut sha_color = cx
        .theme()
        .players()
        .color_for_participant(blame_entry.sha.into());
    // If the last color we used is the same as the one we get for this line, but
    // the commit SHAs are different, then we try again to get a different color.
    match *last_used_color {
        Some((color, sha)) if sha != blame_entry.sha && color.cursor == sha_color.cursor => {
            let index: u32 = blame_entry.sha.into();
            sha_color = cx.theme().players().color_for_participant(index + 1);
        }
        _ => {}
    };
    last_used_color.replace((sha_color, blame_entry.sha));

    let relative_timestamp = blame_entry_relative_timestamp(&blame_entry);

    let short_commit_id = blame_entry.sha.display_short();

    let author_name = blame_entry.author.as_deref().unwrap_or("<no name>");
    let name = util::truncate_and_trailoff(author_name, GIT_BLAME_MAX_AUTHOR_CHARS_DISPLAYED);

    let details = blame.read(cx).details_for_entry(&blame_entry);

    let workspace = editor.read(cx).workspace.as_ref().map(|(w, _)| w.clone());

    let tooltip =
        cx.new(|_| BlameEntryTooltip::new(blame_entry.clone(), details.clone(), style, workspace));

    h_flex()
        .w_full()
        .justify_between()
        .font_family(style.text.font().family)
        .line_height(style.text.line_height)
        .id(("blame", ix))
        .text_color(cx.theme().status().hint)
        .pr_2()
        .gap_2()
        .child(
            h_flex()
                .items_center()
                .gap_2()
                .child(div().text_color(sha_color.cursor).child(short_commit_id))
                .child(name),
        )
        .child(relative_timestamp)
        .on_mouse_down(MouseButton::Right, {
            let blame_entry = blame_entry.clone();
            let details = details.clone();
            move |event, window, cx| {
                deploy_blame_entry_context_menu(
                    &blame_entry,
                    details.as_ref(),
                    editor.clone(),
                    event.position,
                    window,
                    cx,
                );
            }
        })
        .hover(|style| style.bg(cx.theme().colors().element_hover))
        .when_some(
            details.and_then(|details| details.permalink),
            |this, url| {
                let url = url.clone();
                this.cursor_pointer().on_click(move |_, _, cx| {
                    cx.stop_propagation();
                    cx.open_url(url.as_str())
                })
            },
        )
        .hoverable_tooltip(move |_, _| tooltip.clone().into())
        .into_any()
}

fn deploy_blame_entry_context_menu(
    blame_entry: &BlameEntry,
    details: Option<&CommitDetails>,
    editor: Entity<Editor>,
    position: gpui::Point<Pixels>,
    window: &mut Window,
    cx: &mut App,
) {
    let context_menu = ContextMenu::build(window, cx, move |menu, _, _| {
        let sha = format!("{}", blame_entry.sha);
        menu.on_blur_subscription(Subscription::new(|| {}))
            .entry("Copy commit SHA", None, move |_, cx| {
                cx.write_to_clipboard(ClipboardItem::new_string(sha.clone()));
            })
            .when_some(
                details.and_then(|details| details.permalink.clone()),
                |this, url| {
                    this.entry("Open permalink", None, move |_, cx| {
                        cx.open_url(url.as_str())
                    })
                },
            )
    });

    editor.update(cx, move |editor, cx| {
        editor.mouse_context_menu = Some(MouseContextMenu::new(
            MenuPosition::PinnedToScreen(position),
            context_menu,
            window,
            cx,
        ));
        cx.notify();
    });
}

#[derive(Debug)]
pub(crate) struct LineWithInvisibles {
    fragments: SmallVec<[LineFragment; 1]>,
    invisibles: Vec<Invisible>,
    len: usize,
    width: Pixels,
    font_size: Pixels,
}

#[allow(clippy::large_enum_variant)]
enum LineFragment {
    Text(ShapedLine),
    Element {
        element: Option<AnyElement>,
        size: Size<Pixels>,
        len: usize,
    },
}

impl fmt::Debug for LineFragment {
    fn fmt(&self, f: &mut fmt::Formatter) -> fmt::Result {
        match self {
            LineFragment::Text(shaped_line) => f.debug_tuple("Text").field(shaped_line).finish(),
            LineFragment::Element { size, len, .. } => f
                .debug_struct("Element")
                .field("size", size)
                .field("len", len)
                .finish(),
        }
    }
}

impl LineWithInvisibles {
    #[allow(clippy::too_many_arguments)]
    fn from_chunks<'a>(
        chunks: impl Iterator<Item = HighlightedChunk<'a>>,
        editor_style: &EditorStyle,
        max_line_len: usize,
        max_line_count: usize,
        editor_mode: EditorMode,
        text_width: Pixels,
        is_row_soft_wrapped: impl Copy + Fn(usize) -> bool,
        window: &mut Window,
        cx: &mut App,
    ) -> Vec<Self> {
        let text_style = &editor_style.text;
        let mut layouts = Vec::with_capacity(max_line_count);
        let mut fragments: SmallVec<[LineFragment; 1]> = SmallVec::new();
        let mut line = String::new();
        let mut invisibles = Vec::new();
        let mut width = Pixels::ZERO;
        let mut len = 0;
        let mut styles = Vec::new();
        let mut non_whitespace_added = false;
        let mut row = 0;
        let mut line_exceeded_max_len = false;
        let font_size = text_style.font_size.to_pixels(window.rem_size());

        let ellipsis = SharedString::from("⋯");

        for highlighted_chunk in chunks.chain([HighlightedChunk {
            text: "\n",
            style: None,
            is_tab: false,
            replacement: None,
        }]) {
            if let Some(replacement) = highlighted_chunk.replacement {
                if !line.is_empty() {
                    let shaped_line = window
                        .text_system()
                        .shape_line(line.clone().into(), font_size, &styles)
                        .unwrap();
                    width += shaped_line.width;
                    len += shaped_line.len;
                    fragments.push(LineFragment::Text(shaped_line));
                    line.clear();
                    styles.clear();
                }

                match replacement {
                    ChunkReplacement::Renderer(renderer) => {
                        let available_width = if renderer.constrain_width {
                            let chunk = if highlighted_chunk.text == ellipsis.as_ref() {
                                ellipsis.clone()
                            } else {
                                SharedString::from(Arc::from(highlighted_chunk.text))
                            };
                            let shaped_line = window
                                .text_system()
                                .shape_line(
                                    chunk,
                                    font_size,
                                    &[text_style.to_run(highlighted_chunk.text.len())],
                                )
                                .unwrap();
                            AvailableSpace::Definite(shaped_line.width)
                        } else {
                            AvailableSpace::MinContent
                        };

                        let mut element = (renderer.render)(&mut ChunkRendererContext {
                            context: cx,
                            window,
                            max_width: text_width,
                        });
                        let line_height = text_style.line_height_in_pixels(window.rem_size());
                        let size = element.layout_as_root(
                            size(available_width, AvailableSpace::Definite(line_height)),
                            window,
                            cx,
                        );

                        width += size.width;
                        len += highlighted_chunk.text.len();
                        fragments.push(LineFragment::Element {
                            element: Some(element),
                            size,
                            len: highlighted_chunk.text.len(),
                        });
                    }
                    ChunkReplacement::Str(x) => {
                        let text_style = if let Some(style) = highlighted_chunk.style {
                            Cow::Owned(text_style.clone().highlight(style))
                        } else {
                            Cow::Borrowed(text_style)
                        };

                        let run = TextRun {
                            len: x.len(),
                            font: text_style.font(),
                            color: text_style.color,
                            background_color: text_style.background_color,
                            underline: text_style.underline,
                            strikethrough: text_style.strikethrough,
                        };
                        let line_layout = window
                            .text_system()
                            .shape_line(x, font_size, &[run])
                            .unwrap()
                            .with_len(highlighted_chunk.text.len());

                        width += line_layout.width;
                        len += highlighted_chunk.text.len();
                        fragments.push(LineFragment::Text(line_layout))
                    }
                }
            } else {
                for (ix, mut line_chunk) in highlighted_chunk.text.split('\n').enumerate() {
                    if ix > 0 {
                        let shaped_line = window
                            .text_system()
                            .shape_line(line.clone().into(), font_size, &styles)
                            .unwrap();
                        width += shaped_line.width;
                        len += shaped_line.len;
                        fragments.push(LineFragment::Text(shaped_line));
                        layouts.push(Self {
                            width: mem::take(&mut width),
                            len: mem::take(&mut len),
                            fragments: mem::take(&mut fragments),
                            invisibles: std::mem::take(&mut invisibles),
                            font_size,
                        });

                        line.clear();
                        styles.clear();
                        row += 1;
                        line_exceeded_max_len = false;
                        non_whitespace_added = false;
                        if row == max_line_count {
                            return layouts;
                        }
                    }

                    if !line_chunk.is_empty() && !line_exceeded_max_len {
                        let text_style = if let Some(style) = highlighted_chunk.style {
                            Cow::Owned(text_style.clone().highlight(style))
                        } else {
                            Cow::Borrowed(text_style)
                        };

                        if line.len() + line_chunk.len() > max_line_len {
                            let mut chunk_len = max_line_len - line.len();
                            while !line_chunk.is_char_boundary(chunk_len) {
                                chunk_len -= 1;
                            }
                            line_chunk = &line_chunk[..chunk_len];
                            line_exceeded_max_len = true;
                        }

                        styles.push(TextRun {
                            len: line_chunk.len(),
                            font: text_style.font(),
                            color: text_style.color,
                            background_color: text_style.background_color,
                            underline: text_style.underline,
                            strikethrough: text_style.strikethrough,
                        });

                        if editor_mode == EditorMode::Full {
                            // Line wrap pads its contents with fake whitespaces,
                            // avoid printing them
                            let is_soft_wrapped = is_row_soft_wrapped(row);
                            if highlighted_chunk.is_tab {
                                if non_whitespace_added || !is_soft_wrapped {
                                    invisibles.push(Invisible::Tab {
                                        line_start_offset: line.len(),
                                        line_end_offset: line.len() + line_chunk.len(),
                                    });
                                }
                            } else {
                                invisibles.extend(line_chunk.char_indices().filter_map(
                                    |(index, c)| {
                                        let is_whitespace = c.is_whitespace();
                                        non_whitespace_added |= !is_whitespace;
                                        if is_whitespace
                                            && (non_whitespace_added || !is_soft_wrapped)
                                        {
                                            Some(Invisible::Whitespace {
                                                line_offset: line.len() + index,
                                            })
                                        } else {
                                            None
                                        }
                                    },
                                ))
                            }
                        }

                        line.push_str(line_chunk);
                    }
                }
            }
        }

        layouts
    }

    #[allow(clippy::too_many_arguments)]
    fn prepaint(
        &mut self,
        line_height: Pixels,
        scroll_pixel_position: gpui::Point<Pixels>,
        row: DisplayRow,
        content_origin: gpui::Point<Pixels>,
        line_elements: &mut SmallVec<[AnyElement; 1]>,
        window: &mut Window,
        cx: &mut App,
    ) {
        let line_y = line_height * (row.as_f32() - scroll_pixel_position.y / line_height);
        let mut fragment_origin = content_origin + gpui::point(-scroll_pixel_position.x, line_y);
        for fragment in &mut self.fragments {
            match fragment {
                LineFragment::Text(line) => {
                    fragment_origin.x += line.width;
                }
                LineFragment::Element { element, size, .. } => {
                    let mut element = element
                        .take()
                        .expect("you can't prepaint LineWithInvisibles twice");

                    // Center the element vertically within the line.
                    let mut element_origin = fragment_origin;
                    element_origin.y += (line_height - size.height) / 2.;
                    element.prepaint_at(element_origin, window, cx);
                    line_elements.push(element);

                    fragment_origin.x += size.width;
                }
            }
        }
    }

    #[allow(clippy::too_many_arguments)]
    fn draw(
        &self,
        layout: &EditorLayout,
        row: DisplayRow,
        content_origin: gpui::Point<Pixels>,
        whitespace_setting: ShowWhitespaceSetting,
        selection_ranges: &[Range<DisplayPoint>],
        window: &mut Window,
        cx: &mut App,
    ) {
        let line_height = layout.position_map.line_height;
        let line_y = line_height
            * (row.as_f32() - layout.position_map.scroll_pixel_position.y / line_height);

        let mut fragment_origin =
            content_origin + gpui::point(-layout.position_map.scroll_pixel_position.x, line_y);

        for fragment in &self.fragments {
            match fragment {
                LineFragment::Text(line) => {
                    line.paint(fragment_origin, line_height, window, cx)
                        .log_err();
                    fragment_origin.x += line.width;
                }
                LineFragment::Element { size, .. } => {
                    fragment_origin.x += size.width;
                }
            }
        }

        self.draw_invisibles(
            selection_ranges,
            layout,
            content_origin,
            line_y,
            row,
            line_height,
            whitespace_setting,
            window,
            cx,
        );
    }

    #[allow(clippy::too_many_arguments)]
    fn draw_invisibles(
        &self,
        selection_ranges: &[Range<DisplayPoint>],
        layout: &EditorLayout,
        content_origin: gpui::Point<Pixels>,
        line_y: Pixels,
        row: DisplayRow,
        line_height: Pixels,
        whitespace_setting: ShowWhitespaceSetting,
        window: &mut Window,
        cx: &mut App,
    ) {
        let extract_whitespace_info = |invisible: &Invisible| {
            let (token_offset, token_end_offset, invisible_symbol) = match invisible {
                Invisible::Tab {
                    line_start_offset,
                    line_end_offset,
                } => (*line_start_offset, *line_end_offset, &layout.tab_invisible),
                Invisible::Whitespace { line_offset } => {
                    (*line_offset, line_offset + 1, &layout.space_invisible)
                }
            };

            let x_offset = self.x_for_index(token_offset);
            let invisible_offset =
                (layout.position_map.em_width - invisible_symbol.width).max(Pixels::ZERO) / 2.0;
            let origin = content_origin
                + gpui::point(
                    x_offset + invisible_offset - layout.position_map.scroll_pixel_position.x,
                    line_y,
                );

            (
                [token_offset, token_end_offset],
                Box::new(move |window: &mut Window, cx: &mut App| {
                    invisible_symbol
                        .paint(origin, line_height, window, cx)
                        .log_err();
                }),
            )
        };

        let invisible_iter = self.invisibles.iter().map(extract_whitespace_info);
        match whitespace_setting {
            ShowWhitespaceSetting::None => (),
            ShowWhitespaceSetting::All => invisible_iter.for_each(|(_, paint)| paint(window, cx)),
            ShowWhitespaceSetting::Selection => invisible_iter.for_each(|([start, _], paint)| {
                let invisible_point = DisplayPoint::new(row, start as u32);
                if !selection_ranges
                    .iter()
                    .any(|region| region.start <= invisible_point && invisible_point < region.end)
                {
                    return;
                }

                paint(window, cx);
            }),

            // For a whitespace to be on a boundary, any of the following conditions need to be met:
            // - It is a tab
            // - It is adjacent to an edge (start or end)
            // - It is adjacent to a whitespace (left or right)
            ShowWhitespaceSetting::Boundary => {
                // We'll need to keep track of the last invisible we've seen and then check if we are adjacent to it for some of
                // the above cases.
                // Note: We zip in the original `invisibles` to check for tab equality
                let mut last_seen: Option<(bool, usize, Box<dyn Fn(&mut Window, &mut App)>)> = None;
                for (([start, end], paint), invisible) in
                    invisible_iter.zip_eq(self.invisibles.iter())
                {
                    let should_render = match (&last_seen, invisible) {
                        (_, Invisible::Tab { .. }) => true,
                        (Some((_, last_end, _)), _) => *last_end == start,
                        _ => false,
                    };

                    if should_render || start == 0 || end == self.len {
                        paint(window, cx);

                        // Since we are scanning from the left, we will skip over the first available whitespace that is part
                        // of a boundary between non-whitespace segments, so we correct by manually redrawing it if needed.
                        if let Some((should_render_last, last_end, paint_last)) = last_seen {
                            // Note that we need to make sure that the last one is actually adjacent
                            if !should_render_last && last_end == start {
                                paint_last(window, cx);
                            }
                        }
                    }

                    // Manually render anything within a selection
                    let invisible_point = DisplayPoint::new(row, start as u32);
                    if selection_ranges.iter().any(|region| {
                        region.start <= invisible_point && invisible_point < region.end
                    }) {
                        paint(window, cx);
                    }

                    last_seen = Some((should_render, end, paint));
                }
            }
        }
    }

    pub fn x_for_index(&self, index: usize) -> Pixels {
        let mut fragment_start_x = Pixels::ZERO;
        let mut fragment_start_index = 0;

        for fragment in &self.fragments {
            match fragment {
                LineFragment::Text(shaped_line) => {
                    let fragment_end_index = fragment_start_index + shaped_line.len;
                    if index < fragment_end_index {
                        return fragment_start_x
                            + shaped_line.x_for_index(index - fragment_start_index);
                    }
                    fragment_start_x += shaped_line.width;
                    fragment_start_index = fragment_end_index;
                }
                LineFragment::Element { len, size, .. } => {
                    let fragment_end_index = fragment_start_index + len;
                    if index < fragment_end_index {
                        return fragment_start_x;
                    }
                    fragment_start_x += size.width;
                    fragment_start_index = fragment_end_index;
                }
            }
        }

        fragment_start_x
    }

    pub fn index_for_x(&self, x: Pixels) -> Option<usize> {
        let mut fragment_start_x = Pixels::ZERO;
        let mut fragment_start_index = 0;

        for fragment in &self.fragments {
            match fragment {
                LineFragment::Text(shaped_line) => {
                    let fragment_end_x = fragment_start_x + shaped_line.width;
                    if x < fragment_end_x {
                        return Some(
                            fragment_start_index + shaped_line.index_for_x(x - fragment_start_x)?,
                        );
                    }
                    fragment_start_x = fragment_end_x;
                    fragment_start_index += shaped_line.len;
                }
                LineFragment::Element { len, size, .. } => {
                    let fragment_end_x = fragment_start_x + size.width;
                    if x < fragment_end_x {
                        return Some(fragment_start_index);
                    }
                    fragment_start_index += len;
                    fragment_start_x = fragment_end_x;
                }
            }
        }

        None
    }

    pub fn font_id_for_index(&self, index: usize) -> Option<FontId> {
        let mut fragment_start_index = 0;

        for fragment in &self.fragments {
            match fragment {
                LineFragment::Text(shaped_line) => {
                    let fragment_end_index = fragment_start_index + shaped_line.len;
                    if index < fragment_end_index {
                        return shaped_line.font_id_for_index(index - fragment_start_index);
                    }
                    fragment_start_index = fragment_end_index;
                }
                LineFragment::Element { len, .. } => {
                    let fragment_end_index = fragment_start_index + len;
                    if index < fragment_end_index {
                        return None;
                    }
                    fragment_start_index = fragment_end_index;
                }
            }
        }

        None
    }
}

#[derive(Debug, Clone, Copy, PartialEq, Eq)]
enum Invisible {
    /// A tab character
    ///
    /// A tab character is internally represented by spaces (configured by the user's tab width)
    /// aligned to the nearest column, so it's necessary to store the start and end offset for
    /// adjacency checks.
    Tab {
        line_start_offset: usize,
        line_end_offset: usize,
    },
    Whitespace {
        line_offset: usize,
    },
}

impl EditorElement {
    /// Returns the rem size to use when rendering the [`EditorElement`].
    ///
    /// This allows UI elements to scale based on the `buffer_font_size`.
    fn rem_size(&self, cx: &mut App) -> Option<Pixels> {
        match self.editor.read(cx).mode {
            EditorMode::Full => {
                let buffer_font_size = self.style.text.font_size;
                match buffer_font_size {
                    AbsoluteLength::Pixels(pixels) => {
                        let rem_size_scale = {
                            // Our default UI font size is 14px on a 16px base scale.
                            // This means the default UI font size is 0.875rems.
                            let default_font_size_scale = 14. / ui::BASE_REM_SIZE_IN_PX;

                            // We then determine the delta between a single rem and the default font
                            // size scale.
                            let default_font_size_delta = 1. - default_font_size_scale;

                            // Finally, we add this delta to 1rem to get the scale factor that
                            // should be used to scale up the UI.
                            1. + default_font_size_delta
                        };

                        Some(pixels * rem_size_scale)
                    }
                    AbsoluteLength::Rems(rems) => {
                        Some(rems.to_pixels(ui::BASE_REM_SIZE_IN_PX.into()))
                    }
                }
            }
            // We currently use single-line and auto-height editors in UI contexts,
            // so we don't want to scale everything with the buffer font size, as it
            // ends up looking off.
            EditorMode::SingleLine { .. } | EditorMode::AutoHeight { .. } => None,
        }
    }
}

impl Element for EditorElement {
    type RequestLayoutState = ();
    type PrepaintState = EditorLayout;

    fn id(&self) -> Option<ElementId> {
        None
    }

    fn request_layout(
        &mut self,
        _: Option<&GlobalElementId>,
        window: &mut Window,
        cx: &mut App,
    ) -> (gpui::LayoutId, ()) {
        let rem_size = self.rem_size(cx);
        window.with_rem_size(rem_size, |window| {
            self.editor.update(cx, |editor, cx| {
                editor.set_style(self.style.clone(), window, cx);

                let layout_id = match editor.mode {
                    EditorMode::SingleLine { auto_width } => {
                        let rem_size = window.rem_size();

                        let height = self.style.text.line_height_in_pixels(rem_size);
                        if auto_width {
                            let editor_handle = cx.entity().clone();
                            let style = self.style.clone();
                            window.request_measured_layout(
                                Style::default(),
                                move |_, _, window, cx| {
                                    let editor_snapshot = editor_handle
                                        .update(cx, |editor, cx| editor.snapshot(window, cx));
                                    let line = Self::layout_lines(
                                        DisplayRow(0)..DisplayRow(1),
                                        &editor_snapshot,
                                        &style,
                                        px(f32::MAX),
                                        |_| false, // Single lines never soft wrap
                                        window,
                                        cx,
                                    )
                                    .pop()
                                    .unwrap();

                                    let font_id =
                                        window.text_system().resolve_font(&style.text.font());
                                    let font_size =
                                        style.text.font_size.to_pixels(window.rem_size());
                                    let em_width = window
                                        .text_system()
                                        .typographic_bounds(font_id, font_size, 'm')
                                        .unwrap()
                                        .size
                                        .width;

                                    size(line.width + em_width, height)
                                },
                            )
                        } else {
                            let mut style = Style::default();
                            style.size.height = height.into();
                            style.size.width = relative(1.).into();
                            window.request_layout(style, None, cx)
                        }
                    }
                    EditorMode::AutoHeight { max_lines } => {
                        let editor_handle = cx.entity().clone();
                        let max_line_number_width =
                            self.max_line_number_width(&editor.snapshot(window, cx), window, cx);
                        window.request_measured_layout(
                            Style::default(),
                            move |known_dimensions, available_space, window, cx| {
                                editor_handle
                                    .update(cx, |editor, cx| {
                                        compute_auto_height_layout(
                                            editor,
                                            max_lines,
                                            max_line_number_width,
                                            known_dimensions,
                                            available_space.width,
                                            window,
                                            cx,
                                        )
                                    })
                                    .unwrap_or_default()
                            },
                        )
                    }
                    EditorMode::Full => {
                        let mut style = Style::default();
                        style.size.width = relative(1.).into();
                        style.size.height = relative(1.).into();
                        window.request_layout(style, None, cx)
                    }
                };

                (layout_id, ())
            })
        })
    }

    fn prepaint(
        &mut self,
        _: Option<&GlobalElementId>,
        bounds: Bounds<Pixels>,
        _: &mut Self::RequestLayoutState,
        window: &mut Window,
        cx: &mut App,
    ) -> Self::PrepaintState {
        let text_style = TextStyleRefinement {
            font_size: Some(self.style.text.font_size),
            line_height: Some(self.style.text.line_height),
            ..Default::default()
        };
        let focus_handle = self.editor.focus_handle(cx);
        window.set_view_id(self.editor.entity_id());
        window.set_focus_handle(&focus_handle, cx);

        let mut breakpoint_rows = self
            .editor
            .update(cx, |editor, cx| editor.active_breakpoint_points(cx));

        let rem_size = self.rem_size(cx);
        window.with_rem_size(rem_size, |window| {
            window.with_text_style(Some(text_style), |window| {
                window.with_content_mask(Some(ContentMask { bounds }), |window| {
                    let mut snapshot = self
                        .editor
                        .update(cx, |editor, cx| editor.snapshot(window, cx));
                    let style = self.style.clone();

                    let font_id = window.text_system().resolve_font(&style.text.font());
                    let font_size = style.text.font_size.to_pixels(window.rem_size());
                    let line_height = style.text.line_height_in_pixels(window.rem_size());
                    let em_width = window
                        .text_system()
                        .typographic_bounds(font_id, font_size, 'm')
                        .unwrap()
                        .size
                        .width;
                    let em_advance = window
                        .text_system()
                        .advance(font_id, font_size, 'm')
                        .unwrap()
                        .width;

                    let letter_size = size(em_width, line_height);

                    let gutter_dimensions = snapshot.gutter_dimensions(
                        font_id,
                        font_size,
                        em_width,
                        em_advance,
                        self.max_line_number_width(&snapshot, window, cx),
                        cx,
                    );
                    let text_width = bounds.size.width - gutter_dimensions.width;

                    let editor_width = text_width - gutter_dimensions.margin - em_width;

                    snapshot = self.editor.update(cx, |editor, cx| {
                        editor.last_bounds = Some(bounds);
                        editor.gutter_dimensions = gutter_dimensions;
                        editor.set_visible_line_count(bounds.size.height / line_height, window, cx);

                        if matches!(editor.mode, EditorMode::AutoHeight { .. }) {
                            snapshot
                        } else {
                            let wrap_width = match editor.soft_wrap_mode(cx) {
                                SoftWrap::GitDiff => None,
                                SoftWrap::None => Some((MAX_LINE_LEN / 2) as f32 * em_advance),
                                SoftWrap::EditorWidth => Some(editor_width),
                                SoftWrap::Column(column) => Some(column as f32 * em_advance),
                                SoftWrap::Bounded(column) => {
                                    Some(editor_width.min(column as f32 * em_advance))
                                }
                            };

                            if editor.set_wrap_width(wrap_width, cx) {
                                editor.snapshot(window, cx)
                            } else {
                                snapshot
                            }
                        }
                    });

                    let wrap_guides = self
                        .editor
                        .read(cx)
                        .wrap_guides(cx)
                        .iter()
                        .map(|(guide, active)| (self.column_pixels(*guide, window, cx), *active))
                        .collect::<SmallVec<[_; 2]>>();

                    let hitbox = window.insert_hitbox(bounds, false);
                    let gutter_hitbox =
                        window.insert_hitbox(gutter_bounds(bounds, gutter_dimensions), false);
                    let text_hitbox = window.insert_hitbox(
                        Bounds {
                            origin: gutter_hitbox.top_right(),
                            size: size(text_width, bounds.size.height),
                        },
                        false,
                    );
                    // Offset the content_bounds from the text_bounds by the gutter margin (which
                    // is roughly half a character wide) to make hit testing work more like how we want.
                    let content_origin =
                        text_hitbox.origin + point(gutter_dimensions.margin, Pixels::ZERO);

                    let scrollbar_bounds =
                        Bounds::from_corners(content_origin, bounds.bottom_right());

                    let height_in_lines = scrollbar_bounds.size.height / line_height;

                    // NOTE: The max row number in the current file, minus one
                    let max_row = snapshot.max_point().row().as_f32();

                    // NOTE: The max scroll position for the top of the window
                    let max_scroll_top = if matches!(snapshot.mode, EditorMode::AutoHeight { .. }) {
                        (max_row - height_in_lines + 1.).max(0.)
                    } else {
                        let settings = EditorSettings::get_global(cx);
                        match settings.scroll_beyond_last_line {
                            ScrollBeyondLastLine::OnePage => max_row,
                            ScrollBeyondLastLine::Off => (max_row - height_in_lines + 1.).max(0.),
                            ScrollBeyondLastLine::VerticalScrollMargin => {
                                (max_row - height_in_lines + 1. + settings.vertical_scroll_margin)
                                    .max(0.)
                            }
                        }
                    };

                    // TODO: Autoscrolling for both axes
                    let mut autoscroll_request = None;
                    let mut autoscroll_containing_element = false;
                    let mut autoscroll_horizontally = false;
                    self.editor.update(cx, |editor, cx| {
                        autoscroll_request = editor.autoscroll_request();
                        autoscroll_containing_element =
                            autoscroll_request.is_some() || editor.has_pending_selection();
                        // TODO: Is this horizontal or vertical?!
                        autoscroll_horizontally = editor.autoscroll_vertically(
                            bounds,
                            line_height,
                            max_scroll_top,
                            window,
                            cx,
                        );
                        snapshot = editor.snapshot(window, cx);
                    });

                    let mut scroll_position = snapshot.scroll_position();
                    // The scroll position is a fractional point, the whole number of which represents
                    // the top of the window in terms of display rows.
                    let start_row = DisplayRow(scroll_position.y as u32);
                    let max_row = snapshot.max_point().row();
                    let end_row = cmp::min(
                        (scroll_position.y + height_in_lines).ceil() as u32,
                        max_row.next_row().0,
                    );
                    let end_row = DisplayRow(end_row);

                    let row_infos = snapshot
                        .row_infos(start_row)
                        .take((start_row..end_row).len())
                        .collect::<Vec<RowInfo>>();
                    let is_row_soft_wrapped = |row: usize| {
                        row_infos
                            .get(row)
                            .map_or(true, |info| info.buffer_row.is_none())
                    };

                    let start_anchor = if start_row == Default::default() {
                        Anchor::min()
                    } else {
                        snapshot.buffer_snapshot.anchor_before(
                            DisplayPoint::new(start_row, 0).to_offset(&snapshot, Bias::Left),
                        )
                    };
                    let end_anchor = if end_row > max_row {
                        Anchor::max()
                    } else {
                        snapshot.buffer_snapshot.anchor_before(
                            DisplayPoint::new(end_row, 0).to_offset(&snapshot, Bias::Right),
                        )
                    };

                    let mut highlighted_rows = self
                        .editor
                        .update(cx, |editor, cx| editor.highlighted_display_rows(window, cx));

                    for (ix, row_info) in row_infos.iter().enumerate() {
                        let color = match row_info.diff_status {
                            Some(DiffHunkStatus::Added) => style.status.created_background,
                            Some(DiffHunkStatus::Removed) => style.status.deleted_background,
                            _ => continue,
                        };
                        highlighted_rows
                            .entry(start_row + DisplayRow(ix as u32))
                            .or_insert(color);
                    }

                    let highlighted_ranges = self.editor.read(cx).background_highlights_in_range(
                        start_anchor..end_anchor,
                        &snapshot.display_snapshot,
                        cx.theme().colors(),
                    );
                    let highlighted_gutter_ranges =
                        self.editor.read(cx).gutter_highlights_in_range(
                            start_anchor..end_anchor,
                            &snapshot.display_snapshot,
                            cx,
                        );

                    let redacted_ranges = self.editor.read(cx).redacted_ranges(
                        start_anchor..end_anchor,
                        &snapshot.display_snapshot,
                        cx,
                    );

                    let (local_selections, selected_buffer_ids): (
                        Vec<Selection<Point>>,
                        Vec<BufferId>,
                    ) = self.editor.update(cx, |editor, cx| {
                        let all_selections = editor.selections.all::<Point>(cx);
                        let selected_buffer_ids = if editor.is_singleton(cx) {
                            Vec::new()
                        } else {
                            let mut selected_buffer_ids = Vec::with_capacity(all_selections.len());

                            for selection in all_selections {
                                for buffer_id in snapshot
                                    .buffer_snapshot
                                    .buffer_ids_for_range(selection.range())
                                {
                                    if selected_buffer_ids.last() != Some(&buffer_id) {
                                        selected_buffer_ids.push(buffer_id);
                                    }
                                }
                            }

                            selected_buffer_ids
                        };

                        let mut selections = editor
                            .selections
                            .disjoint_in_range(start_anchor..end_anchor, cx);
                        selections.extend(editor.selections.pending(cx));

                        (selections, selected_buffer_ids)
                    });

                    let (selections, active_rows, newest_selection_head) = self.layout_selections(
                        start_anchor,
                        end_anchor,
                        &local_selections,
                        &snapshot,
                        start_row,
                        end_row,
                        window,
                        cx,
                    );

                    let line_numbers = self.layout_line_numbers(
                        Some(&gutter_hitbox),
                        gutter_dimensions,
                        line_height,
                        scroll_position,
                        start_row..end_row,
<<<<<<< HEAD
                        buffer_rows.iter().copied(),
                        &active_rows,
                        newest_selection_head,
                        &snapshot,
                        &breakpoint_rows,
                        cx,
                    );

                    // We add the gutter breakpoint indicator to breakpoint_rows after painting
                    // line numbers so we don't paint a line number debug accent color if a user
                    // has their mouse over that line when a breakpoint isn't there
                    let gutter_breakpoint_indicator =
                        self.editor.read(cx).gutter_breakpoint_indicator;
                    if let Some(gutter_breakpoint_point) = gutter_breakpoint_indicator {
                        breakpoint_rows
                            .entry(gutter_breakpoint_point.row())
                            .or_insert(Breakpoint {
                                active_position: Some(
                                    snapshot
                                        .display_point_to_breakpoint_anchor(gutter_breakpoint_point)
                                        .text_anchor,
                                ),
                                cached_position: 0,
                                kind: BreakpointKind::Standard,
                            });
                    }

                    let mut crease_toggles = cx.with_element_namespace("crease_toggles", |cx| {
                        self.layout_crease_toggles(
                            start_row..end_row,
                            buffer_rows.iter().copied(),
                            &active_rows,
                            &snapshot,
                            cx,
                        )
                    });
                    let crease_trailers = cx.with_element_namespace("crease_trailers", |cx| {
                        self.layout_crease_trailers(buffer_rows.iter().copied(), &snapshot, cx)
                    });
=======
                        &row_infos,
                        newest_selection_head,
                        &snapshot,
                        window,
                        cx,
                    );

                    let mut crease_toggles =
                        window.with_element_namespace("crease_toggles", |window| {
                            self.layout_crease_toggles(
                                start_row..end_row,
                                &row_infos,
                                &active_rows,
                                &snapshot,
                                window,
                                cx,
                            )
                        });
                    let crease_trailers =
                        window.with_element_namespace("crease_trailers", |window| {
                            self.layout_crease_trailers(
                                row_infos.iter().copied(),
                                &snapshot,
                                window,
                                cx,
                            )
                        });
>>>>>>> 3b6e1be1

                    let display_hunks = self.layout_gutter_diff_hunks(
                        line_height,
                        &gutter_hitbox,
                        start_row..end_row,
                        &snapshot,
                        window,
                        cx,
                    );

                    let mut line_layouts = Self::layout_lines(
                        start_row..end_row,
                        &snapshot,
                        &self.style,
                        editor_width,
                        is_row_soft_wrapped,
                        window,
                        cx,
                    );

                    let longest_line_blame_width = self
                        .editor
                        .update(cx, |editor, cx| {
                            if !editor.show_git_blame_inline {
                                return None;
                            }
                            let blame = editor.blame.as_ref()?;
                            let blame_entry = blame
                                .update(cx, |blame, cx| {
                                    let row_infos =
                                        snapshot.row_infos(snapshot.longest_row()).next()?;
                                    blame.blame_for_rows(&[row_infos], cx).next()
                                })
                                .flatten()?;
                            let workspace = editor.workspace.as_ref().map(|(w, _)| w.to_owned());
                            let mut element = render_inline_blame_entry(
                                blame,
                                blame_entry,
                                &style,
                                workspace,
                                cx,
                            );
                            let inline_blame_padding = INLINE_BLAME_PADDING_EM_WIDTHS * em_advance;
                            Some(
                                element
                                    .layout_as_root(AvailableSpace::min_size(), window, cx)
                                    .width
                                    + inline_blame_padding,
                            )
                        })
                        .unwrap_or(Pixels::ZERO);

                    let longest_line_width = layout_line(
                        snapshot.longest_row(),
                        &snapshot,
                        &style,
                        editor_width,
                        is_row_soft_wrapped,
                        window,
                        cx,
                    )
                    .width;

                    let scrollbar_range_data = ScrollbarRangeData::new(
                        scrollbar_bounds,
                        letter_size,
                        &snapshot,
                        longest_line_width,
                        longest_line_blame_width,
                        &style,
                        cx,
                    );

                    let scroll_range_bounds = scrollbar_range_data.scroll_range;
                    let mut scroll_width = scroll_range_bounds.size.width;

                    let sticky_header_excerpt = if snapshot.buffer_snapshot.show_headers() {
                        snapshot.sticky_header_excerpt(start_row)
                    } else {
                        None
                    };
                    let sticky_header_excerpt_id =
                        sticky_header_excerpt.as_ref().map(|top| top.excerpt.id);

                    let blocks = window.with_element_namespace("blocks", |window| {
                        self.render_blocks(
                            start_row..end_row,
                            &snapshot,
                            &hitbox,
                            &text_hitbox,
                            editor_width,
                            &mut scroll_width,
                            &gutter_dimensions,
                            em_width,
                            gutter_dimensions.full_width(),
                            line_height,
                            &line_layouts,
                            &local_selections,
                            &selected_buffer_ids,
                            is_row_soft_wrapped,
                            sticky_header_excerpt_id,
                            window,
                            cx,
                        )
                    });
                    let mut blocks = match blocks {
                        Ok(blocks) => blocks,
                        Err(resized_blocks) => {
                            self.editor.update(cx, |editor, cx| {
                                editor.resize_blocks(resized_blocks, autoscroll_request, cx)
                            });
                            return self.prepaint(None, bounds, &mut (), window, cx);
                        }
                    };

                    let sticky_buffer_header = sticky_header_excerpt.map(|sticky_header_excerpt| {
                        window.with_element_namespace("blocks", |window| {
                            self.layout_sticky_buffer_header(
                                sticky_header_excerpt,
                                scroll_position.y,
                                line_height,
                                &snapshot,
                                &hitbox,
                                &selected_buffer_ids,
                                window,
                                cx,
                            )
                        })
                    });

                    let start_buffer_row =
                        MultiBufferRow(start_anchor.to_point(&snapshot.buffer_snapshot).row);
                    let end_buffer_row =
                        MultiBufferRow(end_anchor.to_point(&snapshot.buffer_snapshot).row);

                    let scroll_max = point(
                        ((scroll_width - scrollbar_bounds.size.width) / em_width).max(0.0),
                        max_row.as_f32(),
                    );

                    self.editor.update(cx, |editor, cx| {
                        let clamped = editor.scroll_manager.clamp_scroll_left(scroll_max.x);

                        let autoscrolled = if autoscroll_horizontally {
                            editor.autoscroll_horizontally(
                                start_row,
                                editor_width - (letter_size.width / 2.0),
                                scroll_width,
                                em_width,
                                &line_layouts,
                                cx,
                            )
                        } else {
                            false
                        };

                        if clamped || autoscrolled {
                            snapshot = editor.snapshot(window, cx);
                            scroll_position = snapshot.scroll_position();
                        }
                    });

                    let scroll_pixel_position = point(
                        scroll_position.x * em_width,
                        scroll_position.y * line_height,
                    );

                    let indent_guides = self.layout_indent_guides(
                        content_origin,
                        text_hitbox.origin,
                        start_buffer_row..end_buffer_row,
                        scroll_pixel_position,
                        line_height,
                        &snapshot,
                        window,
                        cx,
                    );

                    let crease_trailers =
                        window.with_element_namespace("crease_trailers", |window| {
                            self.prepaint_crease_trailers(
                                crease_trailers,
                                &line_layouts,
                                line_height,
                                content_origin,
                                scroll_pixel_position,
                                em_width,
                                window,
                                cx,
                            )
                        });

                    let mut inline_blame = None;
                    if let Some(newest_selection_head) = newest_selection_head {
                        let display_row = newest_selection_head.row();
                        if (start_row..end_row).contains(&display_row) {
                            let line_ix = display_row.minus(start_row) as usize;
                            let row_info = &row_infos[line_ix];
                            let line_layout = &line_layouts[line_ix];
                            let crease_trailer_layout = crease_trailers[line_ix].as_ref();
                            inline_blame = self.layout_inline_blame(
                                display_row,
                                row_info,
                                line_layout,
                                crease_trailer_layout,
                                em_width,
                                content_origin,
                                scroll_pixel_position,
                                line_height,
                                window,
                                cx,
                            );
                        }
                    }

                    let blamed_display_rows = self.layout_blame_entries(
                        &row_infos,
                        em_width,
                        scroll_position,
                        line_height,
                        &gutter_hitbox,
                        gutter_dimensions.git_blame_entries_width,
                        window,
                        cx,
                    );

                    let scroll_max = point(
                        ((scroll_width - scrollbar_bounds.size.width) / em_width).max(0.0),
                        max_scroll_top,
                    );

                    self.editor.update(cx, |editor, cx| {
                        let clamped = editor.scroll_manager.clamp_scroll_left(scroll_max.x);

                        let autoscrolled = if autoscroll_horizontally {
                            editor.autoscroll_horizontally(
                                start_row,
                                editor_width - (letter_size.width / 2.0),
                                scroll_width,
                                em_width,
                                &line_layouts,
                                cx,
                            )
                        } else {
                            false
                        };

                        if clamped || autoscrolled {
                            snapshot = editor.snapshot(window, cx);
                            scroll_position = snapshot.scroll_position();
                        }
                    });

                    let line_elements = self.prepaint_lines(
                        start_row,
                        &mut line_layouts,
                        line_height,
                        scroll_pixel_position,
                        content_origin,
                        window,
                        cx,
                    );

                    let mut block_start_rows = HashSet::default();

                    window.with_element_namespace("blocks", |window| {
                        self.layout_blocks(
                            &mut blocks,
                            &mut block_start_rows,
                            &hitbox,
                            line_height,
                            scroll_pixel_position,
                            window,
                            cx,
                        );
                    });

                    let cursors = self.collect_cursors(&snapshot, cx);
                    let visible_row_range = start_row..end_row;
                    let non_visible_cursors = cursors
                        .iter()
                        .any(move |c| !visible_row_range.contains(&c.0.row()));

                    let visible_cursors = self.layout_visible_cursors(
                        &snapshot,
                        &selections,
                        &block_start_rows,
                        start_row..end_row,
                        &line_layouts,
                        &text_hitbox,
                        content_origin,
                        scroll_position,
                        scroll_pixel_position,
                        line_height,
                        em_width,
                        em_advance,
                        autoscroll_containing_element,
                        window,
                        cx,
                    );

                    let scrollbars_layout = self.layout_scrollbars(
                        &snapshot,
                        scrollbar_range_data,
                        scroll_position,
                        non_visible_cursors,
                        window,
                        cx,
                    );

                    let gutter_settings = EditorSettings::get_global(cx).gutter;

                    let rows_with_hunk_bounds = display_hunks
                        .iter()
                        .filter_map(|(hunk, hitbox)| Some((hunk, hitbox.as_ref()?.bounds)))
                        .fold(
                            HashMap::default(),
                            |mut rows_with_hunk_bounds, (hunk, bounds)| {
                                match hunk {
                                    DisplayDiffHunk::Folded { display_row } => {
                                        rows_with_hunk_bounds.insert(*display_row, bounds);
                                    }
                                    DisplayDiffHunk::Unfolded {
                                        display_row_range, ..
                                    } => {
                                        for display_row in display_row_range.iter_rows() {
                                            rows_with_hunk_bounds.insert(display_row, bounds);
                                        }
                                    }
                                }
                                rows_with_hunk_bounds
                            },
                        );
                    let mut code_actions_indicator = None;
                    if let Some(newest_selection_head) = newest_selection_head {
                        if (start_row..end_row).contains(&newest_selection_head.row()) {
                            self.layout_context_menu(
                                line_height,
                                &text_hitbox,
                                content_origin,
                                start_row,
                                scroll_pixel_position,
                                &line_layouts,
                                newest_selection_head,
                                gutter_dimensions.width - gutter_dimensions.left_padding,
                                window,
                                cx,
                            );

                            let show_code_actions = snapshot
                                .show_code_actions
                                .unwrap_or(gutter_settings.code_actions);
                            if show_code_actions {
                                let newest_selection_point =
                                    newest_selection_head.to_point(&snapshot.display_snapshot);
                                if !snapshot
                                    .is_line_folded(MultiBufferRow(newest_selection_point.row))
                                {
<<<<<<< HEAD
                                    if !snapshot
                                        .is_line_folded(MultiBufferRow(newest_selection_point.row))
                                    {
                                        let buffer = snapshot.buffer_snapshot.buffer_line_for_row(
                                            MultiBufferRow(newest_selection_point.row),
                                        );
                                        if let Some((buffer, range)) = buffer {
                                            let buffer_id = buffer.remote_id();
                                            let row = range.start.row;
                                            let has_test_indicator = self
                                                .editor
                                                .read(cx)
                                                .tasks
                                                .contains_key(&(buffer_id, row));

                                            if !has_test_indicator {
                                                code_actions_indicator = self
                                                    .layout_code_actions_indicator(
                                                        line_height,
                                                        newest_selection_head,
                                                        scroll_pixel_position,
                                                        &gutter_dimensions,
                                                        &gutter_hitbox,
                                                        &rows_with_hunk_bounds,
                                                        &mut breakpoint_rows,
                                                        cx,
                                                    );
                                            }
=======
                                    let buffer = snapshot.buffer_snapshot.buffer_line_for_row(
                                        MultiBufferRow(newest_selection_point.row),
                                    );
                                    if let Some((buffer, range)) = buffer {
                                        let buffer_id = buffer.remote_id();
                                        let row = range.start.row;
                                        let has_test_indicator = self
                                            .editor
                                            .read(cx)
                                            .tasks
                                            .contains_key(&(buffer_id, row));

                                        if !has_test_indicator {
                                            code_actions_indicator = self
                                                .layout_code_actions_indicator(
                                                    line_height,
                                                    newest_selection_head,
                                                    scroll_pixel_position,
                                                    &gutter_dimensions,
                                                    &gutter_hitbox,
                                                    &rows_with_hunk_bounds,
                                                    window,
                                                    cx,
                                                );
>>>>>>> 3b6e1be1
                                        }
                                    }
                                }
                            }
                        }
                    }

                    let test_indicators = if gutter_settings.runnables {
                        self.layout_run_indicators(
                            line_height,
                            start_row..end_row,
                            scroll_pixel_position,
                            &gutter_dimensions,
                            &gutter_hitbox,
                            &rows_with_hunk_bounds,
                            &snapshot,
<<<<<<< HEAD
                            &mut breakpoint_rows,
=======
                            window,
>>>>>>> 3b6e1be1
                            cx,
                        )
                    } else {
                        Vec::new()
                    };

                    let breakpoints = self.layout_breakpoints(
                        line_height,
                        start_row..end_row,
                        scroll_pixel_position,
                        &gutter_dimensions,
                        &gutter_hitbox,
                        &rows_with_hunk_bounds,
                        &snapshot,
                        breakpoint_rows,
                        cx,
                    );

                    self.layout_signature_help(
                        &hitbox,
                        content_origin,
                        scroll_pixel_position,
                        newest_selection_head,
                        start_row,
                        &line_layouts,
                        line_height,
                        em_width,
                        window,
                        cx,
                    );

                    if !cx.has_active_drag() {
                        self.layout_hover_popovers(
                            &snapshot,
                            &hitbox,
                            &text_hitbox,
                            start_row..end_row,
                            content_origin,
                            scroll_pixel_position,
                            &line_layouts,
                            line_height,
                            em_width,
                            window,
                            cx,
                        );
                    }

                    let inline_completion_popover = self.layout_inline_completion_popover(
                        &text_hitbox.bounds,
                        &snapshot,
                        start_row..end_row,
                        scroll_position.y,
                        scroll_position.y + height_in_lines,
                        &line_layouts,
                        line_height,
                        scroll_pixel_position,
                        editor_width,
                        &style,
                        window,
                        cx,
                    );

                    let mouse_context_menu = self.layout_mouse_context_menu(
                        &snapshot,
                        start_row..end_row,
                        content_origin,
                        window,
                        cx,
                    );

                    window.with_element_namespace("crease_toggles", |window| {
                        self.prepaint_crease_toggles(
                            &mut crease_toggles,
                            line_height,
                            &gutter_dimensions,
                            gutter_settings,
                            scroll_pixel_position,
                            &gutter_hitbox,
                            window,
                            cx,
                        )
                    });

                    let invisible_symbol_font_size = font_size / 2.;
                    let tab_invisible = window
                        .text_system()
                        .shape_line(
                            "→".into(),
                            invisible_symbol_font_size,
                            &[TextRun {
                                len: "→".len(),
                                font: self.style.text.font(),
                                color: cx.theme().colors().editor_invisible,
                                background_color: None,
                                underline: None,
                                strikethrough: None,
                            }],
                        )
                        .unwrap();
                    let space_invisible = window
                        .text_system()
                        .shape_line(
                            "•".into(),
                            invisible_symbol_font_size,
                            &[TextRun {
                                len: "•".len(),
                                font: self.style.text.font(),
                                color: cx.theme().colors().editor_invisible,
                                background_color: None,
                                underline: None,
                                strikethrough: None,
                            }],
                        )
                        .unwrap();

                    let mode = snapshot.mode;

                    let position_map = Rc::new(PositionMap {
                        size: bounds.size,
                        scroll_pixel_position,
                        scroll_max,
                        line_layouts,
                        line_height,
                        em_width,
                        em_advance,
                        snapshot,
                    });

                    let hunk_controls = self.layout_diff_hunk_controls(
                        start_row..end_row,
                        &row_infos,
                        &text_hitbox,
                        &position_map,
                        newest_selection_head,
                        line_height,
                        scroll_pixel_position,
                        &display_hunks,
                        self.editor.clone(),
                        window,
                        cx,
                    );

                    EditorLayout {
                        mode,
                        position_map,
                        visible_display_row_range: start_row..end_row,
                        wrap_guides,
                        indent_guides,
                        hitbox,
                        text_hitbox,
                        gutter_hitbox,
                        display_hunks,
                        content_origin,
                        scrollbars_layout,
                        active_rows,
                        highlighted_rows,
                        highlighted_ranges,
                        highlighted_gutter_ranges,
                        redacted_ranges,
                        line_elements,
                        line_numbers,
                        blamed_display_rows,
                        inline_blame,
                        blocks,
                        cursors,
                        visible_cursors,
                        selections,
                        inline_completion_popover,
                        diff_hunk_controls: hunk_controls,
                        mouse_context_menu,
                        test_indicators,
                        breakpoints,
                        code_actions_indicator,
                        crease_toggles,
                        crease_trailers,
                        tab_invisible,
                        space_invisible,
                        sticky_buffer_header,
                    }
                })
            })
        })
    }

    fn paint(
        &mut self,
        _: Option<&GlobalElementId>,
        bounds: Bounds<gpui::Pixels>,
        _: &mut Self::RequestLayoutState,
        layout: &mut Self::PrepaintState,
        window: &mut Window,
        cx: &mut App,
    ) {
        let focus_handle = self.editor.focus_handle(cx);
        let key_context = self
            .editor
            .update(cx, |editor, cx| editor.key_context(window, cx));

        window.set_key_context(key_context);
        window.handle_input(
            &focus_handle,
            ElementInputHandler::new(bounds, self.editor.clone()),
            cx,
        );
        self.register_actions(window, cx);
        self.register_key_listeners(window, cx, layout);

        let text_style = TextStyleRefinement {
            font_size: Some(self.style.text.font_size),
            line_height: Some(self.style.text.line_height),
            ..Default::default()
        };
        let rem_size = self.rem_size(cx);
        window.with_rem_size(rem_size, |window| {
            window.with_text_style(Some(text_style), |window| {
                window.with_content_mask(Some(ContentMask { bounds }), |window| {
                    self.paint_mouse_listeners(layout, window, cx);
                    self.paint_background(layout, window, cx);
                    self.paint_indent_guides(layout, window, cx);

                    if layout.gutter_hitbox.size.width > Pixels::ZERO {
                        self.paint_blamed_display_rows(layout, window, cx);
                        self.paint_line_numbers(layout, window, cx);
                    }

                    self.paint_text(layout, window, cx);

                    if layout.gutter_hitbox.size.width > Pixels::ZERO {
                        self.paint_gutter_highlights(layout, window, cx);
                        self.paint_gutter_indicators(layout, window, cx);
                    }

                    if !layout.blocks.is_empty() {
                        window.with_element_namespace("blocks", |window| {
                            self.paint_blocks(layout, window, cx);
                        });
                    }

                    window.with_element_namespace("blocks", |window| {
                        if let Some(mut sticky_header) = layout.sticky_buffer_header.take() {
                            sticky_header.paint(window, cx)
                        }
                    });

                    self.paint_scrollbars(layout, window, cx);
                    self.paint_inline_completion_popover(layout, window, cx);
                    self.paint_mouse_context_menu(layout, window, cx);
                });
            })
        })
    }
}

pub(super) fn gutter_bounds(
    editor_bounds: Bounds<Pixels>,
    gutter_dimensions: GutterDimensions,
) -> Bounds<Pixels> {
    Bounds {
        origin: editor_bounds.origin,
        size: size(gutter_dimensions.width, editor_bounds.size.height),
    }
}

struct ScrollbarRangeData {
    scrollbar_bounds: Bounds<Pixels>,
    scroll_range: Bounds<Pixels>,
    letter_size: Size<Pixels>,
}

impl ScrollbarRangeData {
    pub fn new(
        scrollbar_bounds: Bounds<Pixels>,
        letter_size: Size<Pixels>,
        snapshot: &EditorSnapshot,
        longest_line_width: Pixels,
        longest_line_blame_width: Pixels,
        style: &EditorStyle,

        cx: &mut App,
    ) -> ScrollbarRangeData {
        // TODO: Simplify this function down, it requires a lot of parameters
        let max_row = snapshot.max_point().row();
        let text_bounds_size = size(longest_line_width, max_row.0 as f32 * letter_size.height);

        let scrollbar_width = style.scrollbar_width;

        let settings = EditorSettings::get_global(cx);
        let scroll_beyond_last_line: Pixels = match settings.scroll_beyond_last_line {
            ScrollBeyondLastLine::OnePage => px(scrollbar_bounds.size.height / letter_size.height),
            ScrollBeyondLastLine::Off => px(1.),
            ScrollBeyondLastLine::VerticalScrollMargin => px(1.0 + settings.vertical_scroll_margin),
        };

        let overscroll = size(
            scrollbar_width + (letter_size.width / 2.0) + longest_line_blame_width,
            letter_size.height * scroll_beyond_last_line,
        );

        let scroll_range = Bounds {
            origin: scrollbar_bounds.origin,
            size: text_bounds_size + overscroll,
        };

        ScrollbarRangeData {
            scrollbar_bounds,
            scroll_range,
            letter_size,
        }
    }
}

impl IntoElement for EditorElement {
    type Element = Self;

    fn into_element(self) -> Self::Element {
        self
    }
}

pub struct EditorLayout {
    position_map: Rc<PositionMap>,
    hitbox: Hitbox,
    text_hitbox: Hitbox,
    gutter_hitbox: Hitbox,
    content_origin: gpui::Point<Pixels>,
    scrollbars_layout: AxisPair<Option<ScrollbarLayout>>,
    mode: EditorMode,
    wrap_guides: SmallVec<[(Pixels, bool); 2]>,
    indent_guides: Option<Vec<IndentGuideLayout>>,
    visible_display_row_range: Range<DisplayRow>,
    active_rows: BTreeMap<DisplayRow, bool>,
    highlighted_rows: BTreeMap<DisplayRow, Hsla>,
    line_elements: SmallVec<[AnyElement; 1]>,
    line_numbers: Arc<HashMap<MultiBufferRow, LineNumberLayout>>,
    display_hunks: Vec<(DisplayDiffHunk, Option<Hitbox>)>,
    blamed_display_rows: Option<Vec<AnyElement>>,
    inline_blame: Option<AnyElement>,
    blocks: Vec<BlockLayout>,
    highlighted_ranges: Vec<(Range<DisplayPoint>, Hsla)>,
    highlighted_gutter_ranges: Vec<(Range<DisplayPoint>, Hsla)>,
    redacted_ranges: Vec<Range<DisplayPoint>>,
    cursors: Vec<(DisplayPoint, Hsla)>,
    visible_cursors: Vec<CursorLayout>,
    selections: Vec<(PlayerColor, Vec<SelectionLayout>)>,
    code_actions_indicator: Option<AnyElement>,
    test_indicators: Vec<AnyElement>,
    breakpoints: Vec<AnyElement>,
    crease_toggles: Vec<Option<AnyElement>>,
    diff_hunk_controls: Vec<AnyElement>,
    crease_trailers: Vec<Option<CreaseTrailerLayout>>,
    inline_completion_popover: Option<AnyElement>,
    mouse_context_menu: Option<AnyElement>,
    tab_invisible: ShapedLine,
    space_invisible: ShapedLine,
    sticky_buffer_header: Option<AnyElement>,
}

impl EditorLayout {
    fn line_end_overshoot(&self) -> Pixels {
        0.15 * self.position_map.line_height
    }
}

struct LineNumberLayout {
    shaped_line: ShapedLine,
    hitbox: Option<Hitbox>,
    display_row: DisplayRow,
}

struct ColoredRange<T> {
    start: T,
    end: T,
    color: Hsla,
}

#[derive(Clone)]
struct ScrollbarLayout {
    hitbox: Hitbox,
    visible_range: Range<f32>,
    visible: bool,
    text_unit_size: Pixels,
    thumb_size: Pixels,
    axis: Axis,
}

impl ScrollbarLayout {
    const BORDER_WIDTH: Pixels = px(1.0);
    const LINE_MARKER_HEIGHT: Pixels = px(2.0);
    const MIN_MARKER_HEIGHT: Pixels = px(5.0);
    // const MIN_THUMB_HEIGHT: Pixels = px(20.0);

    fn thumb_bounds(&self) -> Bounds<Pixels> {
        match self.axis {
            Axis::Vertical => {
                let thumb_top = self.y_for_row(self.visible_range.start);
                let thumb_bottom = thumb_top + self.thumb_size;
                Bounds::from_corners(
                    point(self.hitbox.left(), thumb_top),
                    point(self.hitbox.right(), thumb_bottom),
                )
            }
            Axis::Horizontal => {
                let thumb_left =
                    self.hitbox.left() + self.visible_range.start * self.text_unit_size;
                let thumb_right = thumb_left + self.thumb_size;
                Bounds::from_corners(
                    point(thumb_left, self.hitbox.top()),
                    point(thumb_right, self.hitbox.bottom()),
                )
            }
        }
    }

    fn y_for_row(&self, row: f32) -> Pixels {
        self.hitbox.top() + row * self.text_unit_size
    }

    fn marker_quads_for_ranges(
        &self,
        row_ranges: impl IntoIterator<Item = ColoredRange<DisplayRow>>,
        column: Option<usize>,
    ) -> Vec<PaintQuad> {
        struct MinMax {
            min: Pixels,
            max: Pixels,
        }
        let (x_range, height_limit) = if let Some(column) = column {
            let column_width = px(((self.hitbox.size.width - Self::BORDER_WIDTH).0 / 3.0).floor());
            let start = Self::BORDER_WIDTH + (column as f32 * column_width);
            let end = start + column_width;
            (
                Range { start, end },
                MinMax {
                    min: Self::MIN_MARKER_HEIGHT,
                    max: px(f32::MAX),
                },
            )
        } else {
            (
                Range {
                    start: Self::BORDER_WIDTH,
                    end: self.hitbox.size.width,
                },
                MinMax {
                    min: Self::LINE_MARKER_HEIGHT,
                    max: Self::LINE_MARKER_HEIGHT,
                },
            )
        };

        let row_to_y = |row: DisplayRow| row.as_f32() * self.text_unit_size;
        let mut pixel_ranges = row_ranges
            .into_iter()
            .map(|range| {
                let start_y = row_to_y(range.start);
                let end_y = row_to_y(range.end)
                    + self
                        .text_unit_size
                        .max(height_limit.min)
                        .min(height_limit.max);
                ColoredRange {
                    start: start_y,
                    end: end_y,
                    color: range.color,
                }
            })
            .peekable();

        let mut quads = Vec::new();
        while let Some(mut pixel_range) = pixel_ranges.next() {
            while let Some(next_pixel_range) = pixel_ranges.peek() {
                if pixel_range.end >= next_pixel_range.start - px(1.0)
                    && pixel_range.color == next_pixel_range.color
                {
                    pixel_range.end = next_pixel_range.end.max(pixel_range.end);
                    pixel_ranges.next();
                } else {
                    break;
                }
            }

            let bounds = Bounds::from_corners(
                point(x_range.start, pixel_range.start),
                point(x_range.end, pixel_range.end),
            );
            quads.push(quad(
                bounds,
                Corners::default(),
                pixel_range.color,
                Edges::default(),
                Hsla::transparent_black(),
            ));
        }

        quads
    }
}

struct CreaseTrailerLayout {
    element: AnyElement,
    bounds: Bounds<Pixels>,
}

struct PositionMap {
    size: Size<Pixels>,
    line_height: Pixels,
    scroll_pixel_position: gpui::Point<Pixels>,
    scroll_max: gpui::Point<f32>,
    em_width: Pixels,
    em_advance: Pixels,
    line_layouts: Vec<LineWithInvisibles>,
    snapshot: EditorSnapshot,
}

#[derive(Debug, Copy, Clone)]
pub struct PointForPosition {
    pub previous_valid: DisplayPoint,
    pub next_valid: DisplayPoint,
    pub exact_unclipped: DisplayPoint,
    pub column_overshoot_after_line_end: u32,
}

impl PointForPosition {
    pub fn as_valid(&self) -> Option<DisplayPoint> {
        if self.previous_valid == self.exact_unclipped && self.next_valid == self.exact_unclipped {
            Some(self.previous_valid)
        } else {
            None
        }
    }
}

impl PositionMap {
    fn point_for_position(
        &self,
        text_bounds: Bounds<Pixels>,
        position: gpui::Point<Pixels>,
    ) -> PointForPosition {
        let scroll_position = self.snapshot.scroll_position();
        let position = position - text_bounds.origin;
        let y = position.y.max(px(0.)).min(self.size.height);
        let x = position.x + (scroll_position.x * self.em_width);
        let row = ((y / self.line_height) + scroll_position.y) as u32;

        let (column, x_overshoot_after_line_end) = if let Some(line) = self
            .line_layouts
            .get(row as usize - scroll_position.y as usize)
        {
            if let Some(ix) = line.index_for_x(x) {
                (ix as u32, px(0.))
            } else {
                (line.len as u32, px(0.).max(x - line.width))
            }
        } else {
            (0, x)
        };

        let mut exact_unclipped = DisplayPoint::new(DisplayRow(row), column);
        let previous_valid = self.snapshot.clip_point(exact_unclipped, Bias::Left);
        let next_valid = self.snapshot.clip_point(exact_unclipped, Bias::Right);

        let column_overshoot_after_line_end = (x_overshoot_after_line_end / self.em_advance) as u32;
        *exact_unclipped.column_mut() += column_overshoot_after_line_end;
        PointForPosition {
            previous_valid,
            next_valid,
            exact_unclipped,
            column_overshoot_after_line_end,
        }
    }
}

struct BlockLayout {
    id: BlockId,
    row: Option<DisplayRow>,
    element: AnyElement,
    available_space: Size<AvailableSpace>,
    style: BlockStyle,
}

fn layout_line(
    row: DisplayRow,
    snapshot: &EditorSnapshot,
    style: &EditorStyle,
    text_width: Pixels,
    is_row_soft_wrapped: impl Copy + Fn(usize) -> bool,
    window: &mut Window,
    cx: &mut App,
) -> LineWithInvisibles {
    let chunks = snapshot.highlighted_chunks(row..row + DisplayRow(1), true, style);
    LineWithInvisibles::from_chunks(
        chunks,
        &style,
        MAX_LINE_LEN,
        1,
        snapshot.mode,
        text_width,
        is_row_soft_wrapped,
        window,
        cx,
    )
    .pop()
    .unwrap()
}

#[derive(Debug)]
pub struct IndentGuideLayout {
    origin: gpui::Point<Pixels>,
    length: Pixels,
    single_indent_width: Pixels,
    depth: u32,
    active: bool,
    settings: IndentGuideSettings,
}

pub struct CursorLayout {
    origin: gpui::Point<Pixels>,
    block_width: Pixels,
    line_height: Pixels,
    color: Hsla,
    shape: CursorShape,
    block_text: Option<ShapedLine>,
    cursor_name: Option<AnyElement>,
}

#[derive(Debug)]
pub struct CursorName {
    string: SharedString,
    color: Hsla,
    is_top_row: bool,
}

impl CursorLayout {
    pub fn new(
        origin: gpui::Point<Pixels>,
        block_width: Pixels,
        line_height: Pixels,
        color: Hsla,
        shape: CursorShape,
        block_text: Option<ShapedLine>,
    ) -> CursorLayout {
        CursorLayout {
            origin,
            block_width,
            line_height,
            color,
            shape,
            block_text,
            cursor_name: None,
        }
    }

    pub fn bounding_rect(&self, origin: gpui::Point<Pixels>) -> Bounds<Pixels> {
        Bounds {
            origin: self.origin + origin,
            size: size(self.block_width, self.line_height),
        }
    }

    fn bounds(&self, origin: gpui::Point<Pixels>) -> Bounds<Pixels> {
        match self.shape {
            CursorShape::Bar => Bounds {
                origin: self.origin + origin,
                size: size(px(2.0), self.line_height),
            },
            CursorShape::Block | CursorShape::Hollow => Bounds {
                origin: self.origin + origin,
                size: size(self.block_width, self.line_height),
            },
            CursorShape::Underline => Bounds {
                origin: self.origin
                    + origin
                    + gpui::Point::new(Pixels::ZERO, self.line_height - px(2.0)),
                size: size(self.block_width, px(2.0)),
            },
        }
    }

    pub fn layout(
        &mut self,
        origin: gpui::Point<Pixels>,
        cursor_name: Option<CursorName>,
        window: &mut Window,
        cx: &mut App,
    ) {
        if let Some(cursor_name) = cursor_name {
            let bounds = self.bounds(origin);
            let text_size = self.line_height / 1.5;

            let name_origin = if cursor_name.is_top_row {
                point(bounds.right() - px(1.), bounds.top())
            } else {
                match self.shape {
                    CursorShape::Bar => point(
                        bounds.right() - px(2.),
                        bounds.top() - text_size / 2. - px(1.),
                    ),
                    _ => point(
                        bounds.right() - px(1.),
                        bounds.top() - text_size / 2. - px(1.),
                    ),
                }
            };
            let mut name_element = div()
                .bg(self.color)
                .text_size(text_size)
                .px_0p5()
                .line_height(text_size + px(2.))
                .text_color(cursor_name.color)
                .child(cursor_name.string.clone())
                .into_any_element();

            name_element.prepaint_as_root(name_origin, AvailableSpace::min_size(), window, cx);

            self.cursor_name = Some(name_element);
        }
    }

    pub fn paint(&mut self, origin: gpui::Point<Pixels>, window: &mut Window, cx: &mut App) {
        let bounds = self.bounds(origin);

        //Draw background or border quad
        let cursor = if matches!(self.shape, CursorShape::Hollow) {
            outline(bounds, self.color)
        } else {
            fill(bounds, self.color)
        };

        if let Some(name) = &mut self.cursor_name {
            name.paint(window, cx);
        }

        window.paint_quad(cursor);

        if let Some(block_text) = &self.block_text {
            block_text
                .paint(self.origin + origin, self.line_height, window, cx)
                .log_err();
        }
    }

    pub fn shape(&self) -> CursorShape {
        self.shape
    }
}

#[derive(Debug)]
pub struct HighlightedRange {
    pub start_y: Pixels,
    pub line_height: Pixels,
    pub lines: Vec<HighlightedRangeLine>,
    pub color: Hsla,
    pub corner_radius: Pixels,
}

#[derive(Debug)]
pub struct HighlightedRangeLine {
    pub start_x: Pixels,
    pub end_x: Pixels,
}

impl HighlightedRange {
    pub fn paint(&self, bounds: Bounds<Pixels>, window: &mut Window) {
        if self.lines.len() >= 2 && self.lines[0].start_x > self.lines[1].end_x {
            self.paint_lines(self.start_y, &self.lines[0..1], bounds, window);
            self.paint_lines(
                self.start_y + self.line_height,
                &self.lines[1..],
                bounds,
                window,
            );
        } else {
            self.paint_lines(self.start_y, &self.lines, bounds, window);
        }
    }

    fn paint_lines(
        &self,
        start_y: Pixels,
        lines: &[HighlightedRangeLine],
        _bounds: Bounds<Pixels>,
        window: &mut Window,
    ) {
        if lines.is_empty() {
            return;
        }

        let first_line = lines.first().unwrap();
        let last_line = lines.last().unwrap();

        let first_top_left = point(first_line.start_x, start_y);
        let first_top_right = point(first_line.end_x, start_y);

        let curve_height = point(Pixels::ZERO, self.corner_radius);
        let curve_width = |start_x: Pixels, end_x: Pixels| {
            let max = (end_x - start_x) / 2.;
            let width = if max < self.corner_radius {
                max
            } else {
                self.corner_radius
            };

            point(width, Pixels::ZERO)
        };

        let top_curve_width = curve_width(first_line.start_x, first_line.end_x);
        let mut path = gpui::Path::new(first_top_right - top_curve_width);
        path.curve_to(first_top_right + curve_height, first_top_right);

        let mut iter = lines.iter().enumerate().peekable();
        while let Some((ix, line)) = iter.next() {
            let bottom_right = point(line.end_x, start_y + (ix + 1) as f32 * self.line_height);

            if let Some((_, next_line)) = iter.peek() {
                let next_top_right = point(next_line.end_x, bottom_right.y);

                match next_top_right.x.partial_cmp(&bottom_right.x).unwrap() {
                    Ordering::Equal => {
                        path.line_to(bottom_right);
                    }
                    Ordering::Less => {
                        let curve_width = curve_width(next_top_right.x, bottom_right.x);
                        path.line_to(bottom_right - curve_height);
                        if self.corner_radius > Pixels::ZERO {
                            path.curve_to(bottom_right - curve_width, bottom_right);
                        }
                        path.line_to(next_top_right + curve_width);
                        if self.corner_radius > Pixels::ZERO {
                            path.curve_to(next_top_right + curve_height, next_top_right);
                        }
                    }
                    Ordering::Greater => {
                        let curve_width = curve_width(bottom_right.x, next_top_right.x);
                        path.line_to(bottom_right - curve_height);
                        if self.corner_radius > Pixels::ZERO {
                            path.curve_to(bottom_right + curve_width, bottom_right);
                        }
                        path.line_to(next_top_right - curve_width);
                        if self.corner_radius > Pixels::ZERO {
                            path.curve_to(next_top_right + curve_height, next_top_right);
                        }
                    }
                }
            } else {
                let curve_width = curve_width(line.start_x, line.end_x);
                path.line_to(bottom_right - curve_height);
                if self.corner_radius > Pixels::ZERO {
                    path.curve_to(bottom_right - curve_width, bottom_right);
                }

                let bottom_left = point(line.start_x, bottom_right.y);
                path.line_to(bottom_left + curve_width);
                if self.corner_radius > Pixels::ZERO {
                    path.curve_to(bottom_left - curve_height, bottom_left);
                }
            }
        }

        if first_line.start_x > last_line.start_x {
            let curve_width = curve_width(last_line.start_x, first_line.start_x);
            let second_top_left = point(last_line.start_x, start_y + self.line_height);
            path.line_to(second_top_left + curve_height);
            if self.corner_radius > Pixels::ZERO {
                path.curve_to(second_top_left + curve_width, second_top_left);
            }
            let first_bottom_left = point(first_line.start_x, second_top_left.y);
            path.line_to(first_bottom_left - curve_width);
            if self.corner_radius > Pixels::ZERO {
                path.curve_to(first_bottom_left - curve_height, first_bottom_left);
            }
        }

        path.line_to(first_top_left + curve_height);
        if self.corner_radius > Pixels::ZERO {
            path.curve_to(first_top_left + top_curve_width, first_top_left);
        }
        path.line_to(first_top_right - top_curve_width);

        window.paint_path(path, self.color);
    }
}

pub fn scale_vertical_mouse_autoscroll_delta(delta: Pixels) -> f32 {
    (delta.pow(1.5) / 100.0).into()
}

fn scale_horizontal_mouse_autoscroll_delta(delta: Pixels) -> f32 {
    (delta.pow(1.2) / 300.0).into()
}

pub fn register_action<T: Action>(
    editor: &Entity<Editor>,
    window: &mut Window,
    listener: impl Fn(&mut Editor, &T, &mut Window, &mut Context<Editor>) + 'static,
) {
    let editor = editor.clone();
    window.on_action(TypeId::of::<T>(), move |action, phase, window, cx| {
        let action = action.downcast_ref().unwrap();
        if phase == DispatchPhase::Bubble {
            editor.update(cx, |editor, cx| {
                listener(editor, action, window, cx);
            })
        }
    })
}

fn compute_auto_height_layout(
    editor: &mut Editor,
    max_lines: usize,
    max_line_number_width: Pixels,
    known_dimensions: Size<Option<Pixels>>,
    available_width: AvailableSpace,
    window: &mut Window,
    cx: &mut Context<Editor>,
) -> Option<Size<Pixels>> {
    let width = known_dimensions.width.or({
        if let AvailableSpace::Definite(available_width) = available_width {
            Some(available_width)
        } else {
            None
        }
    })?;
    if let Some(height) = known_dimensions.height {
        return Some(size(width, height));
    }

    let style = editor.style.as_ref().unwrap();
    let font_id = window.text_system().resolve_font(&style.text.font());
    let font_size = style.text.font_size.to_pixels(window.rem_size());
    let line_height = style.text.line_height_in_pixels(window.rem_size());
    let em_width = window
        .text_system()
        .typographic_bounds(font_id, font_size, 'm')
        .unwrap()
        .size
        .width;
    let em_advance = window
        .text_system()
        .advance(font_id, font_size, 'm')
        .unwrap()
        .width;

    let mut snapshot = editor.snapshot(window, cx);
    let gutter_dimensions = snapshot.gutter_dimensions(
        font_id,
        font_size,
        em_width,
        em_advance,
        max_line_number_width,
        cx,
    );

    editor.gutter_dimensions = gutter_dimensions;
    let text_width = width - gutter_dimensions.width;
    let overscroll = size(em_width, px(0.));

    let editor_width = text_width - gutter_dimensions.margin - overscroll.width - em_width;
    if editor.set_wrap_width(Some(editor_width), cx) {
        snapshot = editor.snapshot(window, cx);
    }

    let scroll_height = Pixels::from(snapshot.max_point().row().next_row().0) * line_height;
    let height = scroll_height
        .max(line_height)
        .min(line_height * max_lines as f32);

    Some(size(width, height))
}

#[cfg(test)]
mod tests {
    use super::*;
    use crate::{
        display_map::{BlockPlacement, BlockProperties},
        editor_tests::{init_test, update_test_language_settings},
        Editor, MultiBuffer,
    };
    use gpui::{TestAppContext, VisualTestContext};
    use language::language_settings;
    use log::info;
    use similar::DiffableStr;
    use std::num::NonZeroU32;
    use util::test::sample_text;

    #[gpui::test]
    fn test_shape_line_numbers(cx: &mut TestAppContext) {
        init_test(cx, |_| {});
        let window = cx.add_window(|window, cx| {
            let buffer = MultiBuffer::build_simple(&sample_text(6, 6, 'a'), cx);
            Editor::new(EditorMode::Full, buffer, None, true, window, cx)
        });

        let editor = window.root(cx).unwrap();
        let style = cx.update(|cx| editor.read(cx).style().unwrap().clone());
        let line_height = window
            .update(cx, |_, window, _| {
                style.text.line_height_in_pixels(window.rem_size())
            })
            .unwrap();
        let element = EditorElement::new(&editor, style);
<<<<<<< HEAD
        let snapshot = window.update(cx, |editor, cx| editor.snapshot(cx)).unwrap();
        let breakpoint_rows = HashMap::default();
=======
        let snapshot = window
            .update(cx, |editor, window, cx| editor.snapshot(window, cx))
            .unwrap();
>>>>>>> 3b6e1be1

        let layouts = cx
            .update_window(*window, |_, window, cx| {
                element.layout_line_numbers(
                    None,
                    GutterDimensions {
                        left_padding: Pixels::ZERO,
                        right_padding: Pixels::ZERO,
                        width: px(30.0),
                        margin: Pixels::ZERO,
                        git_blame_entries_width: None,
                    },
                    line_height,
                    gpui::Point::default(),
                    DisplayRow(0)..DisplayRow(6),
<<<<<<< HEAD
                    (0..6).map(MultiBufferRow).map(Some),
                    &Default::default(),
                    Some(DisplayPoint::new(DisplayRow(0), 0)),
                    &snapshot,
                    &breakpoint_rows,
=======
                    &(0..6)
                        .map(|row| RowInfo {
                            buffer_row: Some(row),
                            ..Default::default()
                        })
                        .collect::<Vec<_>>(),
                    Some(DisplayPoint::new(DisplayRow(0), 0)),
                    &snapshot,
                    window,
>>>>>>> 3b6e1be1
                    cx,
                )
            })
            .unwrap();
        assert_eq!(layouts.len(), 6);

        let relative_rows = window
            .update(cx, |editor, window, cx| {
                let snapshot = editor.snapshot(window, cx);
                element.calculate_relative_line_numbers(
                    &snapshot,
                    &(DisplayRow(0)..DisplayRow(6)),
                    Some(DisplayRow(3)),
                )
            })
            .unwrap();
        assert_eq!(relative_rows[&DisplayRow(0)], 3);
        assert_eq!(relative_rows[&DisplayRow(1)], 2);
        assert_eq!(relative_rows[&DisplayRow(2)], 1);
        // current line has no relative number
        assert_eq!(relative_rows[&DisplayRow(4)], 1);
        assert_eq!(relative_rows[&DisplayRow(5)], 2);

        // works if cursor is before screen
        let relative_rows = window
            .update(cx, |editor, window, cx| {
                let snapshot = editor.snapshot(window, cx);
                element.calculate_relative_line_numbers(
                    &snapshot,
                    &(DisplayRow(3)..DisplayRow(6)),
                    Some(DisplayRow(1)),
                )
            })
            .unwrap();
        assert_eq!(relative_rows.len(), 3);
        assert_eq!(relative_rows[&DisplayRow(3)], 2);
        assert_eq!(relative_rows[&DisplayRow(4)], 3);
        assert_eq!(relative_rows[&DisplayRow(5)], 4);

        // works if cursor is after screen
        let relative_rows = window
            .update(cx, |editor, window, cx| {
                let snapshot = editor.snapshot(window, cx);
                element.calculate_relative_line_numbers(
                    &snapshot,
                    &(DisplayRow(0)..DisplayRow(3)),
                    Some(DisplayRow(6)),
                )
            })
            .unwrap();
        assert_eq!(relative_rows.len(), 3);
        assert_eq!(relative_rows[&DisplayRow(0)], 5);
        assert_eq!(relative_rows[&DisplayRow(1)], 4);
        assert_eq!(relative_rows[&DisplayRow(2)], 3);
    }

    #[gpui::test]
    async fn test_vim_visual_selections(cx: &mut TestAppContext) {
        init_test(cx, |_| {});

        let window = cx.add_window(|window, cx| {
            let buffer = MultiBuffer::build_simple(&(sample_text(6, 6, 'a') + "\n"), cx);
            Editor::new(EditorMode::Full, buffer, None, true, window, cx)
        });
        let cx = &mut VisualTestContext::from_window(*window, cx);
        let editor = window.root(cx).unwrap();
        let style = cx.update(|_, cx| editor.read(cx).style().unwrap().clone());

        window
            .update(cx, |editor, window, cx| {
                editor.cursor_shape = CursorShape::Block;
                editor.change_selections(None, window, cx, |s| {
                    s.select_ranges([
                        Point::new(0, 0)..Point::new(1, 0),
                        Point::new(3, 2)..Point::new(3, 3),
                        Point::new(5, 6)..Point::new(6, 0),
                    ]);
                });
            })
            .unwrap();

        let (_, state) = cx.draw(
            point(px(500.), px(500.)),
            size(px(500.), px(500.)),
            |_, _| EditorElement::new(&editor, style),
        );

        assert_eq!(state.selections.len(), 1);
        let local_selections = &state.selections[0].1;
        assert_eq!(local_selections.len(), 3);
        // moves cursor back one line
        assert_eq!(
            local_selections[0].head,
            DisplayPoint::new(DisplayRow(0), 6)
        );
        assert_eq!(
            local_selections[0].range,
            DisplayPoint::new(DisplayRow(0), 0)..DisplayPoint::new(DisplayRow(1), 0)
        );

        // moves cursor back one column
        assert_eq!(
            local_selections[1].range,
            DisplayPoint::new(DisplayRow(3), 2)..DisplayPoint::new(DisplayRow(3), 3)
        );
        assert_eq!(
            local_selections[1].head,
            DisplayPoint::new(DisplayRow(3), 2)
        );

        // leaves cursor on the max point
        assert_eq!(
            local_selections[2].range,
            DisplayPoint::new(DisplayRow(5), 6)..DisplayPoint::new(DisplayRow(6), 0)
        );
        assert_eq!(
            local_selections[2].head,
            DisplayPoint::new(DisplayRow(6), 0)
        );

        // active lines does not include 1 (even though the range of the selection does)
        assert_eq!(
            state.active_rows.keys().cloned().collect::<Vec<_>>(),
            vec![DisplayRow(0), DisplayRow(3), DisplayRow(5), DisplayRow(6)]
        );

        // multi-buffer support
        // in DisplayPoint coordinates, this is what we're dealing with:
        //  0: [[file
        //  1:   header
        //  2:   section]]
        //  3: aaaaaa
        //  4: bbbbbb
        //  5: cccccc
        //  6:
        //  7: [[footer]]
        //  8: [[header]]
        //  9: ffffff
        // 10: gggggg
        // 11: hhhhhh
        // 12:
        // 13: [[footer]]
        // 14: [[file
        // 15:   header
        // 16:   section]]
        // 17: bbbbbb
        // 18: cccccc
        // 19: dddddd
        // 20: [[footer]]
        let window = cx.add_window(|window, cx| {
            let buffer = MultiBuffer::build_multi(
                [
                    (
                        &(sample_text(8, 6, 'a') + "\n"),
                        vec![
                            Point::new(0, 0)..Point::new(3, 0),
                            Point::new(4, 0)..Point::new(7, 0),
                        ],
                    ),
                    (
                        &(sample_text(8, 6, 'a') + "\n"),
                        vec![Point::new(1, 0)..Point::new(3, 0)],
                    ),
                ],
                cx,
            );
            Editor::new(EditorMode::Full, buffer, None, true, window, cx)
        });
        let editor = window.root(cx).unwrap();
        let style = cx.update(|_, cx| editor.read(cx).style().unwrap().clone());
        let _state = window.update(cx, |editor, window, cx| {
            editor.cursor_shape = CursorShape::Block;
            editor.change_selections(None, window, cx, |s| {
                s.select_display_ranges([
                    DisplayPoint::new(DisplayRow(4), 0)..DisplayPoint::new(DisplayRow(7), 0),
                    DisplayPoint::new(DisplayRow(10), 0)..DisplayPoint::new(DisplayRow(13), 0),
                ]);
            });
        });

        let (_, state) = cx.draw(
            point(px(500.), px(500.)),
            size(px(500.), px(500.)),
            |_, _| EditorElement::new(&editor, style),
        );
        assert_eq!(state.selections.len(), 1);
        let local_selections = &state.selections[0].1;
        assert_eq!(local_selections.len(), 2);

        // moves cursor on excerpt boundary back a line
        // and doesn't allow selection to bleed through
        assert_eq!(
            local_selections[0].range,
            DisplayPoint::new(DisplayRow(4), 0)..DisplayPoint::new(DisplayRow(7), 0)
        );
        assert_eq!(
            local_selections[0].head,
            DisplayPoint::new(DisplayRow(6), 0)
        );
        // moves cursor on buffer boundary back two lines
        // and doesn't allow selection to bleed through
        assert_eq!(
            local_selections[1].range,
            DisplayPoint::new(DisplayRow(10), 0)..DisplayPoint::new(DisplayRow(13), 0)
        );
        assert_eq!(
            local_selections[1].head,
            DisplayPoint::new(DisplayRow(12), 0)
        );
    }

    #[gpui::test]
    fn test_layout_with_placeholder_text_and_blocks(cx: &mut TestAppContext) {
        init_test(cx, |_| {});

        let window = cx.add_window(|window, cx| {
            let buffer = MultiBuffer::build_simple("", cx);
            Editor::new(EditorMode::Full, buffer, None, true, window, cx)
        });
        let cx = &mut VisualTestContext::from_window(*window, cx);
        let editor = window.root(cx).unwrap();
        let style = cx.update(|_, cx| editor.read(cx).style().unwrap().clone());
        window
            .update(cx, |editor, window, cx| {
                editor.set_placeholder_text("hello", cx);
                editor.insert_blocks(
                    [BlockProperties {
                        style: BlockStyle::Fixed,
                        placement: BlockPlacement::Above(Anchor::min()),
                        height: 3,
                        render: Arc::new(|cx| div().h(3. * cx.window.line_height()).into_any()),
                        priority: 0,
                    }],
                    None,
                    cx,
                );

                // Blur the editor so that it displays placeholder text.
                window.blur();
            })
            .unwrap();

        let (_, state) = cx.draw(
            point(px(500.), px(500.)),
            size(px(500.), px(500.)),
            |_, _| EditorElement::new(&editor, style),
        );
        assert_eq!(state.position_map.line_layouts.len(), 4);
        assert_eq!(state.line_numbers.len(), 1);
        assert_eq!(
            state
                .line_numbers
                .get(&MultiBufferRow(0))
                .and_then(|line_number| line_number.shaped_line.text.as_str()),
            Some("1")
        );
    }

    #[gpui::test]
    fn test_all_invisibles_drawing(cx: &mut TestAppContext) {
        const TAB_SIZE: u32 = 4;

        let input_text = "\t \t|\t| a b";
        let expected_invisibles = vec![
            Invisible::Tab {
                line_start_offset: 0,
                line_end_offset: TAB_SIZE as usize,
            },
            Invisible::Whitespace {
                line_offset: TAB_SIZE as usize,
            },
            Invisible::Tab {
                line_start_offset: TAB_SIZE as usize + 1,
                line_end_offset: TAB_SIZE as usize * 2,
            },
            Invisible::Tab {
                line_start_offset: TAB_SIZE as usize * 2 + 1,
                line_end_offset: TAB_SIZE as usize * 3,
            },
            Invisible::Whitespace {
                line_offset: TAB_SIZE as usize * 3 + 1,
            },
            Invisible::Whitespace {
                line_offset: TAB_SIZE as usize * 3 + 3,
            },
        ];
        assert_eq!(
            expected_invisibles.len(),
            input_text
                .chars()
                .filter(|initial_char| initial_char.is_whitespace())
                .count(),
            "Hardcoded expected invisibles differ from the actual ones in '{input_text}'"
        );

        for show_line_numbers in [true, false] {
            init_test(cx, |s| {
                s.defaults.show_whitespaces = Some(ShowWhitespaceSetting::All);
                s.defaults.tab_size = NonZeroU32::new(TAB_SIZE);
            });

            let actual_invisibles = collect_invisibles_from_new_editor(
                cx,
                EditorMode::Full,
                input_text,
                px(500.0),
                show_line_numbers,
            );

            assert_eq!(expected_invisibles, actual_invisibles);
        }
    }

    #[gpui::test]
    fn test_invisibles_dont_appear_in_certain_editors(cx: &mut TestAppContext) {
        init_test(cx, |s| {
            s.defaults.show_whitespaces = Some(ShowWhitespaceSetting::All);
            s.defaults.tab_size = NonZeroU32::new(4);
        });

        for editor_mode_without_invisibles in [
            EditorMode::SingleLine { auto_width: false },
            EditorMode::AutoHeight { max_lines: 100 },
        ] {
            for show_line_numbers in [true, false] {
                let invisibles = collect_invisibles_from_new_editor(
                    cx,
                    editor_mode_without_invisibles,
                    "\t\t\t| | a b",
                    px(500.0),
                    show_line_numbers,
                );
                assert!(invisibles.is_empty(),
                    "For editor mode {editor_mode_without_invisibles:?} no invisibles was expected but got {invisibles:?}");
            }
        }
    }

    #[gpui::test]
    fn test_wrapped_invisibles_drawing(cx: &mut TestAppContext) {
        let tab_size = 4;
        let input_text = "a\tbcd     ".repeat(9);
        let repeated_invisibles = [
            Invisible::Tab {
                line_start_offset: 1,
                line_end_offset: tab_size as usize,
            },
            Invisible::Whitespace {
                line_offset: tab_size as usize + 3,
            },
            Invisible::Whitespace {
                line_offset: tab_size as usize + 4,
            },
            Invisible::Whitespace {
                line_offset: tab_size as usize + 5,
            },
            Invisible::Whitespace {
                line_offset: tab_size as usize + 6,
            },
            Invisible::Whitespace {
                line_offset: tab_size as usize + 7,
            },
        ];
        let expected_invisibles = std::iter::once(repeated_invisibles)
            .cycle()
            .take(9)
            .flatten()
            .collect::<Vec<_>>();
        assert_eq!(
            expected_invisibles.len(),
            input_text
                .chars()
                .filter(|initial_char| initial_char.is_whitespace())
                .count(),
            "Hardcoded expected invisibles differ from the actual ones in '{input_text}'"
        );
        info!("Expected invisibles: {expected_invisibles:?}");

        init_test(cx, |_| {});

        // Put the same string with repeating whitespace pattern into editors of various size,
        // take deliberately small steps during resizing, to put all whitespace kinds near the wrap point.
        let resize_step = 10.0;
        let mut editor_width = 200.0;
        while editor_width <= 1000.0 {
            for show_line_numbers in [true, false] {
                update_test_language_settings(cx, |s| {
                    s.defaults.tab_size = NonZeroU32::new(tab_size);
                    s.defaults.show_whitespaces = Some(ShowWhitespaceSetting::All);
                    s.defaults.preferred_line_length = Some(editor_width as u32);
                    s.defaults.soft_wrap = Some(language_settings::SoftWrap::PreferredLineLength);
                });

                let actual_invisibles = collect_invisibles_from_new_editor(
                    cx,
                    EditorMode::Full,
                    &input_text,
                    px(editor_width),
                    show_line_numbers,
                );

                // Whatever the editor size is, ensure it has the same invisible kinds in the same order
                // (no good guarantees about the offsets: wrapping could trigger padding and its tests should check the offsets).
                let mut i = 0;
                for (actual_index, actual_invisible) in actual_invisibles.iter().enumerate() {
                    i = actual_index;
                    match expected_invisibles.get(i) {
                        Some(expected_invisible) => match (expected_invisible, actual_invisible) {
                            (Invisible::Whitespace { .. }, Invisible::Whitespace { .. })
                            | (Invisible::Tab { .. }, Invisible::Tab { .. }) => {}
                            _ => {
                                panic!("At index {i}, expected invisible {expected_invisible:?} does not match actual {actual_invisible:?} by kind. Actual invisibles: {actual_invisibles:?}")
                            }
                        },
                        None => {
                            panic!("Unexpected extra invisible {actual_invisible:?} at index {i}")
                        }
                    }
                }
                let missing_expected_invisibles = &expected_invisibles[i + 1..];
                assert!(
                    missing_expected_invisibles.is_empty(),
                    "Missing expected invisibles after index {i}: {missing_expected_invisibles:?}"
                );

                editor_width += resize_step;
            }
        }
    }

    fn collect_invisibles_from_new_editor(
        cx: &mut TestAppContext,
        editor_mode: EditorMode,
        input_text: &str,
        editor_width: Pixels,
        show_line_numbers: bool,
    ) -> Vec<Invisible> {
        info!(
            "Creating editor with mode {editor_mode:?}, width {}px and text '{input_text}'",
            editor_width.0
        );
        let window = cx.add_window(|window, cx| {
            let buffer = MultiBuffer::build_simple(input_text, cx);
            Editor::new(editor_mode, buffer, None, true, window, cx)
        });
        let cx = &mut VisualTestContext::from_window(*window, cx);
        let editor = window.root(cx).unwrap();

        let style = cx.update(|_, cx| editor.read(cx).style().unwrap().clone());
        window
            .update(cx, |editor, _, cx| {
                editor.set_soft_wrap_mode(language_settings::SoftWrap::EditorWidth, cx);
                editor.set_wrap_width(Some(editor_width), cx);
                editor.set_show_line_numbers(show_line_numbers, cx);
            })
            .unwrap();
        let (_, state) = cx.draw(
            point(px(500.), px(500.)),
            size(px(500.), px(500.)),
            |_, _| EditorElement::new(&editor, style),
        );
        state
            .position_map
            .line_layouts
            .iter()
            .flat_map(|line_with_invisibles| &line_with_invisibles.invisibles)
            .cloned()
            .collect()
    }
}

fn diff_hunk_controls(
    hunk_range: Range<Anchor>,
    line_height: Pixels,
    editor: &Entity<Editor>,
    cx: &mut App,
) -> AnyElement {
    h_flex()
        .h(line_height)
        .mr_1()
        .gap_1()
        .px_1()
        .pb_1()
        .border_b_1()
        .border_color(cx.theme().colors().border_variant)
        .rounded_b_lg()
        .bg(cx.theme().colors().editor_background)
        .gap_1()
        .child(
            IconButton::new("next-hunk", IconName::ArrowDown)
                .shape(IconButtonShape::Square)
                .icon_size(IconSize::Small)
                // .disabled(!has_multiple_hunks)
                .tooltip({
                    let focus_handle = editor.focus_handle(cx);
                    move |window, cx| {
                        Tooltip::for_action_in("Next Hunk", &GoToHunk, &focus_handle, window, cx)
                    }
                })
                .on_click({
                    let editor = editor.clone();
                    move |_event, window, cx| {
                        editor.update(cx, |editor, cx| {
                            let snapshot = editor.snapshot(window, cx);
                            let position = hunk_range.end.to_point(&snapshot.buffer_snapshot);
                            editor.go_to_hunk_after_position(&snapshot, position, window, cx);
                            editor.expand_selected_diff_hunks(cx);
                        });
                    }
                }),
        )
        .child(
            IconButton::new("prev-hunk", IconName::ArrowUp)
                .shape(IconButtonShape::Square)
                .icon_size(IconSize::Small)
                // .disabled(!has_multiple_hunks)
                .tooltip({
                    let focus_handle = editor.focus_handle(cx);
                    move |window, cx| {
                        Tooltip::for_action_in(
                            "Previous Hunk",
                            &GoToPrevHunk,
                            &focus_handle,
                            window,
                            cx,
                        )
                    }
                })
                .on_click({
                    let editor = editor.clone();
                    move |_event, window, cx| {
                        editor.update(cx, |editor, cx| {
                            let snapshot = editor.snapshot(window, cx);
                            let point = hunk_range.start.to_point(&snapshot.buffer_snapshot);
                            editor.go_to_hunk_before_position(&snapshot, point, window, cx);
                            editor.expand_selected_diff_hunks(cx);
                        });
                    }
                }),
        )
        .child(
            IconButton::new("discard", IconName::Undo)
                .shape(IconButtonShape::Square)
                .icon_size(IconSize::Small)
                .tooltip({
                    let focus_handle = editor.focus_handle(cx);
                    move |window, cx| {
                        Tooltip::for_action_in(
                            "Discard Hunk",
                            &RevertSelectedHunks,
                            &focus_handle,
                            window,
                            cx,
                        )
                    }
                })
                .on_click({
                    let editor = editor.clone();
                    move |_event, window, cx| {
                        editor.update(cx, |editor, cx| {
                            let snapshot = editor.snapshot(window, cx);
                            let point = hunk_range.start.to_point(&snapshot.buffer_snapshot);
                            editor.revert_hunks_in_ranges([point..point].into_iter(), window, cx);
                        });
                    }
                }),
        )
        .into_any_element()
}<|MERGE_RESOLUTION|>--- conflicted
+++ resolved
@@ -446,32 +446,8 @@
                 cx.propagate();
             }
         });
-<<<<<<< HEAD
-        register_action(view, cx, Editor::show_signature_help);
-        register_action(view, cx, Editor::next_inline_completion);
-        register_action(view, cx, Editor::previous_inline_completion);
-        register_action(view, cx, Editor::show_inline_completion);
-        register_action(view, cx, Editor::context_menu_first);
-        register_action(view, cx, Editor::context_menu_prev);
-        register_action(view, cx, Editor::context_menu_next);
-        register_action(view, cx, Editor::context_menu_last);
-        register_action(view, cx, Editor::display_cursor_names);
-        register_action(view, cx, Editor::unique_lines_case_insensitive);
-        register_action(view, cx, Editor::unique_lines_case_sensitive);
-        register_action(view, cx, Editor::accept_partial_inline_completion);
-        register_action(view, cx, Editor::accept_inline_completion);
-        register_action(view, cx, Editor::revert_file);
-        register_action(view, cx, Editor::revert_selected_hunks);
-        register_action(view, cx, Editor::apply_all_diff_hunks);
-        register_action(view, cx, Editor::apply_selected_diff_hunks);
-        register_action(view, cx, Editor::open_active_item_in_terminal);
-        register_action(view, cx, Editor::toggle_breakpoint);
-        register_action(view, cx, Editor::edit_log_breakpoint);
-        register_action(view, cx, Editor::reload_file);
-        register_action(view, cx, Editor::spawn_nearest_task);
-        register_action(view, cx, Editor::insert_uuid_v4);
-        register_action(view, cx, Editor::insert_uuid_v7);
-=======
+        register_action(editor, window, Editor::toggle_breakpoint);
+        register_action(editor, window, Editor::edit_log_breakpoint);
         register_action(editor, window, Editor::show_signature_help);
         register_action(editor, window, Editor::next_inline_completion);
         register_action(editor, window, Editor::previous_inline_completion);
@@ -495,7 +471,6 @@
         register_action(editor, window, Editor::insert_uuid_v4);
         register_action(editor, window, Editor::insert_uuid_v7);
         register_action(editor, window, Editor::open_selections_in_multibuffer);
->>>>>>> 3b6e1be1
     }
 
     fn register_key_listeners(&self, window: &mut Window, _: &mut App, layout: &EditorLayout) {
@@ -1976,13 +1951,9 @@
         gutter_hitbox: &Hitbox,
         rows_with_hunk_bounds: &HashMap<DisplayRow, Bounds<Pixels>>,
         snapshot: &EditorSnapshot,
-<<<<<<< HEAD
         breakpoints: &mut HashMap<DisplayRow, Breakpoint>,
-        cx: &mut WindowContext,
-=======
         window: &mut Window,
         cx: &mut App,
->>>>>>> 3b6e1be1
     ) -> Vec<AnyElement> {
         self.editor.update(cx, |editor, cx| {
             let active_task_indicator_row =
@@ -2075,13 +2046,9 @@
         gutter_dimensions: &GutterDimensions,
         gutter_hitbox: &Hitbox,
         rows_with_hunk_bounds: &HashMap<DisplayRow, Bounds<Pixels>>,
-<<<<<<< HEAD
         breakpoint_points: &mut HashMap<DisplayRow, Breakpoint>,
-        cx: &mut WindowContext,
-=======
         window: &mut Window,
         cx: &mut App,
->>>>>>> 3b6e1be1
     ) -> Option<AnyElement> {
         let mut active = false;
         let mut button = None;
@@ -2183,20 +2150,13 @@
         line_height: Pixels,
         scroll_position: gpui::Point<f32>,
         rows: Range<DisplayRow>,
-<<<<<<< HEAD
-        buffer_rows: impl Iterator<Item = Option<MultiBufferRow>>,
+        buffer_rows: &[RowInfo],
         active_rows: &BTreeMap<DisplayRow, bool>,
         newest_selection_head: Option<DisplayPoint>,
         snapshot: &EditorSnapshot,
         breakpoint_rows: &HashMap<DisplayRow, Breakpoint>,
-        cx: &mut WindowContext,
-=======
-        buffer_rows: &[RowInfo],
-        newest_selection_head: Option<DisplayPoint>,
-        snapshot: &EditorSnapshot,
         window: &mut Window,
         cx: &mut App,
->>>>>>> 3b6e1be1
     ) -> Arc<HashMap<MultiBufferRow, LineNumberLayout>> {
         let include_line_numbers = snapshot.show_line_numbers.unwrap_or_else(|| {
             EditorSettings::get_global(cx).gutter.line_numbers && snapshot.mode == EditorMode::Full
@@ -2233,14 +2193,7 @@
         let line_numbers = buffer_rows
             .into_iter()
             .enumerate()
-<<<<<<< HEAD
-            .flat_map(|(ix, buffer_row)| {
-                let buffer_row = buffer_row?;
-
-                line_number.clear();
-=======
             .flat_map(|(ix, row_info)| {
->>>>>>> 3b6e1be1
                 let display_row = DisplayRow(rows.start.0 + ix as u32);
                 line_number.clear();
                 let non_relative_number = row_info.buffer_row? + 1;
@@ -6729,12 +6682,12 @@
                         line_height,
                         scroll_position,
                         start_row..end_row,
-<<<<<<< HEAD
-                        buffer_rows.iter().copied(),
+                        &row_infos,
                         &active_rows,
                         newest_selection_head,
                         &snapshot,
                         &breakpoint_rows,
+                        window,
                         cx,
                     );
 
@@ -6756,26 +6709,6 @@
                                 kind: BreakpointKind::Standard,
                             });
                     }
-
-                    let mut crease_toggles = cx.with_element_namespace("crease_toggles", |cx| {
-                        self.layout_crease_toggles(
-                            start_row..end_row,
-                            buffer_rows.iter().copied(),
-                            &active_rows,
-                            &snapshot,
-                            cx,
-                        )
-                    });
-                    let crease_trailers = cx.with_element_namespace("crease_trailers", |cx| {
-                        self.layout_crease_trailers(buffer_rows.iter().copied(), &snapshot, cx)
-                    });
-=======
-                        &row_infos,
-                        newest_selection_head,
-                        &snapshot,
-                        window,
-                        cx,
-                    );
 
                     let mut crease_toggles =
                         window.with_element_namespace("crease_toggles", |window| {
@@ -6797,7 +6730,6 @@
                                 cx,
                             )
                         });
->>>>>>> 3b6e1be1
 
                     let display_hunks = self.layout_gutter_diff_hunks(
                         line_height,
@@ -7156,36 +7088,6 @@
                                 if !snapshot
                                     .is_line_folded(MultiBufferRow(newest_selection_point.row))
                                 {
-<<<<<<< HEAD
-                                    if !snapshot
-                                        .is_line_folded(MultiBufferRow(newest_selection_point.row))
-                                    {
-                                        let buffer = snapshot.buffer_snapshot.buffer_line_for_row(
-                                            MultiBufferRow(newest_selection_point.row),
-                                        );
-                                        if let Some((buffer, range)) = buffer {
-                                            let buffer_id = buffer.remote_id();
-                                            let row = range.start.row;
-                                            let has_test_indicator = self
-                                                .editor
-                                                .read(cx)
-                                                .tasks
-                                                .contains_key(&(buffer_id, row));
-
-                                            if !has_test_indicator {
-                                                code_actions_indicator = self
-                                                    .layout_code_actions_indicator(
-                                                        line_height,
-                                                        newest_selection_head,
-                                                        scroll_pixel_position,
-                                                        &gutter_dimensions,
-                                                        &gutter_hitbox,
-                                                        &rows_with_hunk_bounds,
-                                                        &mut breakpoint_rows,
-                                                        cx,
-                                                    );
-                                            }
-=======
                                     let buffer = snapshot.buffer_snapshot.buffer_line_for_row(
                                         MultiBufferRow(newest_selection_point.row),
                                     );
@@ -7207,10 +7109,10 @@
                                                     &gutter_dimensions,
                                                     &gutter_hitbox,
                                                     &rows_with_hunk_bounds,
+                                                    &mut breakpoint_rows,
                                                     window,
                                                     cx,
                                                 );
->>>>>>> 3b6e1be1
                                         }
                                     }
                                 }
@@ -7227,11 +7129,8 @@
                             &gutter_hitbox,
                             &rows_with_hunk_bounds,
                             &snapshot,
-<<<<<<< HEAD
                             &mut breakpoint_rows,
-=======
                             window,
->>>>>>> 3b6e1be1
                             cx,
                         )
                     } else {
@@ -8232,14 +8131,10 @@
             })
             .unwrap();
         let element = EditorElement::new(&editor, style);
-<<<<<<< HEAD
-        let snapshot = window.update(cx, |editor, cx| editor.snapshot(cx)).unwrap();
-        let breakpoint_rows = HashMap::default();
-=======
         let snapshot = window
             .update(cx, |editor, window, cx| editor.snapshot(window, cx))
             .unwrap();
->>>>>>> 3b6e1be1
+        let breakpoint_rows = HashMap::default();
 
         let layouts = cx
             .update_window(*window, |_, window, cx| {
@@ -8255,23 +8150,17 @@
                     line_height,
                     gpui::Point::default(),
                     DisplayRow(0)..DisplayRow(6),
-<<<<<<< HEAD
-                    (0..6).map(MultiBufferRow).map(Some),
-                    &Default::default(),
-                    Some(DisplayPoint::new(DisplayRow(0), 0)),
-                    &snapshot,
-                    &breakpoint_rows,
-=======
                     &(0..6)
                         .map(|row| RowInfo {
                             buffer_row: Some(row),
                             ..Default::default()
                         })
                         .collect::<Vec<_>>(),
+                    &Default::default(),
                     Some(DisplayPoint::new(DisplayRow(0), 0)),
                     &snapshot,
+                    &breakpoint_rows,
                     window,
->>>>>>> 3b6e1be1
                     cx,
                 )
             })
