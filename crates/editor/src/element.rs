use crate::{
    blame_entry_tooltip::{blame_entry_relative_timestamp, BlameEntryTooltip},
    code_context_menus::{CodeActionsMenu, MAX_COMPLETIONS_ASIDE_WIDTH},
    display_map::{
        Block, BlockContext, BlockStyle, DisplaySnapshot, HighlightedChunk, ToDisplayPoint,
    },
    editor_settings::{
        CurrentLineHighlight, DoubleClickInMultibuffer, MultiCursorModifier, ScrollBeyondLastLine,
        ShowScrollbar,
    },
    git::blame::{CommitDetails, GitBlame},
    hover_popover::{
        self, hover_at, HOVER_POPOVER_GAP, MIN_POPOVER_CHARACTER_WIDTH, MIN_POPOVER_LINE_HEIGHT,
    },
    hunk_diff::{diff_hunk_to_display, DisplayDiffHunk},
    hunk_status,
    items::BufferSearchHighlights,
    mouse_context_menu::{self, MenuPosition, MouseContextMenu},
    scroll::{axis_pair, scroll_amount::ScrollAmount, AxisPair},
    BlockId, ChunkReplacement, CursorShape, CustomBlockId, DisplayPoint, DisplayRow,
    DocumentHighlightRead, DocumentHighlightWrite, Editor, EditorMode, EditorSettings,
    EditorSnapshot, EditorStyle, ExpandExcerpts, FocusedBlock, GutterDimensions, HalfPageDown,
    HalfPageUp, HandleInput, HoveredCursor, HoveredHunk, InlineCompletion, JumpData, LineDown,
    LineUp, OpenExcerpts, PageDown, PageUp, Point, RowExt, RowRangeExt, SelectPhase, Selection,
    SoftWrap, ToPoint, ToggleFold, CURSORS_VISIBLE_FOR, FILE_HEADER_HEIGHT,
    GIT_BLAME_MAX_AUTHOR_CHARS_DISPLAYED, MAX_LINE_LEN, MULTI_BUFFER_EXCERPT_HEADER_HEIGHT,
};
use client::ParticipantIndex;
use collections::{BTreeMap, HashMap, HashSet};
use file_icons::FileIcons;
use git::{blame::BlameEntry, diff::DiffHunkStatus, Oid};
use gpui::{
    anchored, deferred, div, fill, outline, point, px, quad, relative, size, svg,
    transparent_black, Action, AnyElement, AvailableSpace, Axis, Bounds, ClickEvent, ClipboardItem,
    ContentMask, Corner, Corners, CursorStyle, DispatchPhase, Edges, Element, ElementInputHandler,
    Entity, FontId, GlobalElementId, Hitbox, Hsla, InteractiveElement, IntoElement, Length,
    ModifiersChangedEvent, MouseButton, MouseDownEvent, MouseMoveEvent, MouseUpEvent, PaintQuad,
    ParentElement, Pixels, ScrollDelta, ScrollWheelEvent, ShapedLine, SharedString, Size,
    StatefulInteractiveElement, Style, Styled, Subscription, TextRun, TextStyleRefinement, View,
    ViewContext, WeakView, WindowContext,
};
use itertools::Itertools;
use language::{
    language_settings::{
        IndentGuideBackgroundColoring, IndentGuideColoring, IndentGuideSettings,
        ShowWhitespaceSetting,
    },
    ChunkRendererContext,
};
use lsp::DiagnosticSeverity;
use multi_buffer::{
    Anchor, AnchorRangeExt, ExcerptId, ExcerptInfo, ExpandExcerptDirection, MultiBufferPoint,
    MultiBufferRow, MultiBufferSnapshot, ToOffset,
};
use project::{
    dap_store::{Breakpoint, BreakpointKind},
    project_settings::{GitGutterSetting, ProjectSettings},
    ProjectPath,
};
use settings::Settings;
use smallvec::{smallvec, SmallVec};
use std::{
    any::TypeId,
    borrow::Cow,
    cmp::{self, Ordering},
    fmt::{self, Write},
    iter, mem,
    ops::{Deref, Range},
    rc::Rc,
    sync::Arc,
};
use sum_tree::Bias;
use theme::{ActiveTheme, Appearance, PlayerColor};
use ui::{h_flex, ButtonLike, ButtonStyle, ContextMenu, Tooltip};
use ui::{prelude::*, POPOVER_Y_PADDING};
use unicode_segmentation::UnicodeSegmentation;
use util::RangeExt;
use util::ResultExt;
use workspace::{item::Item, Workspace};

struct SelectionLayout {
    head: DisplayPoint,
    cursor_shape: CursorShape,
    is_newest: bool,
    is_local: bool,
    range: Range<DisplayPoint>,
    active_rows: Range<DisplayRow>,
    user_name: Option<SharedString>,
}

impl SelectionLayout {
    fn new<T: ToPoint + ToDisplayPoint + Clone>(
        selection: Selection<T>,
        line_mode: bool,
        cursor_shape: CursorShape,
        map: &DisplaySnapshot,
        is_newest: bool,
        is_local: bool,
        user_name: Option<SharedString>,
    ) -> Self {
        let point_selection = selection.map(|p| p.to_point(&map.buffer_snapshot));
        let display_selection = point_selection.map(|p| p.to_display_point(map));
        let mut range = display_selection.range();
        let mut head = display_selection.head();
        let mut active_rows = map.prev_line_boundary(point_selection.start).1.row()
            ..map.next_line_boundary(point_selection.end).1.row();

        // vim visual line mode
        if line_mode {
            let point_range = map.expand_to_line(point_selection.range());
            range = point_range.start.to_display_point(map)..point_range.end.to_display_point(map);
        }

        // any vim visual mode (including line mode)
        if (cursor_shape == CursorShape::Block || cursor_shape == CursorShape::Hollow)
            && !range.is_empty()
            && !selection.reversed
        {
            if head.column() > 0 {
                head = map.clip_point(DisplayPoint::new(head.row(), head.column() - 1), Bias::Left)
            } else if head.row().0 > 0 && head != map.max_point() {
                head = map.clip_point(
                    DisplayPoint::new(
                        head.row().previous_row(),
                        map.line_len(head.row().previous_row()),
                    ),
                    Bias::Left,
                );
                // updating range.end is a no-op unless you're cursor is
                // on the newline containing a multi-buffer divider
                // in which case the clip_point may have moved the head up
                // an additional row.
                range.end = DisplayPoint::new(head.row().next_row(), 0);
                active_rows.end = head.row();
            }
        }

        Self {
            head,
            cursor_shape,
            is_newest,
            is_local,
            range,
            active_rows,
            user_name,
        }
    }
}

pub struct EditorElement {
    editor: View<Editor>,
    style: EditorStyle,
}

type DisplayRowDelta = u32;

impl EditorElement {
    pub(crate) const SCROLLBAR_WIDTH: Pixels = px(15.);

    pub fn new(editor: &View<Editor>, style: EditorStyle) -> Self {
        Self {
            editor: editor.clone(),
            style,
        }
    }

    fn register_actions(&self, cx: &mut WindowContext) {
        let view = &self.editor;
        view.update(cx, |editor, cx| {
            for action in editor.editor_actions.borrow().values() {
                (action)(cx)
            }
        });

        crate::rust_analyzer_ext::apply_related_actions(view, cx);
        crate::clangd_ext::apply_related_actions(view, cx);
        register_action(view, cx, Editor::open_context_menu);
        register_action(view, cx, Editor::move_left);
        register_action(view, cx, Editor::move_right);
        register_action(view, cx, Editor::move_down);
        register_action(view, cx, Editor::move_down_by_lines);
        register_action(view, cx, Editor::select_down_by_lines);
        register_action(view, cx, Editor::move_up);
        register_action(view, cx, Editor::move_up_by_lines);
        register_action(view, cx, Editor::select_up_by_lines);
        register_action(view, cx, Editor::select_page_down);
        register_action(view, cx, Editor::select_page_up);
        register_action(view, cx, Editor::cancel);
        register_action(view, cx, Editor::newline);
        register_action(view, cx, Editor::newline_above);
        register_action(view, cx, Editor::newline_below);
        register_action(view, cx, Editor::backspace);
        register_action(view, cx, Editor::delete);
        register_action(view, cx, Editor::tab);
        register_action(view, cx, Editor::tab_prev);
        register_action(view, cx, Editor::indent);
        register_action(view, cx, Editor::outdent);
        register_action(view, cx, Editor::autoindent);
        register_action(view, cx, Editor::delete_line);
        register_action(view, cx, Editor::join_lines);
        register_action(view, cx, Editor::sort_lines_case_sensitive);
        register_action(view, cx, Editor::sort_lines_case_insensitive);
        register_action(view, cx, Editor::reverse_lines);
        register_action(view, cx, Editor::shuffle_lines);
        register_action(view, cx, Editor::convert_to_upper_case);
        register_action(view, cx, Editor::convert_to_lower_case);
        register_action(view, cx, Editor::convert_to_title_case);
        register_action(view, cx, Editor::convert_to_snake_case);
        register_action(view, cx, Editor::convert_to_kebab_case);
        register_action(view, cx, Editor::convert_to_upper_camel_case);
        register_action(view, cx, Editor::convert_to_lower_camel_case);
        register_action(view, cx, Editor::convert_to_opposite_case);
        register_action(view, cx, Editor::delete_to_previous_word_start);
        register_action(view, cx, Editor::delete_to_previous_subword_start);
        register_action(view, cx, Editor::delete_to_next_word_end);
        register_action(view, cx, Editor::delete_to_next_subword_end);
        register_action(view, cx, Editor::delete_to_beginning_of_line);
        register_action(view, cx, Editor::delete_to_end_of_line);
        register_action(view, cx, Editor::cut_to_end_of_line);
        register_action(view, cx, Editor::duplicate_line_up);
        register_action(view, cx, Editor::duplicate_line_down);
        register_action(view, cx, Editor::duplicate_selection);
        register_action(view, cx, Editor::move_line_up);
        register_action(view, cx, Editor::move_line_down);
        register_action(view, cx, Editor::transpose);
        register_action(view, cx, Editor::rewrap);
        register_action(view, cx, Editor::cut);
        register_action(view, cx, Editor::kill_ring_cut);
        register_action(view, cx, Editor::kill_ring_yank);
        register_action(view, cx, Editor::copy);
        register_action(view, cx, Editor::paste);
        register_action(view, cx, Editor::undo);
        register_action(view, cx, Editor::redo);
        register_action(view, cx, Editor::move_page_up);
        register_action(view, cx, Editor::move_page_down);
        register_action(view, cx, Editor::next_screen);
        register_action(view, cx, Editor::scroll_cursor_top);
        register_action(view, cx, Editor::scroll_cursor_center);
        register_action(view, cx, Editor::scroll_cursor_bottom);
        register_action(view, cx, Editor::scroll_cursor_center_top_bottom);
        register_action(view, cx, |editor, _: &LineDown, cx| {
            editor.scroll_screen(&ScrollAmount::Line(1.), cx)
        });
        register_action(view, cx, |editor, _: &LineUp, cx| {
            editor.scroll_screen(&ScrollAmount::Line(-1.), cx)
        });
        register_action(view, cx, |editor, _: &HalfPageDown, cx| {
            editor.scroll_screen(&ScrollAmount::Page(0.5), cx)
        });
        register_action(view, cx, |editor, HandleInput(text): &HandleInput, cx| {
            if text.is_empty() {
                return;
            }
            editor.handle_input(text, cx);
        });
        register_action(view, cx, |editor, _: &HalfPageUp, cx| {
            editor.scroll_screen(&ScrollAmount::Page(-0.5), cx)
        });
        register_action(view, cx, |editor, _: &PageDown, cx| {
            editor.scroll_screen(&ScrollAmount::Page(1.), cx)
        });
        register_action(view, cx, |editor, _: &PageUp, cx| {
            editor.scroll_screen(&ScrollAmount::Page(-1.), cx)
        });
        register_action(view, cx, Editor::move_to_previous_word_start);
        register_action(view, cx, Editor::move_to_previous_subword_start);
        register_action(view, cx, Editor::move_to_next_word_end);
        register_action(view, cx, Editor::move_to_next_subword_end);
        register_action(view, cx, Editor::move_to_beginning_of_line);
        register_action(view, cx, Editor::move_to_end_of_line);
        register_action(view, cx, Editor::move_to_start_of_paragraph);
        register_action(view, cx, Editor::move_to_end_of_paragraph);
        register_action(view, cx, Editor::move_to_beginning);
        register_action(view, cx, Editor::move_to_end);
        register_action(view, cx, Editor::select_up);
        register_action(view, cx, Editor::select_down);
        register_action(view, cx, Editor::select_left);
        register_action(view, cx, Editor::select_right);
        register_action(view, cx, Editor::select_to_previous_word_start);
        register_action(view, cx, Editor::select_to_previous_subword_start);
        register_action(view, cx, Editor::select_to_next_word_end);
        register_action(view, cx, Editor::select_to_next_subword_end);
        register_action(view, cx, Editor::select_to_beginning_of_line);
        register_action(view, cx, Editor::select_to_end_of_line);
        register_action(view, cx, Editor::select_to_start_of_paragraph);
        register_action(view, cx, Editor::select_to_end_of_paragraph);
        register_action(view, cx, Editor::select_to_beginning);
        register_action(view, cx, Editor::select_to_end);
        register_action(view, cx, Editor::select_all);
        register_action(view, cx, |editor, action, cx| {
            editor.select_all_matches(action, cx).log_err();
        });
        register_action(view, cx, Editor::select_line);
        register_action(view, cx, Editor::split_selection_into_lines);
        register_action(view, cx, Editor::add_selection_above);
        register_action(view, cx, Editor::add_selection_below);
        register_action(view, cx, |editor, action, cx| {
            editor.select_next(action, cx).log_err();
        });
        register_action(view, cx, |editor, action, cx| {
            editor.select_previous(action, cx).log_err();
        });
        register_action(view, cx, Editor::toggle_comments);
        register_action(view, cx, Editor::select_larger_syntax_node);
        register_action(view, cx, Editor::select_smaller_syntax_node);
        register_action(view, cx, Editor::select_enclosing_symbol);
        register_action(view, cx, Editor::move_to_enclosing_bracket);
        register_action(view, cx, Editor::undo_selection);
        register_action(view, cx, Editor::redo_selection);
        if !view.read(cx).is_singleton(cx) {
            register_action(view, cx, Editor::expand_excerpts);
            register_action(view, cx, Editor::expand_excerpts_up);
            register_action(view, cx, Editor::expand_excerpts_down);
        }
        register_action(view, cx, Editor::go_to_diagnostic);
        register_action(view, cx, Editor::go_to_prev_diagnostic);
        register_action(view, cx, Editor::go_to_next_hunk);
        register_action(view, cx, Editor::go_to_prev_hunk);
        register_action(view, cx, |editor, a, cx| {
            editor.go_to_definition(a, cx).detach_and_log_err(cx);
        });
        register_action(view, cx, |editor, a, cx| {
            editor.go_to_definition_split(a, cx).detach_and_log_err(cx);
        });
        register_action(view, cx, |editor, a, cx| {
            editor.go_to_declaration(a, cx).detach_and_log_err(cx);
        });
        register_action(view, cx, |editor, a, cx| {
            editor.go_to_declaration_split(a, cx).detach_and_log_err(cx);
        });
        register_action(view, cx, |editor, a, cx| {
            editor.go_to_implementation(a, cx).detach_and_log_err(cx);
        });
        register_action(view, cx, |editor, a, cx| {
            editor
                .go_to_implementation_split(a, cx)
                .detach_and_log_err(cx);
        });
        register_action(view, cx, |editor, a, cx| {
            editor.go_to_type_definition(a, cx).detach_and_log_err(cx);
        });
        register_action(view, cx, |editor, a, cx| {
            editor
                .go_to_type_definition_split(a, cx)
                .detach_and_log_err(cx);
        });
        register_action(view, cx, Editor::open_url);
        register_action(view, cx, Editor::open_file);
        register_action(view, cx, Editor::fold);
        register_action(view, cx, Editor::fold_at_level);
        register_action(view, cx, Editor::fold_all);
        register_action(view, cx, Editor::fold_function_bodies);
        register_action(view, cx, Editor::fold_at);
        register_action(view, cx, Editor::fold_recursive);
        register_action(view, cx, Editor::toggle_fold);
        register_action(view, cx, Editor::toggle_fold_recursive);
        register_action(view, cx, Editor::unfold_lines);
        register_action(view, cx, Editor::unfold_recursive);
        register_action(view, cx, Editor::unfold_all);
        register_action(view, cx, Editor::unfold_at);
        register_action(view, cx, Editor::fold_selected_ranges);
        register_action(view, cx, Editor::show_completions);
        register_action(view, cx, Editor::toggle_code_actions);
        register_action(view, cx, Editor::open_excerpts);
        register_action(view, cx, Editor::open_excerpts_in_split);
        register_action(view, cx, Editor::open_proposed_changes_editor);
        register_action(view, cx, Editor::toggle_soft_wrap);
        register_action(view, cx, Editor::toggle_tab_bar);
        register_action(view, cx, Editor::toggle_line_numbers);
        register_action(view, cx, Editor::toggle_relative_line_numbers);
        register_action(view, cx, Editor::toggle_indent_guides);
        register_action(view, cx, Editor::toggle_inlay_hints);
        register_action(view, cx, Editor::toggle_inline_completions);
        register_action(view, cx, hover_popover::hover);
        register_action(view, cx, Editor::reveal_in_finder);
        register_action(view, cx, Editor::copy_path);
        register_action(view, cx, Editor::copy_relative_path);
        register_action(view, cx, Editor::copy_highlight_json);
        register_action(view, cx, Editor::copy_permalink_to_line);
        register_action(view, cx, Editor::open_permalink_to_line);
        register_action(view, cx, Editor::copy_file_location);
        register_action(view, cx, Editor::toggle_git_blame);
        register_action(view, cx, Editor::toggle_git_blame_inline);
        register_action(view, cx, Editor::toggle_hunk_diff);
        register_action(view, cx, Editor::expand_all_hunk_diffs);
        register_action(view, cx, |editor, action, cx| {
            if let Some(task) = editor.format(action, cx) {
                task.detach_and_log_err(cx);
            } else {
                cx.propagate();
            }
        });
        register_action(view, cx, |editor, action, cx| {
            if let Some(task) = editor.format_selections(action, cx) {
                task.detach_and_log_err(cx);
            } else {
                cx.propagate();
            }
        });
        register_action(view, cx, Editor::restart_language_server);
        register_action(view, cx, Editor::cancel_language_server_work);
        register_action(view, cx, Editor::show_character_palette);
        register_action(view, cx, |editor, action, cx| {
            if let Some(task) = editor.confirm_completion(action, cx) {
                task.detach_and_log_err(cx);
            } else {
                cx.propagate();
            }
        });
        register_action(view, cx, |editor, action, cx| {
            if let Some(task) = editor.compose_completion(action, cx) {
                task.detach_and_log_err(cx);
            } else {
                cx.propagate();
            }
        });
        register_action(view, cx, |editor, action, cx| {
            if let Some(task) = editor.confirm_code_action(action, cx) {
                task.detach_and_log_err(cx);
            } else {
                cx.propagate();
            }
        });
        register_action(view, cx, |editor, action, cx| {
            if let Some(task) = editor.rename(action, cx) {
                task.detach_and_log_err(cx);
            } else {
                cx.propagate();
            }
        });
        register_action(view, cx, |editor, action, cx| {
            if let Some(task) = editor.confirm_rename(action, cx) {
                task.detach_and_log_err(cx);
            } else {
                cx.propagate();
            }
        });
        register_action(view, cx, |editor, action, cx| {
            if let Some(task) = editor.find_all_references(action, cx) {
                task.detach_and_log_err(cx);
            } else {
                cx.propagate();
            }
        });
        register_action(view, cx, Editor::show_signature_help);
        register_action(view, cx, Editor::next_inline_completion);
        register_action(view, cx, Editor::previous_inline_completion);
        register_action(view, cx, Editor::show_inline_completion);
        register_action(view, cx, Editor::context_menu_first);
        register_action(view, cx, Editor::context_menu_prev);
        register_action(view, cx, Editor::context_menu_next);
        register_action(view, cx, Editor::context_menu_last);
        register_action(view, cx, Editor::display_cursor_names);
        register_action(view, cx, Editor::unique_lines_case_insensitive);
        register_action(view, cx, Editor::unique_lines_case_sensitive);
        register_action(view, cx, Editor::accept_partial_inline_completion);
        register_action(view, cx, Editor::accept_inline_completion);
        register_action(view, cx, Editor::revert_file);
        register_action(view, cx, Editor::revert_selected_hunks);
        register_action(view, cx, Editor::apply_all_diff_hunks);
        register_action(view, cx, Editor::apply_selected_diff_hunks);
        register_action(view, cx, Editor::open_active_item_in_terminal);
        register_action(view, cx, Editor::toggle_breakpoint);
        register_action(view, cx, Editor::reload_file);
        register_action(view, cx, Editor::spawn_nearest_task);
        register_action(view, cx, Editor::insert_uuid_v4);
        register_action(view, cx, Editor::insert_uuid_v7);
    }

    fn register_key_listeners(&self, cx: &mut WindowContext, layout: &EditorLayout) {
        let position_map = layout.position_map.clone();
        cx.on_key_event({
            let editor = self.editor.clone();
            let text_hitbox = layout.text_hitbox.clone();
            move |event: &ModifiersChangedEvent, phase, cx| {
                if phase != DispatchPhase::Bubble {
                    return;
                }
                editor.update(cx, |editor, cx| {
                    if editor.hover_state.focused(cx) {
                        return;
                    }
                    Self::modifiers_changed(editor, event, &position_map, &text_hitbox, cx)
                })
            }
        });
    }

    fn modifiers_changed(
        editor: &mut Editor,
        event: &ModifiersChangedEvent,
        position_map: &PositionMap,
        text_hitbox: &Hitbox,
        cx: &mut ViewContext<Editor>,
    ) {
        let mouse_position = cx.mouse_position();
        if !text_hitbox.is_hovered(cx) {
            return;
        }

        editor.update_hovered_link(
            position_map.point_for_position(text_hitbox.bounds, mouse_position),
            &position_map.snapshot,
            event.modifiers,
            cx,
        )
    }

    fn mouse_left_down(
        editor: &mut Editor,
        event: &MouseDownEvent,
        hovered_hunk: Option<HoveredHunk>,
        position_map: &PositionMap,
        text_hitbox: &Hitbox,
        gutter_hitbox: &Hitbox,
        cx: &mut ViewContext<Editor>,
    ) {
        if cx.default_prevented() {
            return;
        }

        let mut click_count = event.click_count;
        let mut modifiers = event.modifiers;

        if let Some(hovered_hunk) = hovered_hunk {
            editor.toggle_hovered_hunk(&hovered_hunk, cx);
            cx.notify();
            return;
        } else if gutter_hitbox.is_hovered(cx) {
            click_count = 3; // Simulate triple-click when clicking the gutter to select lines
        } else if !text_hitbox.is_hovered(cx) {
            return;
        }

        if click_count == 2 && !editor.buffer().read(cx).is_singleton() {
            match EditorSettings::get_global(cx).double_click_in_multibuffer {
                DoubleClickInMultibuffer::Select => {
                    // do nothing special on double click, all selection logic is below
                }
                DoubleClickInMultibuffer::Open => {
                    if modifiers.alt {
                        // if double click is made with alt, pretend it's a regular double click without opening and alt,
                        // and run the selection logic.
                        modifiers.alt = false;
                    } else {
                        // if double click is made without alt, open the corresponding excerp
                        editor.open_excerpts(&OpenExcerpts, cx);
                        return;
                    }
                }
            }
        }

        let point_for_position =
            position_map.point_for_position(text_hitbox.bounds, event.position);
        let position = point_for_position.previous_valid;
        if modifiers.shift && modifiers.alt {
            editor.select(
                SelectPhase::BeginColumnar {
                    position,
                    reset: false,
                    goal_column: point_for_position.exact_unclipped.column(),
                },
                cx,
            );
        } else if modifiers.shift && !modifiers.control && !modifiers.alt && !modifiers.secondary()
        {
            editor.select(
                SelectPhase::Extend {
                    position,
                    click_count,
                },
                cx,
            );
        } else {
            let multi_cursor_setting = EditorSettings::get_global(cx).multi_cursor_modifier;
            let multi_cursor_modifier = match multi_cursor_setting {
                MultiCursorModifier::Alt => modifiers.alt,
                MultiCursorModifier::CmdOrCtrl => modifiers.secondary(),
            };
            editor.select(
                SelectPhase::Begin {
                    position,
                    add: multi_cursor_modifier,
                    click_count,
                },
                cx,
            );
        }

        cx.stop_propagation();
    }

    fn mouse_right_down(
        editor: &mut Editor,
        event: &MouseDownEvent,
        position_map: &PositionMap,
        text_hitbox: &Hitbox,
        cx: &mut ViewContext<Editor>,
    ) {
        if !text_hitbox.is_hovered(cx) {
            return;
        }
        let point_for_position =
            position_map.point_for_position(text_hitbox.bounds, event.position);
        mouse_context_menu::deploy_context_menu(
            editor,
            Some(event.position),
            point_for_position.previous_valid,
            cx,
        );
        cx.stop_propagation();
    }

    fn mouse_middle_down(
        editor: &mut Editor,
        event: &MouseDownEvent,
        position_map: &PositionMap,
        text_hitbox: &Hitbox,
        cx: &mut ViewContext<Editor>,
    ) {
        if !text_hitbox.is_hovered(cx) || cx.default_prevented() {
            return;
        }

        let point_for_position =
            position_map.point_for_position(text_hitbox.bounds, event.position);
        let position = point_for_position.previous_valid;

        editor.select(
            SelectPhase::BeginColumnar {
                position,
                reset: true,
                goal_column: point_for_position.exact_unclipped.column(),
            },
            cx,
        );
    }

    fn mouse_up(
        editor: &mut Editor,
        event: &MouseUpEvent,
        position_map: &PositionMap,
        text_hitbox: &Hitbox,
        cx: &mut ViewContext<Editor>,
    ) {
        let end_selection = editor.has_pending_selection();
        let pending_nonempty_selections = editor.has_pending_nonempty_selection();

        if end_selection {
            editor.select(SelectPhase::End, cx);
        }

        let multi_cursor_setting = EditorSettings::get_global(cx).multi_cursor_modifier;
        let multi_cursor_modifier = match multi_cursor_setting {
            MultiCursorModifier::Alt => event.modifiers.secondary(),
            MultiCursorModifier::CmdOrCtrl => event.modifiers.alt,
        };

        if !pending_nonempty_selections && multi_cursor_modifier && text_hitbox.is_hovered(cx) {
            let point = position_map.point_for_position(text_hitbox.bounds, event.position);
            editor.handle_click_hovered_link(point, event.modifiers, cx);

            cx.stop_propagation();
        } else if end_selection && pending_nonempty_selections {
            cx.stop_propagation();
        } else if cfg!(any(target_os = "linux", target_os = "freebsd"))
            && event.button == MouseButton::Middle
        {
            if !text_hitbox.is_hovered(cx) || editor.read_only(cx) {
                return;
            }

            #[cfg(any(target_os = "linux", target_os = "freebsd"))]
            if EditorSettings::get_global(cx).middle_click_paste {
                if let Some(text) = cx.read_from_primary().and_then(|item| item.text()) {
                    let point_for_position =
                        position_map.point_for_position(text_hitbox.bounds, event.position);
                    let position = point_for_position.previous_valid;

                    editor.select(
                        SelectPhase::Begin {
                            position,
                            add: false,
                            click_count: 1,
                        },
                        cx,
                    );
                    editor.insert(&text, cx);
                }
                cx.stop_propagation()
            }
        }
    }

    fn mouse_dragged(
        editor: &mut Editor,
        event: &MouseMoveEvent,
        position_map: &PositionMap,
        text_bounds: Bounds<Pixels>,
        cx: &mut ViewContext<Editor>,
    ) {
        if !editor.has_pending_selection() {
            return;
        }

        let point_for_position = position_map.point_for_position(text_bounds, event.position);
        let mut scroll_delta = gpui::Point::<f32>::default();
        let vertical_margin = position_map.line_height.min(text_bounds.size.height / 3.0);
        let top = text_bounds.origin.y + vertical_margin;
        let bottom = text_bounds.bottom_left().y - vertical_margin;
        if event.position.y < top {
            scroll_delta.y = -scale_vertical_mouse_autoscroll_delta(top - event.position.y);
        }
        if event.position.y > bottom {
            scroll_delta.y = scale_vertical_mouse_autoscroll_delta(event.position.y - bottom);
        }

        // We need horizontal width of text
        let style = editor.style.clone().unwrap_or_default();
        let font_id = cx.text_system().resolve_font(&style.text.font());
        let font_size = style.text.font_size.to_pixels(cx.rem_size());
        let em_width = cx
            .text_system()
            .typographic_bounds(font_id, font_size, 'm')
            .unwrap()
            .size
            .width;

        let scroll_margin_x = EditorSettings::get_global(cx).horizontal_scroll_margin;

        let scroll_space: Pixels = scroll_margin_x * em_width;

        let left = text_bounds.origin.x + scroll_space;
        let right = text_bounds.top_right().x - scroll_space;

        if event.position.x < left {
            scroll_delta.x = -scale_horizontal_mouse_autoscroll_delta(left - event.position.x);
        }
        if event.position.x > right {
            scroll_delta.x = scale_horizontal_mouse_autoscroll_delta(event.position.x - right);
        }

        editor.select(
            SelectPhase::Update {
                position: point_for_position.previous_valid,
                goal_column: point_for_position.exact_unclipped.column(),
                scroll_delta,
            },
            cx,
        );
    }

    fn mouse_moved(
        editor: &mut Editor,
        event: &MouseMoveEvent,
        position_map: &PositionMap,
        text_hitbox: &Hitbox,
        gutter_hitbox: &Hitbox,
        cx: &mut ViewContext<Editor>,
    ) {
        let modifiers = event.modifiers;
        let gutter_hovered = gutter_hitbox.is_hovered(cx);
        editor.set_gutter_hovered(gutter_hovered, cx);

        if gutter_hovered {
            let point_for_position =
                position_map.point_for_position(text_hitbox.bounds, event.position);
            let position = point_for_position.previous_valid;
            editor.gutter_breakpoint_indicator = Some(position);
        } else {
            editor.gutter_breakpoint_indicator = None;
        }

        cx.notify();

        // Don't trigger hover popover if mouse is hovering over context menu
        if text_hitbox.is_hovered(cx) {
            let point_for_position =
                position_map.point_for_position(text_hitbox.bounds, event.position);

            editor.update_hovered_link(point_for_position, &position_map.snapshot, modifiers, cx);

            if let Some(point) = point_for_position.as_valid() {
                let anchor = position_map
                    .snapshot
                    .buffer_snapshot
                    .anchor_before(point.to_offset(&position_map.snapshot, Bias::Left));
                hover_at(editor, Some(anchor), cx);
                Self::update_visible_cursor(editor, point, position_map, cx);
            } else {
                hover_at(editor, None, cx);
            }
        } else {
            editor.hide_hovered_link(cx);
            hover_at(editor, None, cx);
            if gutter_hovered {
                cx.stop_propagation();
            }
        }
    }

    fn update_visible_cursor(
        editor: &mut Editor,
        point: DisplayPoint,
        position_map: &PositionMap,
        cx: &mut ViewContext<Editor>,
    ) {
        let snapshot = &position_map.snapshot;
        let Some(hub) = editor.collaboration_hub() else {
            return;
        };
        let start = snapshot.display_snapshot.clip_point(
            DisplayPoint::new(point.row(), point.column().saturating_sub(1)),
            Bias::Left,
        );
        let end = snapshot.display_snapshot.clip_point(
            DisplayPoint::new(
                point.row(),
                (point.column() + 1).min(snapshot.line_len(point.row())),
            ),
            Bias::Right,
        );

        let range = snapshot
            .buffer_snapshot
            .anchor_at(start.to_point(&snapshot.display_snapshot), Bias::Left)
            ..snapshot
                .buffer_snapshot
                .anchor_at(end.to_point(&snapshot.display_snapshot), Bias::Right);

        let Some(selection) = snapshot.remote_selections_in_range(&range, hub, cx).next() else {
            return;
        };
        let key = crate::HoveredCursor {
            replica_id: selection.replica_id,
            selection_id: selection.selection.id,
        };
        editor.hovered_cursors.insert(
            key.clone(),
            cx.spawn(|editor, mut cx| async move {
                cx.background_executor().timer(CURSORS_VISIBLE_FOR).await;
                editor
                    .update(&mut cx, |editor, cx| {
                        editor.hovered_cursors.remove(&key);
                        cx.notify();
                    })
                    .ok();
            }),
        );
        cx.notify()
    }

    #[allow(clippy::too_many_arguments)]
    fn layout_selections(
        &self,
        start_anchor: Anchor,
        end_anchor: Anchor,
        local_selections: &[Selection<Point>],
        snapshot: &EditorSnapshot,
        start_row: DisplayRow,
        end_row: DisplayRow,
        cx: &mut WindowContext,
    ) -> (
        Vec<(PlayerColor, Vec<SelectionLayout>)>,
        BTreeMap<DisplayRow, bool>,
        Option<DisplayPoint>,
    ) {
        let mut selections: Vec<(PlayerColor, Vec<SelectionLayout>)> = Vec::new();
        let mut active_rows = BTreeMap::new();
        let mut newest_selection_head = None;
        self.editor.update(cx, |editor, cx| {
            if editor.show_local_selections {
                let mut layouts = Vec::new();
                let newest = editor.selections.newest(cx);
                for selection in local_selections.iter().cloned() {
                    let is_empty = selection.start == selection.end;
                    let is_newest = selection == newest;

                    let layout = SelectionLayout::new(
                        selection,
                        editor.selections.line_mode,
                        editor.cursor_shape,
                        &snapshot.display_snapshot,
                        is_newest,
                        editor.leader_peer_id.is_none(),
                        None,
                    );
                    if is_newest {
                        newest_selection_head = Some(layout.head);
                    }

                    for row in cmp::max(layout.active_rows.start.0, start_row.0)
                        ..=cmp::min(layout.active_rows.end.0, end_row.0)
                    {
                        let contains_non_empty_selection =
                            active_rows.entry(DisplayRow(row)).or_insert(!is_empty);
                        *contains_non_empty_selection |= !is_empty;
                    }
                    layouts.push(layout);
                }

                let player = if editor.read_only(cx) {
                    cx.theme().players().read_only()
                } else {
                    self.style.local_player
                };

                selections.push((player, layouts));
            }

            if let Some(collaboration_hub) = &editor.collaboration_hub {
                // When following someone, render the local selections in their color.
                if let Some(leader_id) = editor.leader_peer_id {
                    if let Some(collaborator) = collaboration_hub.collaborators(cx).get(&leader_id)
                    {
                        if let Some(participant_index) = collaboration_hub
                            .user_participant_indices(cx)
                            .get(&collaborator.user_id)
                        {
                            if let Some((local_selection_style, _)) = selections.first_mut() {
                                *local_selection_style = cx
                                    .theme()
                                    .players()
                                    .color_for_participant(participant_index.0);
                            }
                        }
                    }
                }

                let mut remote_selections = HashMap::default();
                for selection in snapshot.remote_selections_in_range(
                    &(start_anchor..end_anchor),
                    collaboration_hub.as_ref(),
                    cx,
                ) {
                    let selection_style =
                        Self::get_participant_color(selection.participant_index, cx);

                    // Don't re-render the leader's selections, since the local selections
                    // match theirs.
                    if Some(selection.peer_id) == editor.leader_peer_id {
                        continue;
                    }
                    let key = HoveredCursor {
                        replica_id: selection.replica_id,
                        selection_id: selection.selection.id,
                    };

                    let is_shown =
                        editor.show_cursor_names || editor.hovered_cursors.contains_key(&key);

                    remote_selections
                        .entry(selection.replica_id)
                        .or_insert((selection_style, Vec::new()))
                        .1
                        .push(SelectionLayout::new(
                            selection.selection,
                            selection.line_mode,
                            selection.cursor_shape,
                            &snapshot.display_snapshot,
                            false,
                            false,
                            if is_shown { selection.user_name } else { None },
                        ));
                }

                selections.extend(remote_selections.into_values());
            } else if !editor.is_focused(cx) && editor.show_cursor_when_unfocused {
                let player = if editor.read_only(cx) {
                    cx.theme().players().read_only()
                } else {
                    self.style.local_player
                };
                let layouts = snapshot
                    .buffer_snapshot
                    .selections_in_range(&(start_anchor..end_anchor), true)
                    .map(move |(_, line_mode, cursor_shape, selection)| {
                        SelectionLayout::new(
                            selection,
                            line_mode,
                            cursor_shape,
                            &snapshot.display_snapshot,
                            false,
                            false,
                            None,
                        )
                    })
                    .collect::<Vec<_>>();
                selections.push((player, layouts));
            }
        });
        (selections, active_rows, newest_selection_head)
    }

    fn collect_cursors(
        &self,
        snapshot: &EditorSnapshot,
        cx: &mut WindowContext,
    ) -> Vec<(DisplayPoint, Hsla)> {
        let editor = self.editor.read(cx);
        let mut cursors = Vec::new();
        let mut skip_local = false;
        let mut add_cursor = |anchor: Anchor, color| {
            cursors.push((anchor.to_display_point(&snapshot.display_snapshot), color));
        };
        // Remote cursors
        if let Some(collaboration_hub) = &editor.collaboration_hub {
            for remote_selection in snapshot.remote_selections_in_range(
                &(Anchor::min()..Anchor::max()),
                collaboration_hub.deref(),
                cx,
            ) {
                let color = Self::get_participant_color(remote_selection.participant_index, cx);
                add_cursor(remote_selection.selection.head(), color.cursor);
                if Some(remote_selection.peer_id) == editor.leader_peer_id {
                    skip_local = true;
                }
            }
        }
        // Local cursors
        if !skip_local {
            let color = cx.theme().players().local().cursor;
            editor.selections.disjoint.iter().for_each(|selection| {
                add_cursor(selection.head(), color);
            });
            if let Some(ref selection) = editor.selections.pending_anchor() {
                add_cursor(selection.head(), color);
            }
        }
        cursors
    }

    #[allow(clippy::too_many_arguments)]
    fn layout_visible_cursors(
        &self,
        snapshot: &EditorSnapshot,
        selections: &[(PlayerColor, Vec<SelectionLayout>)],
        block_start_rows: &HashSet<DisplayRow>,
        visible_display_row_range: Range<DisplayRow>,
        line_layouts: &[LineWithInvisibles],
        text_hitbox: &Hitbox,
        content_origin: gpui::Point<Pixels>,
        scroll_position: gpui::Point<f32>,
        scroll_pixel_position: gpui::Point<Pixels>,
        line_height: Pixels,
        em_width: Pixels,
        autoscroll_containing_element: bool,
        cx: &mut WindowContext,
    ) -> Vec<CursorLayout> {
        let mut autoscroll_bounds = None;
        let cursor_layouts = self.editor.update(cx, |editor, cx| {
            let mut cursors = Vec::new();
            for (player_color, selections) in selections {
                for selection in selections {
                    let cursor_position = selection.head;

                    let in_range = visible_display_row_range.contains(&cursor_position.row());
                    if (selection.is_local && !editor.show_local_cursors(cx))
                        || !in_range
                        || block_start_rows.contains(&cursor_position.row())
                    {
                        continue;
                    }

                    let cursor_row_layout = &line_layouts
                        [cursor_position.row().minus(visible_display_row_range.start) as usize];
                    let cursor_column = cursor_position.column() as usize;

                    let cursor_character_x = cursor_row_layout.x_for_index(cursor_column);
                    let mut block_width =
                        cursor_row_layout.x_for_index(cursor_column + 1) - cursor_character_x;
                    if block_width == Pixels::ZERO {
                        block_width = em_width;
                    }
                    let block_text = if let CursorShape::Block = selection.cursor_shape {
                        snapshot
                            .grapheme_at(cursor_position)
                            .or_else(|| {
                                if cursor_column == 0 {
                                    snapshot.placeholder_text().and_then(|s| {
                                        s.graphemes(true).next().map(|s| s.to_string().into())
                                    })
                                } else {
                                    None
                                }
                            })
                            .and_then(|text| {
                                let len = text.len();

                                let font = cursor_row_layout
                                    .font_id_for_index(cursor_column)
                                    .and_then(|cursor_font_id| {
                                        cx.text_system().get_font_for_id(cursor_font_id)
                                    })
                                    .unwrap_or(self.style.text.font());

                                // Invert the text color for the block cursor. Ensure that the text
                                // color is opaque enough to be visible against the background color.
                                //
                                // 0.75 is an arbitrary threshold to determine if the background color is
                                // opaque enough to use as a text color.
                                //
                                // TODO: In the future we should ensure themes have a `text_inverse` color.
                                let color = if cx.theme().colors().editor_background.a < 0.75 {
                                    match cx.theme().appearance {
                                        Appearance::Dark => Hsla::black(),
                                        Appearance::Light => Hsla::white(),
                                    }
                                } else {
                                    cx.theme().colors().editor_background
                                };

                                cx.text_system()
                                    .shape_line(
                                        text,
                                        cursor_row_layout.font_size,
                                        &[TextRun {
                                            len,
                                            font,
                                            color,
                                            background_color: None,
                                            strikethrough: None,
                                            underline: None,
                                        }],
                                    )
                                    .log_err()
                            })
                    } else {
                        None
                    };

                    let x = cursor_character_x - scroll_pixel_position.x;
                    let y = (cursor_position.row().as_f32()
                        - scroll_pixel_position.y / line_height)
                        * line_height;
                    if selection.is_newest {
                        editor.pixel_position_of_newest_cursor = Some(point(
                            text_hitbox.origin.x + x + block_width / 2.,
                            text_hitbox.origin.y + y + line_height / 2.,
                        ));

                        if autoscroll_containing_element {
                            let top = text_hitbox.origin.y
                                + (cursor_position.row().as_f32() - scroll_position.y - 3.).max(0.)
                                    * line_height;
                            let left = text_hitbox.origin.x
                                + (cursor_position.column() as f32 - scroll_position.x - 3.)
                                    .max(0.)
                                    * em_width;

                            let bottom = text_hitbox.origin.y
                                + (cursor_position.row().as_f32() - scroll_position.y + 4.)
                                    * line_height;
                            let right = text_hitbox.origin.x
                                + (cursor_position.column() as f32 - scroll_position.x + 4.)
                                    * em_width;

                            autoscroll_bounds =
                                Some(Bounds::from_corners(point(left, top), point(right, bottom)))
                        }
                    }

                    let mut cursor = CursorLayout {
                        color: player_color.cursor,
                        block_width,
                        origin: point(x, y),
                        line_height,
                        shape: selection.cursor_shape,
                        block_text,
                        cursor_name: None,
                    };
                    let cursor_name = selection.user_name.clone().map(|name| CursorName {
                        string: name,
                        color: self.style.background,
                        is_top_row: cursor_position.row().0 == 0,
                    });
                    cursor.layout(content_origin, cursor_name, cx);
                    cursors.push(cursor);
                }
            }
            cursors
        });

        if let Some(bounds) = autoscroll_bounds {
            cx.request_autoscroll(bounds);
        }

        cursor_layouts
    }

    fn layout_scrollbars(
        &self,
        snapshot: &EditorSnapshot,
        scrollbar_range_data: ScrollbarRangeData,
        scroll_position: gpui::Point<f32>,
        non_visible_cursors: bool,
        cx: &mut WindowContext,
    ) -> AxisPair<Option<ScrollbarLayout>> {
        let letter_size = scrollbar_range_data.letter_size;
        let text_units_per_page = axis_pair(
            scrollbar_range_data.scrollbar_bounds.size.width / letter_size.width,
            scrollbar_range_data.scrollbar_bounds.size.height / letter_size.height,
        );

        let scrollbar_settings = EditorSettings::get_global(cx).scrollbar;
        let show_scrollbars = match scrollbar_settings.show {
            ShowScrollbar::Auto => {
                let editor = self.editor.read(cx);
                let is_singleton = editor.is_singleton(cx);
                // Git
                (is_singleton && scrollbar_settings.git_diff && !snapshot.diff_map.is_empty())
                    ||
                    // Buffer Search Results
                    (is_singleton && scrollbar_settings.search_results && editor.has_background_highlights::<BufferSearchHighlights>())
                    ||
                    // Selected Symbol Occurrences
                    (is_singleton && scrollbar_settings.selected_symbol && (editor.has_background_highlights::<DocumentHighlightRead>() || editor.has_background_highlights::<DocumentHighlightWrite>()))
                    ||
                    // Diagnostics
                    (is_singleton && scrollbar_settings.diagnostics && snapshot.buffer_snapshot.has_diagnostics())
                    ||
                    // Cursors out of sight
                    non_visible_cursors
                    ||
                    // Scrollmanager
                    editor.scroll_manager.scrollbars_visible()
            }
            ShowScrollbar::System => self.editor.read(cx).scroll_manager.scrollbars_visible(),
            ShowScrollbar::Always => true,
            ShowScrollbar::Never => false,
        };

        let axes: AxisPair<bool> = scrollbar_settings.axes.into();

        if snapshot.mode != EditorMode::Full {
            return axis_pair(None, None);
        }

        let visible_range = axis_pair(
            axes.horizontal
                .then(|| scroll_position.x..scroll_position.x + text_units_per_page.horizontal),
            axes.vertical
                .then(|| scroll_position.y..scroll_position.y + text_units_per_page.vertical),
        );

        // If a drag took place after we started dragging the scrollbar,
        // cancel the scrollbar drag.
        if cx.has_active_drag() {
            self.editor.update(cx, |editor, cx| {
                editor
                    .scroll_manager
                    .set_is_dragging_scrollbar(Axis::Horizontal, false, cx);
                editor
                    .scroll_manager
                    .set_is_dragging_scrollbar(Axis::Vertical, false, cx);
            });
        }

        let text_bounds = scrollbar_range_data.scrollbar_bounds;

        let track_bounds = axis_pair(
            axes.horizontal.then(|| {
                Bounds::from_corners(
                    point(
                        text_bounds.bottom_left().x,
                        text_bounds.bottom_left().y - self.style.scrollbar_width,
                    ),
                    point(
                        text_bounds.bottom_right().x
                            - if axes.vertical {
                                self.style.scrollbar_width
                            } else {
                                px(0.)
                            },
                        text_bounds.bottom_right().y,
                    ),
                )
            }),
            axes.vertical.then(|| {
                Bounds::from_corners(
                    point(self.scrollbar_left(&text_bounds), text_bounds.origin.y),
                    text_bounds.bottom_right(),
                )
            }),
        );

        let scroll_range_size = scrollbar_range_data.scroll_range.size;
        let total_text_units = axis_pair(
            Some(scroll_range_size.width / letter_size.width),
            Some(scroll_range_size.height / letter_size.height),
        );

        let thumb_size = axis_pair(
            total_text_units
                .horizontal
                .zip(track_bounds.horizontal)
                .map(|(total_text_units_x, track_bounds_x)| {
                    let thumb_percent =
                        (text_units_per_page.horizontal / total_text_units_x).min(1.);

                    track_bounds_x.size.width * thumb_percent
                }),
            total_text_units.vertical.zip(track_bounds.vertical).map(
                |(total_text_units_y, track_bounds_y)| {
                    let thumb_percent = (text_units_per_page.vertical / total_text_units_y).min(1.);

                    track_bounds_y.size.height * thumb_percent
                },
            ),
        );

        // NOTE: Space not taken by track bounds divided by text units not on screen
        let text_unit_size = axis_pair(
            thumb_size
                .horizontal
                .zip(track_bounds.horizontal)
                .zip(total_text_units.horizontal)
                .map(|((thumb_size, track_bounds), total_text_units)| {
                    (track_bounds.size.width - thumb_size)
                        / (total_text_units - text_units_per_page.horizontal).max(0.)
                }),
            thumb_size
                .vertical
                .zip(track_bounds.vertical)
                .zip(total_text_units.vertical)
                .map(|((thumb_size, track_bounds), total_text_units)| {
                    (track_bounds.size.height - thumb_size)
                        / (total_text_units - text_units_per_page.vertical).max(0.)
                }),
        );

        let horizontal_scrollbar = track_bounds
            .horizontal
            .zip(visible_range.horizontal)
            .zip(text_unit_size.horizontal)
            .zip(thumb_size.horizontal)
            .map(
                |(((track_bounds, visible_range), text_unit_size), thumb_size)| ScrollbarLayout {
                    hitbox: cx.insert_hitbox(track_bounds, false),
                    visible_range,
                    text_unit_size,
                    visible: show_scrollbars,
                    thumb_size,
                    axis: Axis::Horizontal,
                },
            );

        let vertical_scrollbar = track_bounds
            .vertical
            .zip(visible_range.vertical)
            .zip(text_unit_size.vertical)
            .zip(thumb_size.vertical)
            .map(
                |(((track_bounds, visible_range), text_unit_size), thumb_size)| ScrollbarLayout {
                    hitbox: cx.insert_hitbox(track_bounds, false),
                    visible_range,
                    text_unit_size,
                    visible: show_scrollbars,
                    thumb_size,
                    axis: Axis::Vertical,
                },
            );

        axis_pair(horizontal_scrollbar, vertical_scrollbar)
    }

    #[allow(clippy::too_many_arguments)]
    fn prepaint_crease_toggles(
        &self,
        crease_toggles: &mut [Option<AnyElement>],
        line_height: Pixels,
        gutter_dimensions: &GutterDimensions,
        gutter_settings: crate::editor_settings::Gutter,
        scroll_pixel_position: gpui::Point<Pixels>,
        gutter_hitbox: &Hitbox,
        cx: &mut WindowContext,
    ) {
        for (ix, crease_toggle) in crease_toggles.iter_mut().enumerate() {
            if let Some(crease_toggle) = crease_toggle {
                debug_assert!(gutter_settings.folds);
                let available_space = size(
                    AvailableSpace::MinContent,
                    AvailableSpace::Definite(line_height * 0.55),
                );
                let crease_toggle_size = crease_toggle.layout_as_root(available_space, cx);

                let position = point(
                    gutter_dimensions.width - gutter_dimensions.right_padding,
                    ix as f32 * line_height - (scroll_pixel_position.y % line_height),
                );
                let centering_offset = point(
                    (gutter_dimensions.fold_area_width() - crease_toggle_size.width) / 2.,
                    (line_height - crease_toggle_size.height) / 2.,
                );
                let origin = gutter_hitbox.origin + position + centering_offset;
                crease_toggle.prepaint_as_root(origin, available_space, cx);
            }
        }
    }

    #[allow(clippy::too_many_arguments)]
    fn prepaint_crease_trailers(
        &self,
        trailers: Vec<Option<AnyElement>>,
        lines: &[LineWithInvisibles],
        line_height: Pixels,
        content_origin: gpui::Point<Pixels>,
        scroll_pixel_position: gpui::Point<Pixels>,
        em_width: Pixels,
        cx: &mut WindowContext,
    ) -> Vec<Option<CreaseTrailerLayout>> {
        trailers
            .into_iter()
            .enumerate()
            .map(|(ix, element)| {
                let mut element = element?;
                let available_space = size(
                    AvailableSpace::MinContent,
                    AvailableSpace::Definite(line_height),
                );
                let size = element.layout_as_root(available_space, cx);

                let line = &lines[ix];
                let padding = if line.width == Pixels::ZERO {
                    Pixels::ZERO
                } else {
                    4. * em_width
                };
                let position = point(
                    scroll_pixel_position.x + line.width + padding,
                    ix as f32 * line_height - (scroll_pixel_position.y % line_height),
                );
                let centering_offset = point(px(0.), (line_height - size.height) / 2.);
                let origin = content_origin + position + centering_offset;
                element.prepaint_as_root(origin, available_space, cx);
                Some(CreaseTrailerLayout {
                    element,
                    bounds: Bounds::new(origin, size),
                })
            })
            .collect()
    }

    // Folds contained in a hunk are ignored apart from shrinking visual size
    // If a fold contains any hunks then that fold line is marked as modified
    fn layout_gutter_git_hunks(
        &self,
        line_height: Pixels,
        gutter_hitbox: &Hitbox,
        display_rows: Range<DisplayRow>,
        anchor_range: Range<Anchor>,
        snapshot: &EditorSnapshot,
        cx: &mut WindowContext,
    ) -> Vec<(DisplayDiffHunk, Option<Hitbox>)> {
        let buffer_snapshot = &snapshot.buffer_snapshot;
        let buffer_start = DisplayPoint::new(display_rows.start, 0).to_point(snapshot);
        let buffer_end = DisplayPoint::new(display_rows.end, 0).to_point(snapshot);

        let git_gutter_setting = ProjectSettings::get_global(cx)
            .git
            .git_gutter
            .unwrap_or_default();

        self.editor.update(cx, |editor, cx| {
            let expanded_hunks = &editor.diff_map.hunks;
            let expanded_hunks_start_ix = expanded_hunks
                .binary_search_by(|hunk| {
                    hunk.hunk_range
                        .end
                        .cmp(&anchor_range.start, &buffer_snapshot)
                        .then(Ordering::Less)
                })
                .unwrap_err();
            let mut expanded_hunks = expanded_hunks[expanded_hunks_start_ix..].iter().peekable();

            let mut display_hunks: Vec<(DisplayDiffHunk, Option<Hitbox>)> = editor
                .diff_map
                .snapshot
                .diff_hunks_in_range(buffer_start..buffer_end, &buffer_snapshot)
                .filter_map(|hunk| {
                    let display_hunk = diff_hunk_to_display(&hunk, snapshot);

                    if let DisplayDiffHunk::Unfolded {
                        multi_buffer_range,
                        status,
                        ..
                    } = &display_hunk
                    {
                        let mut is_expanded = false;
                        while let Some(expanded_hunk) = expanded_hunks.peek() {
                            match expanded_hunk
                                .hunk_range
                                .start
                                .cmp(&multi_buffer_range.start, &buffer_snapshot)
                            {
                                Ordering::Less => {
                                    expanded_hunks.next();
                                }
                                Ordering::Equal => {
                                    is_expanded = true;
                                    break;
                                }
                                Ordering::Greater => {
                                    break;
                                }
                            }
                        }
                        match status {
                            DiffHunkStatus::Added => {}
                            DiffHunkStatus::Modified => {}
                            DiffHunkStatus::Removed => {
                                if is_expanded {
                                    return None;
                                }
                            }
                        }
                    }

                    Some(display_hunk)
                })
                .dedup()
                .map(|hunk| (hunk, None))
                .collect();

            if let GitGutterSetting::TrackedFiles = git_gutter_setting {
                for (hunk, hitbox) in &mut display_hunks {
                    if let DisplayDiffHunk::Unfolded { .. } = hunk {
                        let hunk_bounds = Self::diff_hunk_bounds(
                            snapshot,
                            line_height,
                            gutter_hitbox.bounds,
                            &hunk,
                        );
                        *hitbox = Some(cx.insert_hitbox(hunk_bounds, true));
                    };
                }
            }

            display_hunks
        })
    }

    #[allow(clippy::too_many_arguments)]
    fn layout_inline_blame(
        &self,
        display_row: DisplayRow,
        display_snapshot: &DisplaySnapshot,
        line_layout: &LineWithInvisibles,
        crease_trailer: Option<&CreaseTrailerLayout>,
        em_width: Pixels,
        content_origin: gpui::Point<Pixels>,
        scroll_pixel_position: gpui::Point<Pixels>,
        line_height: Pixels,
        cx: &mut WindowContext,
    ) -> Option<AnyElement> {
        if !self
            .editor
            .update(cx, |editor, cx| editor.render_git_blame_inline(cx))
        {
            return None;
        }

        let workspace = self
            .editor
            .read(cx)
            .workspace
            .as_ref()
            .map(|(w, _)| w.clone());

        let display_point = DisplayPoint::new(display_row, 0);
        let buffer_row = MultiBufferRow(display_point.to_point(display_snapshot).row);

        let blame = self.editor.read(cx).blame.clone()?;
        let blame_entry = blame
            .update(cx, |blame, cx| {
                blame.blame_for_rows([Some(buffer_row)], cx).next()
            })
            .flatten()?;

        let mut element =
            render_inline_blame_entry(&blame, blame_entry, &self.style, workspace, cx);

        let start_y = content_origin.y
            + line_height * (display_row.as_f32() - scroll_pixel_position.y / line_height);

        let start_x = {
            const INLINE_BLAME_PADDING_EM_WIDTHS: f32 = 6.;

            let line_end = if let Some(crease_trailer) = crease_trailer {
                crease_trailer.bounds.right()
            } else {
                content_origin.x - scroll_pixel_position.x + line_layout.width
            };
            let padded_line_end = line_end + em_width * INLINE_BLAME_PADDING_EM_WIDTHS;

            let min_column_in_pixels = ProjectSettings::get_global(cx)
                .git
                .inline_blame
                .and_then(|settings| settings.min_column)
                .map(|col| self.column_pixels(col as usize, cx))
                .unwrap_or(px(0.));
            let min_start = content_origin.x - scroll_pixel_position.x + min_column_in_pixels;

            cmp::max(padded_line_end, min_start)
        };

        let absolute_offset = point(start_x, start_y);
        element.prepaint_as_root(absolute_offset, AvailableSpace::min_size(), cx);

        Some(element)
    }

    #[allow(clippy::too_many_arguments)]
    fn layout_blame_entries(
        &self,
        buffer_rows: impl Iterator<Item = Option<MultiBufferRow>>,
        em_width: Pixels,
        scroll_position: gpui::Point<f32>,
        line_height: Pixels,
        gutter_hitbox: &Hitbox,
        max_width: Option<Pixels>,
        cx: &mut WindowContext,
    ) -> Option<Vec<AnyElement>> {
        if !self
            .editor
            .update(cx, |editor, cx| editor.render_git_blame_gutter(cx))
        {
            return None;
        }

        let blame = self.editor.read(cx).blame.clone()?;
        let blamed_rows: Vec<_> = blame.update(cx, |blame, cx| {
            blame.blame_for_rows(buffer_rows, cx).collect()
        });

        let width = if let Some(max_width) = max_width {
            AvailableSpace::Definite(max_width)
        } else {
            AvailableSpace::MaxContent
        };
        let scroll_top = scroll_position.y * line_height;
        let start_x = em_width;

        let mut last_used_color: Option<(PlayerColor, Oid)> = None;

        let shaped_lines = blamed_rows
            .into_iter()
            .enumerate()
            .flat_map(|(ix, blame_entry)| {
                if let Some(blame_entry) = blame_entry {
                    let mut element = render_blame_entry(
                        ix,
                        &blame,
                        blame_entry,
                        &self.style,
                        &mut last_used_color,
                        self.editor.clone(),
                        cx,
                    );

                    let start_y = ix as f32 * line_height - (scroll_top % line_height);
                    let absolute_offset = gutter_hitbox.origin + point(start_x, start_y);

                    element.prepaint_as_root(
                        absolute_offset,
                        size(width, AvailableSpace::MinContent),
                        cx,
                    );

                    Some(element)
                } else {
                    None
                }
            })
            .collect();

        Some(shaped_lines)
    }

    #[allow(clippy::too_many_arguments)]
    fn layout_indent_guides(
        &self,
        content_origin: gpui::Point<Pixels>,
        text_origin: gpui::Point<Pixels>,
        visible_buffer_range: Range<MultiBufferRow>,
        scroll_pixel_position: gpui::Point<Pixels>,
        line_height: Pixels,
        snapshot: &DisplaySnapshot,
        cx: &mut WindowContext,
    ) -> Option<Vec<IndentGuideLayout>> {
        let indent_guides = self.editor.update(cx, |editor, cx| {
            editor.indent_guides(visible_buffer_range, snapshot, cx)
        })?;

        let active_indent_guide_indices = self.editor.update(cx, |editor, cx| {
            editor
                .find_active_indent_guide_indices(&indent_guides, snapshot, cx)
                .unwrap_or_default()
        });

        Some(
            indent_guides
                .into_iter()
                .enumerate()
                .filter_map(|(i, indent_guide)| {
                    let single_indent_width =
                        self.column_pixels(indent_guide.tab_size as usize, cx);
                    let total_width = single_indent_width * indent_guide.depth as f32;
                    let start_x = content_origin.x + total_width - scroll_pixel_position.x;
                    if start_x >= text_origin.x {
                        let (offset_y, length) = Self::calculate_indent_guide_bounds(
                            indent_guide.multibuffer_row_range.clone(),
                            line_height,
                            snapshot,
                        );

                        let start_y = content_origin.y + offset_y - scroll_pixel_position.y;

                        Some(IndentGuideLayout {
                            origin: point(start_x, start_y),
                            length,
                            single_indent_width,
                            depth: indent_guide.depth,
                            active: active_indent_guide_indices.contains(&i),
                            settings: indent_guide.settings,
                        })
                    } else {
                        None
                    }
                })
                .collect(),
        )
    }

    fn calculate_indent_guide_bounds(
        row_range: Range<MultiBufferRow>,
        line_height: Pixels,
        snapshot: &DisplaySnapshot,
    ) -> (gpui::Pixels, gpui::Pixels) {
        let start_point = Point::new(row_range.start.0, 0);
        let end_point = Point::new(row_range.end.0, 0);

        let row_range = start_point.to_display_point(snapshot).row()
            ..end_point.to_display_point(snapshot).row();

        let mut prev_line = start_point;
        prev_line.row = prev_line.row.saturating_sub(1);
        let prev_line = prev_line.to_display_point(snapshot).row();

        let mut cons_line = end_point;
        cons_line.row += 1;
        let cons_line = cons_line.to_display_point(snapshot).row();

        let mut offset_y = row_range.start.0 as f32 * line_height;
        let mut length = (cons_line.0.saturating_sub(row_range.start.0)) as f32 * line_height;

        // If we are at the end of the buffer, ensure that the indent guide extends to the end of the line.
        if row_range.end == cons_line {
            length += line_height;
        }

        // If there is a block (e.g. diagnostic) in between the start of the indent guide and the line above,
        // we want to extend the indent guide to the start of the block.
        let mut block_height = 0;
        let mut block_offset = 0;
        let mut found_excerpt_header = false;
        for (_, block) in snapshot.blocks_in_range(prev_line..row_range.start) {
            if matches!(block, Block::ExcerptBoundary { .. }) {
                found_excerpt_header = true;
                break;
            }
            block_offset += block.height();
            block_height += block.height();
        }
        if !found_excerpt_header {
            offset_y -= block_offset as f32 * line_height;
            length += block_height as f32 * line_height;
        }

        // If there is a block (e.g. diagnostic) at the end of an multibuffer excerpt,
        // we want to ensure that the indent guide stops before the excerpt header.
        let mut block_height = 0;
        let mut found_excerpt_header = false;
        for (_, block) in snapshot.blocks_in_range(row_range.end..cons_line) {
            if matches!(block, Block::ExcerptBoundary { .. }) {
                found_excerpt_header = true;
            }
            block_height += block.height();
        }
        if found_excerpt_header {
            length -= block_height as f32 * line_height;
        }

        (offset_y, length)
    }

    #[allow(clippy::too_many_arguments)]
    fn layout_breakpoints(
        &self,
        line_height: Pixels,
        range: Range<DisplayRow>,
        scroll_pixel_position: gpui::Point<Pixels>,
        gutter_dimensions: &GutterDimensions,
        gutter_hitbox: &Hitbox,
        rows_with_hunk_bounds: &HashMap<DisplayRow, Bounds<Pixels>>,
        snapshot: &EditorSnapshot,
        breakpoints: HashMap<DisplayRow, Breakpoint>,
        cx: &mut WindowContext,
    ) -> Vec<AnyElement> {
        self.editor.update(cx, |editor, cx| {
            if editor.dap_store.is_none() {
                return Vec::new();
            };

            breakpoints
                .iter()
                .filter_map(|(point, bp)| {
                    let row = MultiBufferRow { 0: point.0 };

                    if range.start > *point || range.end < *point {
                        return None;
                    }

                    if snapshot.is_line_folded(row) {
                        return None;
                    }

                    let backup_position = snapshot
                        .display_point_to_breakpoint_anchor(DisplayPoint::new(*point, 0))
                        .text_anchor;

                    let button = editor.render_breakpoint(
                        bp.active_position.unwrap_or(backup_position),
                        *point,
                        &bp.kind,
                        cx,
                    );

                    let button = prepaint_gutter_button(
                        button,
                        *point,
                        line_height,
                        gutter_dimensions,
                        scroll_pixel_position,
                        gutter_hitbox,
                        rows_with_hunk_bounds,
                        cx,
                    );
                    Some(button)
                })
                .collect_vec()
        })
    }

    #[allow(clippy::too_many_arguments)]
    fn layout_run_indicators(
        &self,
        line_height: Pixels,
        range: Range<DisplayRow>,
        scroll_pixel_position: gpui::Point<Pixels>,
        gutter_dimensions: &GutterDimensions,
        gutter_hitbox: &Hitbox,
        rows_with_hunk_bounds: &HashMap<DisplayRow, Bounds<Pixels>>,
        snapshot: &EditorSnapshot,
        breakpoints: &mut HashMap<DisplayRow, Breakpoint>,
        cx: &mut WindowContext,
    ) -> Vec<AnyElement> {
        self.editor.update(cx, |editor, cx| {
            let active_task_indicator_row =
                if let Some(crate::CodeContextMenu::CodeActions(CodeActionsMenu {
                    deployed_from_indicator,
                    actions,
                    ..
                })) = editor.context_menu.borrow().as_ref()
                {
                    actions
                        .tasks
                        .as_ref()
                        .map(|tasks| tasks.position.to_display_point(snapshot).row())
                        .or(*deployed_from_indicator)
                } else {
                    None
                };

            let offset_range_start = snapshot
                .display_point_to_anchor(DisplayPoint::new(range.start, 0), Bias::Left)
                .to_offset(&snapshot.buffer_snapshot);
            let offset_range_end = snapshot
                .display_point_to_anchor(DisplayPoint::new(range.end, 0), Bias::Right)
                .to_offset(&snapshot.buffer_snapshot);

            editor
                .tasks
                .iter()
                .filter_map(|(_, tasks)| {
                    if tasks.offset.0 < offset_range_start || tasks.offset.0 >= offset_range_end {
                        return None;
                    }
                    let multibuffer_point = tasks.offset.0.to_point(&snapshot.buffer_snapshot);
                    let multibuffer_row = MultiBufferRow(multibuffer_point.row);
                    let buffer_folded = snapshot
                        .buffer_snapshot
                        .buffer_line_for_row(multibuffer_row)
                        .map(|(buffer_snapshot, _)| buffer_snapshot.remote_id())
                        .map(|buffer_id| editor.buffer_folded(buffer_id, cx))
                        .unwrap_or(false);
                    if buffer_folded {
                        return None;
                    }

                    if snapshot.is_line_folded(multibuffer_row) {
                        // Skip folded indicators, unless it's the starting line of a fold.
                        if multibuffer_row
                            .0
                            .checked_sub(1)
                            .map_or(false, |previous_row| {
                                snapshot.is_line_folded(MultiBufferRow(previous_row))
                            })
                        {
                            return None;
                        }
                    }
<<<<<<< HEAD

=======
>>>>>>> e8c92837
                    let display_row = multibuffer_point.to_display_point(snapshot).row();
                    let button = editor.render_run_indicator(
                        &self.style,
                        Some(display_row) == active_task_indicator_row,
                        display_row,
                        breakpoints.remove(&display_row),
                        cx,
                    );

                    let button = prepaint_gutter_button(
                        button,
                        display_row,
                        line_height,
                        gutter_dimensions,
                        scroll_pixel_position,
                        gutter_hitbox,
                        rows_with_hunk_bounds,
                        cx,
                    );
                    Some(button)
                })
                .collect_vec()
        })
    }

    #[allow(clippy::too_many_arguments)]
    fn layout_code_actions_indicator(
        &self,
        line_height: Pixels,
        newest_selection_head: DisplayPoint,
        scroll_pixel_position: gpui::Point<Pixels>,
        gutter_dimensions: &GutterDimensions,
        gutter_hitbox: &Hitbox,
        rows_with_hunk_bounds: &HashMap<DisplayRow, Bounds<Pixels>>,
        breakpoint_points: &mut HashMap<DisplayRow, Breakpoint>,
        cx: &mut WindowContext,
    ) -> Option<AnyElement> {
        let mut active = false;
        let mut button = None;
        let row = newest_selection_head.row();
        self.editor.update(cx, |editor, cx| {
            if let Some(crate::CodeContextMenu::CodeActions(CodeActionsMenu {
                deployed_from_indicator,
                ..
            })) = editor.context_menu.borrow().as_ref()
            {
                active = deployed_from_indicator.map_or(true, |indicator_row| indicator_row == row);
            };

            let breakpoint = breakpoint_points.get(&row);
            button = editor.render_code_actions_indicator(&self.style, row, active, breakpoint, cx);
        });

        let button = button?;
        breakpoint_points.remove(&row);

        let button = prepaint_gutter_button(
            button,
            row,
            line_height,
            gutter_dimensions,
            scroll_pixel_position,
            gutter_hitbox,
            rows_with_hunk_bounds,
            cx,
        );

        Some(button)
    }

    fn get_participant_color(
        participant_index: Option<ParticipantIndex>,
        cx: &WindowContext,
    ) -> PlayerColor {
        if let Some(index) = participant_index {
            cx.theme().players().color_for_participant(index.0)
        } else {
            cx.theme().players().absent()
        }
    }

    fn calculate_relative_line_numbers(
        &self,
        snapshot: &EditorSnapshot,
        rows: &Range<DisplayRow>,
        relative_to: Option<DisplayRow>,
    ) -> HashMap<DisplayRow, DisplayRowDelta> {
        let mut relative_rows: HashMap<DisplayRow, DisplayRowDelta> = Default::default();
        let Some(relative_to) = relative_to else {
            return relative_rows;
        };

        let start = rows.start.min(relative_to);
        let end = rows.end.max(relative_to);

        let buffer_rows = snapshot
            .buffer_rows(start)
            .take(1 + end.minus(start) as usize)
            .collect::<Vec<_>>();

        let head_idx = relative_to.minus(start);
        let mut delta = 1;
        let mut i = head_idx + 1;
        while i < buffer_rows.len() as u32 {
            if buffer_rows[i as usize].is_some() {
                if rows.contains(&DisplayRow(i + start.0)) {
                    relative_rows.insert(DisplayRow(i + start.0), delta);
                }
                delta += 1;
            }
            i += 1;
        }
        delta = 1;
        i = head_idx.min(buffer_rows.len() as u32 - 1);
        while i > 0 && buffer_rows[i as usize].is_none() {
            i -= 1;
        }

        while i > 0 {
            i -= 1;
            if buffer_rows[i as usize].is_some() {
                if rows.contains(&DisplayRow(i + start.0)) {
                    relative_rows.insert(DisplayRow(i + start.0), delta);
                }
                delta += 1;
            }
        }

        relative_rows
    }

    #[allow(clippy::too_many_arguments)]
    fn layout_line_numbers(
        &self,
        rows: Range<DisplayRow>,
        buffer_rows: impl Iterator<Item = Option<MultiBufferRow>>,
        active_rows: &BTreeMap<DisplayRow, bool>,
        newest_selection_head: Option<DisplayPoint>,
        snapshot: &EditorSnapshot,
        breakpoint_rows: &HashMap<DisplayRow, Breakpoint>,
        cx: &mut WindowContext,
    ) -> Vec<Option<ShapedLine>> {
        let include_line_numbers = snapshot.show_line_numbers.unwrap_or_else(|| {
            EditorSettings::get_global(cx).gutter.line_numbers && snapshot.mode == EditorMode::Full
        });
        if !include_line_numbers {
            return Vec::new();
        }

        let (newest_selection_head, is_relative) = self.editor.update(cx, |editor, cx| {
            let newest_selection_head = newest_selection_head.unwrap_or_else(|| {
                let newest = editor.selections.newest::<Point>(cx);
                SelectionLayout::new(
                    newest,
                    editor.selections.line_mode,
                    editor.cursor_shape,
                    &snapshot.display_snapshot,
                    true,
                    true,
                    None,
                )
                .head
            });
            let is_relative = editor.should_use_relative_line_numbers(cx);
            (newest_selection_head, is_relative)
        });
        let font_size = self.style.text.font_size.to_pixels(cx.rem_size());

        let relative_to = if is_relative {
            Some(newest_selection_head.row())
        } else {
            None
        };
        let relative_rows = self.calculate_relative_line_numbers(snapshot, &rows, relative_to);
        let mut line_number = String::new();
        buffer_rows
            .into_iter()
            .enumerate()
            .map(|(ix, multibuffer_row)| {
                let multibuffer_row = multibuffer_row?;
                let display_row = DisplayRow(rows.start.0 + ix as u32);
                let color = if breakpoint_rows.contains_key(&display_row) {
                    cx.theme().colors().debugger_accent
                } else if active_rows.contains_key(&display_row) {
                    cx.theme().colors().editor_active_line_number
                } else {
                    cx.theme().colors().editor_line_number
                };
                line_number.clear();
                let default_number = multibuffer_row.0 + 1;
                let number = relative_rows
                    .get(&DisplayRow(ix as u32 + rows.start.0))
                    .unwrap_or(&default_number);
                write!(&mut line_number, "{number}").unwrap();
                let run = TextRun {
                    len: line_number.len(),
                    font: self.style.text.font(),
                    color,
                    background_color: None,
                    underline: None,
                    strikethrough: None,
                };
                let shaped_line = cx
                    .text_system()
                    .shape_line(line_number.clone().into(), font_size, &[run])
                    .unwrap();
                Some(shaped_line)
            })
            .collect()
    }

    fn layout_crease_toggles(
        &self,
        rows: Range<DisplayRow>,
        buffer_rows: impl IntoIterator<Item = Option<MultiBufferRow>>,
        active_rows: &BTreeMap<DisplayRow, bool>,
        snapshot: &EditorSnapshot,
        cx: &mut WindowContext,
    ) -> Vec<Option<AnyElement>> {
        let include_fold_statuses = EditorSettings::get_global(cx).gutter.folds
            && snapshot.mode == EditorMode::Full
            && self.editor.read(cx).is_singleton(cx);
        if include_fold_statuses {
            buffer_rows
                .into_iter()
                .enumerate()
                .map(|(ix, row)| {
                    if let Some(multibuffer_row) = row {
                        let display_row = DisplayRow(rows.start.0 + ix as u32);
                        let active = active_rows.contains_key(&display_row);
                        snapshot.render_crease_toggle(
                            multibuffer_row,
                            active,
                            self.editor.clone(),
                            cx,
                        )
                    } else {
                        None
                    }
                })
                .collect()
        } else {
            Vec::new()
        }
    }

    fn layout_crease_trailers(
        &self,
        buffer_rows: impl IntoIterator<Item = Option<MultiBufferRow>>,
        snapshot: &EditorSnapshot,
        cx: &mut WindowContext,
    ) -> Vec<Option<AnyElement>> {
        buffer_rows
            .into_iter()
            .map(|row| {
                if let Some(multibuffer_row) = row {
                    snapshot.render_crease_trailer(multibuffer_row, cx)
                } else {
                    None
                }
            })
            .collect()
    }

    fn layout_lines(
        rows: Range<DisplayRow>,
        snapshot: &EditorSnapshot,
        style: &EditorStyle,
        editor_width: Pixels,
        is_row_soft_wrapped: impl Copy + Fn(usize) -> bool,
        cx: &mut WindowContext,
    ) -> Vec<LineWithInvisibles> {
        if rows.start >= rows.end {
            return Vec::new();
        }

        // Show the placeholder when the editor is empty
        if snapshot.is_empty() {
            let font_size = style.text.font_size.to_pixels(cx.rem_size());
            let placeholder_color = cx.theme().colors().text_placeholder;
            let placeholder_text = snapshot.placeholder_text();

            let placeholder_lines = placeholder_text
                .as_ref()
                .map_or("", AsRef::as_ref)
                .split('\n')
                .skip(rows.start.0 as usize)
                .chain(iter::repeat(""))
                .take(rows.len());
            placeholder_lines
                .filter_map(move |line| {
                    let run = TextRun {
                        len: line.len(),
                        font: style.text.font(),
                        color: placeholder_color,
                        background_color: None,
                        underline: Default::default(),
                        strikethrough: None,
                    };
                    cx.text_system()
                        .shape_line(line.to_string().into(), font_size, &[run])
                        .log_err()
                })
                .map(|line| LineWithInvisibles {
                    width: line.width,
                    len: line.len,
                    fragments: smallvec![LineFragment::Text(line)],
                    invisibles: Vec::new(),
                    font_size,
                })
                .collect()
        } else {
            let chunks = snapshot.highlighted_chunks(rows.clone(), true, style);
            LineWithInvisibles::from_chunks(
                chunks,
                &style,
                MAX_LINE_LEN,
                rows.len(),
                snapshot.mode,
                editor_width,
                is_row_soft_wrapped,
                cx,
            )
        }
    }

    fn prepaint_lines(
        &self,
        start_row: DisplayRow,
        line_layouts: &mut [LineWithInvisibles],
        line_height: Pixels,
        scroll_pixel_position: gpui::Point<Pixels>,
        content_origin: gpui::Point<Pixels>,
        cx: &mut WindowContext,
    ) -> SmallVec<[AnyElement; 1]> {
        let mut line_elements = SmallVec::new();
        for (ix, line) in line_layouts.iter_mut().enumerate() {
            let row = start_row + DisplayRow(ix as u32);
            line.prepaint(
                line_height,
                scroll_pixel_position,
                row,
                content_origin,
                &mut line_elements,
                cx,
            );
        }
        line_elements
    }

    #[allow(clippy::too_many_arguments)]
    fn render_block(
        &self,
        block: &Block,
        available_width: AvailableSpace,
        block_id: BlockId,
        block_row_start: DisplayRow,
        snapshot: &EditorSnapshot,
        text_x: Pixels,
        rows: &Range<DisplayRow>,
        line_layouts: &[LineWithInvisibles],
        gutter_dimensions: &GutterDimensions,
        line_height: Pixels,
        em_width: Pixels,
        text_hitbox: &Hitbox,
        editor_width: Pixels,
        scroll_width: &mut Pixels,
        resized_blocks: &mut HashMap<CustomBlockId, u32>,
        selections: &[Selection<Point>],
        is_row_soft_wrapped: impl Copy + Fn(usize) -> bool,
        cx: &mut WindowContext,
    ) -> (AnyElement, Size<Pixels>) {
        let header_padding = px(6.0);
        let mut element = match block {
            Block::Custom(block) => {
                let block_start = block.start().to_point(&snapshot.buffer_snapshot);
                let block_end = block.end().to_point(&snapshot.buffer_snapshot);
                let align_to = block_start.to_display_point(snapshot);
                let anchor_x = text_x
                    + if rows.contains(&align_to.row()) {
                        line_layouts[align_to.row().minus(rows.start) as usize]
                            .x_for_index(align_to.column() as usize)
                    } else {
                        layout_line(
                            align_to.row(),
                            snapshot,
                            &self.style,
                            editor_width,
                            is_row_soft_wrapped,
                            cx,
                        )
                        .x_for_index(align_to.column() as usize)
                    };

                let selected = selections
                    .binary_search_by(|selection| {
                        if selection.end <= block_start {
                            Ordering::Less
                        } else if selection.start >= block_end {
                            Ordering::Greater
                        } else {
                            Ordering::Equal
                        }
                    })
                    .is_ok();

                div()
                    .size_full()
                    .child(block.render(&mut BlockContext {
                        context: cx,
                        anchor_x,
                        gutter_dimensions,
                        line_height,
                        em_width,
                        block_id,
                        selected,
                        max_width: text_hitbox.size.width.max(*scroll_width),
                        editor_style: &self.style,
                    }))
                    .into_any()
            }

            Block::FoldedBuffer {
                first_excerpt,
                prev_excerpt,
                show_excerpt_controls,
                height,
            } => {
                let block_start = DisplayPoint::new(block_row_start, 0).to_point(snapshot);
                let block_end = DisplayPoint::new(block_row_start + *height, 0).to_point(snapshot);
                let selected = selections
                    .binary_search_by(|selection| {
                        if selection.end <= block_start {
                            Ordering::Less
                        } else if selection.start >= block_end {
                            Ordering::Greater
                        } else {
                            Ordering::Equal
                        }
                    })
                    .is_ok();
                let icon_offset = gutter_dimensions.width
                    - (gutter_dimensions.left_padding + gutter_dimensions.margin);

                let mut result = v_flex().id(block_id).w_full();
                if let Some(prev_excerpt) = prev_excerpt {
                    if *show_excerpt_controls {
                        result = result.child(
                            h_flex()
                                .w(icon_offset)
                                .h(MULTI_BUFFER_EXCERPT_HEADER_HEIGHT as f32 * cx.line_height())
                                .flex_none()
                                .justify_end()
                                .child(self.render_expand_excerpt_button(
                                    prev_excerpt.id,
                                    ExpandExcerptDirection::Down,
                                    IconName::ArrowDownFromLine,
                                    cx,
                                )),
                        );
                    }
                }

                let jump_data = jump_data(snapshot, block_row_start, *height, first_excerpt, cx);
                result
                    .child(self.render_buffer_header(
                        first_excerpt,
                        header_padding,
                        true,
                        selected,
                        jump_data,
                        cx,
                    ))
                    .into_any_element()
            }
            Block::ExcerptBoundary {
                prev_excerpt,
                next_excerpt,
                show_excerpt_controls,
                height,
                starts_new_buffer,
            } => {
                let icon_offset = gutter_dimensions.width
                    - (gutter_dimensions.left_padding + gutter_dimensions.margin);

                let mut result = v_flex().id(block_id).w_full();
                if let Some(prev_excerpt) = prev_excerpt {
                    if *show_excerpt_controls {
                        result = result.child(
                            h_flex()
                                .w(icon_offset)
                                .h(MULTI_BUFFER_EXCERPT_HEADER_HEIGHT as f32 * cx.line_height())
                                .flex_none()
                                .justify_end()
                                .child(self.render_expand_excerpt_button(
                                    prev_excerpt.id,
                                    ExpandExcerptDirection::Down,
                                    IconName::ArrowDownFromLine,
                                    cx,
                                )),
                        );
                    }
                }

                if let Some(next_excerpt) = next_excerpt {
                    let jump_data = jump_data(snapshot, block_row_start, *height, next_excerpt, cx);
                    if *starts_new_buffer {
                        result = result.child(self.render_buffer_header(
                            next_excerpt,
                            header_padding,
                            false,
                            false,
                            jump_data,
                            cx,
                        ));
                        if *show_excerpt_controls {
                            result = result.child(
                                h_flex()
                                    .w(icon_offset)
                                    .h(MULTI_BUFFER_EXCERPT_HEADER_HEIGHT as f32 * cx.line_height())
                                    .flex_none()
                                    .justify_end()
                                    .child(self.render_expand_excerpt_button(
                                        next_excerpt.id,
                                        ExpandExcerptDirection::Up,
                                        IconName::ArrowUpFromLine,
                                        cx,
                                    )),
                            );
                        }
                    } else {
                        let editor = self.editor.clone();
                        result = result.child(
                            h_flex()
                                .id("excerpt header block")
                                .group("excerpt-jump-action")
                                .justify_start()
                                .w_full()
                                .h(MULTI_BUFFER_EXCERPT_HEADER_HEIGHT as f32 * cx.line_height())
                                .relative()
                                .child(
                                    div()
                                        .top(px(0.))
                                        .absolute()
                                        .w_full()
                                        .h_px()
                                        .bg(cx.theme().colors().border_variant)
                                        .group_hover("excerpt-jump-action", |style| {
                                            style.bg(cx.theme().colors().border)
                                        }),
                                )
                                .cursor_pointer()
                                .on_click({
                                    let jump_data = jump_data.clone();
                                    cx.listener_for(&self.editor, {
                                        let jump_data = jump_data.clone();
                                        move |editor, e: &ClickEvent, cx| {
                                            cx.stop_propagation();
                                            editor.open_excerpts_common(
                                                Some(jump_data.clone()),
                                                e.down.modifiers.secondary(),
                                                cx,
                                            );
                                        }
                                    })
                                })
                                .tooltip({
                                    let jump_data = jump_data.clone();
                                    move |cx| {
                                        let jump_message = format!(
                                            "Jump to {}:L{}",
                                            match &jump_data.path {
                                                Some(project_path) =>
                                                    project_path.path.display().to_string(),
                                                None => {
                                                    let editor = editor.read(cx);
                                                    editor
                                                        .file_at(jump_data.position, cx)
                                                        .map(|file| {
                                                            file.full_path(cx).display().to_string()
                                                        })
                                                        .or_else(|| {
                                                            Some(
                                                                editor
                                                                    .tab_description(0, cx)?
                                                                    .to_string(),
                                                            )
                                                        })
                                                        .unwrap_or_else(|| {
                                                            "Unknown buffer".to_string()
                                                        })
                                                }
                                            },
                                            jump_data.position.row + 1
                                        );
                                        Tooltip::for_action(jump_message, &OpenExcerpts, cx)
                                    }
                                })
                                .child(
                                    h_flex()
                                        .w(icon_offset)
                                        .h(MULTI_BUFFER_EXCERPT_HEADER_HEIGHT as f32
                                            * cx.line_height())
                                        .flex_none()
                                        .justify_end()
                                        .child(if *show_excerpt_controls {
                                            self.render_expand_excerpt_button(
                                                next_excerpt.id,
                                                ExpandExcerptDirection::Up,
                                                IconName::ArrowUpFromLine,
                                                cx,
                                            )
                                        } else {
                                            ButtonLike::new("jump-icon")
                                                .style(ButtonStyle::Transparent)
                                                .child(
                                                    svg()
                                                        .path(IconName::ArrowUpRight.path())
                                                        .size(IconSize::XSmall.rems())
                                                        .text_color(
                                                            cx.theme().colors().border_variant,
                                                        )
                                                        .group_hover(
                                                            "excerpt-jump-action",
                                                            |style| {
                                                                style.text_color(
                                                                    cx.theme().colors().border,
                                                                )
                                                            },
                                                        ),
                                                )
                                        }),
                                ),
                        );
                    }
                }

                result.into_any()
            }
        };

        // Discover the element's content height, then round up to the nearest multiple of line height.
        let preliminary_size =
            element.layout_as_root(size(available_width, AvailableSpace::MinContent), cx);
        let quantized_height = (preliminary_size.height / line_height).ceil() * line_height;
        let final_size = if preliminary_size.height == quantized_height {
            preliminary_size
        } else {
            element.layout_as_root(size(available_width, quantized_height.into()), cx)
        };

        if let BlockId::Custom(custom_block_id) = block_id {
            if block.height() > 0 {
                let element_height_in_lines =
                    ((final_size.height / line_height).ceil() as u32).max(1);
                if element_height_in_lines != block.height() {
                    resized_blocks.insert(custom_block_id, element_height_in_lines);
                }
            }
        }

        (element, final_size)
    }

    fn render_buffer_header(
        &self,
        for_excerpt: &ExcerptInfo,
        header_padding: Pixels,
        is_folded: bool,
        is_selected: bool,
        jump_data: JumpData,
        cx: &mut WindowContext,
    ) -> Div {
        let include_root = self
            .editor
            .read(cx)
            .project
            .as_ref()
            .map(|project| project.read(cx).visible_worktrees(cx).count() > 1)
            .unwrap_or_default();
        let path = for_excerpt.buffer.resolve_file_path(cx, include_root);
        let filename = path
            .as_ref()
            .and_then(|path| Some(path.file_name()?.to_string_lossy().to_string()));
        let parent_path = path
            .as_ref()
            .and_then(|path| Some(path.parent()?.to_string_lossy().to_string() + "/"));

        let focus_handle = self.editor.focus_handle(cx);

        div()
            .px(header_padding)
            .pt(header_padding)
            .w_full()
            .h(FILE_HEADER_HEIGHT as f32 * cx.line_height())
            .child(
                h_flex()
                    .size_full()
                    .gap_2()
                    .flex_basis(Length::Definite(DefiniteLength::Fraction(0.667)))
                    .pl_0p5()
                    .pr_4()
                    .rounded_md()
                    .shadow_md()
                    .border_1()
                    .map(|div| {
                        let border_color = if is_selected {
                            cx.theme().colors().border_focused
                        } else {
                            cx.theme().colors().border
                        };
                        div.border_color(border_color)
                    })
                    .bg(cx.theme().colors().editor_subheader_background)
                    .hover(|style| style.bg(cx.theme().colors().element_hover))
                    .map(|header| {
                        let editor = self.editor.clone();
                        let buffer_id = for_excerpt.buffer_id;
                        let toggle_chevron_icon =
                            FileIcons::get_chevron_icon(!is_folded, cx).map(Icon::from_path);
                        header.child(
                            div()
                                .hover(|style| style.bg(cx.theme().colors().element_selected))
                                .rounded_sm()
                                .child(
                                    ButtonLike::new("toggle-buffer-fold")
                                        .style(ui::ButtonStyle::Transparent)
                                        .size(ButtonSize::Large)
                                        .width(px(30.).into())
                                        .children(toggle_chevron_icon)
                                        .tooltip({
                                            let focus_handle = focus_handle.clone();
                                            move |cx| {
                                                Tooltip::for_action_in(
                                                    "Toggle Excerpt Fold",
                                                    &ToggleFold,
                                                    &focus_handle,
                                                    cx,
                                                )
                                            }
                                        })
                                        .on_click(move |_, cx| {
                                            if is_folded {
                                                editor.update(cx, |editor, cx| {
                                                    editor.unfold_buffer(buffer_id, cx);
                                                });
                                            } else {
                                                editor.update(cx, |editor, cx| {
                                                    editor.fold_buffer(buffer_id, cx);
                                                });
                                            }
                                        }),
                                ),
                        )
                    })
                    .child(
                        h_flex()
                            .id("path header block")
                            .size_full()
                            .justify_between()
                            .child(
                                h_flex()
                                    .gap_2()
                                    .child(
                                        filename
                                            .map(SharedString::from)
                                            .unwrap_or_else(|| "untitled".into()),
                                    )
                                    .when_some(parent_path, |then, path| {
                                        then.child(
                                            div()
                                                .child(path)
                                                .text_color(cx.theme().colors().text_muted),
                                        )
                                    }),
                            )
                            .child(Icon::new(IconName::ArrowUpRight).size(IconSize::Small))
                            .cursor_pointer()
                            .tooltip({
                                let focus_handle = focus_handle.clone();
                                move |cx| {
                                    Tooltip::for_action_in(
                                        "Jump To File",
                                        &OpenExcerpts,
                                        &focus_handle,
                                        cx,
                                    )
                                }
                            })
                            .on_mouse_down(MouseButton::Left, |_, cx| cx.stop_propagation())
                            .on_click(cx.listener_for(&self.editor, {
                                move |editor, e: &ClickEvent, cx| {
                                    editor.open_excerpts_common(
                                        Some(jump_data.clone()),
                                        e.down.modifiers.secondary(),
                                        cx,
                                    );
                                }
                            })),
                    ),
            )
    }

    fn render_expand_excerpt_button(
        &self,
        excerpt_id: ExcerptId,
        direction: ExpandExcerptDirection,
        icon: IconName,
        cx: &mut WindowContext,
    ) -> ButtonLike {
        ButtonLike::new("expand-icon")
            .style(ButtonStyle::Transparent)
            .child(
                svg()
                    .path(icon.path())
                    .size(IconSize::XSmall.rems())
                    .text_color(cx.theme().colors().editor_line_number)
                    .group("")
                    .hover(|style| style.text_color(cx.theme().colors().editor_active_line_number)),
            )
            .on_click(cx.listener_for(&self.editor, {
                move |editor, _, cx| {
                    editor.expand_excerpt(excerpt_id, direction, cx);
                }
            }))
            .tooltip({
                move |cx| Tooltip::for_action("Expand Excerpt", &ExpandExcerpts { lines: 0 }, cx)
            })
    }

    #[allow(clippy::too_many_arguments)]
    fn render_blocks(
        &self,
        rows: Range<DisplayRow>,
        snapshot: &EditorSnapshot,
        hitbox: &Hitbox,
        text_hitbox: &Hitbox,
        editor_width: Pixels,
        scroll_width: &mut Pixels,
        gutter_dimensions: &GutterDimensions,
        em_width: Pixels,
        text_x: Pixels,
        line_height: Pixels,
        line_layouts: &[LineWithInvisibles],
        selections: &[Selection<Point>],
        is_row_soft_wrapped: impl Copy + Fn(usize) -> bool,
        cx: &mut WindowContext,
    ) -> Result<Vec<BlockLayout>, HashMap<CustomBlockId, u32>> {
        let (fixed_blocks, non_fixed_blocks) = snapshot
            .blocks_in_range(rows.clone())
            .partition::<Vec<_>, _>(|(_, block)| block.style() == BlockStyle::Fixed);

        let mut focused_block = self
            .editor
            .update(cx, |editor, _| editor.take_focused_block());
        let mut fixed_block_max_width = Pixels::ZERO;
        let mut blocks = Vec::new();
        let mut resized_blocks = HashMap::default();

        for (row, block) in fixed_blocks {
            let block_id = block.id();

            if focused_block.as_ref().map_or(false, |b| b.id == block_id) {
                focused_block = None;
            }

            let (element, element_size) = self.render_block(
                block,
                AvailableSpace::MinContent,
                block_id,
                row,
                snapshot,
                text_x,
                &rows,
                line_layouts,
                gutter_dimensions,
                line_height,
                em_width,
                text_hitbox,
                editor_width,
                scroll_width,
                &mut resized_blocks,
                selections,
                is_row_soft_wrapped,
                cx,
            );
            fixed_block_max_width = fixed_block_max_width.max(element_size.width + em_width);
            blocks.push(BlockLayout {
                id: block_id,
                row: Some(row),
                element,
                available_space: size(AvailableSpace::MinContent, element_size.height.into()),
                style: BlockStyle::Fixed,
            });
        }
        for (row, block) in non_fixed_blocks {
            let style = block.style();
            let width = match style {
                BlockStyle::Sticky => hitbox.size.width,
                BlockStyle::Flex => hitbox
                    .size
                    .width
                    .max(fixed_block_max_width)
                    .max(gutter_dimensions.width + *scroll_width),
                BlockStyle::Fixed => unreachable!(),
            };
            let block_id = block.id();

            if focused_block.as_ref().map_or(false, |b| b.id == block_id) {
                focused_block = None;
            }

            let (element, element_size) = self.render_block(
                block,
                width.into(),
                block_id,
                row,
                snapshot,
                text_x,
                &rows,
                line_layouts,
                gutter_dimensions,
                line_height,
                em_width,
                text_hitbox,
                editor_width,
                scroll_width,
                &mut resized_blocks,
                selections,
                is_row_soft_wrapped,
                cx,
            );

            blocks.push(BlockLayout {
                id: block_id,
                row: Some(row),
                element,
                available_space: size(width.into(), element_size.height.into()),
                style,
            });
        }

        if let Some(focused_block) = focused_block {
            if let Some(focus_handle) = focused_block.focus_handle.upgrade() {
                if focus_handle.is_focused(cx) {
                    if let Some(block) = snapshot.block_for_id(focused_block.id) {
                        let style = block.style();
                        let width = match style {
                            BlockStyle::Fixed => AvailableSpace::MinContent,
                            BlockStyle::Flex => AvailableSpace::Definite(
                                hitbox
                                    .size
                                    .width
                                    .max(fixed_block_max_width)
                                    .max(gutter_dimensions.width + *scroll_width),
                            ),
                            BlockStyle::Sticky => AvailableSpace::Definite(hitbox.size.width),
                        };

                        let (element, element_size) = self.render_block(
                            &block,
                            width,
                            focused_block.id,
                            rows.end,
                            snapshot,
                            text_x,
                            &rows,
                            line_layouts,
                            gutter_dimensions,
                            line_height,
                            em_width,
                            text_hitbox,
                            editor_width,
                            scroll_width,
                            &mut resized_blocks,
                            selections,
                            is_row_soft_wrapped,
                            cx,
                        );

                        blocks.push(BlockLayout {
                            id: block.id(),
                            row: None,
                            element,
                            available_space: size(width, element_size.height.into()),
                            style,
                        });
                    }
                }
            }
        }

        if resized_blocks.is_empty() {
            *scroll_width = (*scroll_width).max(fixed_block_max_width - gutter_dimensions.width);
            Ok(blocks)
        } else {
            Err(resized_blocks)
        }
    }

    /// Returns true if any of the blocks changed size since the previous frame. This will trigger
    /// a restart of rendering for the editor based on the new sizes.
    fn layout_blocks(
        &self,
        blocks: &mut Vec<BlockLayout>,
        block_starts: &mut HashSet<DisplayRow>,
        hitbox: &Hitbox,
        line_height: Pixels,
        scroll_pixel_position: gpui::Point<Pixels>,
        cx: &mut WindowContext,
    ) {
        for block in blocks {
            let mut origin = if let Some(row) = block.row {
                block_starts.insert(row);
                hitbox.origin
                    + point(
                        Pixels::ZERO,
                        row.as_f32() * line_height - scroll_pixel_position.y,
                    )
            } else {
                // Position the block outside the visible area
                hitbox.origin + point(Pixels::ZERO, hitbox.size.height)
            };

            if !matches!(block.style, BlockStyle::Sticky) {
                origin += point(-scroll_pixel_position.x, Pixels::ZERO);
            }

            let focus_handle = block
                .element
                .prepaint_as_root(origin, block.available_space, cx);

            if let Some(focus_handle) = focus_handle {
                self.editor.update(cx, |editor, _cx| {
                    editor.set_focused_block(FocusedBlock {
                        id: block.id,
                        focus_handle: focus_handle.downgrade(),
                    });
                });
            }
        }
    }

    #[allow(clippy::too_many_arguments)]
    fn layout_context_menu(
        &self,
        line_height: Pixels,
        text_hitbox: &Hitbox,
        content_origin: gpui::Point<Pixels>,
        start_row: DisplayRow,
        scroll_pixel_position: gpui::Point<Pixels>,
        line_layouts: &[LineWithInvisibles],
        newest_selection_head: DisplayPoint,
        gutter_overshoot: Pixels,
        cx: &mut WindowContext,
    ) {
        let Some(context_menu_origin) = self
            .editor
            .read(cx)
            .context_menu_origin(newest_selection_head)
        else {
            return;
        };
        let target_position = content_origin
            + match context_menu_origin {
                crate::ContextMenuOrigin::EditorPoint(display_point) => {
                    let cursor_row_layout =
                        &line_layouts[display_point.row().minus(start_row) as usize];
                    gpui::Point {
                        x: cmp::max(
                            px(0.),
                            cursor_row_layout.x_for_index(display_point.column() as usize)
                                - scroll_pixel_position.x,
                        ),
                        y: cmp::max(
                            px(0.),
                            display_point.row().next_row().as_f32() * line_height
                                - scroll_pixel_position.y,
                        ),
                    }
                }
                crate::ContextMenuOrigin::GutterIndicator(row) => {
                    // Context menu was spawned via a click on a gutter. Ensure it's a bit closer to the indicator than just a plain first column of the
                    // text field.
                    gpui::Point {
                        x: -gutter_overshoot,
                        y: row.next_row().as_f32() * line_height - scroll_pixel_position.y,
                    }
                }
            };

        // If the context menu's max height won't fit below, then flip it above the line and display
        // it in reverse order. If the available space above is less than below.
        let unconstrained_max_height = line_height * 12. + POPOVER_Y_PADDING;
        let min_height = line_height * 3. + POPOVER_Y_PADDING;
        let bottom_y_when_flipped = target_position.y - line_height;
        let available_above = bottom_y_when_flipped - text_hitbox.top();
        let available_below = text_hitbox.bottom() - target_position.y;
        let y_overflows_below = unconstrained_max_height > available_below;
        let mut y_is_flipped = y_overflows_below && available_above > available_below;
        let mut height = cmp::min(
            unconstrained_max_height,
            if y_is_flipped {
                available_above
            } else {
                available_below
            },
        );

        // If less than 3 lines fit within the text bounds, instead fit within the window.
        if height < min_height {
            let available_above = bottom_y_when_flipped;
            let available_below = cx.viewport_size().height - target_position.y;
            if available_below > 3. * line_height {
                y_is_flipped = false;
                height = min_height;
            } else if available_above > 3. * line_height {
                y_is_flipped = true;
                height = min_height;
            } else if available_above > available_below {
                y_is_flipped = true;
                height = available_above;
            } else {
                y_is_flipped = false;
                height = available_below;
            }
        }

        let max_height_in_lines = ((height - POPOVER_Y_PADDING) / line_height).floor() as u32;

        let Some(mut menu_element) = self.editor.update(cx, |editor, cx| {
            editor.render_context_menu(&self.style, max_height_in_lines, cx)
        }) else {
            return;
        };

        let menu_size = menu_element.layout_as_root(AvailableSpace::min_size(), cx);
        let menu_position = gpui::Point {
            x: if target_position.x + menu_size.width > cx.viewport_size().width {
                // Snap the right edge of the list to the right edge of the window if its horizontal bounds
                // overflow.
                (cx.viewport_size().width - menu_size.width).max(Pixels::ZERO)
            } else {
                target_position.x
            },
            y: if y_is_flipped {
                bottom_y_when_flipped - menu_size.height
            } else {
                target_position.y
            },
        };
        cx.defer_draw(menu_element, menu_position, 1);

        let aside_element = self.editor.update(cx, |editor, cx| {
            editor.render_context_menu_aside(&self.style, unconstrained_max_height, cx)
        });
        if let Some(aside_element) = aside_element {
            let menu_bounds = Bounds::new(menu_position, menu_size);
            let max_menu_size = size(menu_size.width, unconstrained_max_height);
            let max_menu_bounds = if y_is_flipped {
                Bounds::new(
                    point(
                        menu_position.x,
                        bottom_y_when_flipped - max_menu_size.height,
                    ),
                    max_menu_size,
                )
            } else {
                Bounds::new(target_position, max_menu_size)
            };

            // Pad the target by 4 pixels to create a gap.
            let mut extend_amount = Edges::all(px(4.));
            // Extend to include the cursored line to avoid overlapping it.
            if y_is_flipped {
                extend_amount.bottom = line_height;
            } else {
                extend_amount.top = line_height;
            }
            self.layout_context_menu_aside(
                text_hitbox,
                y_is_flipped,
                menu_position,
                menu_bounds.extend(extend_amount),
                max_menu_bounds.extend(extend_amount),
                unconstrained_max_height,
                aside_element,
                cx,
            );
        }
    }

    #[allow(clippy::too_many_arguments)]
    fn layout_context_menu_aside(
        &self,
        text_hitbox: &Hitbox,
        y_is_flipped: bool,
        menu_position: gpui::Point<Pixels>,
        target_bounds: Bounds<Pixels>,
        max_target_bounds: Bounds<Pixels>,
        max_height: Pixels,
        aside: AnyElement,
        cx: &mut WindowContext,
    ) {
        let mut aside = aside;
        let actual_size = aside.layout_as_root(AvailableSpace::min_size(), cx);

        // Snap to right side of window if it would overflow.
        let aside_x = cmp::min(
            menu_position.x,
            cx.viewport_size().width - actual_size.width,
        );
        if aside_x < px(0.) {
            // Not enough space, skip drawing.
            return;
        }

        let top_position = point(aside_x, target_bounds.top() - actual_size.height);
        let bottom_position = point(aside_x, target_bounds.bottom());
        let right_position = point(target_bounds.right(), menu_position.y);

        let fit_horizontally_within = |available: Edges<Pixels>, wanted: Size<Pixels>| {
            // Prefer to fit to the right, then on the same side of the line as the menu, then on
            // the other side of the line.
            if wanted.width < available.right {
                Some(right_position)
            } else if !y_is_flipped && wanted.height < available.bottom {
                Some(bottom_position)
            } else if !y_is_flipped && wanted.height < available.top {
                Some(top_position)
            } else if y_is_flipped && wanted.height < available.top {
                Some(top_position)
            } else if y_is_flipped && wanted.height < available.bottom {
                Some(bottom_position)
            } else {
                None
            }
        };

        // Prefer choosing a direction using max sizes rather than actual size for stability.
        let mut available = max_target_bounds.space_within(&text_hitbox.bounds);
        let mut wanted = size(MAX_COMPLETIONS_ASIDE_WIDTH, max_height);
        let aside_position = fit_horizontally_within(available, wanted)
            .or_else(|| {
                // Fallback: fit max size in window.
                available = max_target_bounds
                    .space_within(&Bounds::new(Default::default(), cx.viewport_size()));
                fit_horizontally_within(available, wanted)
            })
            .or_else(|| {
                // Fallback: fit actual size in window.
                wanted = actual_size;
                fit_horizontally_within(available, wanted)
            });

        // Skip drawing if it doesn't fit anywhere.
        if let Some(aside_position) = aside_position {
            cx.defer_draw(aside, aside_position, 1);
        }
    }

    #[allow(clippy::too_many_arguments)]
    fn layout_inline_completion_popover(
        &self,
        text_bounds: &Bounds<Pixels>,
        editor_snapshot: &EditorSnapshot,
        visible_row_range: Range<DisplayRow>,
        scroll_top: f32,
        scroll_bottom: f32,
        line_layouts: &[LineWithInvisibles],
        line_height: Pixels,
        scroll_pixel_position: gpui::Point<Pixels>,
        editor_width: Pixels,
        style: &EditorStyle,
        cx: &mut WindowContext,
    ) -> Option<AnyElement> {
        const PADDING_X: Pixels = Pixels(24.);
        const PADDING_Y: Pixels = Pixels(2.);

        let active_inline_completion = self.editor.read(cx).active_inline_completion.as_ref()?;

        match &active_inline_completion.completion {
            InlineCompletion::Move(target_position) => {
                let tab_kbd = h_flex()
                    .px_0p5()
                    .font(theme::ThemeSettings::get_global(cx).buffer_font.clone())
                    .text_size(TextSize::XSmall.rems(cx))
                    .text_color(cx.theme().colors().text.opacity(0.8))
                    .child("tab");

                let icon_container = div().mt(px(2.5)); // For optical alignment

                let container_element = h_flex()
                    .items_center()
                    .py_0p5()
                    .px_1()
                    .gap_1()
                    .bg(cx.theme().colors().editor_subheader_background)
                    .border_1()
                    .border_color(cx.theme().colors().text_accent.opacity(0.2))
                    .rounded_md()
                    .shadow_sm();

                let target_display_point = target_position.to_display_point(editor_snapshot);
                if target_display_point.row().as_f32() < scroll_top {
                    let mut element = container_element
                        .child(tab_kbd)
                        .child(Label::new("Jump to Edit").size(LabelSize::Small))
                        .child(
                            icon_container
                                .child(Icon::new(IconName::ArrowUp).size(IconSize::Small)),
                        )
                        .into_any();
                    let size = element.layout_as_root(AvailableSpace::min_size(), cx);
                    let offset = point((text_bounds.size.width - size.width) / 2., PADDING_Y);
                    element.prepaint_at(text_bounds.origin + offset, cx);
                    Some(element)
                } else if (target_display_point.row().as_f32() + 1.) > scroll_bottom {
                    let mut element = container_element
                        .child(tab_kbd)
                        .child(Label::new("Jump to Edit").size(LabelSize::Small))
                        .child(
                            icon_container
                                .child(Icon::new(IconName::ArrowDown).size(IconSize::Small)),
                        )
                        .into_any();
                    let size = element.layout_as_root(AvailableSpace::min_size(), cx);
                    let offset = point(
                        (text_bounds.size.width - size.width) / 2.,
                        text_bounds.size.height - size.height - PADDING_Y,
                    );
                    element.prepaint_at(text_bounds.origin + offset, cx);
                    Some(element)
                } else {
                    let mut element = container_element
                        .child(tab_kbd)
                        .child(Label::new("Jump to Edit").size(LabelSize::Small))
                        .into_any();

                    let target_line_end = DisplayPoint::new(
                        target_display_point.row(),
                        editor_snapshot.line_len(target_display_point.row()),
                    );
                    let origin = self.editor.update(cx, |editor, cx| {
                        editor.display_to_pixel_point(target_line_end, editor_snapshot, cx)
                    })?;
                    element.prepaint_as_root(
                        text_bounds.origin + origin + point(PADDING_X, px(0.)),
                        AvailableSpace::min_size(),
                        cx,
                    );
                    Some(element)
                }
            }
            InlineCompletion::Edit(edits) => {
                if self.editor.read(cx).has_active_completions_menu() {
                    return None;
                }

                let edit_start = edits
                    .first()
                    .unwrap()
                    .0
                    .start
                    .to_display_point(editor_snapshot);
                let edit_end = edits
                    .last()
                    .unwrap()
                    .0
                    .end
                    .to_display_point(editor_snapshot);

                let is_visible = visible_row_range.contains(&edit_start.row())
                    || visible_row_range.contains(&edit_end.row());
                if !is_visible {
                    return None;
                }

                if all_edits_insertions_or_deletions(edits, &editor_snapshot.buffer_snapshot) {
                    return None;
                }

                let crate::InlineCompletionText::Edit { text, highlights } =
                    crate::inline_completion_edit_text(editor_snapshot, edits, cx)
                else {
                    return None;
                };
                let line_count = text.lines().count() + 1;

                let longest_row =
                    editor_snapshot.longest_row_in_range(edit_start.row()..edit_end.row() + 1);
                let longest_line_width = if visible_row_range.contains(&longest_row) {
                    line_layouts[(longest_row.0 - visible_row_range.start.0) as usize].width
                } else {
                    layout_line(
                        longest_row,
                        editor_snapshot,
                        style,
                        editor_width,
                        |_| false,
                        cx,
                    )
                    .width
                };

                let styled_text =
                    gpui::StyledText::new(text.clone()).with_highlights(&style.text, highlights);

                let mut element = div()
                    .bg(cx.theme().colors().editor_background)
                    .border_1()
                    .border_color(cx.theme().colors().border)
                    .rounded_md()
                    .px_1()
                    .child(styled_text)
                    .into_any();

                let element_bounds = element.layout_as_root(AvailableSpace::min_size(), cx);
                let is_fully_visible =
                    editor_width >= longest_line_width + PADDING_X + element_bounds.width;

                let origin = if is_fully_visible {
                    text_bounds.origin
                        + point(
                            longest_line_width + PADDING_X - scroll_pixel_position.x,
                            edit_start.row().as_f32() * line_height - scroll_pixel_position.y,
                        )
                } else {
                    let target_above =
                        DisplayRow(edit_start.row().0.saturating_sub(line_count as u32));
                    let row_target = if visible_row_range
                        .contains(&DisplayRow(target_above.0.saturating_sub(1)))
                    {
                        target_above
                    } else {
                        DisplayRow(edit_end.row().0 + 1)
                    };

                    text_bounds.origin
                        + point(
                            -scroll_pixel_position.x,
                            row_target.as_f32() * line_height - scroll_pixel_position.y,
                        )
                };

                element.prepaint_as_root(origin, element_bounds.into(), cx);
                Some(element)
            }
        }
    }

    fn layout_mouse_context_menu(
        &self,
        editor_snapshot: &EditorSnapshot,
        visible_range: Range<DisplayRow>,
        content_origin: gpui::Point<Pixels>,
        cx: &mut WindowContext,
    ) -> Option<AnyElement> {
        let position = self.editor.update(cx, |editor, cx| {
            let visible_start_point = editor.display_to_pixel_point(
                DisplayPoint::new(visible_range.start, 0),
                editor_snapshot,
                cx,
            )?;
            let visible_end_point = editor.display_to_pixel_point(
                DisplayPoint::new(visible_range.end, 0),
                editor_snapshot,
                cx,
            )?;

            let mouse_context_menu = editor.mouse_context_menu.as_ref()?;
            let (source_display_point, position) = match mouse_context_menu.position {
                MenuPosition::PinnedToScreen(point) => (None, point),
                MenuPosition::PinnedToEditor { source, offset } => {
                    let source_display_point = source.to_display_point(editor_snapshot);
                    let source_point = editor.to_pixel_point(source, editor_snapshot, cx)?;
                    let position = content_origin + source_point + offset;
                    (Some(source_display_point), position)
                }
            };

            let source_included = source_display_point.map_or(true, |source_display_point| {
                visible_range
                    .to_inclusive()
                    .contains(&source_display_point.row())
            });
            let position_included =
                visible_start_point.y <= position.y && position.y <= visible_end_point.y;
            if !source_included && !position_included {
                None
            } else {
                Some(position)
            }
        })?;

        let mut element = self.editor.update(cx, |editor, _| {
            let mouse_context_menu = editor.mouse_context_menu.as_ref()?;
            let context_menu = mouse_context_menu.context_menu.clone();

            Some(
                deferred(
                    anchored()
                        .position(position)
                        .child(context_menu)
                        .anchor(Corner::TopLeft)
                        .snap_to_window_with_margin(px(8.)),
                )
                .with_priority(1)
                .into_any(),
            )
        })?;

        element.prepaint_as_root(position, AvailableSpace::min_size(), cx);
        Some(element)
    }

    #[allow(clippy::too_many_arguments)]
    fn layout_hover_popovers(
        &self,
        snapshot: &EditorSnapshot,
        hitbox: &Hitbox,
        text_hitbox: &Hitbox,
        visible_display_row_range: Range<DisplayRow>,
        content_origin: gpui::Point<Pixels>,
        scroll_pixel_position: gpui::Point<Pixels>,
        line_layouts: &[LineWithInvisibles],
        line_height: Pixels,
        em_width: Pixels,
        cx: &mut WindowContext,
    ) {
        struct MeasuredHoverPopover {
            element: AnyElement,
            size: Size<Pixels>,
            horizontal_offset: Pixels,
        }

        let max_size = size(
            (120. * em_width) // Default size
                .min(hitbox.size.width / 2.) // Shrink to half of the editor width
                .max(MIN_POPOVER_CHARACTER_WIDTH * em_width), // Apply minimum width of 20 characters
            (16. * line_height) // Default size
                .min(hitbox.size.height / 2.) // Shrink to half of the editor height
                .max(MIN_POPOVER_LINE_HEIGHT * line_height), // Apply minimum height of 4 lines
        );

        let hover_popovers = self.editor.update(cx, |editor, cx| {
            editor
                .hover_state
                .render(snapshot, visible_display_row_range.clone(), max_size, cx)
        });
        let Some((position, hover_popovers)) = hover_popovers else {
            return;
        };

        // This is safe because we check on layout whether the required row is available
        let hovered_row_layout =
            &line_layouts[position.row().minus(visible_display_row_range.start) as usize];

        // Compute Hovered Point
        let x =
            hovered_row_layout.x_for_index(position.column() as usize) - scroll_pixel_position.x;
        let y = position.row().as_f32() * line_height - scroll_pixel_position.y;
        let hovered_point = content_origin + point(x, y);

        let mut overall_height = Pixels::ZERO;
        let mut measured_hover_popovers = Vec::new();
        for mut hover_popover in hover_popovers {
            let size = hover_popover.layout_as_root(AvailableSpace::min_size(), cx);
            let horizontal_offset =
                (text_hitbox.top_right().x - (hovered_point.x + size.width)).min(Pixels::ZERO);

            overall_height += HOVER_POPOVER_GAP + size.height;

            measured_hover_popovers.push(MeasuredHoverPopover {
                element: hover_popover,
                size,
                horizontal_offset,
            });
        }
        overall_height += HOVER_POPOVER_GAP;

        fn draw_occluder(width: Pixels, origin: gpui::Point<Pixels>, cx: &mut WindowContext) {
            let mut occlusion = div()
                .size_full()
                .occlude()
                .on_mouse_move(|_, cx| cx.stop_propagation())
                .into_any_element();
            occlusion.layout_as_root(size(width, HOVER_POPOVER_GAP).into(), cx);
            cx.defer_draw(occlusion, origin, 2);
        }

        if hovered_point.y > overall_height {
            // There is enough space above. Render popovers above the hovered point
            let mut current_y = hovered_point.y;
            for (position, popover) in measured_hover_popovers.into_iter().with_position() {
                let size = popover.size;
                let popover_origin = point(
                    hovered_point.x + popover.horizontal_offset,
                    current_y - size.height,
                );

                cx.defer_draw(popover.element, popover_origin, 2);
                if position != itertools::Position::Last {
                    let origin = point(popover_origin.x, popover_origin.y - HOVER_POPOVER_GAP);
                    draw_occluder(size.width, origin, cx);
                }

                current_y = popover_origin.y - HOVER_POPOVER_GAP;
            }
        } else {
            // There is not enough space above. Render popovers below the hovered point
            let mut current_y = hovered_point.y + line_height;
            for (position, popover) in measured_hover_popovers.into_iter().with_position() {
                let size = popover.size;
                let popover_origin = point(hovered_point.x + popover.horizontal_offset, current_y);

                cx.defer_draw(popover.element, popover_origin, 2);
                if position != itertools::Position::Last {
                    let origin = point(popover_origin.x, popover_origin.y + size.height);
                    draw_occluder(size.width, origin, cx);
                }

                current_y = popover_origin.y + size.height + HOVER_POPOVER_GAP;
            }
        }
    }

    #[allow(clippy::too_many_arguments)]
    fn layout_signature_help(
        &self,
        hitbox: &Hitbox,
        content_origin: gpui::Point<Pixels>,
        scroll_pixel_position: gpui::Point<Pixels>,
        newest_selection_head: Option<DisplayPoint>,
        start_row: DisplayRow,
        line_layouts: &[LineWithInvisibles],
        line_height: Pixels,
        em_width: Pixels,
        cx: &mut WindowContext,
    ) {
        if !self.editor.focus_handle(cx).is_focused(cx) {
            return;
        }
        let Some(newest_selection_head) = newest_selection_head else {
            return;
        };
        let selection_row = newest_selection_head.row();
        if selection_row < start_row {
            return;
        }
        let Some(cursor_row_layout) = line_layouts.get(selection_row.minus(start_row) as usize)
        else {
            return;
        };

        let start_x = cursor_row_layout.x_for_index(newest_selection_head.column() as usize)
            - scroll_pixel_position.x
            + content_origin.x;
        let start_y =
            selection_row.as_f32() * line_height + content_origin.y - scroll_pixel_position.y;

        let max_size = size(
            (120. * em_width) // Default size
                .min(hitbox.size.width / 2.) // Shrink to half of the editor width
                .max(MIN_POPOVER_CHARACTER_WIDTH * em_width), // Apply minimum width of 20 characters
            (16. * line_height) // Default size
                .min(hitbox.size.height / 2.) // Shrink to half of the editor height
                .max(MIN_POPOVER_LINE_HEIGHT * line_height), // Apply minimum height of 4 lines
        );

        let maybe_element = self.editor.update(cx, |editor, cx| {
            if let Some(popover) = editor.signature_help_state.popover_mut() {
                let element = popover.render(
                    &self.style,
                    max_size,
                    editor.workspace.as_ref().map(|(w, _)| w.clone()),
                    cx,
                );
                Some(element)
            } else {
                None
            }
        });
        if let Some(mut element) = maybe_element {
            let window_size = cx.viewport_size();
            let size = element.layout_as_root(Size::<AvailableSpace>::default(), cx);
            let mut point = point(start_x, start_y - size.height);

            // Adjusting to ensure the popover does not overflow in the X-axis direction.
            if point.x + size.width >= window_size.width {
                point.x = window_size.width - size.width;
            }

            cx.defer_draw(element, point, 1)
        }
    }

    fn paint_background(&self, layout: &EditorLayout, cx: &mut WindowContext) {
        cx.paint_layer(layout.hitbox.bounds, |cx| {
            let scroll_top = layout.position_map.snapshot.scroll_position().y;
            let gutter_bg = cx.theme().colors().editor_gutter_background;
            cx.paint_quad(fill(layout.gutter_hitbox.bounds, gutter_bg));
            cx.paint_quad(fill(layout.text_hitbox.bounds, self.style.background));

            if let EditorMode::Full = layout.mode {
                let mut active_rows = layout.active_rows.iter().peekable();
                while let Some((start_row, contains_non_empty_selection)) = active_rows.next() {
                    let mut end_row = start_row.0;
                    while active_rows
                        .peek()
                        .map_or(false, |(active_row, has_selection)| {
                            active_row.0 == end_row + 1
                                && *has_selection == contains_non_empty_selection
                        })
                    {
                        active_rows.next().unwrap();
                        end_row += 1;
                    }

                    if !contains_non_empty_selection {
                        let highlight_h_range =
                            match layout.position_map.snapshot.current_line_highlight {
                                CurrentLineHighlight::Gutter => Some(Range {
                                    start: layout.hitbox.left(),
                                    end: layout.gutter_hitbox.right(),
                                }),
                                CurrentLineHighlight::Line => Some(Range {
                                    start: layout.text_hitbox.bounds.left(),
                                    end: layout.text_hitbox.bounds.right(),
                                }),
                                CurrentLineHighlight::All => Some(Range {
                                    start: layout.hitbox.left(),
                                    end: layout.hitbox.right(),
                                }),
                                CurrentLineHighlight::None => None,
                            };
                        if let Some(range) = highlight_h_range {
                            let active_line_bg = cx.theme().colors().editor_active_line_background;
                            let bounds = Bounds {
                                origin: point(
                                    range.start,
                                    layout.hitbox.origin.y
                                        + (start_row.as_f32() - scroll_top)
                                            * layout.position_map.line_height,
                                ),
                                size: size(
                                    range.end - range.start,
                                    layout.position_map.line_height
                                        * (end_row - start_row.0 + 1) as f32,
                                ),
                            };
                            cx.paint_quad(fill(bounds, active_line_bg));
                        }
                    }
                }

                let mut paint_highlight =
                    |highlight_row_start: DisplayRow, highlight_row_end: DisplayRow, color| {
                        let origin = point(
                            layout.hitbox.origin.x,
                            layout.hitbox.origin.y
                                + (highlight_row_start.as_f32() - scroll_top)
                                    * layout.position_map.line_height,
                        );
                        let size = size(
                            layout.hitbox.size.width,
                            layout.position_map.line_height
                                * highlight_row_end.next_row().minus(highlight_row_start) as f32,
                        );
                        cx.paint_quad(fill(Bounds { origin, size }, color));
                    };

                let mut current_paint: Option<(Hsla, Range<DisplayRow>)> = None;
                for (&new_row, &new_color) in &layout.highlighted_rows {
                    match &mut current_paint {
                        Some((current_color, current_range)) => {
                            let current_color = *current_color;
                            let new_range_started = current_color != new_color
                                || current_range.end.next_row() != new_row;
                            if new_range_started {
                                paint_highlight(
                                    current_range.start,
                                    current_range.end,
                                    current_color,
                                );
                                current_paint = Some((new_color, new_row..new_row));
                                continue;
                            } else {
                                current_range.end = current_range.end.next_row();
                            }
                        }
                        None => current_paint = Some((new_color, new_row..new_row)),
                    };
                }
                if let Some((color, range)) = current_paint {
                    paint_highlight(range.start, range.end, color);
                }

                let scroll_left =
                    layout.position_map.snapshot.scroll_position().x * layout.position_map.em_width;

                for (wrap_position, active) in layout.wrap_guides.iter() {
                    let x = (layout.text_hitbox.origin.x
                        + *wrap_position
                        + layout.position_map.em_width / 2.)
                        - scroll_left;

                    let show_scrollbars = {
                        let (scrollbar_x, scrollbar_y) = &layout.scrollbars_layout.as_xy();

                        scrollbar_x.as_ref().map_or(false, |sx| sx.visible)
                            || scrollbar_y.as_ref().map_or(false, |sy| sy.visible)
                    };

                    if x < layout.text_hitbox.origin.x
                        || (show_scrollbars && x > self.scrollbar_left(&layout.hitbox.bounds))
                    {
                        continue;
                    }

                    let color = if *active {
                        cx.theme().colors().editor_active_wrap_guide
                    } else {
                        cx.theme().colors().editor_wrap_guide
                    };
                    cx.paint_quad(fill(
                        Bounds {
                            origin: point(x, layout.text_hitbox.origin.y),
                            size: size(px(1.), layout.text_hitbox.size.height),
                        },
                        color,
                    ));
                }
            }
        })
    }

    fn paint_indent_guides(&mut self, layout: &mut EditorLayout, cx: &mut WindowContext) {
        let Some(indent_guides) = &layout.indent_guides else {
            return;
        };

        let faded_color = |color: Hsla, alpha: f32| {
            let mut faded = color;
            faded.a = alpha;
            faded
        };

        for indent_guide in indent_guides {
            let indent_accent_colors = cx.theme().accents().color_for_index(indent_guide.depth);
            let settings = indent_guide.settings;

            // TODO fixed for now, expose them through themes later
            const INDENT_AWARE_ALPHA: f32 = 0.2;
            const INDENT_AWARE_ACTIVE_ALPHA: f32 = 0.4;
            const INDENT_AWARE_BACKGROUND_ALPHA: f32 = 0.1;
            const INDENT_AWARE_BACKGROUND_ACTIVE_ALPHA: f32 = 0.2;

            let line_color = match (settings.coloring, indent_guide.active) {
                (IndentGuideColoring::Disabled, _) => None,
                (IndentGuideColoring::Fixed, false) => {
                    Some(cx.theme().colors().editor_indent_guide)
                }
                (IndentGuideColoring::Fixed, true) => {
                    Some(cx.theme().colors().editor_indent_guide_active)
                }
                (IndentGuideColoring::IndentAware, false) => {
                    Some(faded_color(indent_accent_colors, INDENT_AWARE_ALPHA))
                }
                (IndentGuideColoring::IndentAware, true) => {
                    Some(faded_color(indent_accent_colors, INDENT_AWARE_ACTIVE_ALPHA))
                }
            };

            let background_color = match (settings.background_coloring, indent_guide.active) {
                (IndentGuideBackgroundColoring::Disabled, _) => None,
                (IndentGuideBackgroundColoring::IndentAware, false) => Some(faded_color(
                    indent_accent_colors,
                    INDENT_AWARE_BACKGROUND_ALPHA,
                )),
                (IndentGuideBackgroundColoring::IndentAware, true) => Some(faded_color(
                    indent_accent_colors,
                    INDENT_AWARE_BACKGROUND_ACTIVE_ALPHA,
                )),
            };

            let requested_line_width = if indent_guide.active {
                settings.active_line_width
            } else {
                settings.line_width
            }
            .clamp(1, 10);
            let mut line_indicator_width = 0.;
            if let Some(color) = line_color {
                cx.paint_quad(fill(
                    Bounds {
                        origin: indent_guide.origin,
                        size: size(px(requested_line_width as f32), indent_guide.length),
                    },
                    color,
                ));
                line_indicator_width = requested_line_width as f32;
            }

            if let Some(color) = background_color {
                let width = indent_guide.single_indent_width - px(line_indicator_width);
                cx.paint_quad(fill(
                    Bounds {
                        origin: point(
                            indent_guide.origin.x + px(line_indicator_width),
                            indent_guide.origin.y,
                        ),
                        size: size(width, indent_guide.length),
                    },
                    color,
                ));
            }
        }
    }

    fn paint_line_numbers(&mut self, layout: &mut EditorLayout, cx: &mut WindowContext) {
        let line_height = layout.position_map.line_height;
        let scroll_position = layout.position_map.snapshot.scroll_position();
        let scroll_top = scroll_position.y * line_height;

        cx.set_cursor_style(CursorStyle::Arrow, &layout.gutter_hitbox);

        for (ix, line) in layout.line_numbers.iter().enumerate() {
            if let Some(line) = line {
                let line_origin = layout.gutter_hitbox.origin
                    + point(
                        layout.gutter_hitbox.size.width
                            - line.width
                            - layout.gutter_dimensions.right_padding,
                        ix as f32 * line_height - (scroll_top % line_height),
                    );

                line.paint(line_origin, line_height, cx).log_err();
            }
        }
    }

    fn paint_diff_hunks(layout: &mut EditorLayout, cx: &mut WindowContext) {
        if layout.display_hunks.is_empty() {
            return;
        }

        let line_height = layout.position_map.line_height;
        cx.paint_layer(layout.gutter_hitbox.bounds, |cx| {
            for (hunk, hitbox) in &layout.display_hunks {
                let hunk_to_paint = match hunk {
                    DisplayDiffHunk::Folded { .. } => {
                        let hunk_bounds = Self::diff_hunk_bounds(
                            &layout.position_map.snapshot,
                            line_height,
                            layout.gutter_hitbox.bounds,
                            hunk,
                        );
                        Some((
                            hunk_bounds,
                            cx.theme().status().modified,
                            Corners::all(px(0.)),
                        ))
                    }
                    DisplayDiffHunk::Unfolded { status, .. } => {
                        hitbox.as_ref().map(|hunk_hitbox| match status {
                            DiffHunkStatus::Added => (
                                hunk_hitbox.bounds,
                                cx.theme().status().created,
                                Corners::all(px(0.)),
                            ),
                            DiffHunkStatus::Modified => (
                                hunk_hitbox.bounds,
                                cx.theme().status().modified,
                                Corners::all(px(0.)),
                            ),
                            DiffHunkStatus::Removed => (
                                Bounds::new(
                                    point(
                                        hunk_hitbox.origin.x - hunk_hitbox.size.width,
                                        hunk_hitbox.origin.y,
                                    ),
                                    size(hunk_hitbox.size.width * px(2.), hunk_hitbox.size.height),
                                ),
                                cx.theme().status().deleted,
                                Corners::all(1. * line_height),
                            ),
                        })
                    }
                };

                if let Some((hunk_bounds, background_color, corner_radii)) = hunk_to_paint {
                    cx.paint_quad(quad(
                        hunk_bounds,
                        corner_radii,
                        background_color,
                        Edges::default(),
                        transparent_black(),
                    ));
                }
            }
        });
    }

    pub(super) fn diff_hunk_bounds(
        snapshot: &EditorSnapshot,
        line_height: Pixels,
        gutter_bounds: Bounds<Pixels>,
        hunk: &DisplayDiffHunk,
    ) -> Bounds<Pixels> {
        let scroll_position = snapshot.scroll_position();
        let scroll_top = scroll_position.y * line_height;

        match hunk {
            DisplayDiffHunk::Folded { display_row, .. } => {
                let start_y = display_row.as_f32() * line_height - scroll_top;
                let end_y = start_y + line_height;

                let width = Self::diff_hunk_strip_width(line_height);
                let highlight_origin = gutter_bounds.origin + point(px(0.), start_y);
                let highlight_size = size(width, end_y - start_y);
                Bounds::new(highlight_origin, highlight_size)
            }
            DisplayDiffHunk::Unfolded {
                display_row_range,
                status,
                ..
            } => match status {
                DiffHunkStatus::Added | DiffHunkStatus::Modified => {
                    let start_row = display_row_range.start;
                    let end_row = display_row_range.end;
                    // If we're in a multibuffer, row range span might include an
                    // excerpt header, so if we were to draw the marker straight away,
                    // the hunk might include the rows of that header.
                    // Making the range inclusive doesn't quite cut it, as we rely on the exclusivity for the soft wrap.
                    // Instead, we simply check whether the range we're dealing with includes
                    // any excerpt headers and if so, we stop painting the diff hunk on the first row of that header.
                    let end_row_in_current_excerpt = snapshot
                        .blocks_in_range(start_row..end_row)
                        .find_map(|(start_row, block)| {
                            if matches!(block, Block::ExcerptBoundary { .. }) {
                                Some(start_row)
                            } else {
                                None
                            }
                        })
                        .unwrap_or(end_row);

                    let start_y = start_row.as_f32() * line_height - scroll_top;
                    let end_y = end_row_in_current_excerpt.as_f32() * line_height - scroll_top;

                    let width = Self::diff_hunk_strip_width(line_height);
                    let highlight_origin = gutter_bounds.origin + point(px(0.), start_y);
                    let highlight_size = size(width, end_y - start_y);
                    Bounds::new(highlight_origin, highlight_size)
                }
                DiffHunkStatus::Removed => {
                    let row = display_row_range.start;

                    let offset = line_height / 2.;
                    let start_y = row.as_f32() * line_height - offset - scroll_top;
                    let end_y = start_y + line_height;

                    let width = (0.35 * line_height).floor();
                    let highlight_origin = gutter_bounds.origin + point(px(0.), start_y);
                    let highlight_size = size(width, end_y - start_y);
                    Bounds::new(highlight_origin, highlight_size)
                }
            },
        }
    }

    /// Returns the width of the diff strip that will be displayed in the gutter.
    pub(super) fn diff_hunk_strip_width(line_height: Pixels) -> Pixels {
        // We floor the value to prevent pixel rounding.
        (0.275 * line_height).floor()
    }

    fn paint_gutter_indicators(&self, layout: &mut EditorLayout, cx: &mut WindowContext) {
        cx.paint_layer(layout.gutter_hitbox.bounds, |cx| {
            cx.with_element_namespace("crease_toggles", |cx| {
                for crease_toggle in layout.crease_toggles.iter_mut().flatten() {
                    crease_toggle.paint(cx);
                }
            });

            for breakpoint in layout.breakpoints.iter_mut() {
                breakpoint.paint(cx);
            }
            for test_indicator in layout.test_indicators.iter_mut() {
                test_indicator.paint(cx);
            }

            if let Some(indicator) = layout.code_actions_indicator.as_mut() {
                indicator.paint(cx);
            }
        });
    }

    fn paint_gutter_highlights(&self, layout: &mut EditorLayout, cx: &mut WindowContext) {
        for (_, hunk_hitbox) in &layout.display_hunks {
            if let Some(hunk_hitbox) = hunk_hitbox {
                cx.set_cursor_style(CursorStyle::PointingHand, hunk_hitbox);
            }
        }

        let show_git_gutter = layout
            .position_map
            .snapshot
            .show_git_diff_gutter
            .unwrap_or_else(|| {
                matches!(
                    ProjectSettings::get_global(cx).git.git_gutter,
                    Some(GitGutterSetting::TrackedFiles)
                )
            });
        if show_git_gutter {
            Self::paint_diff_hunks(layout, cx)
        }

        let highlight_width = 0.275 * layout.position_map.line_height;
        let highlight_corner_radii = Corners::all(0.05 * layout.position_map.line_height);
        cx.paint_layer(layout.gutter_hitbox.bounds, |cx| {
            for (range, color) in &layout.highlighted_gutter_ranges {
                let start_row = if range.start.row() < layout.visible_display_row_range.start {
                    layout.visible_display_row_range.start - DisplayRow(1)
                } else {
                    range.start.row()
                };
                let end_row = if range.end.row() > layout.visible_display_row_range.end {
                    layout.visible_display_row_range.end + DisplayRow(1)
                } else {
                    range.end.row()
                };

                let start_y = layout.gutter_hitbox.top()
                    + start_row.0 as f32 * layout.position_map.line_height
                    - layout.position_map.scroll_pixel_position.y;
                let end_y = layout.gutter_hitbox.top()
                    + (end_row.0 + 1) as f32 * layout.position_map.line_height
                    - layout.position_map.scroll_pixel_position.y;
                let bounds = Bounds::from_corners(
                    point(layout.gutter_hitbox.left(), start_y),
                    point(layout.gutter_hitbox.left() + highlight_width, end_y),
                );
                cx.paint_quad(fill(bounds, *color).corner_radii(highlight_corner_radii));
            }
        });
    }

    fn paint_blamed_display_rows(&self, layout: &mut EditorLayout, cx: &mut WindowContext) {
        let Some(blamed_display_rows) = layout.blamed_display_rows.take() else {
            return;
        };

        cx.paint_layer(layout.gutter_hitbox.bounds, |cx| {
            for mut blame_element in blamed_display_rows.into_iter() {
                blame_element.paint(cx);
            }
        })
    }

    fn paint_text(&mut self, layout: &mut EditorLayout, cx: &mut WindowContext) {
        cx.with_content_mask(
            Some(ContentMask {
                bounds: layout.text_hitbox.bounds,
            }),
            |cx| {
                let cursor_style = if self
                    .editor
                    .read(cx)
                    .hovered_link_state
                    .as_ref()
                    .is_some_and(|hovered_link_state| !hovered_link_state.links.is_empty())
                {
                    CursorStyle::PointingHand
                } else {
                    CursorStyle::IBeam
                };
                cx.set_cursor_style(cursor_style, &layout.text_hitbox);

                let invisible_display_ranges = self.paint_highlights(layout, cx);
                self.paint_lines(&invisible_display_ranges, layout, cx);
                self.paint_redactions(layout, cx);
                self.paint_cursors(layout, cx);
                self.paint_inline_blame(layout, cx);
                cx.with_element_namespace("crease_trailers", |cx| {
                    for trailer in layout.crease_trailers.iter_mut().flatten() {
                        trailer.element.paint(cx);
                    }
                });
            },
        )
    }

    fn paint_highlights(
        &mut self,
        layout: &mut EditorLayout,
        cx: &mut WindowContext,
    ) -> SmallVec<[Range<DisplayPoint>; 32]> {
        cx.paint_layer(layout.text_hitbox.bounds, |cx| {
            let mut invisible_display_ranges = SmallVec::<[Range<DisplayPoint>; 32]>::new();
            let line_end_overshoot = 0.15 * layout.position_map.line_height;
            for (range, color) in &layout.highlighted_ranges {
                self.paint_highlighted_range(
                    range.clone(),
                    *color,
                    Pixels::ZERO,
                    line_end_overshoot,
                    layout,
                    cx,
                );
            }

            let corner_radius = 0.15 * layout.position_map.line_height;

            for (player_color, selections) in &layout.selections {
                for selection in selections.iter() {
                    self.paint_highlighted_range(
                        selection.range.clone(),
                        player_color.selection,
                        corner_radius,
                        corner_radius * 2.,
                        layout,
                        cx,
                    );

                    if selection.is_local && !selection.range.is_empty() {
                        invisible_display_ranges.push(selection.range.clone());
                    }
                }
            }
            invisible_display_ranges
        })
    }

    fn paint_lines(
        &mut self,
        invisible_display_ranges: &[Range<DisplayPoint>],
        layout: &mut EditorLayout,
        cx: &mut WindowContext,
    ) {
        let whitespace_setting = self
            .editor
            .read(cx)
            .buffer
            .read(cx)
            .settings_at(0, cx)
            .show_whitespaces;

        for (ix, line_with_invisibles) in layout.position_map.line_layouts.iter().enumerate() {
            let row = DisplayRow(layout.visible_display_row_range.start.0 + ix as u32);
            line_with_invisibles.draw(
                layout,
                row,
                layout.content_origin,
                whitespace_setting,
                invisible_display_ranges,
                cx,
            )
        }

        for line_element in &mut layout.line_elements {
            line_element.paint(cx);
        }
    }

    fn paint_redactions(&mut self, layout: &EditorLayout, cx: &mut WindowContext) {
        if layout.redacted_ranges.is_empty() {
            return;
        }

        let line_end_overshoot = layout.line_end_overshoot();

        // A softer than perfect black
        let redaction_color = gpui::rgb(0x0e1111);

        cx.paint_layer(layout.text_hitbox.bounds, |cx| {
            for range in layout.redacted_ranges.iter() {
                self.paint_highlighted_range(
                    range.clone(),
                    redaction_color.into(),
                    Pixels::ZERO,
                    line_end_overshoot,
                    layout,
                    cx,
                );
            }
        });
    }

    fn paint_cursors(&mut self, layout: &mut EditorLayout, cx: &mut WindowContext) {
        for cursor in &mut layout.visible_cursors {
            cursor.paint(layout.content_origin, cx);
        }
    }

    fn paint_scrollbars(&mut self, layout: &mut EditorLayout, cx: &mut WindowContext) {
        let (scrollbar_x, scrollbar_y) = layout.scrollbars_layout.as_xy();

        if let Some(scrollbar_layout) = scrollbar_x {
            let hitbox = scrollbar_layout.hitbox.clone();
            let text_unit_size = scrollbar_layout.text_unit_size;
            let visible_range = scrollbar_layout.visible_range.clone();
            let thumb_bounds = scrollbar_layout.thumb_bounds();

            if scrollbar_layout.visible {
                cx.paint_layer(hitbox.bounds, |cx| {
                    cx.paint_quad(quad(
                        hitbox.bounds,
                        Corners::default(),
                        cx.theme().colors().scrollbar_track_background,
                        Edges {
                            top: Pixels::ZERO,
                            right: Pixels::ZERO,
                            bottom: Pixels::ZERO,
                            left: Pixels::ZERO,
                        },
                        cx.theme().colors().scrollbar_track_border,
                    ));

                    cx.paint_quad(quad(
                        thumb_bounds,
                        Corners::default(),
                        cx.theme().colors().scrollbar_thumb_background,
                        Edges {
                            top: Pixels::ZERO,
                            right: Pixels::ZERO,
                            bottom: Pixels::ZERO,
                            left: ScrollbarLayout::BORDER_WIDTH,
                        },
                        cx.theme().colors().scrollbar_thumb_border,
                    ));
                })
            }

            cx.set_cursor_style(CursorStyle::Arrow, &hitbox);

            cx.on_mouse_event({
                let editor = self.editor.clone();

                // there may be a way to avoid this clone
                let hitbox = hitbox.clone();

                let mut mouse_position = cx.mouse_position();
                move |event: &MouseMoveEvent, phase, cx| {
                    if phase == DispatchPhase::Capture {
                        return;
                    }

                    editor.update(cx, |editor, cx| {
                        if event.pressed_button == Some(MouseButton::Left)
                            && editor
                                .scroll_manager
                                .is_dragging_scrollbar(Axis::Horizontal)
                        {
                            let x = mouse_position.x;
                            let new_x = event.position.x;
                            if (hitbox.left()..hitbox.right()).contains(&x) {
                                let mut position = editor.scroll_position(cx);

                                position.x += (new_x - x) / text_unit_size;
                                if position.x < 0.0 {
                                    position.x = 0.0;
                                }
                                editor.set_scroll_position(position, cx);
                            }

                            cx.stop_propagation();
                        } else {
                            editor.scroll_manager.set_is_dragging_scrollbar(
                                Axis::Horizontal,
                                false,
                                cx,
                            );

                            if hitbox.is_hovered(cx) {
                                editor.scroll_manager.show_scrollbar(cx);
                            }
                        }
                        mouse_position = event.position;
                    })
                }
            });

            if self
                .editor
                .read(cx)
                .scroll_manager
                .is_dragging_scrollbar(Axis::Horizontal)
            {
                cx.on_mouse_event({
                    let editor = self.editor.clone();
                    move |_: &MouseUpEvent, phase, cx| {
                        if phase == DispatchPhase::Capture {
                            return;
                        }

                        editor.update(cx, |editor, cx| {
                            editor.scroll_manager.set_is_dragging_scrollbar(
                                Axis::Horizontal,
                                false,
                                cx,
                            );
                            cx.stop_propagation();
                        });
                    }
                });
            } else {
                cx.on_mouse_event({
                    let editor = self.editor.clone();

                    move |event: &MouseDownEvent, phase, cx| {
                        if phase == DispatchPhase::Capture || !hitbox.is_hovered(cx) {
                            return;
                        }

                        editor.update(cx, |editor, cx| {
                            editor.scroll_manager.set_is_dragging_scrollbar(
                                Axis::Horizontal,
                                true,
                                cx,
                            );

                            let x = event.position.x;

                            if x < thumb_bounds.left() || thumb_bounds.right() < x {
                                let center_row =
                                    ((x - hitbox.left()) / text_unit_size).round() as u32;
                                let top_row = center_row.saturating_sub(
                                    (visible_range.end - visible_range.start) as u32 / 2,
                                );

                                let mut position = editor.scroll_position(cx);
                                position.x = top_row as f32;

                                editor.set_scroll_position(position, cx);
                            } else {
                                editor.scroll_manager.show_scrollbar(cx);
                            }

                            cx.stop_propagation();
                        });
                    }
                });
            }
        }

        if let Some(scrollbar_layout) = scrollbar_y {
            let hitbox = scrollbar_layout.hitbox.clone();
            let text_unit_size = scrollbar_layout.text_unit_size;
            let visible_range = scrollbar_layout.visible_range.clone();
            let thumb_bounds = scrollbar_layout.thumb_bounds();

            if scrollbar_layout.visible {
                cx.paint_layer(hitbox.bounds, |cx| {
                    cx.paint_quad(quad(
                        hitbox.bounds,
                        Corners::default(),
                        cx.theme().colors().scrollbar_track_background,
                        Edges {
                            top: Pixels::ZERO,
                            right: Pixels::ZERO,
                            bottom: Pixels::ZERO,
                            left: ScrollbarLayout::BORDER_WIDTH,
                        },
                        cx.theme().colors().scrollbar_track_border,
                    ));

                    let fast_markers =
                        self.collect_fast_scrollbar_markers(layout, &scrollbar_layout, cx);
                    // Refresh slow scrollbar markers in the background. Below, we paint whatever markers have already been computed.
                    self.refresh_slow_scrollbar_markers(layout, &scrollbar_layout, cx);

                    let markers = self.editor.read(cx).scrollbar_marker_state.markers.clone();
                    for marker in markers.iter().chain(&fast_markers) {
                        let mut marker = marker.clone();
                        marker.bounds.origin += hitbox.origin;
                        cx.paint_quad(marker);
                    }

                    cx.paint_quad(quad(
                        thumb_bounds,
                        Corners::default(),
                        cx.theme().colors().scrollbar_thumb_background,
                        Edges {
                            top: Pixels::ZERO,
                            right: Pixels::ZERO,
                            bottom: Pixels::ZERO,
                            left: ScrollbarLayout::BORDER_WIDTH,
                        },
                        cx.theme().colors().scrollbar_thumb_border,
                    ));
                });
            }

            cx.set_cursor_style(CursorStyle::Arrow, &hitbox);

            cx.on_mouse_event({
                let editor = self.editor.clone();

                let hitbox = hitbox.clone();

                let mut mouse_position = cx.mouse_position();
                move |event: &MouseMoveEvent, phase, cx| {
                    if phase == DispatchPhase::Capture {
                        return;
                    }

                    editor.update(cx, |editor, cx| {
                        if event.pressed_button == Some(MouseButton::Left)
                            && editor.scroll_manager.is_dragging_scrollbar(Axis::Vertical)
                        {
                            let y = mouse_position.y;
                            let new_y = event.position.y;
                            if (hitbox.top()..hitbox.bottom()).contains(&y) {
                                let mut position = editor.scroll_position(cx);
                                position.y += (new_y - y) / text_unit_size;
                                if position.y < 0.0 {
                                    position.y = 0.0;
                                }
                                editor.set_scroll_position(position, cx);
                            }
                        } else {
                            editor.scroll_manager.set_is_dragging_scrollbar(
                                Axis::Vertical,
                                false,
                                cx,
                            );

                            if hitbox.is_hovered(cx) {
                                editor.scroll_manager.show_scrollbar(cx);
                            }
                        }
                        mouse_position = event.position;
                    })
                }
            });

            if self
                .editor
                .read(cx)
                .scroll_manager
                .is_dragging_scrollbar(Axis::Vertical)
            {
                cx.on_mouse_event({
                    let editor = self.editor.clone();
                    move |_: &MouseUpEvent, phase, cx| {
                        if phase == DispatchPhase::Capture {
                            return;
                        }

                        editor.update(cx, |editor, cx| {
                            editor.scroll_manager.set_is_dragging_scrollbar(
                                Axis::Vertical,
                                false,
                                cx,
                            );
                            cx.stop_propagation();
                        });
                    }
                });
            } else {
                cx.on_mouse_event({
                    let editor = self.editor.clone();

                    move |event: &MouseDownEvent, phase, cx| {
                        if phase == DispatchPhase::Capture || !hitbox.is_hovered(cx) {
                            return;
                        }

                        editor.update(cx, |editor, cx| {
                            editor.scroll_manager.set_is_dragging_scrollbar(
                                Axis::Vertical,
                                true,
                                cx,
                            );

                            let y = event.position.y;
                            if y < thumb_bounds.top() || thumb_bounds.bottom() < y {
                                let center_row =
                                    ((y - hitbox.top()) / text_unit_size).round() as u32;
                                let top_row = center_row.saturating_sub(
                                    (visible_range.end - visible_range.start) as u32 / 2,
                                );
                                let mut position = editor.scroll_position(cx);
                                position.y = top_row as f32;
                                editor.set_scroll_position(position, cx);
                            } else {
                                editor.scroll_manager.show_scrollbar(cx);
                            }

                            cx.stop_propagation();
                        });
                    }
                });
            }
        }
    }

    fn collect_fast_scrollbar_markers(
        &self,
        layout: &EditorLayout,
        scrollbar_layout: &ScrollbarLayout,
        cx: &mut WindowContext,
    ) -> Vec<PaintQuad> {
        const LIMIT: usize = 100;
        if !EditorSettings::get_global(cx).scrollbar.cursors || layout.cursors.len() > LIMIT {
            return vec![];
        }
        let cursor_ranges = layout
            .cursors
            .iter()
            .map(|(point, color)| ColoredRange {
                start: point.row(),
                end: point.row(),
                color: *color,
            })
            .collect_vec();
        scrollbar_layout.marker_quads_for_ranges(cursor_ranges, None)
    }

    fn refresh_slow_scrollbar_markers(
        &self,
        layout: &EditorLayout,
        scrollbar_layout: &ScrollbarLayout,
        cx: &mut WindowContext,
    ) {
        self.editor.update(cx, |editor, cx| {
            if !editor.is_singleton(cx)
                || !editor
                    .scrollbar_marker_state
                    .should_refresh(scrollbar_layout.hitbox.size)
            {
                return;
            }

            let scrollbar_layout = scrollbar_layout.clone();
            let background_highlights = editor.background_highlights.clone();
            let snapshot = layout.position_map.snapshot.clone();
            let theme = cx.theme().clone();
            let scrollbar_settings = EditorSettings::get_global(cx).scrollbar;

            editor.scrollbar_marker_state.dirty = false;
            editor.scrollbar_marker_state.pending_refresh =
                Some(cx.spawn(|editor, mut cx| async move {
                    let scrollbar_size = scrollbar_layout.hitbox.size;
                    let scrollbar_markers = cx
                        .background_executor()
                        .spawn(async move {
                            let max_point = snapshot.display_snapshot.buffer_snapshot.max_point();
                            let mut marker_quads = Vec::new();
                            if scrollbar_settings.git_diff {
                                let marker_row_ranges = snapshot
                                    .diff_map
                                    .diff_hunks(&snapshot.buffer_snapshot)
                                    .map(|hunk| {
                                        let start_display_row =
                                            MultiBufferPoint::new(hunk.row_range.start.0, 0)
                                                .to_display_point(&snapshot.display_snapshot)
                                                .row();
                                        let mut end_display_row =
                                            MultiBufferPoint::new(hunk.row_range.end.0, 0)
                                                .to_display_point(&snapshot.display_snapshot)
                                                .row();
                                        if end_display_row != start_display_row {
                                            end_display_row.0 -= 1;
                                        }
                                        let color = match hunk_status(&hunk) {
                                            DiffHunkStatus::Added => theme.status().created,
                                            DiffHunkStatus::Modified => theme.status().modified,
                                            DiffHunkStatus::Removed => theme.status().deleted,
                                        };
                                        ColoredRange {
                                            start: start_display_row,
                                            end: end_display_row,
                                            color,
                                        }
                                    });

                                marker_quads.extend(
                                    scrollbar_layout
                                        .marker_quads_for_ranges(marker_row_ranges, Some(0)),
                                );
                            }

                            for (background_highlight_id, (_, background_ranges)) in
                                background_highlights.iter()
                            {
                                let is_search_highlights = *background_highlight_id
                                    == TypeId::of::<BufferSearchHighlights>();
                                let is_symbol_occurrences = *background_highlight_id
                                    == TypeId::of::<DocumentHighlightRead>()
                                    || *background_highlight_id
                                        == TypeId::of::<DocumentHighlightWrite>();
                                if (is_search_highlights && scrollbar_settings.search_results)
                                    || (is_symbol_occurrences && scrollbar_settings.selected_symbol)
                                {
                                    let mut color = theme.status().info;
                                    if is_symbol_occurrences {
                                        color.fade_out(0.5);
                                    }
                                    let marker_row_ranges = background_ranges.iter().map(|range| {
                                        let display_start = range
                                            .start
                                            .to_display_point(&snapshot.display_snapshot);
                                        let display_end =
                                            range.end.to_display_point(&snapshot.display_snapshot);
                                        ColoredRange {
                                            start: display_start.row(),
                                            end: display_end.row(),
                                            color,
                                        }
                                    });
                                    marker_quads.extend(
                                        scrollbar_layout
                                            .marker_quads_for_ranges(marker_row_ranges, Some(1)),
                                    );
                                }
                            }

                            if scrollbar_settings.diagnostics {
                                let diagnostics = snapshot
                                    .buffer_snapshot
                                    .diagnostics_in_range::<_, Point>(
                                        Point::zero()..max_point,
                                        false,
                                    )
                                    // We want to sort by severity, in order to paint the most severe diagnostics last.
                                    .sorted_by_key(|diagnostic| {
                                        std::cmp::Reverse(diagnostic.diagnostic.severity)
                                    });

                                let marker_row_ranges = diagnostics.into_iter().map(|diagnostic| {
                                    let start_display = diagnostic
                                        .range
                                        .start
                                        .to_display_point(&snapshot.display_snapshot);
                                    let end_display = diagnostic
                                        .range
                                        .end
                                        .to_display_point(&snapshot.display_snapshot);
                                    let color = match diagnostic.diagnostic.severity {
                                        DiagnosticSeverity::ERROR => theme.status().error,
                                        DiagnosticSeverity::WARNING => theme.status().warning,
                                        DiagnosticSeverity::INFORMATION => theme.status().info,
                                        _ => theme.status().hint,
                                    };
                                    ColoredRange {
                                        start: start_display.row(),
                                        end: end_display.row(),
                                        color,
                                    }
                                });
                                marker_quads.extend(
                                    scrollbar_layout
                                        .marker_quads_for_ranges(marker_row_ranges, Some(2)),
                                );
                            }

                            Arc::from(marker_quads)
                        })
                        .await;

                    editor.update(&mut cx, |editor, cx| {
                        editor.scrollbar_marker_state.markers = scrollbar_markers;
                        editor.scrollbar_marker_state.scrollbar_size = scrollbar_size;
                        editor.scrollbar_marker_state.pending_refresh = None;
                        cx.notify();
                    })?;

                    Ok(())
                }));
        });
    }

    #[allow(clippy::too_many_arguments)]
    fn paint_highlighted_range(
        &self,
        range: Range<DisplayPoint>,
        color: Hsla,
        corner_radius: Pixels,
        line_end_overshoot: Pixels,
        layout: &EditorLayout,
        cx: &mut WindowContext,
    ) {
        let start_row = layout.visible_display_row_range.start;
        let end_row = layout.visible_display_row_range.end;
        if range.start != range.end {
            let row_range = if range.end.column() == 0 {
                cmp::max(range.start.row(), start_row)..cmp::min(range.end.row(), end_row)
            } else {
                cmp::max(range.start.row(), start_row)
                    ..cmp::min(range.end.row().next_row(), end_row)
            };

            let highlighted_range = HighlightedRange {
                color,
                line_height: layout.position_map.line_height,
                corner_radius,
                start_y: layout.content_origin.y
                    + row_range.start.as_f32() * layout.position_map.line_height
                    - layout.position_map.scroll_pixel_position.y,
                lines: row_range
                    .iter_rows()
                    .map(|row| {
                        let line_layout =
                            &layout.position_map.line_layouts[row.minus(start_row) as usize];
                        HighlightedRangeLine {
                            start_x: if row == range.start.row() {
                                layout.content_origin.x
                                    + line_layout.x_for_index(range.start.column() as usize)
                                    - layout.position_map.scroll_pixel_position.x
                            } else {
                                layout.content_origin.x
                                    - layout.position_map.scroll_pixel_position.x
                            },
                            end_x: if row == range.end.row() {
                                layout.content_origin.x
                                    + line_layout.x_for_index(range.end.column() as usize)
                                    - layout.position_map.scroll_pixel_position.x
                            } else {
                                layout.content_origin.x + line_layout.width + line_end_overshoot
                                    - layout.position_map.scroll_pixel_position.x
                            },
                        }
                    })
                    .collect(),
            };

            highlighted_range.paint(layout.text_hitbox.bounds, cx);
        }
    }

    fn paint_inline_blame(&mut self, layout: &mut EditorLayout, cx: &mut WindowContext) {
        if let Some(mut inline_blame) = layout.inline_blame.take() {
            cx.paint_layer(layout.text_hitbox.bounds, |cx| {
                inline_blame.paint(cx);
            })
        }
    }

    fn paint_blocks(&mut self, layout: &mut EditorLayout, cx: &mut WindowContext) {
        for mut block in layout.blocks.drain(..) {
            block.element.paint(cx);
        }
    }

    fn paint_inline_completion_popover(
        &mut self,
        layout: &mut EditorLayout,
        cx: &mut WindowContext,
    ) {
        if let Some(inline_completion_popover) = layout.inline_completion_popover.as_mut() {
            inline_completion_popover.paint(cx);
        }
    }

    fn paint_mouse_context_menu(&mut self, layout: &mut EditorLayout, cx: &mut WindowContext) {
        if let Some(mouse_context_menu) = layout.mouse_context_menu.as_mut() {
            mouse_context_menu.paint(cx);
        }
    }

    fn paint_scroll_wheel_listener(&mut self, layout: &EditorLayout, cx: &mut WindowContext) {
        cx.on_mouse_event({
            let position_map = layout.position_map.clone();
            let editor = self.editor.clone();
            let hitbox = layout.hitbox.clone();
            let mut delta = ScrollDelta::default();

            // Set a minimum scroll_sensitivity of 0.01 to make sure the user doesn't
            // accidentally turn off their scrolling.
            let scroll_sensitivity = EditorSettings::get_global(cx).scroll_sensitivity.max(0.01);

            move |event: &ScrollWheelEvent, phase, cx| {
                if phase == DispatchPhase::Bubble && hitbox.is_hovered(cx) {
                    delta = delta.coalesce(event.delta);
                    editor.update(cx, |editor, cx| {
                        let position_map: &PositionMap = &position_map;

                        let line_height = position_map.line_height;
                        let max_glyph_width = position_map.em_width;
                        let (delta, axis) = match delta {
                            gpui::ScrollDelta::Pixels(mut pixels) => {
                                //Trackpad
                                let axis = position_map.snapshot.ongoing_scroll.filter(&mut pixels);
                                (pixels, axis)
                            }

                            gpui::ScrollDelta::Lines(lines) => {
                                //Not trackpad
                                let pixels =
                                    point(lines.x * max_glyph_width, lines.y * line_height);
                                (pixels, None)
                            }
                        };

                        let current_scroll_position = position_map.snapshot.scroll_position();
                        let x = (current_scroll_position.x * max_glyph_width
                            - (delta.x * scroll_sensitivity))
                            / max_glyph_width;
                        let y = (current_scroll_position.y * line_height
                            - (delta.y * scroll_sensitivity))
                            / line_height;
                        let mut scroll_position =
                            point(x, y).clamp(&point(0., 0.), &position_map.scroll_max);
                        let forbid_vertical_scroll = editor.scroll_manager.forbid_vertical_scroll();
                        if forbid_vertical_scroll {
                            scroll_position.y = current_scroll_position.y;
                        }

                        if scroll_position != current_scroll_position {
                            editor.scroll(scroll_position, axis, cx);
                            cx.stop_propagation();
                        } else if y < 0. {
                            // Due to clamping, we may fail to detect cases of overscroll to the top;
                            // We want the scroll manager to get an update in such cases and detect the change of direction
                            // on the next frame.
                            cx.notify();
                        }
                    });
                }
            }
        });
    }

    fn paint_mouse_listeners(
        &mut self,
        layout: &EditorLayout,
        hovered_hunk: Option<HoveredHunk>,
        cx: &mut WindowContext,
    ) {
        self.paint_scroll_wheel_listener(layout, cx);

        cx.on_mouse_event({
            let position_map = layout.position_map.clone();
            let editor = self.editor.clone();
            let text_hitbox = layout.text_hitbox.clone();
            let gutter_hitbox = layout.gutter_hitbox.clone();

            move |event: &MouseDownEvent, phase, cx| {
                if phase == DispatchPhase::Bubble {
                    match event.button {
                        MouseButton::Left => editor.update(cx, |editor, cx| {
                            Self::mouse_left_down(
                                editor,
                                event,
                                hovered_hunk.clone(),
                                &position_map,
                                &text_hitbox,
                                &gutter_hitbox,
                                cx,
                            );
                        }),
                        MouseButton::Right => editor.update(cx, |editor, cx| {
                            Self::mouse_right_down(editor, event, &position_map, &text_hitbox, cx);
                        }),
                        MouseButton::Middle => editor.update(cx, |editor, cx| {
                            Self::mouse_middle_down(editor, event, &position_map, &text_hitbox, cx);
                        }),
                        _ => {}
                    };
                }
            }
        });

        cx.on_mouse_event({
            let editor = self.editor.clone();
            let position_map = layout.position_map.clone();
            let text_hitbox = layout.text_hitbox.clone();

            move |event: &MouseUpEvent, phase, cx| {
                if phase == DispatchPhase::Bubble {
                    editor.update(cx, |editor, cx| {
                        Self::mouse_up(editor, event, &position_map, &text_hitbox, cx)
                    });
                }
            }
        });
        cx.on_mouse_event({
            let position_map = layout.position_map.clone();
            let editor = self.editor.clone();
            let text_hitbox = layout.text_hitbox.clone();
            let gutter_hitbox = layout.gutter_hitbox.clone();

            move |event: &MouseMoveEvent, phase, cx| {
                if phase == DispatchPhase::Bubble {
                    editor.update(cx, |editor, cx| {
                        if editor.hover_state.focused(cx) {
                            return;
                        }
                        if event.pressed_button == Some(MouseButton::Left)
                            || event.pressed_button == Some(MouseButton::Middle)
                        {
                            Self::mouse_dragged(
                                editor,
                                event,
                                &position_map,
                                text_hitbox.bounds,
                                cx,
                            )
                        }

                        Self::mouse_moved(
                            editor,
                            event,
                            &position_map,
                            &text_hitbox,
                            &gutter_hitbox,
                            cx,
                        )
                    });
                }
            }
        });
    }

    fn scrollbar_left(&self, bounds: &Bounds<Pixels>) -> Pixels {
        bounds.top_right().x - self.style.scrollbar_width
    }

    fn column_pixels(&self, column: usize, cx: &WindowContext) -> Pixels {
        let style = &self.style;
        let font_size = style.text.font_size.to_pixels(cx.rem_size());
        let layout = cx
            .text_system()
            .shape_line(
                SharedString::from(" ".repeat(column)),
                font_size,
                &[TextRun {
                    len: column,
                    font: style.text.font(),
                    color: Hsla::default(),
                    background_color: None,
                    underline: None,
                    strikethrough: None,
                }],
            )
            .unwrap();

        layout.width
    }

    fn max_line_number_width(&self, snapshot: &EditorSnapshot, cx: &WindowContext) -> Pixels {
        let digit_count = (snapshot.widest_line_number() as f32).log10().floor() as usize + 1;
        self.column_pixels(digit_count, cx)
    }
}

fn jump_data(
    snapshot: &EditorSnapshot,
    block_row_start: DisplayRow,
    height: u32,
    for_excerpt: &ExcerptInfo,
    cx: &mut WindowContext<'_>,
) -> JumpData {
    let range = &for_excerpt.range;
    let buffer = &for_excerpt.buffer;
    let jump_path = project::File::from_dyn(buffer.file()).map(|file| ProjectPath {
        worktree_id: file.worktree_id(cx),
        path: file.path.clone(),
    });
    let jump_anchor = range
        .primary
        .as_ref()
        .map_or(range.context.start, |primary| primary.start);

    let excerpt_start = range.context.start;
    let jump_position = language::ToPoint::to_point(&jump_anchor, buffer);
    let offset_from_excerpt_start = if jump_anchor == excerpt_start {
        0
    } else {
        let excerpt_start_row = language::ToPoint::to_point(&jump_anchor, buffer).row;
        jump_position.row - excerpt_start_row
    };
    let line_offset_from_top = block_row_start.0 + height + offset_from_excerpt_start
        - snapshot
            .scroll_anchor
            .scroll_position(&snapshot.display_snapshot)
            .y as u32;
    JumpData {
        excerpt_id: for_excerpt.id,
        anchor: jump_anchor,
        position: language::ToPoint::to_point(&jump_anchor, buffer),
        path: jump_path,
        line_offset_from_top,
    }
}

fn all_edits_insertions_or_deletions(
    edits: &Vec<(Range<Anchor>, String)>,
    snapshot: &MultiBufferSnapshot,
) -> bool {
    let mut all_insertions = true;
    let mut all_deletions = true;

    for (range, new_text) in edits.iter() {
        let range_is_empty = range.to_offset(&snapshot).is_empty();
        let text_is_empty = new_text.is_empty();

        if range_is_empty != text_is_empty {
            if range_is_empty {
                all_deletions = false;
            } else {
                all_insertions = false;
            }
        } else {
            return false;
        }

        if !all_insertions && !all_deletions {
            return false;
        }
    }
    all_insertions || all_deletions
}

#[allow(clippy::too_many_arguments)]
fn prepaint_gutter_button(
    button: IconButton,
    row: DisplayRow,
    line_height: Pixels,
    gutter_dimensions: &GutterDimensions,
    scroll_pixel_position: gpui::Point<Pixels>,
    gutter_hitbox: &Hitbox,
    rows_with_hunk_bounds: &HashMap<DisplayRow, Bounds<Pixels>>,
    cx: &mut WindowContext<'_>,
) -> AnyElement {
    let mut button = button.into_any_element();

    let available_space = size(
        AvailableSpace::MinContent,
        AvailableSpace::Definite(line_height),
    );
    let indicator_size = button.layout_as_root(available_space, cx);

    let blame_width = gutter_dimensions.git_blame_entries_width;
    let gutter_width = rows_with_hunk_bounds
        .get(&row)
        .map(|bounds| bounds.size.width);
    let left_offset = blame_width.max(gutter_width).unwrap_or_default();

    let mut x = left_offset;
    let available_width = gutter_dimensions.margin + gutter_dimensions.left_padding
        - indicator_size.width
        - left_offset;
    x += available_width / 2.;

    let mut y = row.as_f32() * line_height - scroll_pixel_position.y;
    y += (line_height - indicator_size.height) / 2.;

    button.prepaint_as_root(gutter_hitbox.origin + point(x, y), available_space, cx);
    button
}

fn render_inline_blame_entry(
    blame: &gpui::Model<GitBlame>,
    blame_entry: BlameEntry,
    style: &EditorStyle,
    workspace: Option<WeakView<Workspace>>,
    cx: &mut WindowContext<'_>,
) -> AnyElement {
    let relative_timestamp = blame_entry_relative_timestamp(&blame_entry);

    let author = blame_entry.author.as_deref().unwrap_or_default();
    let summary_enabled = ProjectSettings::get_global(cx)
        .git
        .show_inline_commit_summary();

    let text = match blame_entry.summary.as_ref() {
        Some(summary) if summary_enabled => {
            format!("{}, {} - {}", author, relative_timestamp, summary)
        }
        _ => format!("{}, {}", author, relative_timestamp),
    };

    let details = blame.read(cx).details_for_entry(&blame_entry);

    let tooltip = cx.new_view(|_| BlameEntryTooltip::new(blame_entry, details, style, workspace));

    h_flex()
        .id("inline-blame")
        .w_full()
        .font_family(style.text.font().family)
        .text_color(cx.theme().status().hint)
        .line_height(style.text.line_height)
        .child(Icon::new(IconName::FileGit).color(Color::Hint))
        .child(text)
        .gap_2()
        .hoverable_tooltip(move |_| tooltip.clone().into())
        .into_any()
}

fn render_blame_entry(
    ix: usize,
    blame: &gpui::Model<GitBlame>,
    blame_entry: BlameEntry,
    style: &EditorStyle,
    last_used_color: &mut Option<(PlayerColor, Oid)>,
    editor: View<Editor>,
    cx: &mut WindowContext<'_>,
) -> AnyElement {
    let mut sha_color = cx
        .theme()
        .players()
        .color_for_participant(blame_entry.sha.into());
    // If the last color we used is the same as the one we get for this line, but
    // the commit SHAs are different, then we try again to get a different color.
    match *last_used_color {
        Some((color, sha)) if sha != blame_entry.sha && color.cursor == sha_color.cursor => {
            let index: u32 = blame_entry.sha.into();
            sha_color = cx.theme().players().color_for_participant(index + 1);
        }
        _ => {}
    };
    last_used_color.replace((sha_color, blame_entry.sha));

    let relative_timestamp = blame_entry_relative_timestamp(&blame_entry);

    let short_commit_id = blame_entry.sha.display_short();

    let author_name = blame_entry.author.as_deref().unwrap_or("<no name>");
    let name = util::truncate_and_trailoff(author_name, GIT_BLAME_MAX_AUTHOR_CHARS_DISPLAYED);

    let details = blame.read(cx).details_for_entry(&blame_entry);

    let workspace = editor.read(cx).workspace.as_ref().map(|(w, _)| w.clone());

    let tooltip = cx.new_view(|_| {
        BlameEntryTooltip::new(blame_entry.clone(), details.clone(), style, workspace)
    });

    h_flex()
        .w_full()
        .justify_between()
        .font_family(style.text.font().family)
        .line_height(style.text.line_height)
        .id(("blame", ix))
        .text_color(cx.theme().status().hint)
        .pr_2()
        .gap_2()
        .child(
            h_flex()
                .items_center()
                .gap_2()
                .child(div().text_color(sha_color.cursor).child(short_commit_id))
                .child(name),
        )
        .child(relative_timestamp)
        .on_mouse_down(MouseButton::Right, {
            let blame_entry = blame_entry.clone();
            let details = details.clone();
            move |event, cx| {
                deploy_blame_entry_context_menu(
                    &blame_entry,
                    details.as_ref(),
                    editor.clone(),
                    event.position,
                    cx,
                );
            }
        })
        .hover(|style| style.bg(cx.theme().colors().element_hover))
        .when_some(
            details.and_then(|details| details.permalink),
            |this, url| {
                let url = url.clone();
                this.cursor_pointer().on_click(move |_, cx| {
                    cx.stop_propagation();
                    cx.open_url(url.as_str())
                })
            },
        )
        .hoverable_tooltip(move |_| tooltip.clone().into())
        .into_any()
}

fn deploy_blame_entry_context_menu(
    blame_entry: &BlameEntry,
    details: Option<&CommitDetails>,
    editor: View<Editor>,
    position: gpui::Point<Pixels>,
    cx: &mut WindowContext<'_>,
) {
    let context_menu = ContextMenu::build(cx, move |menu, _| {
        let sha = format!("{}", blame_entry.sha);
        menu.on_blur_subscription(Subscription::new(|| {}))
            .entry("Copy commit SHA", None, move |cx| {
                cx.write_to_clipboard(ClipboardItem::new_string(sha.clone()));
            })
            .when_some(
                details.and_then(|details| details.permalink.clone()),
                |this, url| this.entry("Open permalink", None, move |cx| cx.open_url(url.as_str())),
            )
    });

    editor.update(cx, move |editor, cx| {
        editor.mouse_context_menu = Some(MouseContextMenu::new(
            MenuPosition::PinnedToScreen(position),
            context_menu,
            cx,
        ));
        cx.notify();
    });
}

#[derive(Debug)]
pub(crate) struct LineWithInvisibles {
    fragments: SmallVec<[LineFragment; 1]>,
    invisibles: Vec<Invisible>,
    len: usize,
    width: Pixels,
    font_size: Pixels,
}

#[allow(clippy::large_enum_variant)]
enum LineFragment {
    Text(ShapedLine),
    Element {
        element: Option<AnyElement>,
        size: Size<Pixels>,
        len: usize,
    },
}

impl fmt::Debug for LineFragment {
    fn fmt(&self, f: &mut fmt::Formatter) -> fmt::Result {
        match self {
            LineFragment::Text(shaped_line) => f.debug_tuple("Text").field(shaped_line).finish(),
            LineFragment::Element { size, len, .. } => f
                .debug_struct("Element")
                .field("size", size)
                .field("len", len)
                .finish(),
        }
    }
}

impl LineWithInvisibles {
    #[allow(clippy::too_many_arguments)]
    fn from_chunks<'a>(
        chunks: impl Iterator<Item = HighlightedChunk<'a>>,
        editor_style: &EditorStyle,
        max_line_len: usize,
        max_line_count: usize,
        editor_mode: EditorMode,
        text_width: Pixels,
        is_row_soft_wrapped: impl Copy + Fn(usize) -> bool,
        cx: &mut WindowContext,
    ) -> Vec<Self> {
        let text_style = &editor_style.text;
        let mut layouts = Vec::with_capacity(max_line_count);
        let mut fragments: SmallVec<[LineFragment; 1]> = SmallVec::new();
        let mut line = String::new();
        let mut invisibles = Vec::new();
        let mut width = Pixels::ZERO;
        let mut len = 0;
        let mut styles = Vec::new();
        let mut non_whitespace_added = false;
        let mut row = 0;
        let mut line_exceeded_max_len = false;
        let font_size = text_style.font_size.to_pixels(cx.rem_size());

        let ellipsis = SharedString::from("⋯");

        for highlighted_chunk in chunks.chain([HighlightedChunk {
            text: "\n",
            style: None,
            is_tab: false,
            replacement: None,
        }]) {
            if let Some(replacement) = highlighted_chunk.replacement {
                if !line.is_empty() {
                    let shaped_line = cx
                        .text_system()
                        .shape_line(line.clone().into(), font_size, &styles)
                        .unwrap();
                    width += shaped_line.width;
                    len += shaped_line.len;
                    fragments.push(LineFragment::Text(shaped_line));
                    line.clear();
                    styles.clear();
                }

                match replacement {
                    ChunkReplacement::Renderer(renderer) => {
                        let available_width = if renderer.constrain_width {
                            let chunk = if highlighted_chunk.text == ellipsis.as_ref() {
                                ellipsis.clone()
                            } else {
                                SharedString::from(Arc::from(highlighted_chunk.text))
                            };
                            let shaped_line = cx
                                .text_system()
                                .shape_line(
                                    chunk,
                                    font_size,
                                    &[text_style.to_run(highlighted_chunk.text.len())],
                                )
                                .unwrap();
                            AvailableSpace::Definite(shaped_line.width)
                        } else {
                            AvailableSpace::MinContent
                        };

                        let mut element = (renderer.render)(&mut ChunkRendererContext {
                            context: cx,
                            max_width: text_width,
                        });
                        let line_height = text_style.line_height_in_pixels(cx.rem_size());
                        let size = element.layout_as_root(
                            size(available_width, AvailableSpace::Definite(line_height)),
                            cx,
                        );

                        width += size.width;
                        len += highlighted_chunk.text.len();
                        fragments.push(LineFragment::Element {
                            element: Some(element),
                            size,
                            len: highlighted_chunk.text.len(),
                        });
                    }
                    ChunkReplacement::Str(x) => {
                        let text_style = if let Some(style) = highlighted_chunk.style {
                            Cow::Owned(text_style.clone().highlight(style))
                        } else {
                            Cow::Borrowed(text_style)
                        };

                        let run = TextRun {
                            len: x.len(),
                            font: text_style.font(),
                            color: text_style.color,
                            background_color: text_style.background_color,
                            underline: text_style.underline,
                            strikethrough: text_style.strikethrough,
                        };
                        let line_layout = cx
                            .text_system()
                            .shape_line(x, font_size, &[run])
                            .unwrap()
                            .with_len(highlighted_chunk.text.len());

                        width += line_layout.width;
                        len += highlighted_chunk.text.len();
                        fragments.push(LineFragment::Text(line_layout))
                    }
                }
            } else {
                for (ix, mut line_chunk) in highlighted_chunk.text.split('\n').enumerate() {
                    if ix > 0 {
                        let shaped_line = cx
                            .text_system()
                            .shape_line(line.clone().into(), font_size, &styles)
                            .unwrap();
                        width += shaped_line.width;
                        len += shaped_line.len;
                        fragments.push(LineFragment::Text(shaped_line));
                        layouts.push(Self {
                            width: mem::take(&mut width),
                            len: mem::take(&mut len),
                            fragments: mem::take(&mut fragments),
                            invisibles: std::mem::take(&mut invisibles),
                            font_size,
                        });

                        line.clear();
                        styles.clear();
                        row += 1;
                        line_exceeded_max_len = false;
                        non_whitespace_added = false;
                        if row == max_line_count {
                            return layouts;
                        }
                    }

                    if !line_chunk.is_empty() && !line_exceeded_max_len {
                        let text_style = if let Some(style) = highlighted_chunk.style {
                            Cow::Owned(text_style.clone().highlight(style))
                        } else {
                            Cow::Borrowed(text_style)
                        };

                        if line.len() + line_chunk.len() > max_line_len {
                            let mut chunk_len = max_line_len - line.len();
                            while !line_chunk.is_char_boundary(chunk_len) {
                                chunk_len -= 1;
                            }
                            line_chunk = &line_chunk[..chunk_len];
                            line_exceeded_max_len = true;
                        }

                        styles.push(TextRun {
                            len: line_chunk.len(),
                            font: text_style.font(),
                            color: text_style.color,
                            background_color: text_style.background_color,
                            underline: text_style.underline,
                            strikethrough: text_style.strikethrough,
                        });

                        if editor_mode == EditorMode::Full {
                            // Line wrap pads its contents with fake whitespaces,
                            // avoid printing them
                            let is_soft_wrapped = is_row_soft_wrapped(row);
                            if highlighted_chunk.is_tab {
                                if non_whitespace_added || !is_soft_wrapped {
                                    invisibles.push(Invisible::Tab {
                                        line_start_offset: line.len(),
                                        line_end_offset: line.len() + line_chunk.len(),
                                    });
                                }
                            } else {
                                invisibles.extend(
                                    line_chunk
                                        .bytes()
                                        .enumerate()
                                        .filter(|(_, line_byte)| {
                                            let is_whitespace =
                                                (*line_byte as char).is_whitespace();
                                            non_whitespace_added |= !is_whitespace;
                                            is_whitespace
                                                && (non_whitespace_added || !is_soft_wrapped)
                                        })
                                        .map(|(whitespace_index, _)| Invisible::Whitespace {
                                            line_offset: line.len() + whitespace_index,
                                        }),
                                )
                            }
                        }

                        line.push_str(line_chunk);
                    }
                }
            }
        }

        layouts
    }

    fn prepaint(
        &mut self,
        line_height: Pixels,
        scroll_pixel_position: gpui::Point<Pixels>,
        row: DisplayRow,
        content_origin: gpui::Point<Pixels>,
        line_elements: &mut SmallVec<[AnyElement; 1]>,
        cx: &mut WindowContext,
    ) {
        let line_y = line_height * (row.as_f32() - scroll_pixel_position.y / line_height);
        let mut fragment_origin = content_origin + gpui::point(-scroll_pixel_position.x, line_y);
        for fragment in &mut self.fragments {
            match fragment {
                LineFragment::Text(line) => {
                    fragment_origin.x += line.width;
                }
                LineFragment::Element { element, size, .. } => {
                    let mut element = element
                        .take()
                        .expect("you can't prepaint LineWithInvisibles twice");

                    // Center the element vertically within the line.
                    let mut element_origin = fragment_origin;
                    element_origin.y += (line_height - size.height) / 2.;
                    element.prepaint_at(element_origin, cx);
                    line_elements.push(element);

                    fragment_origin.x += size.width;
                }
            }
        }
    }

    fn draw(
        &self,
        layout: &EditorLayout,
        row: DisplayRow,
        content_origin: gpui::Point<Pixels>,
        whitespace_setting: ShowWhitespaceSetting,
        selection_ranges: &[Range<DisplayPoint>],
        cx: &mut WindowContext,
    ) {
        let line_height = layout.position_map.line_height;
        let line_y = line_height
            * (row.as_f32() - layout.position_map.scroll_pixel_position.y / line_height);

        let mut fragment_origin =
            content_origin + gpui::point(-layout.position_map.scroll_pixel_position.x, line_y);

        for fragment in &self.fragments {
            match fragment {
                LineFragment::Text(line) => {
                    line.paint(fragment_origin, line_height, cx).log_err();
                    fragment_origin.x += line.width;
                }
                LineFragment::Element { size, .. } => {
                    fragment_origin.x += size.width;
                }
            }
        }

        self.draw_invisibles(
            selection_ranges,
            layout,
            content_origin,
            line_y,
            row,
            line_height,
            whitespace_setting,
            cx,
        );
    }

    #[allow(clippy::too_many_arguments)]
    fn draw_invisibles(
        &self,
        selection_ranges: &[Range<DisplayPoint>],
        layout: &EditorLayout,
        content_origin: gpui::Point<Pixels>,
        line_y: Pixels,
        row: DisplayRow,
        line_height: Pixels,
        whitespace_setting: ShowWhitespaceSetting,
        cx: &mut WindowContext,
    ) {
        let extract_whitespace_info = |invisible: &Invisible| {
            let (token_offset, token_end_offset, invisible_symbol) = match invisible {
                Invisible::Tab {
                    line_start_offset,
                    line_end_offset,
                } => (*line_start_offset, *line_end_offset, &layout.tab_invisible),
                Invisible::Whitespace { line_offset } => {
                    (*line_offset, line_offset + 1, &layout.space_invisible)
                }
            };

            let x_offset = self.x_for_index(token_offset);
            let invisible_offset =
                (layout.position_map.em_width - invisible_symbol.width).max(Pixels::ZERO) / 2.0;
            let origin = content_origin
                + gpui::point(
                    x_offset + invisible_offset - layout.position_map.scroll_pixel_position.x,
                    line_y,
                );

            (
                [token_offset, token_end_offset],
                Box::new(move |cx: &mut WindowContext| {
                    invisible_symbol.paint(origin, line_height, cx).log_err();
                }),
            )
        };

        let invisible_iter = self.invisibles.iter().map(extract_whitespace_info);
        match whitespace_setting {
            ShowWhitespaceSetting::None => (),
            ShowWhitespaceSetting::All => invisible_iter.for_each(|(_, paint)| paint(cx)),
            ShowWhitespaceSetting::Selection => invisible_iter.for_each(|([start, _], paint)| {
                let invisible_point = DisplayPoint::new(row, start as u32);
                if !selection_ranges
                    .iter()
                    .any(|region| region.start <= invisible_point && invisible_point < region.end)
                {
                    return;
                }

                paint(cx);
            }),

            // For a whitespace to be on a boundary, any of the following conditions need to be met:
            // - It is a tab
            // - It is adjacent to an edge (start or end)
            // - It is adjacent to a whitespace (left or right)
            ShowWhitespaceSetting::Boundary => {
                // We'll need to keep track of the last invisible we've seen and then check if we are adjacent to it for some of
                // the above cases.
                // Note: We zip in the original `invisibles` to check for tab equality
                let mut last_seen: Option<(bool, usize, Box<dyn Fn(&mut WindowContext)>)> = None;
                for (([start, end], paint), invisible) in
                    invisible_iter.zip_eq(self.invisibles.iter())
                {
                    let should_render = match (&last_seen, invisible) {
                        (_, Invisible::Tab { .. }) => true,
                        (Some((_, last_end, _)), _) => *last_end == start,
                        _ => false,
                    };

                    if should_render || start == 0 || end == self.len {
                        paint(cx);

                        // Since we are scanning from the left, we will skip over the first available whitespace that is part
                        // of a boundary between non-whitespace segments, so we correct by manually redrawing it if needed.
                        if let Some((should_render_last, last_end, paint_last)) = last_seen {
                            // Note that we need to make sure that the last one is actually adjacent
                            if !should_render_last && last_end == start {
                                paint_last(cx);
                            }
                        }
                    }

                    // Manually render anything within a selection
                    let invisible_point = DisplayPoint::new(row, start as u32);
                    if selection_ranges.iter().any(|region| {
                        region.start <= invisible_point && invisible_point < region.end
                    }) {
                        paint(cx);
                    }

                    last_seen = Some((should_render, end, paint));
                }
            }
        }
    }

    pub fn x_for_index(&self, index: usize) -> Pixels {
        let mut fragment_start_x = Pixels::ZERO;
        let mut fragment_start_index = 0;

        for fragment in &self.fragments {
            match fragment {
                LineFragment::Text(shaped_line) => {
                    let fragment_end_index = fragment_start_index + shaped_line.len;
                    if index < fragment_end_index {
                        return fragment_start_x
                            + shaped_line.x_for_index(index - fragment_start_index);
                    }
                    fragment_start_x += shaped_line.width;
                    fragment_start_index = fragment_end_index;
                }
                LineFragment::Element { len, size, .. } => {
                    let fragment_end_index = fragment_start_index + len;
                    if index < fragment_end_index {
                        return fragment_start_x;
                    }
                    fragment_start_x += size.width;
                    fragment_start_index = fragment_end_index;
                }
            }
        }

        fragment_start_x
    }

    pub fn index_for_x(&self, x: Pixels) -> Option<usize> {
        let mut fragment_start_x = Pixels::ZERO;
        let mut fragment_start_index = 0;

        for fragment in &self.fragments {
            match fragment {
                LineFragment::Text(shaped_line) => {
                    let fragment_end_x = fragment_start_x + shaped_line.width;
                    if x < fragment_end_x {
                        return Some(
                            fragment_start_index + shaped_line.index_for_x(x - fragment_start_x)?,
                        );
                    }
                    fragment_start_x = fragment_end_x;
                    fragment_start_index += shaped_line.len;
                }
                LineFragment::Element { len, size, .. } => {
                    let fragment_end_x = fragment_start_x + size.width;
                    if x < fragment_end_x {
                        return Some(fragment_start_index);
                    }
                    fragment_start_index += len;
                    fragment_start_x = fragment_end_x;
                }
            }
        }

        None
    }

    pub fn font_id_for_index(&self, index: usize) -> Option<FontId> {
        let mut fragment_start_index = 0;

        for fragment in &self.fragments {
            match fragment {
                LineFragment::Text(shaped_line) => {
                    let fragment_end_index = fragment_start_index + shaped_line.len;
                    if index < fragment_end_index {
                        return shaped_line.font_id_for_index(index - fragment_start_index);
                    }
                    fragment_start_index = fragment_end_index;
                }
                LineFragment::Element { len, .. } => {
                    let fragment_end_index = fragment_start_index + len;
                    if index < fragment_end_index {
                        return None;
                    }
                    fragment_start_index = fragment_end_index;
                }
            }
        }

        None
    }
}

#[derive(Debug, Clone, Copy, PartialEq, Eq)]
enum Invisible {
    /// A tab character
    ///
    /// A tab character is internally represented by spaces (configured by the user's tab width)
    /// aligned to the nearest column, so it's necessary to store the start and end offset for
    /// adjacency checks.
    Tab {
        line_start_offset: usize,
        line_end_offset: usize,
    },
    Whitespace {
        line_offset: usize,
    },
}

impl EditorElement {
    /// Returns the rem size to use when rendering the [`EditorElement`].
    ///
    /// This allows UI elements to scale based on the `buffer_font_size`.
    fn rem_size(&self, cx: &WindowContext) -> Option<Pixels> {
        match self.editor.read(cx).mode {
            EditorMode::Full => {
                let buffer_font_size = self.style.text.font_size;
                match buffer_font_size {
                    AbsoluteLength::Pixels(pixels) => {
                        let rem_size_scale = {
                            // Our default UI font size is 14px on a 16px base scale.
                            // This means the default UI font size is 0.875rems.
                            let default_font_size_scale = 14. / ui::BASE_REM_SIZE_IN_PX;

                            // We then determine the delta between a single rem and the default font
                            // size scale.
                            let default_font_size_delta = 1. - default_font_size_scale;

                            // Finally, we add this delta to 1rem to get the scale factor that
                            // should be used to scale up the UI.
                            1. + default_font_size_delta
                        };

                        Some(pixels * rem_size_scale)
                    }
                    AbsoluteLength::Rems(rems) => {
                        Some(rems.to_pixels(ui::BASE_REM_SIZE_IN_PX.into()))
                    }
                }
            }
            // We currently use single-line and auto-height editors in UI contexts,
            // so we don't want to scale everything with the buffer font size, as it
            // ends up looking off.
            EditorMode::SingleLine { .. } | EditorMode::AutoHeight { .. } => None,
        }
    }
}

impl Element for EditorElement {
    type RequestLayoutState = ();
    type PrepaintState = EditorLayout;

    fn id(&self) -> Option<ElementId> {
        None
    }

    fn request_layout(
        &mut self,
        _: Option<&GlobalElementId>,
        cx: &mut WindowContext,
    ) -> (gpui::LayoutId, ()) {
        let rem_size = self.rem_size(cx);
        cx.with_rem_size(rem_size, |cx| {
            self.editor.update(cx, |editor, cx| {
                editor.set_style(self.style.clone(), cx);

                let layout_id = match editor.mode {
                    EditorMode::SingleLine { auto_width } => {
                        let rem_size = cx.rem_size();

                        let height = self.style.text.line_height_in_pixels(rem_size);
                        if auto_width {
                            let editor_handle = cx.view().clone();
                            let style = self.style.clone();
                            cx.request_measured_layout(Style::default(), move |_, _, cx| {
                                let editor_snapshot =
                                    editor_handle.update(cx, |editor, cx| editor.snapshot(cx));
                                let line = Self::layout_lines(
                                    DisplayRow(0)..DisplayRow(1),
                                    &editor_snapshot,
                                    &style,
                                    px(f32::MAX),
                                    |_| false, // Single lines never soft wrap
                                    cx,
                                )
                                .pop()
                                .unwrap();

                                let font_id = cx.text_system().resolve_font(&style.text.font());
                                let font_size = style.text.font_size.to_pixels(cx.rem_size());
                                let em_width = cx
                                    .text_system()
                                    .typographic_bounds(font_id, font_size, 'm')
                                    .unwrap()
                                    .size
                                    .width;

                                size(line.width + em_width, height)
                            })
                        } else {
                            let mut style = Style::default();
                            style.size.height = height.into();
                            style.size.width = relative(1.).into();
                            cx.request_layout(style, None)
                        }
                    }
                    EditorMode::AutoHeight { max_lines } => {
                        let editor_handle = cx.view().clone();
                        let max_line_number_width =
                            self.max_line_number_width(&editor.snapshot(cx), cx);
                        cx.request_measured_layout(
                            Style::default(),
                            move |known_dimensions, available_space, cx| {
                                editor_handle
                                    .update(cx, |editor, cx| {
                                        compute_auto_height_layout(
                                            editor,
                                            max_lines,
                                            max_line_number_width,
                                            known_dimensions,
                                            available_space.width,
                                            cx,
                                        )
                                    })
                                    .unwrap_or_default()
                            },
                        )
                    }
                    EditorMode::Full => {
                        let mut style = Style::default();
                        style.size.width = relative(1.).into();
                        style.size.height = relative(1.).into();
                        cx.request_layout(style, None)
                    }
                };

                (layout_id, ())
            })
        })
    }

    fn prepaint(
        &mut self,
        _: Option<&GlobalElementId>,
        bounds: Bounds<Pixels>,
        _: &mut Self::RequestLayoutState,
        cx: &mut WindowContext,
    ) -> Self::PrepaintState {
        let text_style = TextStyleRefinement {
            font_size: Some(self.style.text.font_size),
            line_height: Some(self.style.text.line_height),
            ..Default::default()
        };
        let focus_handle = self.editor.focus_handle(cx);
        cx.set_view_id(self.editor.entity_id());
        cx.set_focus_handle(&focus_handle);

        let mut breakpoint_rows = self
            .editor
            .update(cx, |editor, cx| editor.active_breakpoint_points(cx));

        let rem_size = self.rem_size(cx);
        cx.with_rem_size(rem_size, |cx| {
            cx.with_text_style(Some(text_style), |cx| {
                cx.with_content_mask(Some(ContentMask { bounds }), |cx| {
                    let mut snapshot = self.editor.update(cx, |editor, cx| editor.snapshot(cx));
                    let style = self.style.clone();

                    let font_id = cx.text_system().resolve_font(&style.text.font());
                    let font_size = style.text.font_size.to_pixels(cx.rem_size());
                    let line_height = style.text.line_height_in_pixels(cx.rem_size());
                    let em_width = cx
                        .text_system()
                        .typographic_bounds(font_id, font_size, 'm')
                        .unwrap()
                        .size
                        .width;
                    let em_advance = cx
                        .text_system()
                        .advance(font_id, font_size, 'm')
                        .unwrap()
                        .width;

                    let letter_size = size(em_width, line_height);

                    let gutter_dimensions = snapshot.gutter_dimensions(
                        font_id,
                        font_size,
                        em_width,
                        em_advance,
                        self.max_line_number_width(&snapshot, cx),
                        cx,
                    );
                    let text_width = bounds.size.width - gutter_dimensions.width;

                    let editor_width = text_width - gutter_dimensions.margin - em_width;

                    snapshot = self.editor.update(cx, |editor, cx| {
                        editor.last_bounds = Some(bounds);
                        editor.gutter_dimensions = gutter_dimensions;
                        editor.set_visible_line_count(bounds.size.height / line_height, cx);

                        if matches!(editor.mode, EditorMode::AutoHeight { .. }) {
                            snapshot
                        } else {
                            let wrap_width = match editor.soft_wrap_mode(cx) {
                                SoftWrap::GitDiff => None,
                                SoftWrap::None => Some((MAX_LINE_LEN / 2) as f32 * em_advance),
                                SoftWrap::EditorWidth => Some(editor_width),
                                SoftWrap::Column(column) => Some(column as f32 * em_advance),
                                SoftWrap::Bounded(column) => {
                                    Some(editor_width.min(column as f32 * em_advance))
                                }
                            };

                            if editor.set_wrap_width(wrap_width, cx) {
                                editor.snapshot(cx)
                            } else {
                                snapshot
                            }
                        }
                    });

                    let wrap_guides = self
                        .editor
                        .read(cx)
                        .wrap_guides(cx)
                        .iter()
                        .map(|(guide, active)| (self.column_pixels(*guide, cx), *active))
                        .collect::<SmallVec<[_; 2]>>();

                    let hitbox = cx.insert_hitbox(bounds, false);
                    let gutter_hitbox =
                        cx.insert_hitbox(gutter_bounds(bounds, gutter_dimensions), false);
                    let text_hitbox = cx.insert_hitbox(
                        Bounds {
                            origin: gutter_hitbox.top_right(),
                            size: size(text_width, bounds.size.height),
                        },
                        false,
                    );
                    // Offset the content_bounds from the text_bounds by the gutter margin (which
                    // is roughly half a character wide) to make hit testing work more like how we want.
                    let content_origin =
                        text_hitbox.origin + point(gutter_dimensions.margin, Pixels::ZERO);

                    let scrollbar_bounds =
                        Bounds::from_corners(content_origin, bounds.bottom_right());

                    let height_in_lines = scrollbar_bounds.size.height / line_height;

                    // NOTE: The max row number in the current file, minus one
                    let max_row = snapshot.max_point().row().as_f32();

                    // NOTE: The max scroll position for the top of the window
                    let max_scroll_top = if matches!(snapshot.mode, EditorMode::AutoHeight { .. }) {
                        (max_row - height_in_lines + 1.).max(0.)
                    } else {
                        let settings = EditorSettings::get_global(cx);
                        match settings.scroll_beyond_last_line {
                            ScrollBeyondLastLine::OnePage => max_row,
                            ScrollBeyondLastLine::Off => (max_row - height_in_lines + 1.).max(0.),
                            ScrollBeyondLastLine::VerticalScrollMargin => {
                                (max_row - height_in_lines + 1. + settings.vertical_scroll_margin)
                                    .max(0.)
                            }
                        }
                    };

                    // TODO: Autoscrolling for both axes
                    let mut autoscroll_request = None;
                    let mut autoscroll_containing_element = false;
                    let mut autoscroll_horizontally = false;
                    self.editor.update(cx, |editor, cx| {
                        autoscroll_request = editor.autoscroll_request();
                        autoscroll_containing_element =
                            autoscroll_request.is_some() || editor.has_pending_selection();
                        // TODO: Is this horizontal or vertical?!
                        autoscroll_horizontally =
                            editor.autoscroll_vertically(bounds, line_height, max_scroll_top, cx);
                        snapshot = editor.snapshot(cx);
                    });

                    let mut scroll_position = snapshot.scroll_position();
                    // The scroll position is a fractional point, the whole number of which represents
                    // the top of the window in terms of display rows.
                    let start_row = DisplayRow(scroll_position.y as u32);
                    let max_row = snapshot.max_point().row();
                    let end_row = cmp::min(
                        (scroll_position.y + height_in_lines).ceil() as u32,
                        max_row.next_row().0,
                    );
                    let end_row = DisplayRow(end_row);

                    let buffer_rows = snapshot
                        .buffer_rows(start_row)
                        .take((start_row..end_row).len())
                        .collect::<Vec<_>>();
                    let is_row_soft_wrapped =
                        |row| buffer_rows.get(row).copied().flatten().is_none();

                    let start_anchor = if start_row == Default::default() {
                        Anchor::min()
                    } else {
                        snapshot.buffer_snapshot.anchor_before(
                            DisplayPoint::new(start_row, 0).to_offset(&snapshot, Bias::Left),
                        )
                    };
                    let end_anchor = if end_row > max_row {
                        Anchor::max()
                    } else {
                        snapshot.buffer_snapshot.anchor_before(
                            DisplayPoint::new(end_row, 0).to_offset(&snapshot, Bias::Right),
                        )
                    };

                    let highlighted_rows = self
                        .editor
                        .update(cx, |editor, cx| editor.highlighted_display_rows(cx));
                    let highlighted_ranges = self.editor.read(cx).background_highlights_in_range(
                        start_anchor..end_anchor,
                        &snapshot.display_snapshot,
                        cx.theme().colors(),
                    );
                    let highlighted_gutter_ranges =
                        self.editor.read(cx).gutter_highlights_in_range(
                            start_anchor..end_anchor,
                            &snapshot.display_snapshot,
                            cx,
                        );

                    let redacted_ranges = self.editor.read(cx).redacted_ranges(
                        start_anchor..end_anchor,
                        &snapshot.display_snapshot,
                        cx,
                    );

                    let local_selections: Vec<Selection<Point>> =
                        self.editor.update(cx, |editor, cx| {
                            let mut selections = editor
                                .selections
                                .disjoint_in_range(start_anchor..end_anchor, cx);
                            selections.extend(editor.selections.pending(cx));
                            selections
                        });

                    let (selections, active_rows, newest_selection_head) = self.layout_selections(
                        start_anchor,
                        end_anchor,
                        &local_selections,
                        &snapshot,
                        start_row,
                        end_row,
                        cx,
                    );

                    let line_numbers = self.layout_line_numbers(
                        start_row..end_row,
                        buffer_rows.iter().copied(),
                        &active_rows,
                        newest_selection_head,
                        &snapshot,
                        &breakpoint_rows,
                        cx,
                    );

                    // We add the gutter breakpoint indicator to breakpoint_rows after painting
                    // line numbers so we don't paint a line number debug accent color if a user
                    // has their mouse over that line when a breakpoint isn't there
                    let gutter_breakpoint_indicator =
                        self.editor.read(cx).gutter_breakpoint_indicator;
                    if let Some(gutter_breakpoint_point) = gutter_breakpoint_indicator {
                        breakpoint_rows
                            .entry(gutter_breakpoint_point.row())
                            .or_insert(Breakpoint {
                                active_position: Some(
                                    snapshot
                                        .display_point_to_breakpoint_anchor(gutter_breakpoint_point)
                                        .text_anchor,
                                ),
                                cached_position: 0,
                                kind: BreakpointKind::Standard,
                            });
                    }

                    let mut crease_toggles = cx.with_element_namespace("crease_toggles", |cx| {
                        self.layout_crease_toggles(
                            start_row..end_row,
                            buffer_rows.iter().copied(),
                            &active_rows,
                            &snapshot,
                            cx,
                        )
                    });
                    let crease_trailers = cx.with_element_namespace("crease_trailers", |cx| {
                        self.layout_crease_trailers(buffer_rows.iter().copied(), &snapshot, cx)
                    });

                    let display_hunks = self.layout_gutter_git_hunks(
                        line_height,
                        &gutter_hitbox,
                        start_row..end_row,
                        start_anchor..end_anchor,
                        &snapshot,
                        cx,
                    );

                    let mut max_visible_line_width = Pixels::ZERO;
                    let mut line_layouts = Self::layout_lines(
                        start_row..end_row,
                        &snapshot,
                        &self.style,
                        editor_width,
                        is_row_soft_wrapped,
                        cx,
                    );
                    for line_with_invisibles in &line_layouts {
                        if line_with_invisibles.width > max_visible_line_width {
                            max_visible_line_width = line_with_invisibles.width;
                        }
                    }

                    let longest_line_width = layout_line(
                        snapshot.longest_row(),
                        &snapshot,
                        &style,
                        editor_width,
                        is_row_soft_wrapped,
                        cx,
                    )
                    .width;

                    let scrollbar_range_data = ScrollbarRangeData::new(
                        scrollbar_bounds,
                        letter_size,
                        &snapshot,
                        longest_line_width,
                        &style,
                        cx,
                    );

                    let scroll_range_bounds = scrollbar_range_data.scroll_range;
                    let mut scroll_width = scroll_range_bounds.size.width;

                    let blocks = cx.with_element_namespace("blocks", |cx| {
                        self.render_blocks(
                            start_row..end_row,
                            &snapshot,
                            &hitbox,
                            &text_hitbox,
                            editor_width,
                            &mut scroll_width,
                            &gutter_dimensions,
                            em_width,
                            gutter_dimensions.full_width(),
                            line_height,
                            &line_layouts,
                            &local_selections,
                            is_row_soft_wrapped,
                            cx,
                        )
                    });
                    let mut blocks = match blocks {
                        Ok(blocks) => blocks,
                        Err(resized_blocks) => {
                            self.editor.update(cx, |editor, cx| {
                                editor.resize_blocks(resized_blocks, autoscroll_request, cx)
                            });
                            return self.prepaint(None, bounds, &mut (), cx);
                        }
                    };

                    let start_buffer_row =
                        MultiBufferRow(start_anchor.to_point(&snapshot.buffer_snapshot).row);
                    let end_buffer_row =
                        MultiBufferRow(end_anchor.to_point(&snapshot.buffer_snapshot).row);

                    let scroll_max = point(
                        ((scroll_width - scrollbar_bounds.size.width) / em_width).max(0.0),
                        max_row.as_f32(),
                    );

                    self.editor.update(cx, |editor, cx| {
                        let clamped = editor.scroll_manager.clamp_scroll_left(scroll_max.x);

                        let autoscrolled = if autoscroll_horizontally {
                            editor.autoscroll_horizontally(
                                start_row,
                                text_hitbox.size.width,
                                scroll_width,
                                em_width,
                                &line_layouts,
                                cx,
                            )
                        } else {
                            false
                        };

                        if clamped || autoscrolled {
                            snapshot = editor.snapshot(cx);
                            scroll_position = snapshot.scroll_position();
                        }
                    });

                    let scroll_pixel_position = point(
                        scroll_position.x * em_width,
                        scroll_position.y * line_height,
                    );

                    let indent_guides = self.layout_indent_guides(
                        content_origin,
                        text_hitbox.origin,
                        start_buffer_row..end_buffer_row,
                        scroll_pixel_position,
                        line_height,
                        &snapshot,
                        cx,
                    );

                    let crease_trailers = cx.with_element_namespace("crease_trailers", |cx| {
                        self.prepaint_crease_trailers(
                            crease_trailers,
                            &line_layouts,
                            line_height,
                            content_origin,
                            scroll_pixel_position,
                            em_width,
                            cx,
                        )
                    });

                    let mut inline_blame = None;
                    if let Some(newest_selection_head) = newest_selection_head {
                        let display_row = newest_selection_head.row();
                        if (start_row..end_row).contains(&display_row) {
                            let line_ix = display_row.minus(start_row) as usize;
                            let line_layout = &line_layouts[line_ix];
                            let crease_trailer_layout = crease_trailers[line_ix].as_ref();
                            inline_blame = self.layout_inline_blame(
                                display_row,
                                &snapshot.display_snapshot,
                                line_layout,
                                crease_trailer_layout,
                                em_width,
                                content_origin,
                                scroll_pixel_position,
                                line_height,
                                cx,
                            );
                        }
                    }

                    let blamed_display_rows = self.layout_blame_entries(
                        buffer_rows.into_iter(),
                        em_width,
                        scroll_position,
                        line_height,
                        &gutter_hitbox,
                        gutter_dimensions.git_blame_entries_width,
                        cx,
                    );

                    let scroll_max = point(
                        ((scroll_width - scrollbar_bounds.size.width) / em_width).max(0.0),
                        max_scroll_top,
                    );

                    self.editor.update(cx, |editor, cx| {
                        let clamped = editor.scroll_manager.clamp_scroll_left(scroll_max.x);

                        let autoscrolled = if autoscroll_horizontally {
                            editor.autoscroll_horizontally(
                                start_row,
                                text_hitbox.size.width,
                                scroll_width,
                                em_width,
                                &line_layouts,
                                cx,
                            )
                        } else {
                            false
                        };

                        if clamped || autoscrolled {
                            snapshot = editor.snapshot(cx);
                            scroll_position = snapshot.scroll_position();
                        }
                    });

                    let line_elements = self.prepaint_lines(
                        start_row,
                        &mut line_layouts,
                        line_height,
                        scroll_pixel_position,
                        content_origin,
                        cx,
                    );

                    let mut block_start_rows = HashSet::default();
                    cx.with_element_namespace("blocks", |cx| {
                        self.layout_blocks(
                            &mut blocks,
                            &mut block_start_rows,
                            &hitbox,
                            line_height,
                            scroll_pixel_position,
                            cx,
                        );
                    });

                    let cursors = self.collect_cursors(&snapshot, cx);
                    let visible_row_range = start_row..end_row;
                    let non_visible_cursors = cursors
                        .iter()
                        .any(move |c| !visible_row_range.contains(&c.0.row()));

                    let visible_cursors = self.layout_visible_cursors(
                        &snapshot,
                        &selections,
                        &block_start_rows,
                        start_row..end_row,
                        &line_layouts,
                        &text_hitbox,
                        content_origin,
                        scroll_position,
                        scroll_pixel_position,
                        line_height,
                        em_width,
                        autoscroll_containing_element,
                        cx,
                    );

                    let scrollbars_layout = self.layout_scrollbars(
                        &snapshot,
                        scrollbar_range_data,
                        scroll_position,
                        non_visible_cursors,
                        cx,
                    );

                    let gutter_settings = EditorSettings::get_global(cx).gutter;

                    let expanded_add_hunks_by_rows = self.editor.update(cx, |editor, _| {
                        editor
                            .diff_map
                            .hunks(false)
                            .filter(|hunk| hunk.status == DiffHunkStatus::Added)
                            .map(|expanded_hunk| {
                                let start_row = expanded_hunk
                                    .hunk_range
                                    .start
                                    .to_display_point(&snapshot)
                                    .row();
                                (start_row, expanded_hunk.clone())
                            })
                            .collect::<HashMap<_, _>>()
                    });

                    let rows_with_hunk_bounds = display_hunks
                        .iter()
                        .filter_map(|(hunk, hitbox)| Some((hunk, hitbox.as_ref()?.bounds)))
                        .fold(
                            HashMap::default(),
                            |mut rows_with_hunk_bounds, (hunk, bounds)| {
                                match hunk {
                                    DisplayDiffHunk::Folded { display_row } => {
                                        rows_with_hunk_bounds.insert(*display_row, bounds);
                                    }
                                    DisplayDiffHunk::Unfolded {
                                        display_row_range, ..
                                    } => {
                                        for display_row in display_row_range.iter_rows() {
                                            rows_with_hunk_bounds.insert(display_row, bounds);
                                        }
                                    }
                                }
                                rows_with_hunk_bounds
                            },
                        );
                    let mut code_actions_indicator = None;
                    if let Some(newest_selection_head) = newest_selection_head {
                        if (start_row..end_row).contains(&newest_selection_head.row()) {
                            self.layout_context_menu(
                                line_height,
                                &text_hitbox,
                                content_origin,
                                start_row,
                                scroll_pixel_position,
                                &line_layouts,
                                newest_selection_head,
                                gutter_dimensions.width - gutter_dimensions.left_padding,
                                cx,
                            );

                            let show_code_actions = snapshot
                                .show_code_actions
                                .unwrap_or(gutter_settings.code_actions);
                            if show_code_actions {
                                let newest_selection_point =
                                    newest_selection_head.to_point(&snapshot.display_snapshot);
                                let newest_selection_display_row =
                                    newest_selection_point.to_display_point(&snapshot).row();
                                if !expanded_add_hunks_by_rows
                                    .contains_key(&newest_selection_display_row)
                                {
<<<<<<< HEAD
                                    let buffer = snapshot.buffer_snapshot.buffer_line_for_row(
                                        MultiBufferRow(newest_selection_point.row),
                                    );
                                    if let Some((buffer, range)) = buffer {
                                        let buffer_id = buffer.remote_id();
                                        let row = range.start.row;
                                        let has_test_indicator = self
                                            .editor
                                            .read(cx)
                                            .tasks
                                            .contains_key(&(buffer_id, row));

                                        if !has_test_indicator {
                                            code_actions_indicator = self
                                                .layout_code_actions_indicator(
                                                    line_height,
                                                    newest_selection_head,
                                                    scroll_pixel_position,
                                                    &gutter_dimensions,
                                                    &gutter_hitbox,
                                                    &rows_with_hunk_bounds,
                                                    &mut breakpoint_rows,
                                                    cx,
                                                );
=======
                                    if !snapshot
                                        .is_line_folded(MultiBufferRow(newest_selection_point.row))
                                    {
                                        let buffer = snapshot.buffer_snapshot.buffer_line_for_row(
                                            MultiBufferRow(newest_selection_point.row),
                                        );
                                        if let Some((buffer, range)) = buffer {
                                            let buffer_id = buffer.remote_id();
                                            let row = range.start.row;
                                            let has_test_indicator = self
                                                .editor
                                                .read(cx)
                                                .tasks
                                                .contains_key(&(buffer_id, row));

                                            if !has_test_indicator {
                                                code_actions_indicator = self
                                                    .layout_code_actions_indicator(
                                                        line_height,
                                                        newest_selection_head,
                                                        scroll_pixel_position,
                                                        &gutter_dimensions,
                                                        &gutter_hitbox,
                                                        &rows_with_hunk_bounds,
                                                        cx,
                                                    );
                                            }
>>>>>>> e8c92837
                                        }
                                    }
                                }
                            }
                        }
                    }

                    let test_indicators = if gutter_settings.runnables {
                        self.layout_run_indicators(
                            line_height,
                            start_row..end_row,
                            scroll_pixel_position,
                            &gutter_dimensions,
                            &gutter_hitbox,
                            &rows_with_hunk_bounds,
                            &snapshot,
                            &mut breakpoint_rows,
                            cx,
                        )
                    } else {
                        Vec::new()
                    };

                    let breakpoints = self.layout_breakpoints(
                        line_height,
                        start_row..end_row,
                        scroll_pixel_position,
                        &gutter_dimensions,
                        &gutter_hitbox,
                        &rows_with_hunk_bounds,
                        &snapshot,
                        breakpoint_rows,
                        cx,
                    );

                    self.layout_signature_help(
                        &hitbox,
                        content_origin,
                        scroll_pixel_position,
                        newest_selection_head,
                        start_row,
                        &line_layouts,
                        line_height,
                        em_width,
                        cx,
                    );

                    if !cx.has_active_drag() {
                        self.layout_hover_popovers(
                            &snapshot,
                            &hitbox,
                            &text_hitbox,
                            start_row..end_row,
                            content_origin,
                            scroll_pixel_position,
                            &line_layouts,
                            line_height,
                            em_width,
                            cx,
                        );
                    }

                    let inline_completion_popover = self.layout_inline_completion_popover(
                        &text_hitbox.bounds,
                        &snapshot,
                        start_row..end_row,
                        scroll_position.y,
                        scroll_position.y + height_in_lines,
                        &line_layouts,
                        line_height,
                        scroll_pixel_position,
                        editor_width,
                        &style,
                        cx,
                    );

                    let mouse_context_menu = self.layout_mouse_context_menu(
                        &snapshot,
                        start_row..end_row,
                        content_origin,
                        cx,
                    );

                    cx.with_element_namespace("crease_toggles", |cx| {
                        self.prepaint_crease_toggles(
                            &mut crease_toggles,
                            line_height,
                            &gutter_dimensions,
                            gutter_settings,
                            scroll_pixel_position,
                            &gutter_hitbox,
                            cx,
                        )
                    });

                    let invisible_symbol_font_size = font_size / 2.;
                    let tab_invisible = cx
                        .text_system()
                        .shape_line(
                            "→".into(),
                            invisible_symbol_font_size,
                            &[TextRun {
                                len: "→".len(),
                                font: self.style.text.font(),
                                color: cx.theme().colors().editor_invisible,
                                background_color: None,
                                underline: None,
                                strikethrough: None,
                            }],
                        )
                        .unwrap();
                    let space_invisible = cx
                        .text_system()
                        .shape_line(
                            "•".into(),
                            invisible_symbol_font_size,
                            &[TextRun {
                                len: "•".len(),
                                font: self.style.text.font(),
                                color: cx.theme().colors().editor_invisible,
                                background_color: None,
                                underline: None,
                                strikethrough: None,
                            }],
                        )
                        .unwrap();

                    EditorLayout {
                        mode: snapshot.mode,
                        position_map: Rc::new(PositionMap {
                            size: bounds.size,
                            scroll_pixel_position,
                            scroll_max,
                            line_layouts,
                            line_height,
                            em_width,
                            em_advance,
                            snapshot,
                        }),
                        visible_display_row_range: start_row..end_row,
                        wrap_guides,
                        indent_guides,
                        hitbox,
                        text_hitbox,
                        gutter_hitbox,
                        gutter_dimensions,
                        display_hunks,
                        content_origin,
                        scrollbars_layout,
                        active_rows,
                        highlighted_rows,
                        highlighted_ranges,
                        highlighted_gutter_ranges,
                        redacted_ranges,
                        line_elements,
                        line_numbers,
                        blamed_display_rows,
                        inline_blame,
                        blocks,
                        cursors,
                        visible_cursors,
                        selections,
                        inline_completion_popover,
                        mouse_context_menu,
                        test_indicators,
                        breakpoints,
                        code_actions_indicator,
                        crease_toggles,
                        crease_trailers,
                        tab_invisible,
                        space_invisible,
                    }
                })
            })
        })
    }

    fn paint(
        &mut self,
        _: Option<&GlobalElementId>,
        bounds: Bounds<gpui::Pixels>,
        _: &mut Self::RequestLayoutState,
        layout: &mut Self::PrepaintState,
        cx: &mut WindowContext,
    ) {
        let focus_handle = self.editor.focus_handle(cx);
        let key_context = self.editor.update(cx, |editor, cx| editor.key_context(cx));
        cx.set_key_context(key_context);
        cx.handle_input(
            &focus_handle,
            ElementInputHandler::new(bounds, self.editor.clone()),
        );
        self.register_actions(cx);
        self.register_key_listeners(cx, layout);

        let text_style = TextStyleRefinement {
            font_size: Some(self.style.text.font_size),
            line_height: Some(self.style.text.line_height),
            ..Default::default()
        };
        let hovered_hunk = layout
            .display_hunks
            .iter()
            .find_map(|(hunk, hunk_hitbox)| match hunk {
                DisplayDiffHunk::Folded { .. } => None,
                DisplayDiffHunk::Unfolded {
                    diff_base_byte_range,
                    multi_buffer_range,
                    status,
                    ..
                } => {
                    if hunk_hitbox
                        .as_ref()
                        .map(|hitbox| hitbox.is_hovered(cx))
                        .unwrap_or(false)
                    {
                        Some(HoveredHunk {
                            status: *status,
                            multi_buffer_range: multi_buffer_range.clone(),
                            diff_base_byte_range: diff_base_byte_range.clone(),
                        })
                    } else {
                        None
                    }
                }
            });
        let rem_size = self.rem_size(cx);
        cx.with_rem_size(rem_size, |cx| {
            cx.with_text_style(Some(text_style), |cx| {
                cx.with_content_mask(Some(ContentMask { bounds }), |cx| {
                    self.paint_mouse_listeners(layout, hovered_hunk, cx);
                    self.paint_background(layout, cx);
                    self.paint_indent_guides(layout, cx);

                    if layout.gutter_hitbox.size.width > Pixels::ZERO {
                        self.paint_blamed_display_rows(layout, cx);
                        self.paint_line_numbers(layout, cx);
                    }

                    self.paint_text(layout, cx);

                    if layout.gutter_hitbox.size.width > Pixels::ZERO {
                        self.paint_gutter_highlights(layout, cx);
                        self.paint_gutter_indicators(layout, cx);
                    }

                    if !layout.blocks.is_empty() {
                        cx.with_element_namespace("blocks", |cx| {
                            self.paint_blocks(layout, cx);
                        });
                    }

                    self.paint_scrollbars(layout, cx);
                    self.paint_inline_completion_popover(layout, cx);
                    self.paint_mouse_context_menu(layout, cx);
                });
            })
        })
    }
}

pub(super) fn gutter_bounds(
    editor_bounds: Bounds<Pixels>,
    gutter_dimensions: GutterDimensions,
) -> Bounds<Pixels> {
    Bounds {
        origin: editor_bounds.origin,
        size: size(gutter_dimensions.width, editor_bounds.size.height),
    }
}

struct ScrollbarRangeData {
    scrollbar_bounds: Bounds<Pixels>,
    scroll_range: Bounds<Pixels>,
    letter_size: Size<Pixels>,
}

impl ScrollbarRangeData {
    pub fn new(
        scrollbar_bounds: Bounds<Pixels>,
        letter_size: Size<Pixels>,
        snapshot: &EditorSnapshot,
        longest_line_width: Pixels,
        style: &EditorStyle,
        cx: &WindowContext,
    ) -> ScrollbarRangeData {
        // TODO: Simplify this function down, it requires a lot of parameters
        let max_row = snapshot.max_point().row();
        let text_bounds_size = size(longest_line_width, max_row.0 as f32 * letter_size.height);

        let scrollbar_width = style.scrollbar_width;

        let settings = EditorSettings::get_global(cx);
        let scroll_beyond_last_line: Pixels = match settings.scroll_beyond_last_line {
            ScrollBeyondLastLine::OnePage => px(scrollbar_bounds.size.height / letter_size.height),
            ScrollBeyondLastLine::Off => px(1.),
            ScrollBeyondLastLine::VerticalScrollMargin => px(1.0 + settings.vertical_scroll_margin),
        };

        let overscroll = size(
            scrollbar_width + (letter_size.width / 2.0),
            letter_size.height * scroll_beyond_last_line,
        );

        let scroll_range = Bounds {
            origin: scrollbar_bounds.origin,
            size: text_bounds_size + overscroll,
        };

        ScrollbarRangeData {
            scrollbar_bounds,
            scroll_range,
            letter_size,
        }
    }
}

impl IntoElement for EditorElement {
    type Element = Self;

    fn into_element(self) -> Self::Element {
        self
    }
}

pub struct EditorLayout {
    position_map: Rc<PositionMap>,
    hitbox: Hitbox,
    text_hitbox: Hitbox,
    gutter_hitbox: Hitbox,
    gutter_dimensions: GutterDimensions,
    content_origin: gpui::Point<Pixels>,
    scrollbars_layout: AxisPair<Option<ScrollbarLayout>>,
    mode: EditorMode,
    wrap_guides: SmallVec<[(Pixels, bool); 2]>,
    indent_guides: Option<Vec<IndentGuideLayout>>,
    visible_display_row_range: Range<DisplayRow>,
    active_rows: BTreeMap<DisplayRow, bool>,
    highlighted_rows: BTreeMap<DisplayRow, Hsla>,
    line_elements: SmallVec<[AnyElement; 1]>,
    line_numbers: Vec<Option<ShapedLine>>,
    display_hunks: Vec<(DisplayDiffHunk, Option<Hitbox>)>,
    blamed_display_rows: Option<Vec<AnyElement>>,
    inline_blame: Option<AnyElement>,
    blocks: Vec<BlockLayout>,
    highlighted_ranges: Vec<(Range<DisplayPoint>, Hsla)>,
    highlighted_gutter_ranges: Vec<(Range<DisplayPoint>, Hsla)>,
    redacted_ranges: Vec<Range<DisplayPoint>>,
    cursors: Vec<(DisplayPoint, Hsla)>,
    visible_cursors: Vec<CursorLayout>,
    selections: Vec<(PlayerColor, Vec<SelectionLayout>)>,
    code_actions_indicator: Option<AnyElement>,
    test_indicators: Vec<AnyElement>,
    breakpoints: Vec<AnyElement>,
    crease_toggles: Vec<Option<AnyElement>>,
    crease_trailers: Vec<Option<CreaseTrailerLayout>>,
    inline_completion_popover: Option<AnyElement>,
    mouse_context_menu: Option<AnyElement>,
    tab_invisible: ShapedLine,
    space_invisible: ShapedLine,
}

impl EditorLayout {
    fn line_end_overshoot(&self) -> Pixels {
        0.15 * self.position_map.line_height
    }
}

struct ColoredRange<T> {
    start: T,
    end: T,
    color: Hsla,
}

#[derive(Clone)]
struct ScrollbarLayout {
    hitbox: Hitbox,
    visible_range: Range<f32>,
    visible: bool,
    text_unit_size: Pixels,
    thumb_size: Pixels,
    axis: Axis,
}

impl ScrollbarLayout {
    const BORDER_WIDTH: Pixels = px(1.0);
    const LINE_MARKER_HEIGHT: Pixels = px(2.0);
    const MIN_MARKER_HEIGHT: Pixels = px(5.0);
    // const MIN_THUMB_HEIGHT: Pixels = px(20.0);

    fn thumb_bounds(&self) -> Bounds<Pixels> {
        match self.axis {
            Axis::Vertical => {
                let thumb_top = self.y_for_row(self.visible_range.start);
                let thumb_bottom = thumb_top + self.thumb_size;
                Bounds::from_corners(
                    point(self.hitbox.left(), thumb_top),
                    point(self.hitbox.right(), thumb_bottom),
                )
            }
            Axis::Horizontal => {
                let thumb_left =
                    self.hitbox.left() + self.visible_range.start * self.text_unit_size;
                let thumb_right = thumb_left + self.thumb_size;
                Bounds::from_corners(
                    point(thumb_left, self.hitbox.top()),
                    point(thumb_right, self.hitbox.bottom()),
                )
            }
        }
    }

    fn y_for_row(&self, row: f32) -> Pixels {
        self.hitbox.top() + row * self.text_unit_size
    }

    fn marker_quads_for_ranges(
        &self,
        row_ranges: impl IntoIterator<Item = ColoredRange<DisplayRow>>,
        column: Option<usize>,
    ) -> Vec<PaintQuad> {
        struct MinMax {
            min: Pixels,
            max: Pixels,
        }
        let (x_range, height_limit) = if let Some(column) = column {
            let column_width = px(((self.hitbox.size.width - Self::BORDER_WIDTH).0 / 3.0).floor());
            let start = Self::BORDER_WIDTH + (column as f32 * column_width);
            let end = start + column_width;
            (
                Range { start, end },
                MinMax {
                    min: Self::MIN_MARKER_HEIGHT,
                    max: px(f32::MAX),
                },
            )
        } else {
            (
                Range {
                    start: Self::BORDER_WIDTH,
                    end: self.hitbox.size.width,
                },
                MinMax {
                    min: Self::LINE_MARKER_HEIGHT,
                    max: Self::LINE_MARKER_HEIGHT,
                },
            )
        };

        let row_to_y = |row: DisplayRow| row.as_f32() * self.text_unit_size;
        let mut pixel_ranges = row_ranges
            .into_iter()
            .map(|range| {
                let start_y = row_to_y(range.start);
                let end_y = row_to_y(range.end)
                    + self
                        .text_unit_size
                        .max(height_limit.min)
                        .min(height_limit.max);
                ColoredRange {
                    start: start_y,
                    end: end_y,
                    color: range.color,
                }
            })
            .peekable();

        let mut quads = Vec::new();
        while let Some(mut pixel_range) = pixel_ranges.next() {
            while let Some(next_pixel_range) = pixel_ranges.peek() {
                if pixel_range.end >= next_pixel_range.start - px(1.0)
                    && pixel_range.color == next_pixel_range.color
                {
                    pixel_range.end = next_pixel_range.end.max(pixel_range.end);
                    pixel_ranges.next();
                } else {
                    break;
                }
            }

            let bounds = Bounds::from_corners(
                point(x_range.start, pixel_range.start),
                point(x_range.end, pixel_range.end),
            );
            quads.push(quad(
                bounds,
                Corners::default(),
                pixel_range.color,
                Edges::default(),
                Hsla::transparent_black(),
            ));
        }

        quads
    }
}

struct CreaseTrailerLayout {
    element: AnyElement,
    bounds: Bounds<Pixels>,
}

struct PositionMap {
    size: Size<Pixels>,
    line_height: Pixels,
    scroll_pixel_position: gpui::Point<Pixels>,
    scroll_max: gpui::Point<f32>,
    em_width: Pixels,
    em_advance: Pixels,
    line_layouts: Vec<LineWithInvisibles>,
    snapshot: EditorSnapshot,
}

#[derive(Debug, Copy, Clone)]
pub struct PointForPosition {
    pub previous_valid: DisplayPoint,
    pub next_valid: DisplayPoint,
    pub exact_unclipped: DisplayPoint,
    pub column_overshoot_after_line_end: u32,
}

impl PointForPosition {
    pub fn as_valid(&self) -> Option<DisplayPoint> {
        if self.previous_valid == self.exact_unclipped && self.next_valid == self.exact_unclipped {
            Some(self.previous_valid)
        } else {
            None
        }
    }
}

impl PositionMap {
    fn point_for_position(
        &self,
        text_bounds: Bounds<Pixels>,
        position: gpui::Point<Pixels>,
    ) -> PointForPosition {
        let scroll_position = self.snapshot.scroll_position();
        let position = position - text_bounds.origin;
        let y = position.y.max(px(0.)).min(self.size.height);
        let x = position.x + (scroll_position.x * self.em_width);
        let row = ((y / self.line_height) + scroll_position.y) as u32;

        let (column, x_overshoot_after_line_end) = if let Some(line) = self
            .line_layouts
            .get(row as usize - scroll_position.y as usize)
        {
            if let Some(ix) = line.index_for_x(x) {
                (ix as u32, px(0.))
            } else {
                (line.len as u32, px(0.).max(x - line.width))
            }
        } else {
            (0, x)
        };

        let mut exact_unclipped = DisplayPoint::new(DisplayRow(row), column);
        let previous_valid = self.snapshot.clip_point(exact_unclipped, Bias::Left);
        let next_valid = self.snapshot.clip_point(exact_unclipped, Bias::Right);

        let column_overshoot_after_line_end = (x_overshoot_after_line_end / self.em_advance) as u32;
        *exact_unclipped.column_mut() += column_overshoot_after_line_end;
        PointForPosition {
            previous_valid,
            next_valid,
            exact_unclipped,
            column_overshoot_after_line_end,
        }
    }
}

struct BlockLayout {
    id: BlockId,
    row: Option<DisplayRow>,
    element: AnyElement,
    available_space: Size<AvailableSpace>,
    style: BlockStyle,
}

fn layout_line(
    row: DisplayRow,
    snapshot: &EditorSnapshot,
    style: &EditorStyle,
    text_width: Pixels,
    is_row_soft_wrapped: impl Copy + Fn(usize) -> bool,
    cx: &mut WindowContext,
) -> LineWithInvisibles {
    let chunks = snapshot.highlighted_chunks(row..row + DisplayRow(1), true, style);
    LineWithInvisibles::from_chunks(
        chunks,
        &style,
        MAX_LINE_LEN,
        1,
        snapshot.mode,
        text_width,
        is_row_soft_wrapped,
        cx,
    )
    .pop()
    .unwrap()
}

#[derive(Debug)]
pub struct IndentGuideLayout {
    origin: gpui::Point<Pixels>,
    length: Pixels,
    single_indent_width: Pixels,
    depth: u32,
    active: bool,
    settings: IndentGuideSettings,
}

pub struct CursorLayout {
    origin: gpui::Point<Pixels>,
    block_width: Pixels,
    line_height: Pixels,
    color: Hsla,
    shape: CursorShape,
    block_text: Option<ShapedLine>,
    cursor_name: Option<AnyElement>,
}

#[derive(Debug)]
pub struct CursorName {
    string: SharedString,
    color: Hsla,
    is_top_row: bool,
}

impl CursorLayout {
    pub fn new(
        origin: gpui::Point<Pixels>,
        block_width: Pixels,
        line_height: Pixels,
        color: Hsla,
        shape: CursorShape,
        block_text: Option<ShapedLine>,
    ) -> CursorLayout {
        CursorLayout {
            origin,
            block_width,
            line_height,
            color,
            shape,
            block_text,
            cursor_name: None,
        }
    }

    pub fn bounding_rect(&self, origin: gpui::Point<Pixels>) -> Bounds<Pixels> {
        Bounds {
            origin: self.origin + origin,
            size: size(self.block_width, self.line_height),
        }
    }

    fn bounds(&self, origin: gpui::Point<Pixels>) -> Bounds<Pixels> {
        match self.shape {
            CursorShape::Bar => Bounds {
                origin: self.origin + origin,
                size: size(px(2.0), self.line_height),
            },
            CursorShape::Block | CursorShape::Hollow => Bounds {
                origin: self.origin + origin,
                size: size(self.block_width, self.line_height),
            },
            CursorShape::Underline => Bounds {
                origin: self.origin
                    + origin
                    + gpui::Point::new(Pixels::ZERO, self.line_height - px(2.0)),
                size: size(self.block_width, px(2.0)),
            },
        }
    }

    pub fn layout(
        &mut self,
        origin: gpui::Point<Pixels>,
        cursor_name: Option<CursorName>,
        cx: &mut WindowContext,
    ) {
        if let Some(cursor_name) = cursor_name {
            let bounds = self.bounds(origin);
            let text_size = self.line_height / 1.5;

            let name_origin = if cursor_name.is_top_row {
                point(bounds.right() - px(1.), bounds.top())
            } else {
                point(bounds.left(), bounds.top() - text_size / 2. - px(1.))
            };
            let mut name_element = div()
                .bg(self.color)
                .text_size(text_size)
                .px_0p5()
                .line_height(text_size + px(2.))
                .text_color(cursor_name.color)
                .child(cursor_name.string.clone())
                .into_any_element();

            name_element.prepaint_as_root(name_origin, AvailableSpace::min_size(), cx);

            self.cursor_name = Some(name_element);
        }
    }

    pub fn paint(&mut self, origin: gpui::Point<Pixels>, cx: &mut WindowContext) {
        let bounds = self.bounds(origin);

        //Draw background or border quad
        let cursor = if matches!(self.shape, CursorShape::Hollow) {
            outline(bounds, self.color)
        } else {
            fill(bounds, self.color)
        };

        if let Some(name) = &mut self.cursor_name {
            name.paint(cx);
        }

        cx.paint_quad(cursor);

        if let Some(block_text) = &self.block_text {
            block_text
                .paint(self.origin + origin, self.line_height, cx)
                .log_err();
        }
    }

    pub fn shape(&self) -> CursorShape {
        self.shape
    }
}

#[derive(Debug)]
pub struct HighlightedRange {
    pub start_y: Pixels,
    pub line_height: Pixels,
    pub lines: Vec<HighlightedRangeLine>,
    pub color: Hsla,
    pub corner_radius: Pixels,
}

#[derive(Debug)]
pub struct HighlightedRangeLine {
    pub start_x: Pixels,
    pub end_x: Pixels,
}

impl HighlightedRange {
    pub fn paint(&self, bounds: Bounds<Pixels>, cx: &mut WindowContext) {
        if self.lines.len() >= 2 && self.lines[0].start_x > self.lines[1].end_x {
            self.paint_lines(self.start_y, &self.lines[0..1], bounds, cx);
            self.paint_lines(
                self.start_y + self.line_height,
                &self.lines[1..],
                bounds,
                cx,
            );
        } else {
            self.paint_lines(self.start_y, &self.lines, bounds, cx);
        }
    }

    fn paint_lines(
        &self,
        start_y: Pixels,
        lines: &[HighlightedRangeLine],
        _bounds: Bounds<Pixels>,
        cx: &mut WindowContext,
    ) {
        if lines.is_empty() {
            return;
        }

        let first_line = lines.first().unwrap();
        let last_line = lines.last().unwrap();

        let first_top_left = point(first_line.start_x, start_y);
        let first_top_right = point(first_line.end_x, start_y);

        let curve_height = point(Pixels::ZERO, self.corner_radius);
        let curve_width = |start_x: Pixels, end_x: Pixels| {
            let max = (end_x - start_x) / 2.;
            let width = if max < self.corner_radius {
                max
            } else {
                self.corner_radius
            };

            point(width, Pixels::ZERO)
        };

        let top_curve_width = curve_width(first_line.start_x, first_line.end_x);
        let mut path = gpui::Path::new(first_top_right - top_curve_width);
        path.curve_to(first_top_right + curve_height, first_top_right);

        let mut iter = lines.iter().enumerate().peekable();
        while let Some((ix, line)) = iter.next() {
            let bottom_right = point(line.end_x, start_y + (ix + 1) as f32 * self.line_height);

            if let Some((_, next_line)) = iter.peek() {
                let next_top_right = point(next_line.end_x, bottom_right.y);

                match next_top_right.x.partial_cmp(&bottom_right.x).unwrap() {
                    Ordering::Equal => {
                        path.line_to(bottom_right);
                    }
                    Ordering::Less => {
                        let curve_width = curve_width(next_top_right.x, bottom_right.x);
                        path.line_to(bottom_right - curve_height);
                        if self.corner_radius > Pixels::ZERO {
                            path.curve_to(bottom_right - curve_width, bottom_right);
                        }
                        path.line_to(next_top_right + curve_width);
                        if self.corner_radius > Pixels::ZERO {
                            path.curve_to(next_top_right + curve_height, next_top_right);
                        }
                    }
                    Ordering::Greater => {
                        let curve_width = curve_width(bottom_right.x, next_top_right.x);
                        path.line_to(bottom_right - curve_height);
                        if self.corner_radius > Pixels::ZERO {
                            path.curve_to(bottom_right + curve_width, bottom_right);
                        }
                        path.line_to(next_top_right - curve_width);
                        if self.corner_radius > Pixels::ZERO {
                            path.curve_to(next_top_right + curve_height, next_top_right);
                        }
                    }
                }
            } else {
                let curve_width = curve_width(line.start_x, line.end_x);
                path.line_to(bottom_right - curve_height);
                if self.corner_radius > Pixels::ZERO {
                    path.curve_to(bottom_right - curve_width, bottom_right);
                }

                let bottom_left = point(line.start_x, bottom_right.y);
                path.line_to(bottom_left + curve_width);
                if self.corner_radius > Pixels::ZERO {
                    path.curve_to(bottom_left - curve_height, bottom_left);
                }
            }
        }

        if first_line.start_x > last_line.start_x {
            let curve_width = curve_width(last_line.start_x, first_line.start_x);
            let second_top_left = point(last_line.start_x, start_y + self.line_height);
            path.line_to(second_top_left + curve_height);
            if self.corner_radius > Pixels::ZERO {
                path.curve_to(second_top_left + curve_width, second_top_left);
            }
            let first_bottom_left = point(first_line.start_x, second_top_left.y);
            path.line_to(first_bottom_left - curve_width);
            if self.corner_radius > Pixels::ZERO {
                path.curve_to(first_bottom_left - curve_height, first_bottom_left);
            }
        }

        path.line_to(first_top_left + curve_height);
        if self.corner_radius > Pixels::ZERO {
            path.curve_to(first_top_left + top_curve_width, first_top_left);
        }
        path.line_to(first_top_right - top_curve_width);

        cx.paint_path(path, self.color);
    }
}

pub fn scale_vertical_mouse_autoscroll_delta(delta: Pixels) -> f32 {
    (delta.pow(1.5) / 100.0).into()
}

fn scale_horizontal_mouse_autoscroll_delta(delta: Pixels) -> f32 {
    (delta.pow(1.2) / 300.0).into()
}

pub fn register_action<T: Action>(
    view: &View<Editor>,
    cx: &mut WindowContext,
    listener: impl Fn(&mut Editor, &T, &mut ViewContext<Editor>) + 'static,
) {
    let view = view.clone();
    cx.on_action(TypeId::of::<T>(), move |action, phase, cx| {
        let action = action.downcast_ref().unwrap();
        if phase == DispatchPhase::Bubble {
            view.update(cx, |editor, cx| {
                listener(editor, action, cx);
            })
        }
    })
}

fn compute_auto_height_layout(
    editor: &mut Editor,
    max_lines: usize,
    max_line_number_width: Pixels,
    known_dimensions: Size<Option<Pixels>>,
    available_width: AvailableSpace,
    cx: &mut ViewContext<Editor>,
) -> Option<Size<Pixels>> {
    let width = known_dimensions.width.or({
        if let AvailableSpace::Definite(available_width) = available_width {
            Some(available_width)
        } else {
            None
        }
    })?;
    if let Some(height) = known_dimensions.height {
        return Some(size(width, height));
    }

    let style = editor.style.as_ref().unwrap();
    let font_id = cx.text_system().resolve_font(&style.text.font());
    let font_size = style.text.font_size.to_pixels(cx.rem_size());
    let line_height = style.text.line_height_in_pixels(cx.rem_size());
    let em_width = cx
        .text_system()
        .typographic_bounds(font_id, font_size, 'm')
        .unwrap()
        .size
        .width;
    let em_advance = cx
        .text_system()
        .advance(font_id, font_size, 'm')
        .unwrap()
        .width;

    let mut snapshot = editor.snapshot(cx);
    let gutter_dimensions = snapshot.gutter_dimensions(
        font_id,
        font_size,
        em_width,
        em_advance,
        max_line_number_width,
        cx,
    );

    editor.gutter_dimensions = gutter_dimensions;
    let text_width = width - gutter_dimensions.width;
    let overscroll = size(em_width, px(0.));

    let editor_width = text_width - gutter_dimensions.margin - overscroll.width - em_width;
    if editor.set_wrap_width(Some(editor_width), cx) {
        snapshot = editor.snapshot(cx);
    }

    let scroll_height = Pixels::from(snapshot.max_point().row().next_row().0) * line_height;
    let height = scroll_height
        .max(line_height)
        .min(line_height * max_lines as f32);

    Some(size(width, height))
}

#[cfg(test)]
mod tests {
    use super::*;
    use crate::{
        display_map::{BlockPlacement, BlockProperties},
        editor_tests::{init_test, update_test_language_settings},
        Editor, MultiBuffer,
    };
    use gpui::{TestAppContext, VisualTestContext};
    use language::language_settings;
    use log::info;
    use std::num::NonZeroU32;
    use util::test::sample_text;

    #[gpui::test]
    fn test_shape_line_numbers(cx: &mut TestAppContext) {
        init_test(cx, |_| {});
        let window = cx.add_window(|cx| {
            let buffer = MultiBuffer::build_simple(&sample_text(6, 6, 'a'), cx);
            Editor::new(EditorMode::Full, buffer, None, true, cx)
        });

        let editor = window.root(cx).unwrap();
        let style = cx.update(|cx| editor.read(cx).style().unwrap().clone());
        let element = EditorElement::new(&editor, style);
        let snapshot = window.update(cx, |editor, cx| editor.snapshot(cx)).unwrap();
        let breakpoint_rows = HashMap::default();

        let layouts = cx
            .update_window(*window, |_, cx| {
                element.layout_line_numbers(
                    DisplayRow(0)..DisplayRow(6),
                    (0..6).map(MultiBufferRow).map(Some),
                    &Default::default(),
                    Some(DisplayPoint::new(DisplayRow(0), 0)),
                    &snapshot,
                    &breakpoint_rows,
                    cx,
                )
            })
            .unwrap();
        assert_eq!(layouts.len(), 6);

        let relative_rows = window
            .update(cx, |editor, cx| {
                let snapshot = editor.snapshot(cx);
                element.calculate_relative_line_numbers(
                    &snapshot,
                    &(DisplayRow(0)..DisplayRow(6)),
                    Some(DisplayRow(3)),
                )
            })
            .unwrap();
        assert_eq!(relative_rows[&DisplayRow(0)], 3);
        assert_eq!(relative_rows[&DisplayRow(1)], 2);
        assert_eq!(relative_rows[&DisplayRow(2)], 1);
        // current line has no relative number
        assert_eq!(relative_rows[&DisplayRow(4)], 1);
        assert_eq!(relative_rows[&DisplayRow(5)], 2);

        // works if cursor is before screen
        let relative_rows = window
            .update(cx, |editor, cx| {
                let snapshot = editor.snapshot(cx);
                element.calculate_relative_line_numbers(
                    &snapshot,
                    &(DisplayRow(3)..DisplayRow(6)),
                    Some(DisplayRow(1)),
                )
            })
            .unwrap();
        assert_eq!(relative_rows.len(), 3);
        assert_eq!(relative_rows[&DisplayRow(3)], 2);
        assert_eq!(relative_rows[&DisplayRow(4)], 3);
        assert_eq!(relative_rows[&DisplayRow(5)], 4);

        // works if cursor is after screen
        let relative_rows = window
            .update(cx, |editor, cx| {
                let snapshot = editor.snapshot(cx);
                element.calculate_relative_line_numbers(
                    &snapshot,
                    &(DisplayRow(0)..DisplayRow(3)),
                    Some(DisplayRow(6)),
                )
            })
            .unwrap();
        assert_eq!(relative_rows.len(), 3);
        assert_eq!(relative_rows[&DisplayRow(0)], 5);
        assert_eq!(relative_rows[&DisplayRow(1)], 4);
        assert_eq!(relative_rows[&DisplayRow(2)], 3);
    }

    #[gpui::test]
    async fn test_vim_visual_selections(cx: &mut TestAppContext) {
        init_test(cx, |_| {});

        let window = cx.add_window(|cx| {
            let buffer = MultiBuffer::build_simple(&(sample_text(6, 6, 'a') + "\n"), cx);
            Editor::new(EditorMode::Full, buffer, None, true, cx)
        });
        let cx = &mut VisualTestContext::from_window(*window, cx);
        let editor = window.root(cx).unwrap();
        let style = cx.update(|cx| editor.read(cx).style().unwrap().clone());

        window
            .update(cx, |editor, cx| {
                editor.cursor_shape = CursorShape::Block;
                editor.change_selections(None, cx, |s| {
                    s.select_ranges([
                        Point::new(0, 0)..Point::new(1, 0),
                        Point::new(3, 2)..Point::new(3, 3),
                        Point::new(5, 6)..Point::new(6, 0),
                    ]);
                });
            })
            .unwrap();

        let (_, state) = cx.draw(point(px(500.), px(500.)), size(px(500.), px(500.)), |_| {
            EditorElement::new(&editor, style)
        });

        assert_eq!(state.selections.len(), 1);
        let local_selections = &state.selections[0].1;
        assert_eq!(local_selections.len(), 3);
        // moves cursor back one line
        assert_eq!(
            local_selections[0].head,
            DisplayPoint::new(DisplayRow(0), 6)
        );
        assert_eq!(
            local_selections[0].range,
            DisplayPoint::new(DisplayRow(0), 0)..DisplayPoint::new(DisplayRow(1), 0)
        );

        // moves cursor back one column
        assert_eq!(
            local_selections[1].range,
            DisplayPoint::new(DisplayRow(3), 2)..DisplayPoint::new(DisplayRow(3), 3)
        );
        assert_eq!(
            local_selections[1].head,
            DisplayPoint::new(DisplayRow(3), 2)
        );

        // leaves cursor on the max point
        assert_eq!(
            local_selections[2].range,
            DisplayPoint::new(DisplayRow(5), 6)..DisplayPoint::new(DisplayRow(6), 0)
        );
        assert_eq!(
            local_selections[2].head,
            DisplayPoint::new(DisplayRow(6), 0)
        );

        // active lines does not include 1 (even though the range of the selection does)
        assert_eq!(
            state.active_rows.keys().cloned().collect::<Vec<_>>(),
            vec![DisplayRow(0), DisplayRow(3), DisplayRow(5), DisplayRow(6)]
        );

        // multi-buffer support
        // in DisplayPoint coordinates, this is what we're dealing with:
        //  0: [[file
        //  1:   header
        //  2:   section]]
        //  3: aaaaaa
        //  4: bbbbbb
        //  5: cccccc
        //  6:
        //  7: [[footer]]
        //  8: [[header]]
        //  9: ffffff
        // 10: gggggg
        // 11: hhhhhh
        // 12:
        // 13: [[footer]]
        // 14: [[file
        // 15:   header
        // 16:   section]]
        // 17: bbbbbb
        // 18: cccccc
        // 19: dddddd
        // 20: [[footer]]
        let window = cx.add_window(|cx| {
            let buffer = MultiBuffer::build_multi(
                [
                    (
                        &(sample_text(8, 6, 'a') + "\n"),
                        vec![
                            Point::new(0, 0)..Point::new(3, 0),
                            Point::new(4, 0)..Point::new(7, 0),
                        ],
                    ),
                    (
                        &(sample_text(8, 6, 'a') + "\n"),
                        vec![Point::new(1, 0)..Point::new(3, 0)],
                    ),
                ],
                cx,
            );
            Editor::new(EditorMode::Full, buffer, None, true, cx)
        });
        let editor = window.root(cx).unwrap();
        let style = cx.update(|cx| editor.read(cx).style().unwrap().clone());
        let _state = window.update(cx, |editor, cx| {
            editor.cursor_shape = CursorShape::Block;
            editor.change_selections(None, cx, |s| {
                s.select_display_ranges([
                    DisplayPoint::new(DisplayRow(4), 0)..DisplayPoint::new(DisplayRow(7), 0),
                    DisplayPoint::new(DisplayRow(10), 0)..DisplayPoint::new(DisplayRow(13), 0),
                ]);
            });
        });

        let (_, state) = cx.draw(point(px(500.), px(500.)), size(px(500.), px(500.)), |_| {
            EditorElement::new(&editor, style)
        });
        assert_eq!(state.selections.len(), 1);
        let local_selections = &state.selections[0].1;
        assert_eq!(local_selections.len(), 2);

        // moves cursor on excerpt boundary back a line
        // and doesn't allow selection to bleed through
        assert_eq!(
            local_selections[0].range,
            DisplayPoint::new(DisplayRow(4), 0)..DisplayPoint::new(DisplayRow(7), 0)
        );
        assert_eq!(
            local_selections[0].head,
            DisplayPoint::new(DisplayRow(6), 0)
        );
        // moves cursor on buffer boundary back two lines
        // and doesn't allow selection to bleed through
        assert_eq!(
            local_selections[1].range,
            DisplayPoint::new(DisplayRow(10), 0)..DisplayPoint::new(DisplayRow(13), 0)
        );
        assert_eq!(
            local_selections[1].head,
            DisplayPoint::new(DisplayRow(12), 0)
        );
    }

    #[gpui::test]
    fn test_layout_with_placeholder_text_and_blocks(cx: &mut TestAppContext) {
        init_test(cx, |_| {});

        let window = cx.add_window(|cx| {
            let buffer = MultiBuffer::build_simple("", cx);
            Editor::new(EditorMode::Full, buffer, None, true, cx)
        });
        let cx = &mut VisualTestContext::from_window(*window, cx);
        let editor = window.root(cx).unwrap();
        let style = cx.update(|cx| editor.read(cx).style().unwrap().clone());
        window
            .update(cx, |editor, cx| {
                editor.set_placeholder_text("hello", cx);
                editor.insert_blocks(
                    [BlockProperties {
                        style: BlockStyle::Fixed,
                        placement: BlockPlacement::Above(Anchor::min()),
                        height: 3,
                        render: Arc::new(|cx| div().h(3. * cx.line_height()).into_any()),
                        priority: 0,
                    }],
                    None,
                    cx,
                );

                // Blur the editor so that it displays placeholder text.
                cx.blur();
            })
            .unwrap();

        let (_, state) = cx.draw(point(px(500.), px(500.)), size(px(500.), px(500.)), |_| {
            EditorElement::new(&editor, style)
        });
        assert_eq!(state.position_map.line_layouts.len(), 4);
        assert_eq!(
            state
                .line_numbers
                .iter()
                .map(Option::is_some)
                .collect::<Vec<_>>(),
            &[false, false, false, true]
        );
    }

    #[gpui::test]
    fn test_all_invisibles_drawing(cx: &mut TestAppContext) {
        const TAB_SIZE: u32 = 4;

        let input_text = "\t \t|\t| a b";
        let expected_invisibles = vec![
            Invisible::Tab {
                line_start_offset: 0,
                line_end_offset: TAB_SIZE as usize,
            },
            Invisible::Whitespace {
                line_offset: TAB_SIZE as usize,
            },
            Invisible::Tab {
                line_start_offset: TAB_SIZE as usize + 1,
                line_end_offset: TAB_SIZE as usize * 2,
            },
            Invisible::Tab {
                line_start_offset: TAB_SIZE as usize * 2 + 1,
                line_end_offset: TAB_SIZE as usize * 3,
            },
            Invisible::Whitespace {
                line_offset: TAB_SIZE as usize * 3 + 1,
            },
            Invisible::Whitespace {
                line_offset: TAB_SIZE as usize * 3 + 3,
            },
        ];
        assert_eq!(
            expected_invisibles.len(),
            input_text
                .chars()
                .filter(|initial_char| initial_char.is_whitespace())
                .count(),
            "Hardcoded expected invisibles differ from the actual ones in '{input_text}'"
        );

        for show_line_numbers in [true, false] {
            init_test(cx, |s| {
                s.defaults.show_whitespaces = Some(ShowWhitespaceSetting::All);
                s.defaults.tab_size = NonZeroU32::new(TAB_SIZE);
            });

            let actual_invisibles = collect_invisibles_from_new_editor(
                cx,
                EditorMode::Full,
                input_text,
                px(500.0),
                show_line_numbers,
            );

            assert_eq!(expected_invisibles, actual_invisibles);
        }
    }

    #[gpui::test]
    fn test_invisibles_dont_appear_in_certain_editors(cx: &mut TestAppContext) {
        init_test(cx, |s| {
            s.defaults.show_whitespaces = Some(ShowWhitespaceSetting::All);
            s.defaults.tab_size = NonZeroU32::new(4);
        });

        for editor_mode_without_invisibles in [
            EditorMode::SingleLine { auto_width: false },
            EditorMode::AutoHeight { max_lines: 100 },
        ] {
            for show_line_numbers in [true, false] {
                let invisibles = collect_invisibles_from_new_editor(
                    cx,
                    editor_mode_without_invisibles,
                    "\t\t\t| | a b",
                    px(500.0),
                    show_line_numbers,
                );
                assert!(invisibles.is_empty(),
                    "For editor mode {editor_mode_without_invisibles:?} no invisibles was expected but got {invisibles:?}");
            }
        }
    }

    #[gpui::test]
    fn test_wrapped_invisibles_drawing(cx: &mut TestAppContext) {
        let tab_size = 4;
        let input_text = "a\tbcd     ".repeat(9);
        let repeated_invisibles = [
            Invisible::Tab {
                line_start_offset: 1,
                line_end_offset: tab_size as usize,
            },
            Invisible::Whitespace {
                line_offset: tab_size as usize + 3,
            },
            Invisible::Whitespace {
                line_offset: tab_size as usize + 4,
            },
            Invisible::Whitespace {
                line_offset: tab_size as usize + 5,
            },
            Invisible::Whitespace {
                line_offset: tab_size as usize + 6,
            },
            Invisible::Whitespace {
                line_offset: tab_size as usize + 7,
            },
        ];
        let expected_invisibles = std::iter::once(repeated_invisibles)
            .cycle()
            .take(9)
            .flatten()
            .collect::<Vec<_>>();
        assert_eq!(
            expected_invisibles.len(),
            input_text
                .chars()
                .filter(|initial_char| initial_char.is_whitespace())
                .count(),
            "Hardcoded expected invisibles differ from the actual ones in '{input_text}'"
        );
        info!("Expected invisibles: {expected_invisibles:?}");

        init_test(cx, |_| {});

        // Put the same string with repeating whitespace pattern into editors of various size,
        // take deliberately small steps during resizing, to put all whitespace kinds near the wrap point.
        let resize_step = 10.0;
        let mut editor_width = 200.0;
        while editor_width <= 1000.0 {
            for show_line_numbers in [true, false] {
                update_test_language_settings(cx, |s| {
                    s.defaults.tab_size = NonZeroU32::new(tab_size);
                    s.defaults.show_whitespaces = Some(ShowWhitespaceSetting::All);
                    s.defaults.preferred_line_length = Some(editor_width as u32);
                    s.defaults.soft_wrap = Some(language_settings::SoftWrap::PreferredLineLength);
                });

                let actual_invisibles = collect_invisibles_from_new_editor(
                    cx,
                    EditorMode::Full,
                    &input_text,
                    px(editor_width),
                    show_line_numbers,
                );

                // Whatever the editor size is, ensure it has the same invisible kinds in the same order
                // (no good guarantees about the offsets: wrapping could trigger padding and its tests should check the offsets).
                let mut i = 0;
                for (actual_index, actual_invisible) in actual_invisibles.iter().enumerate() {
                    i = actual_index;
                    match expected_invisibles.get(i) {
                        Some(expected_invisible) => match (expected_invisible, actual_invisible) {
                            (Invisible::Whitespace { .. }, Invisible::Whitespace { .. })
                            | (Invisible::Tab { .. }, Invisible::Tab { .. }) => {}
                            _ => {
                                panic!("At index {i}, expected invisible {expected_invisible:?} does not match actual {actual_invisible:?} by kind. Actual invisibles: {actual_invisibles:?}")
                            }
                        },
                        None => {
                            panic!("Unexpected extra invisible {actual_invisible:?} at index {i}")
                        }
                    }
                }
                let missing_expected_invisibles = &expected_invisibles[i + 1..];
                assert!(
                    missing_expected_invisibles.is_empty(),
                    "Missing expected invisibles after index {i}: {missing_expected_invisibles:?}"
                );

                editor_width += resize_step;
            }
        }
    }

    fn collect_invisibles_from_new_editor(
        cx: &mut TestAppContext,
        editor_mode: EditorMode,
        input_text: &str,
        editor_width: Pixels,
        show_line_numbers: bool,
    ) -> Vec<Invisible> {
        info!(
            "Creating editor with mode {editor_mode:?}, width {}px and text '{input_text}'",
            editor_width.0
        );
        let window = cx.add_window(|cx| {
            let buffer = MultiBuffer::build_simple(input_text, cx);
            Editor::new(editor_mode, buffer, None, true, cx)
        });
        let cx = &mut VisualTestContext::from_window(*window, cx);
        let editor = window.root(cx).unwrap();

        let style = cx.update(|cx| editor.read(cx).style().unwrap().clone());
        window
            .update(cx, |editor, cx| {
                editor.set_soft_wrap_mode(language_settings::SoftWrap::EditorWidth, cx);
                editor.set_wrap_width(Some(editor_width), cx);
                editor.set_show_line_numbers(show_line_numbers, cx);
            })
            .unwrap();
        let (_, state) = cx.draw(point(px(500.), px(500.)), size(px(500.), px(500.)), |_| {
            EditorElement::new(&editor, style)
        });
        state
            .position_map
            .line_layouts
            .iter()
            .flat_map(|line_with_invisibles| &line_with_invisibles.invisibles)
            .cloned()
            .collect()
    }
}<|MERGE_RESOLUTION|>--- conflicted
+++ resolved
@@ -1921,10 +1921,7 @@
                             return None;
                         }
                     }
-<<<<<<< HEAD
-
-=======
->>>>>>> e8c92837
+
                     let display_row = multibuffer_point.to_display_point(snapshot).row();
                     let button = editor.render_run_indicator(
                         &self.style,
@@ -3881,7 +3878,7 @@
                             &layout.position_map.snapshot,
                             line_height,
                             layout.gutter_hitbox.bounds,
-                            hunk,
+                            &hunk,
                         );
                         Some((
                             hunk_bounds,
@@ -6438,32 +6435,6 @@
                                 if !expanded_add_hunks_by_rows
                                     .contains_key(&newest_selection_display_row)
                                 {
-<<<<<<< HEAD
-                                    let buffer = snapshot.buffer_snapshot.buffer_line_for_row(
-                                        MultiBufferRow(newest_selection_point.row),
-                                    );
-                                    if let Some((buffer, range)) = buffer {
-                                        let buffer_id = buffer.remote_id();
-                                        let row = range.start.row;
-                                        let has_test_indicator = self
-                                            .editor
-                                            .read(cx)
-                                            .tasks
-                                            .contains_key(&(buffer_id, row));
-
-                                        if !has_test_indicator {
-                                            code_actions_indicator = self
-                                                .layout_code_actions_indicator(
-                                                    line_height,
-                                                    newest_selection_head,
-                                                    scroll_pixel_position,
-                                                    &gutter_dimensions,
-                                                    &gutter_hitbox,
-                                                    &rows_with_hunk_bounds,
-                                                    &mut breakpoint_rows,
-                                                    cx,
-                                                );
-=======
                                     if !snapshot
                                         .is_line_folded(MultiBufferRow(newest_selection_point.row))
                                     {
@@ -6488,10 +6459,10 @@
                                                         &gutter_dimensions,
                                                         &gutter_hitbox,
                                                         &rows_with_hunk_bounds,
+                                                        &mut breakpoint_rows,
                                                         cx,
                                                     );
                                             }
->>>>>>> e8c92837
                                         }
                                     }
                                 }
