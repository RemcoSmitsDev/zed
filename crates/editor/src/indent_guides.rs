use std::{ops::Range, time::Duration};

use collections::HashSet;
<<<<<<< HEAD
use gpui::{AppContext, Task};
use language::language_settings::language_settings;
use multi_buffer::{IndentGuide, MultiBufferRow};
use text::{LineIndent, Point};
use ui::ViewContext;
=======
use gpui::{App, Context, Task, Window};
use language::language_settings::language_settings;
use multi_buffer::{IndentGuide, MultiBufferRow};
use text::{LineIndent, Point};
>>>>>>> 7d30dda5
use util::ResultExt;

use crate::{DisplaySnapshot, Editor};

struct ActiveIndentedRange {
    row_range: Range<MultiBufferRow>,
    indent: LineIndent,
}

#[derive(Default)]
pub struct ActiveIndentGuidesState {
    pub dirty: bool,
    cursor_row: MultiBufferRow,
    pending_refresh: Option<Task<()>>,
    active_indent_range: Option<ActiveIndentedRange>,
}

impl ActiveIndentGuidesState {
    pub fn should_refresh(&self) -> bool {
        self.pending_refresh.is_none() && self.dirty
    }
}

impl Editor {
    pub fn indent_guides(
        &self,
        visible_buffer_range: Range<MultiBufferRow>,
        snapshot: &DisplaySnapshot,
<<<<<<< HEAD
        cx: &mut ViewContext<Editor>,
=======
        cx: &mut Context<Editor>,
>>>>>>> 7d30dda5
    ) -> Option<Vec<IndentGuide>> {
        let show_indent_guides = self.should_show_indent_guides().unwrap_or_else(|| {
            if let Some(buffer) = self.buffer().read(cx).as_singleton() {
                language_settings(
                    buffer.read(cx).language().map(|l| l.name()),
                    buffer.read(cx).file(),
                    cx,
                )
                .indent_guides
                .enabled
            } else {
                true
            }
        });

        if !show_indent_guides {
            return None;
        }

        Some(indent_guides_in_range(
            self,
            visible_buffer_range,
            self.should_show_indent_guides() == Some(true),
            snapshot,
            cx,
        ))
    }

    pub fn find_active_indent_guide_indices(
        &mut self,
        indent_guides: &[IndentGuide],
        snapshot: &DisplaySnapshot,
        window: &mut Window,
        cx: &mut Context<Editor>,
    ) -> Option<HashSet<usize>> {
        let selection = self.selections.newest::<Point>(cx);
        let cursor_row = MultiBufferRow(selection.head().row);

        let state = &mut self.active_indent_guides_state;

        if state
            .active_indent_range
            .as_ref()
            .map(|active_indent_range| {
                should_recalculate_indented_range(
                    state.cursor_row,
                    cursor_row,
                    active_indent_range,
                    snapshot,
                )
            })
            .unwrap_or(true)
        {
            state.dirty = true;
        } else {
            state.cursor_row = cursor_row;
        }

        if state.should_refresh() {
            state.cursor_row = cursor_row;
            state.dirty = false;

            if indent_guides.is_empty() {
                return None;
            }

            let snapshot = snapshot.clone();

            let task = cx
                .background_executor()
                .spawn(resolve_indented_range(snapshot, cursor_row));

            // Try to resolve the indent in a short amount of time, otherwise move it to a background task.
            match cx
                .background_executor()
                .block_with_timeout(Duration::from_micros(200), task)
            {
                Ok(result) => state.active_indent_range = result,
                Err(future) => {
                    state.pending_refresh =
                        Some(cx.spawn_in(window, |editor, mut cx| async move {
                            let result = cx.background_executor().spawn(future).await;
                            editor
                                .update(&mut cx, |editor, _| {
                                    editor.active_indent_guides_state.active_indent_range = result;
                                    editor.active_indent_guides_state.pending_refresh = None;
                                })
                                .log_err();
                        }));
                    return None;
                }
            }
        }

        let active_indent_range = state.active_indent_range.as_ref()?;

        let candidates = indent_guides
            .iter()
            .enumerate()
            .filter(|(_, indent_guide)| {
                indent_guide.indent_level() == active_indent_range.indent.len(indent_guide.tab_size)
            });

        let mut matches = HashSet::default();
        for (i, indent) in candidates {
            // Find matches that are either an exact match, partially on screen, or inside the enclosing indent
            if active_indent_range.row_range.start <= indent.end_row
                && indent.start_row <= active_indent_range.row_range.end
            {
                matches.insert(i);
            }
        }
        Some(matches)
    }
}

pub fn indent_guides_in_range(
    editor: &Editor,
    visible_buffer_range: Range<MultiBufferRow>,
    ignore_disabled_for_language: bool,
    snapshot: &DisplaySnapshot,
<<<<<<< HEAD
    cx: &AppContext,
=======
    cx: &App,
>>>>>>> 7d30dda5
) -> Vec<IndentGuide> {
    let start_anchor = snapshot
        .buffer_snapshot
        .anchor_before(Point::new(visible_buffer_range.start.0, 0));
    let end_anchor = snapshot
        .buffer_snapshot
        .anchor_after(Point::new(visible_buffer_range.end.0, 0));

    snapshot
        .buffer_snapshot
        .indent_guides_in_range(start_anchor..end_anchor, ignore_disabled_for_language, cx)
        .filter(|indent_guide| {
            if editor.is_buffer_folded(indent_guide.buffer_id, cx) {
                return false;
            }

            let start = MultiBufferRow(indent_guide.start_row.0.saturating_sub(1));
            // Filter out indent guides that are inside a fold
            // All indent guides that are starting "offscreen" have a start value of the first visible row minus one
            // Therefore checking if a line is folded at first visible row minus one causes the other indent guides that are not related to the fold to disappear as well
            let is_folded = snapshot.is_line_folded(start);
            let line_indent = snapshot.line_indent_for_buffer_row(start);
            let contained_in_fold =
                line_indent.len(indent_guide.tab_size) <= indent_guide.indent_level();
            !(is_folded && contained_in_fold)
        })
        .collect()
}

async fn resolve_indented_range(
    snapshot: DisplaySnapshot,
    buffer_row: MultiBufferRow,
) -> Option<ActiveIndentedRange> {
    snapshot
        .buffer_snapshot
        .enclosing_indent(buffer_row)
        .await
        .map(|(row_range, indent)| ActiveIndentedRange { row_range, indent })
}

fn should_recalculate_indented_range(
    prev_row: MultiBufferRow,
    new_row: MultiBufferRow,
    current_indent_range: &ActiveIndentedRange,
    snapshot: &DisplaySnapshot,
) -> bool {
    if prev_row.0 == new_row.0 {
        return false;
    }
    if snapshot.buffer_snapshot.is_singleton() {
        if !current_indent_range.row_range.contains(&new_row) {
            return true;
        }

        let old_line_indent = snapshot.buffer_snapshot.line_indent_for_row(prev_row);
        let new_line_indent = snapshot.buffer_snapshot.line_indent_for_row(new_row);

        if old_line_indent.is_line_empty()
            || new_line_indent.is_line_empty()
            || old_line_indent != new_line_indent
            || snapshot.buffer_snapshot.max_point().row == new_row.0
        {
            return true;
        }

        let next_line_indent = snapshot.buffer_snapshot.line_indent_for_row(new_row + 1);
        next_line_indent.is_line_empty() || next_line_indent != old_line_indent
    } else {
        true
    }
}<|MERGE_RESOLUTION|>--- conflicted
+++ resolved
@@ -1,18 +1,10 @@
 use std::{ops::Range, time::Duration};
 
 use collections::HashSet;
-<<<<<<< HEAD
-use gpui::{AppContext, Task};
-use language::language_settings::language_settings;
-use multi_buffer::{IndentGuide, MultiBufferRow};
-use text::{LineIndent, Point};
-use ui::ViewContext;
-=======
 use gpui::{App, Context, Task, Window};
 use language::language_settings::language_settings;
 use multi_buffer::{IndentGuide, MultiBufferRow};
 use text::{LineIndent, Point};
->>>>>>> 7d30dda5
 use util::ResultExt;
 
 use crate::{DisplaySnapshot, Editor};
@@ -41,11 +33,7 @@
         &self,
         visible_buffer_range: Range<MultiBufferRow>,
         snapshot: &DisplaySnapshot,
-<<<<<<< HEAD
-        cx: &mut ViewContext<Editor>,
-=======
         cx: &mut Context<Editor>,
->>>>>>> 7d30dda5
     ) -> Option<Vec<IndentGuide>> {
         let show_indent_guides = self.should_show_indent_guides().unwrap_or_else(|| {
             if let Some(buffer) = self.buffer().read(cx).as_singleton() {
@@ -167,11 +155,7 @@
     visible_buffer_range: Range<MultiBufferRow>,
     ignore_disabled_for_language: bool,
     snapshot: &DisplaySnapshot,
-<<<<<<< HEAD
-    cx: &AppContext,
-=======
     cx: &App,
->>>>>>> 7d30dda5
 ) -> Vec<IndentGuide> {
     let start_anchor = snapshot
         .buffer_snapshot
