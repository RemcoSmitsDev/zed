--- conflicted
+++ resolved
@@ -794,11 +794,7 @@
 #[derive(Debug, Clone)]
 pub struct DiagnosticPopover {
     pub(crate) local_diagnostic: DiagnosticEntry<Anchor>,
-<<<<<<< HEAD
-    parsed_content: Option<View<Markdown>>,
-=======
     parsed_content: Option<Entity<Markdown>>,
->>>>>>> 7d30dda5
     border_color: Option<Hsla>,
     background_color: Option<Hsla>,
     pub keyboard_grace: Rc<RefCell<bool>>,
