/// Stores and updates all data received from LSP <a href="https://microsoft.github.io/language-server-protocol/specifications/lsp/3.17/specification/#textDocument_inlayHint">textDocument/inlayHint</a> requests.
/// Has nothing to do with other inlays, e.g. copilot suggestions — those are stored elsewhere.
/// On every update, cache may query for more inlay hints and update inlays on the screen.
///
/// Inlays stored on screen are in [`crate::display_map::inlay_map`] and this cache is the only way to update any inlay hint data in the visible hints in the inlay map.
/// For determining the update to the `inlay_map`, the cache requires a list of visible inlay hints — all other hints are not relevant and their separate updates are not influencing the cache work.
///
/// Due to the way the data is stored for both visible inlays and the cache, every inlay (and inlay hint) collection is editor-specific, so a single buffer may have multiple sets of inlays of open on different panes.
use std::{
    cmp,
    ops::{ControlFlow, Range},
    sync::Arc,
    time::Duration,
};

use crate::{
    Anchor, Editor, ExcerptId, InlayId, MultiBuffer, MultiBufferSnapshot, display_map::Inlay,
};
use anyhow::Context as _;
use clock::Global;
use futures::future;
use gpui::{AppContext as _, AsyncApp, Context, Entity, Task, Window};
use language::{Buffer, BufferSnapshot, language_settings::InlayHintKind};
use parking_lot::RwLock;
use project::{InlayHint, ResolveState};

use collections::{HashMap, HashSet, hash_map};
use language::language_settings::InlayHintSettings;
use smol::lock::Semaphore;
use sum_tree::Bias;
use text::{BufferId, ToOffset, ToPoint};
use util::{ResultExt, post_inc};

pub struct InlayHintCache {
    hints: HashMap<ExcerptId, Arc<RwLock<CachedExcerptHints>>>,
    allowed_hint_kinds: HashSet<Option<InlayHintKind>>,
    version: usize,
    pub(super) enabled: bool,
    modifiers_override: bool,
    enabled_in_settings: bool,
    update_tasks: HashMap<ExcerptId, TasksForRanges>,
    refresh_task: Task<()>,
    invalidate_debounce: Option<Duration>,
    append_debounce: Option<Duration>,
    lsp_request_limiter: Arc<Semaphore>,
}

#[derive(Debug)]
struct TasksForRanges {
    tasks: Vec<Task<()>>,
    sorted_ranges: Vec<Range<language::Anchor>>,
}

#[derive(Debug)]
struct CachedExcerptHints {
    version: usize,
    buffer_version: Global,
    buffer_id: BufferId,
    ordered_hints: Vec<InlayId>,
    hints_by_id: HashMap<InlayId, InlayHint>,
}

/// A logic to apply when querying for new inlay hints and deciding what to do with the old entries in the cache in case of conflicts.
#[derive(Debug, Clone, Copy)]
pub(super) enum InvalidationStrategy {
    /// Hints reset is <a href="https://microsoft.github.io/language-server-protocol/specifications/lsp/3.17/specification/#workspace_inlayHint_refresh">requested</a> by the LSP server.
    /// Demands to re-query all inlay hints needed and invalidate all cached entries, but does not require instant update with invalidation.
    ///
    /// Despite nothing forbids language server from sending this request on every edit, it is expected to be sent only when certain internal server state update, invisible for the editor otherwise.
    RefreshRequested,
    DebuggerRefresh,
    /// Multibuffer excerpt(s) and/or singleton buffer(s) were edited at least on one place.
    /// Neither editor nor LSP is able to tell which open file hints' are not affected, so all of them have to be invalidated, re-queried and do that fast enough to avoid being slow, but also debounce to avoid loading hints on every fast keystroke sequence.
    BufferEdited,
    /// A new file got opened/new excerpt was added to a multibuffer/a [multi]buffer was scrolled to a new position.
    /// No invalidation should be done at all, all new hints are added to the cache.
    ///
    /// A special case is the settings change: in addition to LSP capabilities, Zed allows omitting certain hint kinds (defined by the corresponding LSP part: type/parameter/other).
    /// This does not lead to cache invalidation, but would require cache usage for determining which hints are not displayed and issuing an update to inlays on the screen.
    None,
}

/// A splice to send into the `inlay_map` for updating the visible inlays on the screen.
/// "Visible" inlays may not be displayed in the buffer right away, but those are ready to be displayed on further buffer scroll, pane item activations, etc. right away without additional LSP queries or settings changes.
/// The data in the cache is never used directly for displaying inlays on the screen, to avoid races with updates from LSP queries and sync overhead.
/// Splice is picked to help avoid extra hint flickering and "jumps" on the screen.
#[derive(Debug, Default)]
pub(super) struct InlaySplice {
    pub to_remove: Vec<InlayId>,
    pub to_insert: Vec<Inlay>,
}

#[derive(Debug)]
struct ExcerptHintsUpdate {
    excerpt_id: ExcerptId,
    remove_from_visible: HashSet<InlayId>,
    remove_from_cache: HashSet<InlayId>,
    add_to_cache: Vec<InlayHint>,
}

#[derive(Debug, Clone, Copy)]
struct ExcerptQuery {
    buffer_id: BufferId,
    excerpt_id: ExcerptId,
    cache_version: usize,
    invalidate: InvalidationStrategy,
    reason: &'static str,
}

impl InvalidationStrategy {
    fn should_invalidate(&self) -> bool {
        matches!(
            self,
            InvalidationStrategy::RefreshRequested | InvalidationStrategy::BufferEdited
        )
    }
}

impl TasksForRanges {
    fn new(query_ranges: QueryRanges, task: Task<()>) -> Self {
        Self {
            tasks: vec![task],
            sorted_ranges: query_ranges.into_sorted_query_ranges(),
        }
    }

    fn update_cached_tasks(
        &mut self,
        buffer_snapshot: &BufferSnapshot,
        query_ranges: QueryRanges,
        invalidate: InvalidationStrategy,
        spawn_task: impl FnOnce(QueryRanges) -> Task<()>,
    ) {
        let query_ranges = if invalidate.should_invalidate() {
            self.tasks.clear();
            self.sorted_ranges = query_ranges.clone().into_sorted_query_ranges();
            query_ranges
        } else {
            let mut non_cached_query_ranges = query_ranges;
            non_cached_query_ranges.before_visible = non_cached_query_ranges
                .before_visible
                .into_iter()
                .flat_map(|query_range| {
                    self.remove_cached_ranges_from_query(buffer_snapshot, query_range)
                })
                .collect();
            non_cached_query_ranges.visible = non_cached_query_ranges
                .visible
                .into_iter()
                .flat_map(|query_range| {
                    self.remove_cached_ranges_from_query(buffer_snapshot, query_range)
                })
                .collect();
            non_cached_query_ranges.after_visible = non_cached_query_ranges
                .after_visible
                .into_iter()
                .flat_map(|query_range| {
                    self.remove_cached_ranges_from_query(buffer_snapshot, query_range)
                })
                .collect();
            non_cached_query_ranges
        };

        if !query_ranges.is_empty() {
            self.tasks.push(spawn_task(query_ranges));
        }
    }

    fn remove_cached_ranges_from_query(
        &mut self,
        buffer_snapshot: &BufferSnapshot,
        query_range: Range<language::Anchor>,
    ) -> Vec<Range<language::Anchor>> {
        let mut ranges_to_query = Vec::new();
        let mut latest_cached_range = None::<&mut Range<language::Anchor>>;
        for cached_range in self
            .sorted_ranges
            .iter_mut()
            .skip_while(|cached_range| {
                cached_range
                    .end
                    .cmp(&query_range.start, buffer_snapshot)
                    .is_lt()
            })
            .take_while(|cached_range| {
                cached_range
                    .start
                    .cmp(&query_range.end, buffer_snapshot)
                    .is_le()
            })
        {
            match latest_cached_range {
                Some(latest_cached_range) => {
                    if latest_cached_range.end.offset.saturating_add(1) < cached_range.start.offset
                    {
                        ranges_to_query.push(latest_cached_range.end..cached_range.start);
                        cached_range.start = latest_cached_range.end;
                    }
                }
                None => {
                    if query_range
                        .start
                        .cmp(&cached_range.start, buffer_snapshot)
                        .is_lt()
                    {
                        ranges_to_query.push(query_range.start..cached_range.start);
                        cached_range.start = query_range.start;
                    }
                }
            }
            latest_cached_range = Some(cached_range);
        }

        match latest_cached_range {
            Some(latest_cached_range) => {
                if latest_cached_range.end.offset.saturating_add(1) < query_range.end.offset {
                    ranges_to_query.push(latest_cached_range.end..query_range.end);
                    latest_cached_range.end = query_range.end;
                }
            }
            None => {
                ranges_to_query.push(query_range.clone());
                self.sorted_ranges.push(query_range);
                self.sorted_ranges
                    .sort_by(|range_a, range_b| range_a.start.cmp(&range_b.start, buffer_snapshot));
            }
        }

        ranges_to_query
    }

    fn invalidate_range(&mut self, buffer: &BufferSnapshot, range: &Range<language::Anchor>) {
        self.sorted_ranges = self
            .sorted_ranges
            .drain(..)
            .filter_map(|mut cached_range| {
                if cached_range.start.cmp(&range.end, buffer).is_gt()
                    || cached_range.end.cmp(&range.start, buffer).is_lt()
                {
                    Some(vec![cached_range])
                } else if cached_range.start.cmp(&range.start, buffer).is_ge()
                    && cached_range.end.cmp(&range.end, buffer).is_le()
                {
                    None
                } else if range.start.cmp(&cached_range.start, buffer).is_ge()
                    && range.end.cmp(&cached_range.end, buffer).is_le()
                {
                    Some(vec![
                        cached_range.start..range.start,
                        range.end..cached_range.end,
                    ])
                } else if cached_range.start.cmp(&range.start, buffer).is_ge() {
                    cached_range.start = range.end;
                    Some(vec![cached_range])
                } else {
                    cached_range.end = range.start;
                    Some(vec![cached_range])
                }
            })
            .flatten()
            .collect();
    }
}

impl InlayHintCache {
    pub(super) fn new(inlay_hint_settings: InlayHintSettings) -> Self {
        Self {
            allowed_hint_kinds: inlay_hint_settings.enabled_inlay_hint_kinds(),
            enabled: inlay_hint_settings.enabled,
            modifiers_override: false,
            enabled_in_settings: inlay_hint_settings.enabled,
            hints: HashMap::default(),
            update_tasks: HashMap::default(),
            refresh_task: Task::ready(()),
            invalidate_debounce: debounce_value(inlay_hint_settings.edit_debounce_ms),
            append_debounce: debounce_value(inlay_hint_settings.scroll_debounce_ms),
            version: 0,
            lsp_request_limiter: Arc::new(Semaphore::new(MAX_CONCURRENT_LSP_REQUESTS)),
        }
    }

    /// Checks inlay hint settings for enabled hint kinds and general enabled state.
    /// Generates corresponding inlay_map splice updates on settings changes.
    /// Does not update inlay hint cache state on disabling or inlay hint kinds change: only reenabling forces new LSP queries.
    pub(super) fn update_settings(
        &mut self,
        multi_buffer: &Entity<MultiBuffer>,
        new_hint_settings: InlayHintSettings,
        visible_hints: Vec<Inlay>,
        cx: &mut Context<Editor>,
    ) -> ControlFlow<Option<InlaySplice>> {
        let old_enabled = self.enabled;
        // If the setting for inlay hints has changed, update `enabled`. This condition avoids inlay
        // hint visibility changes when other settings change (such as theme).
        //
        // Another option might be to store whether the user has manually toggled inlay hint
        // visibility, and prefer this. This could lead to confusion as it means inlay hint
        // visibility would not change when updating the setting if they were ever toggled.
        if new_hint_settings.enabled != self.enabled_in_settings {
            self.enabled = new_hint_settings.enabled;
            self.enabled_in_settings = new_hint_settings.enabled;
            self.modifiers_override = false;
        };
        self.invalidate_debounce = debounce_value(new_hint_settings.edit_debounce_ms);
        self.append_debounce = debounce_value(new_hint_settings.scroll_debounce_ms);
        let new_allowed_hint_kinds = new_hint_settings.enabled_inlay_hint_kinds();
        match (old_enabled, self.enabled) {
            (false, false) => {
                self.allowed_hint_kinds = new_allowed_hint_kinds;
                ControlFlow::Break(None)
            }
            (true, true) => {
                if new_allowed_hint_kinds == self.allowed_hint_kinds {
                    ControlFlow::Break(None)
                } else {
                    let new_splice = self.new_allowed_hint_kinds_splice(
                        multi_buffer,
                        &visible_hints,
                        &new_allowed_hint_kinds,
                        cx,
                    );
                    if new_splice.is_some() {
                        self.version += 1;
                        self.allowed_hint_kinds = new_allowed_hint_kinds;
                    }
                    ControlFlow::Break(new_splice)
                }
            }
            (true, false) => {
                self.modifiers_override = false;
                self.allowed_hint_kinds = new_allowed_hint_kinds;
                if self.hints.is_empty() {
                    ControlFlow::Break(None)
                } else {
                    self.clear();
                    ControlFlow::Break(Some(InlaySplice {
                        to_remove: visible_hints.iter().map(|inlay| inlay.id).collect(),
                        to_insert: Vec::new(),
                    }))
                }
            }
            (false, true) => {
                self.modifiers_override = false;
                self.allowed_hint_kinds = new_allowed_hint_kinds;
                ControlFlow::Continue(())
            }
        }
    }

    pub(super) fn modifiers_override(&mut self, new_override: bool) -> Option<bool> {
        if self.modifiers_override == new_override {
            return None;
        }
        self.modifiers_override = new_override;
        if (self.enabled && self.modifiers_override) || (!self.enabled && !self.modifiers_override)
        {
            self.clear();
            Some(false)
        } else {
            Some(true)
        }
    }

    pub(super) fn toggle(&mut self, enabled: bool) -> bool {
        if self.enabled == enabled {
            return false;
        }
        self.enabled = enabled;
        self.modifiers_override = false;
        if !enabled {
            self.clear();
        }
        true
    }

    /// If needed, queries LSP for new inlay hints, using the invalidation strategy given.
    /// To reduce inlay hint jumping, attempts to query a visible range of the editor(s) first,
    /// followed by the delayed queries of the same range above and below the visible one.
    /// This way, subsequent refresh invocations are less likely to trigger LSP queries for the invisible ranges.
    pub(super) fn spawn_hint_refresh(
        &mut self,
        reason_description: &'static str,
        excerpts_to_query: HashMap<ExcerptId, (Entity<Buffer>, Global, Range<usize>)>,
        invalidate: InvalidationStrategy,
        ignore_debounce: bool,
        cx: &mut Context<Editor>,
    ) -> Option<InlaySplice> {
        if (self.enabled && self.modifiers_override) || (!self.enabled && !self.modifiers_override)
        {
            return None;
        }
        let mut invalidated_hints = Vec::new();
        if invalidate.should_invalidate() {
            self.update_tasks
                .retain(|task_excerpt_id, _| excerpts_to_query.contains_key(task_excerpt_id));
            self.hints.retain(|cached_excerpt, cached_hints| {
                let retain = excerpts_to_query.contains_key(cached_excerpt);
                if !retain {
                    invalidated_hints.extend(cached_hints.read().ordered_hints.iter().copied());
                }
                retain
            });
        }
        if excerpts_to_query.is_empty() && invalidated_hints.is_empty() {
            return None;
        }

        let cache_version = self.version + 1;
        let debounce_duration = if ignore_debounce {
            None
        } else if invalidate.should_invalidate() {
            self.invalidate_debounce
        } else {
            self.append_debounce
        };
        self.refresh_task = cx.spawn(async move |editor, cx| {
            if let Some(debounce_duration) = debounce_duration {
                cx.background_executor().timer(debounce_duration).await;
            }

            editor
                .update(cx, |editor, cx| {
                    spawn_new_update_tasks(
                        editor,
                        reason_description,
                        excerpts_to_query,
                        invalidate,
                        cache_version,
                        cx,
                    )
                })
                .ok();
        });

        if invalidated_hints.is_empty() {
            None
        } else {
            Some(InlaySplice {
                to_remove: invalidated_hints,
                to_insert: Vec::new(),
            })
        }
    }

    fn new_allowed_hint_kinds_splice(
        &self,
        multi_buffer: &Entity<MultiBuffer>,
        visible_hints: &[Inlay],
        new_kinds: &HashSet<Option<InlayHintKind>>,
        cx: &mut Context<Editor>,
    ) -> Option<InlaySplice> {
        let old_kinds = &self.allowed_hint_kinds;
        if new_kinds == old_kinds {
            return None;
        }

        let mut to_remove = Vec::new();
        let mut to_insert = Vec::new();
        let mut shown_hints_to_remove = visible_hints.iter().fold(
            HashMap::<ExcerptId, Vec<(Anchor, InlayId)>>::default(),
            |mut current_hints, inlay| {
                current_hints
                    .entry(inlay.position.excerpt_id)
                    .or_default()
                    .push((inlay.position, inlay.id));
                current_hints
            },
        );

        let multi_buffer = multi_buffer.read(cx);
        let multi_buffer_snapshot = multi_buffer.snapshot(cx);

        for (excerpt_id, excerpt_cached_hints) in &self.hints {
            let shown_excerpt_hints_to_remove =
                shown_hints_to_remove.entry(*excerpt_id).or_default();
            let excerpt_cached_hints = excerpt_cached_hints.read();
            let mut excerpt_cache = excerpt_cached_hints.ordered_hints.iter().fuse().peekable();
            shown_excerpt_hints_to_remove.retain(|(shown_anchor, shown_hint_id)| {
                let Some(buffer) = shown_anchor
                    .buffer_id
                    .and_then(|buffer_id| multi_buffer.buffer(buffer_id))
                else {
                    return false;
                };
                let buffer_snapshot = buffer.read(cx).snapshot();
                loop {
                    match excerpt_cache.peek() {
                        Some(&cached_hint_id) => {
                            let cached_hint = &excerpt_cached_hints.hints_by_id[cached_hint_id];
                            if cached_hint_id == shown_hint_id {
                                excerpt_cache.next();
                                return !new_kinds.contains(&cached_hint.kind);
                            }

                            match cached_hint
                                .position
                                .cmp(&shown_anchor.text_anchor, &buffer_snapshot)
                            {
                                cmp::Ordering::Less | cmp::Ordering::Equal => {
                                    if !old_kinds.contains(&cached_hint.kind)
                                        && new_kinds.contains(&cached_hint.kind)
                                    {
                                        if let Some(anchor) = multi_buffer_snapshot
                                            .anchor_in_excerpt(*excerpt_id, cached_hint.position)
                                        {
                                            to_insert.push(Inlay::hint(
                                                cached_hint_id.id(),
                                                anchor,
                                                cached_hint,
                                            ));
                                        }
                                    }
                                    excerpt_cache.next();
                                }
                                cmp::Ordering::Greater => return true,
                            }
                        }
                        None => return true,
                    }
                }
            });

            for cached_hint_id in excerpt_cache {
                let maybe_missed_cached_hint = &excerpt_cached_hints.hints_by_id[cached_hint_id];
                let cached_hint_kind = maybe_missed_cached_hint.kind;
                if !old_kinds.contains(&cached_hint_kind) && new_kinds.contains(&cached_hint_kind) {
                    if let Some(anchor) = multi_buffer_snapshot
                        .anchor_in_excerpt(*excerpt_id, maybe_missed_cached_hint.position)
                    {
                        to_insert.push(Inlay::hint(
                            cached_hint_id.id(),
                            anchor,
                            maybe_missed_cached_hint,
                        ));
                    }
                }
            }
        }

        to_remove.extend(
            shown_hints_to_remove
                .into_values()
                .flatten()
                .map(|(_, hint_id)| hint_id),
        );
        if to_remove.is_empty() && to_insert.is_empty() {
            None
        } else {
            Some(InlaySplice {
                to_remove,
                to_insert,
            })
        }
    }

    /// Completely forget of certain excerpts that were removed from the multibuffer.
    pub(super) fn remove_excerpts(
        &mut self,
        excerpts_removed: &[ExcerptId],
    ) -> Option<InlaySplice> {
        let mut to_remove = Vec::new();
        for excerpt_to_remove in excerpts_removed {
            self.update_tasks.remove(excerpt_to_remove);
            if let Some(cached_hints) = self.hints.remove(excerpt_to_remove) {
                let cached_hints = cached_hints.read();
                to_remove.extend(cached_hints.ordered_hints.iter().copied());
            }
        }
        if to_remove.is_empty() {
            None
        } else {
            self.version += 1;
            Some(InlaySplice {
                to_remove,
                to_insert: Vec::new(),
            })
        }
    }

    pub(super) fn clear(&mut self) {
        if !self.update_tasks.is_empty() || !self.hints.is_empty() {
            self.version += 1;
        }
        self.update_tasks.clear();
        self.refresh_task = Task::ready(());
        self.hints.clear();
    }

    pub(super) fn hint_by_id(&self, excerpt_id: ExcerptId, hint_id: InlayId) -> Option<InlayHint> {
        self.hints
            .get(&excerpt_id)?
            .read()
            .hints_by_id
            .get(&hint_id)
            .cloned()
    }

    pub fn hints(&self) -> Vec<InlayHint> {
        let mut hints = Vec::new();
        for excerpt_hints in self.hints.values() {
            let excerpt_hints = excerpt_hints.read();
            hints.extend(
                excerpt_hints
                    .ordered_hints
                    .iter()
                    .map(|id| &excerpt_hints.hints_by_id[id])
                    .cloned(),
            );
        }
        hints
    }

    /// Queries a certain hint from the cache for extra data via the LSP <a href="https://microsoft.github.io/language-server-protocol/specifications/lsp/3.17/specification/#inlayHint_resolve">resolve</a> request.
    pub(super) fn spawn_hint_resolve(
        &self,
        buffer_id: BufferId,
        excerpt_id: ExcerptId,
        id: InlayId,
        window: &mut Window,
        cx: &mut Context<Editor>,
    ) {
        if let Some(excerpt_hints) = self.hints.get(&excerpt_id) {
            let mut guard = excerpt_hints.write();
            if let Some(cached_hint) = guard.hints_by_id.get_mut(&id) {
                if let ResolveState::CanResolve(server_id, _) = &cached_hint.resolve_state {
                    let hint_to_resolve = cached_hint.clone();
                    let server_id = *server_id;
                    cached_hint.resolve_state = ResolveState::Resolving;
                    drop(guard);
                    cx.spawn_in(window, async move |editor, cx| {
                        let resolved_hint_task = editor.update(cx, |editor, cx| {
                            let buffer = editor.buffer().read(cx).buffer(buffer_id)?;
                            editor.semantics_provider.as_ref()?.resolve_inlay_hint(
                                hint_to_resolve,
                                buffer,
                                server_id,
                                cx,
                            )
                        })?;
                        if let Some(resolved_hint_task) = resolved_hint_task {
                            let mut resolved_hint =
                                resolved_hint_task.await.context("hint resolve task")?;
                            editor.update(cx, |editor, _| {
                                if let Some(excerpt_hints) =
                                    editor.inlay_hint_cache.hints.get(&excerpt_id)
                                {
                                    let mut guard = excerpt_hints.write();
                                    if let Some(cached_hint) = guard.hints_by_id.get_mut(&id) {
                                        if cached_hint.resolve_state == ResolveState::Resolving {
                                            resolved_hint.resolve_state = ResolveState::Resolved;
                                            *cached_hint = resolved_hint;
                                        }
                                    }
                                }
                            })?;
                        }

                        anyhow::Ok(())
                    })
                    .detach_and_log_err(cx);
                }
            }
        }
    }
}

fn debounce_value(debounce_ms: u64) -> Option<Duration> {
    if debounce_ms > 0 {
        Some(Duration::from_millis(debounce_ms))
    } else {
        None
    }
}

fn spawn_new_update_tasks(
    editor: &mut Editor,
    reason: &'static str,
    excerpts_to_query: HashMap<ExcerptId, (Entity<Buffer>, Global, Range<usize>)>,
    invalidate: InvalidationStrategy,
    update_cache_version: usize,
    cx: &mut Context<Editor>,
) {
    for (excerpt_id, (excerpt_buffer, new_task_buffer_version, excerpt_visible_range)) in
        excerpts_to_query
    {
        if excerpt_visible_range.is_empty() {
            continue;
        }
        let buffer = excerpt_buffer.read(cx);
        let buffer_id = buffer.remote_id();
        let buffer_snapshot = buffer.snapshot();
        if buffer_snapshot
            .version()
            .changed_since(&new_task_buffer_version)
        {
            continue;
        }

        if let Some(cached_excerpt_hints) = editor.inlay_hint_cache.hints.get(&excerpt_id) {
            let cached_excerpt_hints = cached_excerpt_hints.read();
            let cached_buffer_version = &cached_excerpt_hints.buffer_version;
            if cached_excerpt_hints.version > update_cache_version
                || cached_buffer_version.changed_since(&new_task_buffer_version)
            {
                continue;
            }
        };

        let Some(query_ranges) = editor.buffer.update(cx, |multi_buffer, cx| {
            determine_query_ranges(
                multi_buffer,
                excerpt_id,
                &excerpt_buffer,
                excerpt_visible_range,
                cx,
            )
        }) else {
            return;
        };
        let query = ExcerptQuery {
            buffer_id,
            excerpt_id,
            cache_version: update_cache_version,
            invalidate,
            reason,
        };

        let mut new_update_task =
            |query_ranges| new_update_task(query, query_ranges, excerpt_buffer.clone(), cx);

        match editor.inlay_hint_cache.update_tasks.entry(excerpt_id) {
            hash_map::Entry::Occupied(mut o) => {
                o.get_mut().update_cached_tasks(
                    &buffer_snapshot,
                    query_ranges,
                    invalidate,
                    new_update_task,
                );
            }
            hash_map::Entry::Vacant(v) => {
                v.insert(TasksForRanges::new(
                    query_ranges.clone(),
                    new_update_task(query_ranges),
                ));
            }
        }
    }
}

#[derive(Debug, Clone)]
struct QueryRanges {
    before_visible: Vec<Range<language::Anchor>>,
    visible: Vec<Range<language::Anchor>>,
    after_visible: Vec<Range<language::Anchor>>,
}

impl QueryRanges {
    fn is_empty(&self) -> bool {
        self.before_visible.is_empty() && self.visible.is_empty() && self.after_visible.is_empty()
    }

    fn into_sorted_query_ranges(self) -> Vec<Range<text::Anchor>> {
        let mut sorted_ranges = Vec::with_capacity(
            self.before_visible.len() + self.visible.len() + self.after_visible.len(),
        );
        sorted_ranges.extend(self.before_visible);
        sorted_ranges.extend(self.visible);
        sorted_ranges.extend(self.after_visible);
        sorted_ranges
    }
}

fn determine_query_ranges(
    multi_buffer: &mut MultiBuffer,
    excerpt_id: ExcerptId,
    excerpt_buffer: &Entity<Buffer>,
    excerpt_visible_range: Range<usize>,
    cx: &mut Context<MultiBuffer>,
) -> Option<QueryRanges> {
    let buffer = excerpt_buffer.read(cx);
    let full_excerpt_range = multi_buffer
        .excerpts_for_buffer(buffer.remote_id(), cx)
        .into_iter()
        .find(|(id, _)| id == &excerpt_id)
        .map(|(_, range)| range.context)?;
    let snapshot = buffer.snapshot();
    let excerpt_visible_len = excerpt_visible_range.end - excerpt_visible_range.start;

    let visible_range = if excerpt_visible_range.start == excerpt_visible_range.end {
        return None;
    } else {
        vec![
            buffer.anchor_before(snapshot.clip_offset(excerpt_visible_range.start, Bias::Left))
                ..buffer.anchor_after(snapshot.clip_offset(excerpt_visible_range.end, Bias::Right)),
        ]
    };

    let full_excerpt_range_end_offset = full_excerpt_range.end.to_offset(&snapshot);
    let after_visible_range_start = excerpt_visible_range
        .end
        .saturating_add(1)
        .min(full_excerpt_range_end_offset)
        .min(buffer.len());
    let after_visible_range = if after_visible_range_start == full_excerpt_range_end_offset {
        Vec::new()
    } else {
        let after_range_end_offset = after_visible_range_start
            .saturating_add(excerpt_visible_len)
            .min(full_excerpt_range_end_offset)
            .min(buffer.len());
        vec![
            buffer.anchor_before(snapshot.clip_offset(after_visible_range_start, Bias::Left))
                ..buffer.anchor_after(snapshot.clip_offset(after_range_end_offset, Bias::Right)),
        ]
    };

    let full_excerpt_range_start_offset = full_excerpt_range.start.to_offset(&snapshot);
    let before_visible_range_end = excerpt_visible_range
        .start
        .saturating_sub(1)
        .max(full_excerpt_range_start_offset);
    let before_visible_range = if before_visible_range_end == full_excerpt_range_start_offset {
        Vec::new()
    } else {
        let before_range_start_offset = before_visible_range_end
            .saturating_sub(excerpt_visible_len)
            .max(full_excerpt_range_start_offset);
        vec![
            buffer.anchor_before(snapshot.clip_offset(before_range_start_offset, Bias::Left))
                ..buffer.anchor_after(snapshot.clip_offset(before_visible_range_end, Bias::Right)),
        ]
    };

    Some(QueryRanges {
        before_visible: before_visible_range,
        visible: visible_range,
        after_visible: after_visible_range,
    })
}

const MAX_CONCURRENT_LSP_REQUESTS: usize = 5;
const INVISIBLE_RANGES_HINTS_REQUEST_DELAY_MILLIS: u64 = 400;

fn new_update_task(
    query: ExcerptQuery,
    query_ranges: QueryRanges,
    excerpt_buffer: Entity<Buffer>,
    cx: &mut Context<Editor>,
) -> Task<()> {
    cx.spawn(async move |editor, cx| {
        let visible_range_update_results = future::join_all(
            query_ranges
                .visible
                .into_iter()
                .filter_map(|visible_range| {
                    let fetch_task = editor
                        .update(cx, |_, cx| {
                            fetch_and_update_hints(
                                excerpt_buffer.clone(),
                                query,
                                visible_range.clone(),
                                query.invalidate.should_invalidate(),
                                cx,
                            )
                        })
                        .log_err()?;
                    Some(async move { (visible_range, fetch_task.await) })
                }),
        )
        .await;

        let hint_delay = cx.background_executor().timer(Duration::from_millis(
            INVISIBLE_RANGES_HINTS_REQUEST_DELAY_MILLIS,
        ));

        let query_range_failed =
            |range: &Range<language::Anchor>, e: anyhow::Error, cx: &mut AsyncApp| {
                log::error!("inlay hint update task for range failed: {e:#?}");
                editor
                    .update(cx, |editor, cx| {
                        if let Some(task_ranges) = editor
                            .inlay_hint_cache
                            .update_tasks
                            .get_mut(&query.excerpt_id)
                        {
                            let buffer_snapshot = excerpt_buffer.read(cx).snapshot();
                            task_ranges.invalidate_range(&buffer_snapshot, range);
                        }
                    })
                    .ok()
            };

        for (range, result) in visible_range_update_results {
            if let Err(e) = result {
                query_range_failed(&range, e, cx);
            }
        }

        hint_delay.await;
        let invisible_range_update_results = future::join_all(
            query_ranges
                .before_visible
                .into_iter()
                .chain(query_ranges.after_visible.into_iter())
                .filter_map(|invisible_range| {
                    let fetch_task = editor
                        .update(cx, |_, cx| {
                            fetch_and_update_hints(
                                excerpt_buffer.clone(),
                                query,
                                invisible_range.clone(),
                                false, // visible screen request already invalidated the entries
                                cx,
                            )
                        })
                        .log_err()?;
                    Some(async move { (invisible_range, fetch_task.await) })
                }),
        )
        .await;
        for (range, result) in invisible_range_update_results {
            if let Err(e) = result {
                query_range_failed(&range, e, cx);
            }
        }
    })
}

fn fetch_and_update_hints(
    excerpt_buffer: Entity<Buffer>,
    query: ExcerptQuery,
    fetch_range: Range<language::Anchor>,
    invalidate: bool,
    cx: &mut Context<Editor>,
) -> Task<anyhow::Result<()>> {
    cx.spawn(async move |editor, cx|{
        let buffer_snapshot = excerpt_buffer.update(cx, |buffer, _| buffer.snapshot())?;
        let (lsp_request_limiter, multi_buffer_snapshot) =
            editor.update(cx, |editor, cx| {
                let multi_buffer_snapshot =
                    editor.buffer().update(cx, |buffer, cx| buffer.snapshot(cx));
                let lsp_request_limiter = Arc::clone(&editor.inlay_hint_cache.lsp_request_limiter);
                (lsp_request_limiter, multi_buffer_snapshot)
            })?;

        let (lsp_request_guard, got_throttled) = if query.invalidate.should_invalidate() {
            (None, false)
        } else {
            match lsp_request_limiter.try_acquire() {
                Some(guard) => (Some(guard), false),
                None => (Some(lsp_request_limiter.acquire().await), true),
            }
        };
        let fetch_range_to_log = fetch_range.start.to_point(&buffer_snapshot)
            ..fetch_range.end.to_point(&buffer_snapshot);
        let inlay_hints_fetch_task = editor
            .update(cx, |editor, cx| {
                if got_throttled {
                    let query_not_around_visible_range = match editor
                        .excerpts_for_inlay_hints_query(None, cx)
                        .remove(&query.excerpt_id)
                    {
                        Some((_, _, current_visible_range)) => {
                            let visible_offset_length = current_visible_range.len();
                            let double_visible_range = current_visible_range
                                .start
                                .saturating_sub(visible_offset_length)
                                ..current_visible_range
                                    .end
                                    .saturating_add(visible_offset_length)
                                    .min(buffer_snapshot.len());
                            !double_visible_range
                                .contains(&fetch_range.start.to_offset(&buffer_snapshot))
                                && !double_visible_range
                                    .contains(&fetch_range.end.to_offset(&buffer_snapshot))
                        }
                        None => true,
                    };
                    if query_not_around_visible_range {
                        log::trace!("Fetching inlay hints for range {fetch_range_to_log:?} got throttled and fell off the current visible range, skipping.");
                        if let Some(task_ranges) = editor
                            .inlay_hint_cache
                            .update_tasks
                            .get_mut(&query.excerpt_id)
                        {
                            task_ranges.invalidate_range(&buffer_snapshot, &fetch_range);
                        }
                        return None;
                    }
                }

                let buffer = editor.buffer().read(cx).buffer(query.buffer_id)?;
<<<<<<< HEAD

                if matches!(query.invalidate, InvalidationStrategy::DebuggerRefresh) {
                    editor
                        .semantics_provider
                        .as_ref()?
                        .inline_values(buffer, fetch_range.clone(), cx)
                } else {
                    editor
                        .semantics_provider
                        .as_ref()?
                        .inlay_hints(buffer, fetch_range.clone(), cx)
                }
=======
                if !editor.registered_buffers.contains_key(&query.buffer_id) {
                    if let Some(project) = editor.project.as_ref() {
                        project.update(cx, |project, cx| {
                            editor.registered_buffers.insert(
                                query.buffer_id,
                                project.register_buffer_with_language_servers(&buffer, cx),
                            );
                        })
                    }
                }
                editor
                    .semantics_provider
                    .as_ref()?
                    .inlay_hints(buffer, fetch_range.clone(), cx)
>>>>>>> bae3ef01
            })
            .ok()
            .flatten();

        let cached_excerpt_hints = editor.update(cx, |editor, _| {
            editor
                .inlay_hint_cache
                .hints
                .get(&query.excerpt_id)
                .cloned()
        })?;

        let visible_hints = editor.update(cx, |editor, cx| editor.visible_inlay_hints(cx))?;
        let new_hints = match inlay_hints_fetch_task {
            Some(fetch_task) => {
                log::debug!(
                    "Fetching inlay hints for range {fetch_range_to_log:?}, reason: {query_reason}, invalidate: {invalidate}",
                    query_reason = query.reason,
                );
                log::trace!(
                    "Currently visible hints: {visible_hints:?}, cached hints present: {}",
                    cached_excerpt_hints.is_some(),
                );
                fetch_task.await.context("inlay hint fetch task")?
            }
            None => return Ok(()),
        };
        drop(lsp_request_guard);
        log::debug!(
            "Fetched {} hints for range {fetch_range_to_log:?}",
            new_hints.len()
        );
        log::trace!("Fetched hints: {new_hints:?}");

        let background_task_buffer_snapshot = buffer_snapshot.clone();
        let background_fetch_range = fetch_range.clone();
        let new_update = cx.background_spawn(async move {
            calculate_hint_updates(
                query.excerpt_id,
                invalidate,
                background_fetch_range,
                new_hints,
                &background_task_buffer_snapshot,
                cached_excerpt_hints,
                &visible_hints,
            )
        })
            .await;
        if let Some(new_update) = new_update {
            log::debug!(
                "Applying update for range {fetch_range_to_log:?}: remove from editor: {}, remove from cache: {}, add to cache: {}",
                new_update.remove_from_visible.len(),
                new_update.remove_from_cache.len(),
                new_update.add_to_cache.len()
            );
            log::trace!("New update: {new_update:?}");
            editor
                .update(cx, |editor,  cx| {
                    apply_hint_update(
                        editor,
                        new_update,
                        query,
                        invalidate,
                        buffer_snapshot,
                        multi_buffer_snapshot,
                        cx,
                    );
                })
                .ok();
        }
        anyhow::Ok(())
    })
}

fn calculate_hint_updates(
    excerpt_id: ExcerptId,
    invalidate: bool,
    fetch_range: Range<language::Anchor>,
    new_excerpt_hints: Vec<InlayHint>,
    buffer_snapshot: &BufferSnapshot,
    cached_excerpt_hints: Option<Arc<RwLock<CachedExcerptHints>>>,
    visible_hints: &[Inlay],
) -> Option<ExcerptHintsUpdate> {
    let mut add_to_cache = Vec::<InlayHint>::new();
    let mut excerpt_hints_to_persist = HashMap::default();
    for new_hint in new_excerpt_hints {
        if !contains_position(&fetch_range, new_hint.position, buffer_snapshot) {
            continue;
        }
        let missing_from_cache = match &cached_excerpt_hints {
            Some(cached_excerpt_hints) => {
                let cached_excerpt_hints = cached_excerpt_hints.read();
                match cached_excerpt_hints
                    .ordered_hints
                    .binary_search_by(|probe| {
                        cached_excerpt_hints.hints_by_id[probe]
                            .position
                            .cmp(&new_hint.position, buffer_snapshot)
                    }) {
                    Ok(ix) => {
                        let mut missing_from_cache = true;
                        for id in &cached_excerpt_hints.ordered_hints[ix..] {
                            let cached_hint = &cached_excerpt_hints.hints_by_id[id];
                            if new_hint
                                .position
                                .cmp(&cached_hint.position, buffer_snapshot)
                                .is_gt()
                            {
                                break;
                            }
                            if cached_hint == &new_hint {
                                excerpt_hints_to_persist.insert(*id, cached_hint.kind);
                                missing_from_cache = false;
                            }
                        }
                        missing_from_cache
                    }
                    Err(_) => true,
                }
            }
            None => true,
        };
        if missing_from_cache {
            add_to_cache.push(new_hint);
        }
    }

    let mut remove_from_visible = HashSet::default();
    let mut remove_from_cache = HashSet::default();
    if invalidate {
        remove_from_visible.extend(
            visible_hints
                .iter()
                .filter(|hint| hint.position.excerpt_id == excerpt_id)
                .map(|inlay_hint| inlay_hint.id)
                .filter(|hint_id| !excerpt_hints_to_persist.contains_key(hint_id)),
        );

        if let Some(cached_excerpt_hints) = &cached_excerpt_hints {
            let cached_excerpt_hints = cached_excerpt_hints.read();
            remove_from_cache.extend(
                cached_excerpt_hints
                    .ordered_hints
                    .iter()
                    .filter(|cached_inlay_id| {
                        !excerpt_hints_to_persist.contains_key(cached_inlay_id)
                    })
                    .copied(),
            );
            remove_from_visible.extend(remove_from_cache.iter().cloned());
        }
    }

    if remove_from_visible.is_empty() && remove_from_cache.is_empty() && add_to_cache.is_empty() {
        None
    } else {
        Some(ExcerptHintsUpdate {
            excerpt_id,
            remove_from_visible,
            remove_from_cache,
            add_to_cache,
        })
    }
}

fn contains_position(
    range: &Range<language::Anchor>,
    position: language::Anchor,
    buffer_snapshot: &BufferSnapshot,
) -> bool {
    range.start.cmp(&position, buffer_snapshot).is_le()
        && range.end.cmp(&position, buffer_snapshot).is_ge()
}

fn apply_hint_update(
    editor: &mut Editor,
    new_update: ExcerptHintsUpdate,
    query: ExcerptQuery,
    invalidate: bool,
    buffer_snapshot: BufferSnapshot,
    multi_buffer_snapshot: MultiBufferSnapshot,
    cx: &mut Context<Editor>,
) {
    let cached_excerpt_hints = editor
        .inlay_hint_cache
        .hints
        .entry(new_update.excerpt_id)
        .or_insert_with(|| {
            Arc::new(RwLock::new(CachedExcerptHints {
                version: query.cache_version,
                buffer_version: buffer_snapshot.version().clone(),
                buffer_id: query.buffer_id,
                ordered_hints: Vec::new(),
                hints_by_id: HashMap::default(),
            }))
        });
    let mut cached_excerpt_hints = cached_excerpt_hints.write();
    match query.cache_version.cmp(&cached_excerpt_hints.version) {
        cmp::Ordering::Less => return,
        cmp::Ordering::Greater | cmp::Ordering::Equal => {
            cached_excerpt_hints.version = query.cache_version;
        }
    }

    let mut cached_inlays_changed = !new_update.remove_from_cache.is_empty();
    cached_excerpt_hints
        .ordered_hints
        .retain(|hint_id| !new_update.remove_from_cache.contains(hint_id));
    cached_excerpt_hints
        .hints_by_id
        .retain(|hint_id, _| !new_update.remove_from_cache.contains(hint_id));
    let mut splice = InlaySplice::default();
    splice.to_remove.extend(new_update.remove_from_visible);
    for new_hint in new_update.add_to_cache {
        let insert_position = match cached_excerpt_hints
            .ordered_hints
            .binary_search_by(|probe| {
                cached_excerpt_hints.hints_by_id[probe]
                    .position
                    .cmp(&new_hint.position, &buffer_snapshot)
            }) {
            Ok(i) => {
                // When a hint is added to the same position where existing ones are present,
                // do not deduplicate it: we split hint queries into non-overlapping ranges
                // and each hint batch returned by the server should already contain unique hints.
                i + cached_excerpt_hints.ordered_hints[i..].len() + 1
            }
            Err(i) => i,
        };

        let new_inlay_id = post_inc(&mut editor.next_inlay_id);
        if editor
            .inlay_hint_cache
            .allowed_hint_kinds
            .contains(&new_hint.kind)
        {
            if let Some(new_hint_position) =
                multi_buffer_snapshot.anchor_in_excerpt(query.excerpt_id, new_hint.position)
            {
                splice
                    .to_insert
                    .push(Inlay::hint(new_inlay_id, new_hint_position, &new_hint));
            }
        }
        let new_id = InlayId::Hint(new_inlay_id);
        cached_excerpt_hints.hints_by_id.insert(new_id, new_hint);
        if cached_excerpt_hints.ordered_hints.len() <= insert_position {
            cached_excerpt_hints.ordered_hints.push(new_id);
        } else {
            cached_excerpt_hints
                .ordered_hints
                .insert(insert_position, new_id);
        }

        cached_inlays_changed = true;
    }
    cached_excerpt_hints.buffer_version = buffer_snapshot.version().clone();
    drop(cached_excerpt_hints);

    if invalidate {
        let mut outdated_excerpt_caches = HashSet::default();
        for (excerpt_id, excerpt_hints) in &editor.inlay_hint_cache().hints {
            let excerpt_hints = excerpt_hints.read();
            if excerpt_hints.buffer_id == query.buffer_id
                && excerpt_id != &query.excerpt_id
                && buffer_snapshot
                    .version()
                    .changed_since(&excerpt_hints.buffer_version)
            {
                outdated_excerpt_caches.insert(*excerpt_id);
                splice
                    .to_remove
                    .extend(excerpt_hints.ordered_hints.iter().copied());
            }
        }
        cached_inlays_changed |= !outdated_excerpt_caches.is_empty();
        editor
            .inlay_hint_cache
            .hints
            .retain(|excerpt_id, _| !outdated_excerpt_caches.contains(excerpt_id));
    }

    let InlaySplice {
        to_remove,
        to_insert,
    } = splice;
    let displayed_inlays_changed = !to_remove.is_empty() || !to_insert.is_empty();
    if cached_inlays_changed || displayed_inlays_changed {
        editor.inlay_hint_cache.version += 1;
    }
    if displayed_inlays_changed {
        editor.splice_inlays(&to_remove, to_insert, cx)
    }
}

#[cfg(test)]
pub mod tests {
    use crate::editor_tests::update_test_language_settings;
    use crate::scroll::ScrollAmount;
    use crate::{ExcerptRange, scroll::Autoscroll, test::editor_lsp_test_context::rust_lang};
    use futures::StreamExt;
    use gpui::{AppContext as _, Context, SemanticVersion, TestAppContext, WindowHandle};
    use itertools::Itertools as _;
    use language::{Capability, FakeLspAdapter, language_settings::AllLanguageSettingsContent};
    use language::{Language, LanguageConfig, LanguageMatcher};
    use lsp::FakeLanguageServer;
    use parking_lot::Mutex;
    use project::{FakeFs, Project};
    use serde_json::json;
    use settings::SettingsStore;
    use std::sync::atomic::{AtomicBool, AtomicU32, AtomicUsize, Ordering};
    use text::Point;
    use util::path;

    use super::*;

    #[gpui::test]
    async fn test_basic_cache_update_with_duplicate_hints(cx: &mut gpui::TestAppContext) {
        let allowed_hint_kinds = HashSet::from_iter([None, Some(InlayHintKind::Type)]);
        init_test(cx, |settings| {
            settings.defaults.inlay_hints = Some(InlayHintSettings {
                enabled: true,
                edit_debounce_ms: 0,
                scroll_debounce_ms: 0,
                show_type_hints: allowed_hint_kinds.contains(&Some(InlayHintKind::Type)),
                show_parameter_hints: allowed_hint_kinds.contains(&Some(InlayHintKind::Parameter)),
                show_other_hints: allowed_hint_kinds.contains(&None),
                show_background: false,
                toggle_on_modifiers_press: None,
            })
        });
        let (_, editor, fake_server) = prepare_test_objects(cx, |fake_server, file_with_hints| {
            let lsp_request_count = Arc::new(AtomicU32::new(0));
            fake_server.set_request_handler::<lsp::request::InlayHintRequest, _, _>(
                move |params, _| {
                    let task_lsp_request_count = Arc::clone(&lsp_request_count);
                    async move {
                        let i = task_lsp_request_count.fetch_add(1, Ordering::Release) + 1;
                        assert_eq!(
                            params.text_document.uri,
                            lsp::Url::from_file_path(file_with_hints).unwrap(),
                        );
                        Ok(Some(vec![lsp::InlayHint {
                            position: lsp::Position::new(0, i),
                            label: lsp::InlayHintLabel::String(i.to_string()),
                            kind: None,
                            text_edits: None,
                            tooltip: None,
                            padding_left: None,
                            padding_right: None,
                            data: None,
                        }]))
                    }
                },
            );
        })
        .await;
        cx.executor().run_until_parked();

        editor
            .update(cx, |editor, _window, cx| {
                let expected_hints = vec!["1".to_string()];
                assert_eq!(
                    expected_hints,
                    cached_hint_labels(editor),
                    "Should get its first hints when opening the editor"
                );
                assert_eq!(expected_hints, visible_hint_labels(editor, cx));
                let inlay_cache = editor.inlay_hint_cache();
                assert_eq!(
                    inlay_cache.allowed_hint_kinds, allowed_hint_kinds,
                    "Cache should use editor settings to get the allowed hint kinds"
                );
            })
            .unwrap();

        editor
            .update(cx, |editor, window, cx| {
                editor.change_selections(None, window, cx, |s| s.select_ranges([13..13]));
                editor.handle_input("some change", window, cx);
            })
            .unwrap();
        cx.executor().run_until_parked();
        editor
            .update(cx, |editor, _window, cx| {
                let expected_hints = vec!["2".to_string()];
                assert_eq!(
                    expected_hints,
                    cached_hint_labels(editor),
                    "Should get new hints after an edit"
                );
                assert_eq!(expected_hints, visible_hint_labels(editor, cx));
                let inlay_cache = editor.inlay_hint_cache();
                assert_eq!(
                    inlay_cache.allowed_hint_kinds, allowed_hint_kinds,
                    "Cache should use editor settings to get the allowed hint kinds"
                );
            })
            .unwrap();

        fake_server
            .request::<lsp::request::InlayHintRefreshRequest>(())
            .await
            .expect("inlay refresh request failed");
        cx.executor().run_until_parked();
        editor
            .update(cx, |editor, _window, cx| {
                let expected_hints = vec!["3".to_string()];
                assert_eq!(
                    expected_hints,
                    cached_hint_labels(editor),
                    "Should get new hints after hint refresh/ request"
                );
                assert_eq!(expected_hints, visible_hint_labels(editor, cx));
                let inlay_cache = editor.inlay_hint_cache();
                assert_eq!(
                    inlay_cache.allowed_hint_kinds, allowed_hint_kinds,
                    "Cache should use editor settings to get the allowed hint kinds"
                );
            })
            .unwrap();
    }

    #[gpui::test]
    async fn test_cache_update_on_lsp_completion_tasks(cx: &mut gpui::TestAppContext) {
        init_test(cx, |settings| {
            settings.defaults.inlay_hints = Some(InlayHintSettings {
                enabled: true,
                edit_debounce_ms: 0,
                scroll_debounce_ms: 0,
                show_type_hints: true,
                show_parameter_hints: true,
                show_other_hints: true,
                show_background: false,
                toggle_on_modifiers_press: None,
            })
        });

        let (_, editor, fake_server) = prepare_test_objects(cx, |fake_server, file_with_hints| {
            let lsp_request_count = Arc::new(AtomicU32::new(0));
            fake_server.set_request_handler::<lsp::request::InlayHintRequest, _, _>(
                move |params, _| {
                    let task_lsp_request_count = Arc::clone(&lsp_request_count);
                    async move {
                        assert_eq!(
                            params.text_document.uri,
                            lsp::Url::from_file_path(file_with_hints).unwrap(),
                        );
                        let current_call_id =
                            Arc::clone(&task_lsp_request_count).fetch_add(1, Ordering::SeqCst);
                        Ok(Some(vec![lsp::InlayHint {
                            position: lsp::Position::new(0, current_call_id),
                            label: lsp::InlayHintLabel::String(current_call_id.to_string()),
                            kind: None,
                            text_edits: None,
                            tooltip: None,
                            padding_left: None,
                            padding_right: None,
                            data: None,
                        }]))
                    }
                },
            );
        })
        .await;
        cx.executor().run_until_parked();

        editor
            .update(cx, |editor, _, cx| {
                let expected_hints = vec!["0".to_string()];
                assert_eq!(
                    expected_hints,
                    cached_hint_labels(editor),
                    "Should get its first hints when opening the editor"
                );
                assert_eq!(expected_hints, visible_hint_labels(editor, cx));
            })
            .unwrap();

        let progress_token = "test_progress_token";
        fake_server
            .request::<lsp::request::WorkDoneProgressCreate>(lsp::WorkDoneProgressCreateParams {
                token: lsp::ProgressToken::String(progress_token.to_string()),
            })
            .await
            .expect("work done progress create request failed");
        cx.executor().run_until_parked();
        fake_server.notify::<lsp::notification::Progress>(&lsp::ProgressParams {
            token: lsp::ProgressToken::String(progress_token.to_string()),
            value: lsp::ProgressParamsValue::WorkDone(lsp::WorkDoneProgress::Begin(
                lsp::WorkDoneProgressBegin::default(),
            )),
        });
        cx.executor().run_until_parked();

        editor
            .update(cx, |editor, _, cx| {
                let expected_hints = vec!["0".to_string()];
                assert_eq!(
                    expected_hints,
                    cached_hint_labels(editor),
                    "Should not update hints while the work task is running"
                );
                assert_eq!(expected_hints, visible_hint_labels(editor, cx));
            })
            .unwrap();

        fake_server.notify::<lsp::notification::Progress>(&lsp::ProgressParams {
            token: lsp::ProgressToken::String(progress_token.to_string()),
            value: lsp::ProgressParamsValue::WorkDone(lsp::WorkDoneProgress::End(
                lsp::WorkDoneProgressEnd::default(),
            )),
        });
        cx.executor().run_until_parked();

        editor
            .update(cx, |editor, _, cx| {
                let expected_hints = vec!["1".to_string()];
                assert_eq!(
                    expected_hints,
                    cached_hint_labels(editor),
                    "New hints should be queried after the work task is done"
                );
                assert_eq!(expected_hints, visible_hint_labels(editor, cx));
            })
            .unwrap();
    }

    #[gpui::test]
    async fn test_no_hint_updates_for_unrelated_language_files(cx: &mut gpui::TestAppContext) {
        init_test(cx, |settings| {
            settings.defaults.inlay_hints = Some(InlayHintSettings {
                enabled: true,
                edit_debounce_ms: 0,
                scroll_debounce_ms: 0,
                show_type_hints: true,
                show_parameter_hints: true,
                show_other_hints: true,
                show_background: false,
                toggle_on_modifiers_press: None,
            })
        });

        let fs = FakeFs::new(cx.background_executor.clone());
        fs.insert_tree(
            path!("/a"),
            json!({
                "main.rs": "fn main() { a } // and some long comment to ensure inlays are not trimmed out",
                "other.md": "Test md file with some text",
            }),
        )
        .await;

        let project = Project::test(fs, [path!("/a").as_ref()], cx).await;

        let language_registry = project.read_with(cx, |project, _| project.languages().clone());
        let mut rs_fake_servers = None;
        let mut md_fake_servers = None;
        for (name, path_suffix) in [("Rust", "rs"), ("Markdown", "md")] {
            language_registry.add(Arc::new(Language::new(
                LanguageConfig {
                    name: name.into(),
                    matcher: LanguageMatcher {
                        path_suffixes: vec![path_suffix.to_string()],
                        ..Default::default()
                    },
                    ..Default::default()
                },
                Some(tree_sitter_rust::LANGUAGE.into()),
            )));
            let fake_servers = language_registry.register_fake_lsp(
                name,
                FakeLspAdapter {
                    name,
                    capabilities: lsp::ServerCapabilities {
                        inlay_hint_provider: Some(lsp::OneOf::Left(true)),
                        ..Default::default()
                    },
                    initializer: Some(Box::new({
                        move |fake_server| {
                            let rs_lsp_request_count = Arc::new(AtomicU32::new(0));
                            let md_lsp_request_count = Arc::new(AtomicU32::new(0));
                            fake_server
                                .set_request_handler::<lsp::request::InlayHintRequest, _, _>(
                                    move |params, _| {
                                        let i = match name {
                                            "Rust" => {
                                                assert_eq!(
                                                    params.text_document.uri,
                                                    lsp::Url::from_file_path(path!("/a/main.rs"))
                                                        .unwrap(),
                                                );
                                                rs_lsp_request_count.fetch_add(1, Ordering::Release)
                                                    + 1
                                            }
                                            "Markdown" => {
                                                assert_eq!(
                                                    params.text_document.uri,
                                                    lsp::Url::from_file_path(path!("/a/other.md"))
                                                        .unwrap(),
                                                );
                                                md_lsp_request_count.fetch_add(1, Ordering::Release)
                                                    + 1
                                            }
                                            unexpected => {
                                                panic!("Unexpected language: {unexpected}")
                                            }
                                        };

                                        async move {
                                            let query_start = params.range.start;
                                            Ok(Some(vec![lsp::InlayHint {
                                                position: query_start,
                                                label: lsp::InlayHintLabel::String(i.to_string()),
                                                kind: None,
                                                text_edits: None,
                                                tooltip: None,
                                                padding_left: None,
                                                padding_right: None,
                                                data: None,
                                            }]))
                                        }
                                    },
                                );
                        }
                    })),
                    ..Default::default()
                },
            );
            match name {
                "Rust" => rs_fake_servers = Some(fake_servers),
                "Markdown" => md_fake_servers = Some(fake_servers),
                _ => unreachable!(),
            }
        }

        let rs_buffer = project
            .update(cx, |project, cx| {
                project.open_local_buffer(path!("/a/main.rs"), cx)
            })
            .await
            .unwrap();
        let rs_editor = cx.add_window(|window, cx| {
            Editor::for_buffer(rs_buffer, Some(project.clone()), window, cx)
        });
        cx.executor().run_until_parked();

        let _rs_fake_server = rs_fake_servers.unwrap().next().await.unwrap();
        cx.executor().run_until_parked();
        rs_editor
            .update(cx, |editor, _window, cx| {
                let expected_hints = vec!["1".to_string()];
                assert_eq!(
                    expected_hints,
                    cached_hint_labels(editor),
                    "Should get its first hints when opening the editor"
                );
                assert_eq!(expected_hints, visible_hint_labels(editor, cx));
            })
            .unwrap();

        cx.executor().run_until_parked();
        let md_buffer = project
            .update(cx, |project, cx| {
                project.open_local_buffer(path!("/a/other.md"), cx)
            })
            .await
            .unwrap();
        let md_editor =
            cx.add_window(|window, cx| Editor::for_buffer(md_buffer, Some(project), window, cx));
        cx.executor().run_until_parked();

        let _md_fake_server = md_fake_servers.unwrap().next().await.unwrap();
        cx.executor().run_until_parked();
        md_editor
            .update(cx, |editor, _window, cx| {
                let expected_hints = vec!["1".to_string()];
                assert_eq!(
                    expected_hints,
                    cached_hint_labels(editor),
                    "Markdown editor should have a separate version, repeating Rust editor rules"
                );
                assert_eq!(expected_hints, visible_hint_labels(editor, cx));
            })
            .unwrap();

        rs_editor
            .update(cx, |editor, window, cx| {
                editor.change_selections(None, window, cx, |s| s.select_ranges([13..13]));
                editor.handle_input("some rs change", window, cx);
            })
            .unwrap();
        cx.executor().run_until_parked();
        rs_editor
            .update(cx, |editor, _window, cx| {
                // TODO: Here, we do not get "2", because inserting another language server will trigger `RefreshInlayHints` event from the `LspStore`
                // A project is listened in every editor, so each of them will react to this event.
                //
                // We do not have language server IDs for remote projects, so cannot easily say on the editor level,
                // whether we should ignore a particular `RefreshInlayHints` event.
                let expected_hints = vec!["3".to_string()];
                assert_eq!(
                    expected_hints,
                    cached_hint_labels(editor),
                    "Rust inlay cache should change after the edit"
                );
                assert_eq!(expected_hints, visible_hint_labels(editor, cx));
            })
            .unwrap();
        md_editor
            .update(cx, |editor, _window, cx| {
                let expected_hints = vec!["1".to_string()];
                assert_eq!(
                    expected_hints,
                    cached_hint_labels(editor),
                    "Markdown editor should not be affected by Rust editor changes"
                );
                assert_eq!(expected_hints, visible_hint_labels(editor, cx));
            })
            .unwrap();

        md_editor
            .update(cx, |editor, window, cx| {
                editor.change_selections(None, window, cx, |s| s.select_ranges([13..13]));
                editor.handle_input("some md change", window, cx);
            })
            .unwrap();
        cx.executor().run_until_parked();
        md_editor
            .update(cx, |editor, _window, cx| {
                let expected_hints = vec!["2".to_string()];
                assert_eq!(
                    expected_hints,
                    cached_hint_labels(editor),
                    "Rust editor should not be affected by Markdown editor changes"
                );
                assert_eq!(expected_hints, visible_hint_labels(editor, cx));
            })
            .unwrap();
        rs_editor
            .update(cx, |editor, _window, cx| {
                let expected_hints = vec!["3".to_string()];
                assert_eq!(
                    expected_hints,
                    cached_hint_labels(editor),
                    "Markdown editor should also change independently"
                );
                assert_eq!(expected_hints, visible_hint_labels(editor, cx));
            })
            .unwrap();
    }

    #[gpui::test]
    async fn test_hint_setting_changes(cx: &mut gpui::TestAppContext) {
        let allowed_hint_kinds = HashSet::from_iter([None, Some(InlayHintKind::Type)]);
        init_test(cx, |settings| {
            settings.defaults.inlay_hints = Some(InlayHintSettings {
                enabled: true,
                edit_debounce_ms: 0,
                scroll_debounce_ms: 0,
                show_type_hints: allowed_hint_kinds.contains(&Some(InlayHintKind::Type)),
                show_parameter_hints: allowed_hint_kinds.contains(&Some(InlayHintKind::Parameter)),
                show_other_hints: allowed_hint_kinds.contains(&None),
                show_background: false,
                toggle_on_modifiers_press: None,
            })
        });

        let lsp_request_count = Arc::new(AtomicUsize::new(0));
        let (_, editor, fake_server) = prepare_test_objects(cx, {
            let lsp_request_count = lsp_request_count.clone();
            move |fake_server, file_with_hints| {
                let lsp_request_count = lsp_request_count.clone();
                fake_server.set_request_handler::<lsp::request::InlayHintRequest, _, _>(
                    move |params, _| {
                        lsp_request_count.fetch_add(1, Ordering::Release);
                        async move {
                            assert_eq!(
                                params.text_document.uri,
                                lsp::Url::from_file_path(file_with_hints).unwrap(),
                            );
                            Ok(Some(vec![
                                lsp::InlayHint {
                                    position: lsp::Position::new(0, 1),
                                    label: lsp::InlayHintLabel::String("type hint".to_string()),
                                    kind: Some(lsp::InlayHintKind::TYPE),
                                    text_edits: None,
                                    tooltip: None,
                                    padding_left: None,
                                    padding_right: None,
                                    data: None,
                                },
                                lsp::InlayHint {
                                    position: lsp::Position::new(0, 2),
                                    label: lsp::InlayHintLabel::String(
                                        "parameter hint".to_string(),
                                    ),
                                    kind: Some(lsp::InlayHintKind::PARAMETER),
                                    text_edits: None,
                                    tooltip: None,
                                    padding_left: None,
                                    padding_right: None,
                                    data: None,
                                },
                                lsp::InlayHint {
                                    position: lsp::Position::new(0, 3),
                                    label: lsp::InlayHintLabel::String("other hint".to_string()),
                                    kind: None,
                                    text_edits: None,
                                    tooltip: None,
                                    padding_left: None,
                                    padding_right: None,
                                    data: None,
                                },
                            ]))
                        }
                    },
                );
            }
        })
        .await;
        cx.executor().run_until_parked();

        editor
            .update(cx, |editor, _, cx| {
                assert_eq!(
                    lsp_request_count.load(Ordering::Relaxed),
                    1,
                    "Should query new hints once"
                );
                assert_eq!(
                    vec![
                        "type hint".to_string(),
                        "parameter hint".to_string(),
                        "other hint".to_string(),
                    ],
                    cached_hint_labels(editor),
                    "Should get its first hints when opening the editor"
                );
                assert_eq!(
                    vec!["type hint".to_string(), "other hint".to_string()],
                    visible_hint_labels(editor, cx)
                );
                let inlay_cache = editor.inlay_hint_cache();
                assert_eq!(
                    inlay_cache.allowed_hint_kinds, allowed_hint_kinds,
                    "Cache should use editor settings to get the allowed hint kinds"
                );
            })
            .unwrap();

        fake_server
            .request::<lsp::request::InlayHintRefreshRequest>(())
            .await
            .expect("inlay refresh request failed");
        cx.executor().run_until_parked();
        editor
            .update(cx, |editor, _, cx| {
                assert_eq!(
                    lsp_request_count.load(Ordering::Relaxed),
                    2,
                    "Should load new hints twice"
                );
                assert_eq!(
                    vec![
                        "type hint".to_string(),
                        "parameter hint".to_string(),
                        "other hint".to_string(),
                    ],
                    cached_hint_labels(editor),
                    "Cached hints should not change due to allowed hint kinds settings update"
                );
                assert_eq!(
                    vec!["type hint".to_string(), "other hint".to_string()],
                    visible_hint_labels(editor, cx)
                );
            })
            .unwrap();

        for (new_allowed_hint_kinds, expected_visible_hints) in [
            (HashSet::from_iter([None]), vec!["other hint".to_string()]),
            (
                HashSet::from_iter([Some(InlayHintKind::Type)]),
                vec!["type hint".to_string()],
            ),
            (
                HashSet::from_iter([Some(InlayHintKind::Parameter)]),
                vec!["parameter hint".to_string()],
            ),
            (
                HashSet::from_iter([None, Some(InlayHintKind::Type)]),
                vec!["type hint".to_string(), "other hint".to_string()],
            ),
            (
                HashSet::from_iter([None, Some(InlayHintKind::Parameter)]),
                vec!["parameter hint".to_string(), "other hint".to_string()],
            ),
            (
                HashSet::from_iter([Some(InlayHintKind::Type), Some(InlayHintKind::Parameter)]),
                vec!["type hint".to_string(), "parameter hint".to_string()],
            ),
            (
                HashSet::from_iter([
                    None,
                    Some(InlayHintKind::Type),
                    Some(InlayHintKind::Parameter),
                ]),
                vec![
                    "type hint".to_string(),
                    "parameter hint".to_string(),
                    "other hint".to_string(),
                ],
            ),
        ] {
            update_test_language_settings(cx, |settings| {
                settings.defaults.inlay_hints = Some(InlayHintSettings {
                    enabled: true,
                    edit_debounce_ms: 0,
                    scroll_debounce_ms: 0,
                    show_type_hints: new_allowed_hint_kinds.contains(&Some(InlayHintKind::Type)),
                    show_parameter_hints: new_allowed_hint_kinds
                        .contains(&Some(InlayHintKind::Parameter)),
                    show_other_hints: new_allowed_hint_kinds.contains(&None),
                    show_background: false,
                    toggle_on_modifiers_press: None,
                })
            });
            cx.executor().run_until_parked();
            editor.update(cx, |editor, _, cx| {
                assert_eq!(
                    lsp_request_count.load(Ordering::Relaxed),
                    2,
                    "Should not load new hints on allowed hint kinds change for hint kinds {new_allowed_hint_kinds:?}"
                );
                assert_eq!(
                    vec![
                        "type hint".to_string(),
                        "parameter hint".to_string(),
                        "other hint".to_string(),
                    ],
                    cached_hint_labels(editor),
                    "Should get its cached hints unchanged after the settings change for hint kinds {new_allowed_hint_kinds:?}"
                );
                assert_eq!(
                    expected_visible_hints,
                    visible_hint_labels(editor, cx),
                    "Should get its visible hints filtered after the settings change for hint kinds {new_allowed_hint_kinds:?}"
                );
                let inlay_cache = editor.inlay_hint_cache();
                assert_eq!(
                    inlay_cache.allowed_hint_kinds, new_allowed_hint_kinds,
                    "Cache should use editor settings to get the allowed hint kinds for hint kinds {new_allowed_hint_kinds:?}"
                );
            }).unwrap();
        }

        let another_allowed_hint_kinds = HashSet::from_iter([Some(InlayHintKind::Type)]);
        update_test_language_settings(cx, |settings| {
            settings.defaults.inlay_hints = Some(InlayHintSettings {
                enabled: false,
                edit_debounce_ms: 0,
                scroll_debounce_ms: 0,
                show_type_hints: another_allowed_hint_kinds.contains(&Some(InlayHintKind::Type)),
                show_parameter_hints: another_allowed_hint_kinds
                    .contains(&Some(InlayHintKind::Parameter)),
                show_other_hints: another_allowed_hint_kinds.contains(&None),
                show_background: false,
                toggle_on_modifiers_press: None,
            })
        });
        cx.executor().run_until_parked();
        editor
            .update(cx, |editor, _, cx| {
                assert_eq!(
                    lsp_request_count.load(Ordering::Relaxed),
                    2,
                    "Should not load new hints when hints got disabled"
                );
                assert!(
                    cached_hint_labels(editor).is_empty(),
                    "Should clear the cache when hints got disabled"
                );
                assert!(
                    visible_hint_labels(editor, cx).is_empty(),
                    "Should clear visible hints when hints got disabled"
                );
                let inlay_cache = editor.inlay_hint_cache();
                assert_eq!(
                    inlay_cache.allowed_hint_kinds, another_allowed_hint_kinds,
                    "Should update its allowed hint kinds even when hints got disabled"
                );
            })
            .unwrap();

        fake_server
            .request::<lsp::request::InlayHintRefreshRequest>(())
            .await
            .expect("inlay refresh request failed");
        cx.executor().run_until_parked();
        editor
            .update(cx, |editor, _window, cx| {
                assert_eq!(
                    lsp_request_count.load(Ordering::Relaxed),
                    2,
                    "Should not load new hints when they got disabled"
                );
                assert!(cached_hint_labels(editor).is_empty());
                assert!(visible_hint_labels(editor, cx).is_empty());
            })
            .unwrap();

        let final_allowed_hint_kinds = HashSet::from_iter([Some(InlayHintKind::Parameter)]);
        update_test_language_settings(cx, |settings| {
            settings.defaults.inlay_hints = Some(InlayHintSettings {
                enabled: true,
                edit_debounce_ms: 0,
                scroll_debounce_ms: 0,
                show_type_hints: final_allowed_hint_kinds.contains(&Some(InlayHintKind::Type)),
                show_parameter_hints: final_allowed_hint_kinds
                    .contains(&Some(InlayHintKind::Parameter)),
                show_other_hints: final_allowed_hint_kinds.contains(&None),
                show_background: false,
                toggle_on_modifiers_press: None,
            })
        });
        cx.executor().run_until_parked();
        editor
            .update(cx, |editor, _, cx| {
                assert_eq!(
                    lsp_request_count.load(Ordering::Relaxed),
                    3,
                    "Should query for new hints when they got re-enabled"
                );
                assert_eq!(
                    vec![
                        "type hint".to_string(),
                        "parameter hint".to_string(),
                        "other hint".to_string(),
                    ],
                    cached_hint_labels(editor),
                    "Should get its cached hints fully repopulated after the hints got re-enabled"
                );
                assert_eq!(
                    vec!["parameter hint".to_string()],
                    visible_hint_labels(editor, cx),
                    "Should get its visible hints repopulated and filtered after the h"
                );
                let inlay_cache = editor.inlay_hint_cache();
                assert_eq!(
                    inlay_cache.allowed_hint_kinds, final_allowed_hint_kinds,
                    "Cache should update editor settings when hints got re-enabled"
                );
            })
            .unwrap();

        fake_server
            .request::<lsp::request::InlayHintRefreshRequest>(())
            .await
            .expect("inlay refresh request failed");
        cx.executor().run_until_parked();
        editor
            .update(cx, |editor, _, cx| {
                assert_eq!(
                    lsp_request_count.load(Ordering::Relaxed),
                    4,
                    "Should query for new hints again"
                );
                assert_eq!(
                    vec![
                        "type hint".to_string(),
                        "parameter hint".to_string(),
                        "other hint".to_string(),
                    ],
                    cached_hint_labels(editor),
                );
                assert_eq!(
                    vec!["parameter hint".to_string()],
                    visible_hint_labels(editor, cx),
                );
            })
            .unwrap();
    }

    #[gpui::test]
    async fn test_hint_request_cancellation(cx: &mut gpui::TestAppContext) {
        init_test(cx, |settings| {
            settings.defaults.inlay_hints = Some(InlayHintSettings {
                enabled: true,
                edit_debounce_ms: 0,
                scroll_debounce_ms: 0,
                show_type_hints: true,
                show_parameter_hints: true,
                show_other_hints: true,
                show_background: false,
                toggle_on_modifiers_press: None,
            })
        });

        let lsp_request_count = Arc::new(AtomicU32::new(0));
        let (_, editor, _) = prepare_test_objects(cx, {
            let lsp_request_count = lsp_request_count.clone();
            move |fake_server, file_with_hints| {
                let lsp_request_count = lsp_request_count.clone();
                fake_server.set_request_handler::<lsp::request::InlayHintRequest, _, _>(
                    move |params, _| {
                        let lsp_request_count = lsp_request_count.clone();
                        async move {
                            let i = lsp_request_count.fetch_add(1, Ordering::SeqCst) + 1;
                            assert_eq!(
                                params.text_document.uri,
                                lsp::Url::from_file_path(file_with_hints).unwrap(),
                            );
                            Ok(Some(vec![lsp::InlayHint {
                                position: lsp::Position::new(0, i),
                                label: lsp::InlayHintLabel::String(i.to_string()),
                                kind: None,
                                text_edits: None,
                                tooltip: None,
                                padding_left: None,
                                padding_right: None,
                                data: None,
                            }]))
                        }
                    },
                );
            }
        })
        .await;

        let mut expected_changes = Vec::new();
        for change_after_opening in [
            "initial change #1",
            "initial change #2",
            "initial change #3",
        ] {
            editor
                .update(cx, |editor, window, cx| {
                    editor.change_selections(None, window, cx, |s| s.select_ranges([13..13]));
                    editor.handle_input(change_after_opening, window, cx);
                })
                .unwrap();
            expected_changes.push(change_after_opening);
        }

        cx.executor().run_until_parked();

        editor
            .update(cx, |editor, _window, cx| {
                let current_text = editor.text(cx);
                for change in &expected_changes {
                    assert!(
                        current_text.contains(change),
                        "Should apply all changes made"
                    );
                }
                assert_eq!(
                    lsp_request_count.load(Ordering::Relaxed),
                    2,
                    "Should query new hints twice: for editor init and for the last edit that interrupted all others"
                );
                let expected_hints = vec!["2".to_string()];
                assert_eq!(
                    expected_hints,
                    cached_hint_labels(editor),
                    "Should get hints from the last edit landed only"
                );
                assert_eq!(expected_hints, visible_hint_labels(editor, cx));
            })
            .unwrap();

        let mut edits = Vec::new();
        for async_later_change in [
            "another change #1",
            "another change #2",
            "another change #3",
        ] {
            expected_changes.push(async_later_change);
            let task_editor = editor;
            edits.push(cx.spawn(|mut cx| async move {
                task_editor
                    .update(&mut cx, |editor, window, cx| {
                        editor.change_selections(None, window, cx, |s| s.select_ranges([13..13]));
                        editor.handle_input(async_later_change, window, cx);
                    })
                    .unwrap();
            }));
        }
        let _ = future::join_all(edits).await;
        cx.executor().run_until_parked();

        editor
            .update(cx, |editor, _, cx| {
                let current_text = editor.text(cx);
                for change in &expected_changes {
                    assert!(
                        current_text.contains(change),
                        "Should apply all changes made"
                    );
                }
                assert_eq!(
                    lsp_request_count.load(Ordering::SeqCst),
                    3,
                    "Should query new hints one more time, for the last edit only"
                );
                let expected_hints = vec!["3".to_string()];
                assert_eq!(
                    expected_hints,
                    cached_hint_labels(editor),
                    "Should get hints from the last edit landed only"
                );
                assert_eq!(expected_hints, visible_hint_labels(editor, cx));
            })
            .unwrap();
    }

    #[gpui::test(iterations = 10)]
    async fn test_large_buffer_inlay_requests_split(cx: &mut gpui::TestAppContext) {
        init_test(cx, |settings| {
            settings.defaults.inlay_hints = Some(InlayHintSettings {
                enabled: true,
                edit_debounce_ms: 0,
                scroll_debounce_ms: 0,
                show_type_hints: true,
                show_parameter_hints: true,
                show_other_hints: true,
                show_background: false,
                toggle_on_modifiers_press: None,
            })
        });

        let fs = FakeFs::new(cx.background_executor.clone());
        fs.insert_tree(
            path!("/a"),
            json!({
                "main.rs": format!("fn main() {{\n{}\n}}", "let i = 5;\n".repeat(500)),
                "other.rs": "// Test file",
            }),
        )
        .await;

        let project = Project::test(fs, [path!("/a").as_ref()], cx).await;

        let language_registry = project.read_with(cx, |project, _| project.languages().clone());
        language_registry.add(rust_lang());

        let lsp_request_ranges = Arc::new(Mutex::new(Vec::new()));
        let lsp_request_count = Arc::new(AtomicUsize::new(0));
        let mut fake_servers = language_registry.register_fake_lsp(
            "Rust",
            FakeLspAdapter {
                capabilities: lsp::ServerCapabilities {
                    inlay_hint_provider: Some(lsp::OneOf::Left(true)),
                    ..Default::default()
                },
                initializer: Some(Box::new({
                    let lsp_request_ranges = lsp_request_ranges.clone();
                    let lsp_request_count = lsp_request_count.clone();
                    move |fake_server| {
                        let closure_lsp_request_ranges = Arc::clone(&lsp_request_ranges);
                        let closure_lsp_request_count = Arc::clone(&lsp_request_count);
                        fake_server.set_request_handler::<lsp::request::InlayHintRequest, _, _>(
                            move |params, _| {
                                let task_lsp_request_ranges =
                                    Arc::clone(&closure_lsp_request_ranges);
                                let task_lsp_request_count = Arc::clone(&closure_lsp_request_count);
                                async move {
                                    assert_eq!(
                                        params.text_document.uri,
                                        lsp::Url::from_file_path(path!("/a/main.rs")).unwrap(),
                                    );

                                    task_lsp_request_ranges.lock().push(params.range);
                                    task_lsp_request_count.fetch_add(1, Ordering::Release);
                                    Ok(Some(vec![lsp::InlayHint {
                                        position: params.range.end,
                                        label: lsp::InlayHintLabel::String(
                                            params.range.end.line.to_string(),
                                        ),
                                        kind: None,
                                        text_edits: None,
                                        tooltip: None,
                                        padding_left: None,
                                        padding_right: None,
                                        data: None,
                                    }]))
                                }
                            },
                        );
                    }
                })),
                ..Default::default()
            },
        );

        let buffer = project
            .update(cx, |project, cx| {
                project.open_local_buffer(path!("/a/main.rs"), cx)
            })
            .await
            .unwrap();
        let editor =
            cx.add_window(|window, cx| Editor::for_buffer(buffer, Some(project), window, cx));

        cx.executor().run_until_parked();

        let _fake_server = fake_servers.next().await.unwrap();

        // in large buffers, requests are made for more than visible range of a buffer.
        // invisible parts are queried later, to avoid excessive requests on quick typing.
        // wait the timeout needed to get all requests.
        cx.executor().advance_clock(Duration::from_millis(
            INVISIBLE_RANGES_HINTS_REQUEST_DELAY_MILLIS + 100,
        ));
        cx.executor().run_until_parked();
        let initial_visible_range = editor_visible_range(&editor, cx);
        let lsp_initial_visible_range = lsp::Range::new(
            lsp::Position::new(
                initial_visible_range.start.row,
                initial_visible_range.start.column,
            ),
            lsp::Position::new(
                initial_visible_range.end.row,
                initial_visible_range.end.column,
            ),
        );
        let expected_initial_query_range_end =
            lsp::Position::new(initial_visible_range.end.row * 2, 2);
        let mut expected_invisible_query_start = lsp_initial_visible_range.end;
        expected_invisible_query_start.character += 1;
        editor.update(cx, |editor, _window, cx| {
            let ranges = lsp_request_ranges.lock().drain(..).collect::<Vec<_>>();
            assert_eq!(ranges.len(), 2,
                "When scroll is at the edge of a big document, its visible part and the same range further should be queried in order, but got: {ranges:?}");
            let visible_query_range = &ranges[0];
            assert_eq!(visible_query_range.start, lsp_initial_visible_range.start);
            assert_eq!(visible_query_range.end, lsp_initial_visible_range.end);
            let invisible_query_range = &ranges[1];

            assert_eq!(invisible_query_range.start, expected_invisible_query_start, "Should initially query visible edge of the document");
            assert_eq!(invisible_query_range.end, expected_initial_query_range_end, "Should initially query visible edge of the document");

            let requests_count = lsp_request_count.load(Ordering::Acquire);
            assert_eq!(requests_count, 2, "Visible + invisible request");
            let expected_hints = vec!["47".to_string(), "94".to_string()];
            assert_eq!(
                expected_hints,
                cached_hint_labels(editor),
                "Should have hints from both LSP requests made for a big file"
            );
            assert_eq!(expected_hints, visible_hint_labels(editor, cx), "Should display only hints from the visible range");
        }).unwrap();

        editor
            .update(cx, |editor, window, cx| {
                editor.scroll_screen(&ScrollAmount::Page(1.0), window, cx);
            })
            .unwrap();
        cx.executor().run_until_parked();
        editor
            .update(cx, |editor, window, cx| {
                editor.scroll_screen(&ScrollAmount::Page(1.0), window, cx);
            })
            .unwrap();
        cx.executor().advance_clock(Duration::from_millis(
            INVISIBLE_RANGES_HINTS_REQUEST_DELAY_MILLIS + 100,
        ));
        cx.executor().run_until_parked();
        let visible_range_after_scrolls = editor_visible_range(&editor, cx);
        let visible_line_count = editor
            .update(cx, |editor, _window, _| {
                editor.visible_line_count().unwrap()
            })
            .unwrap();
        let selection_in_cached_range = editor
            .update(cx, |editor, _window, cx| {
                let ranges = lsp_request_ranges
                    .lock()
                    .drain(..)
                    .sorted_by_key(|r| r.start)
                    .collect::<Vec<_>>();
                assert_eq!(
                    ranges.len(),
                    2,
                    "Should query 2 ranges after both scrolls, but got: {ranges:?}"
                );
                let first_scroll = &ranges[0];
                let second_scroll = &ranges[1];
                assert_eq!(
                    first_scroll.end, second_scroll.start,
                    "Should query 2 adjacent ranges after the scrolls, but got: {ranges:?}"
                );
                assert_eq!(
                first_scroll.start, expected_initial_query_range_end,
                "First scroll should start the query right after the end of the original scroll",
            );
                assert_eq!(
                second_scroll.end,
                lsp::Position::new(
                    visible_range_after_scrolls.end.row
                        + visible_line_count.ceil() as u32,
                    1,
                ),
                "Second scroll should query one more screen down after the end of the visible range"
            );

                let lsp_requests = lsp_request_count.load(Ordering::Acquire);
                assert_eq!(lsp_requests, 4, "Should query for hints after every scroll");
                let expected_hints = vec![
                    "47".to_string(),
                    "94".to_string(),
                    "139".to_string(),
                    "184".to_string(),
                ];
                assert_eq!(
                    expected_hints,
                    cached_hint_labels(editor),
                    "Should have hints from the new LSP response after the edit"
                );
                assert_eq!(expected_hints, visible_hint_labels(editor, cx));

                let mut selection_in_cached_range = visible_range_after_scrolls.end;
                selection_in_cached_range.row -= visible_line_count.ceil() as u32;
                selection_in_cached_range
            })
            .unwrap();

        editor
            .update(cx, |editor, window, cx| {
                editor.change_selections(Some(Autoscroll::center()), window, cx, |s| {
                    s.select_ranges([selection_in_cached_range..selection_in_cached_range])
                });
            })
            .unwrap();
        cx.executor().advance_clock(Duration::from_millis(
            INVISIBLE_RANGES_HINTS_REQUEST_DELAY_MILLIS + 100,
        ));
        cx.executor().run_until_parked();
        editor.update(cx, |_, _, _| {
            let ranges = lsp_request_ranges
                .lock()
                .drain(..)
                .sorted_by_key(|r| r.start)
                .collect::<Vec<_>>();
            assert!(ranges.is_empty(), "No new ranges or LSP queries should be made after returning to the selection with cached hints");
            assert_eq!(lsp_request_count.load(Ordering::Acquire), 4);
        }).unwrap();

        editor
            .update(cx, |editor, window, cx| {
                editor.handle_input("++++more text++++", window, cx);
            })
            .unwrap();
        cx.executor().advance_clock(Duration::from_millis(
            INVISIBLE_RANGES_HINTS_REQUEST_DELAY_MILLIS + 100,
        ));
        cx.executor().run_until_parked();
        editor.update(cx, |editor, _window, cx| {
            let mut ranges = lsp_request_ranges.lock().drain(..).collect::<Vec<_>>();
            ranges.sort_by_key(|r| r.start);

            assert_eq!(ranges.len(), 3,
                "On edit, should scroll to selection and query a range around it: visible + same range above and below. Instead, got query ranges {ranges:?}");
            let above_query_range = &ranges[0];
            let visible_query_range = &ranges[1];
            let below_query_range = &ranges[2];
            assert!(above_query_range.end.character < visible_query_range.start.character || above_query_range.end.line + 1 == visible_query_range.start.line,
                "Above range {above_query_range:?} should be before visible range {visible_query_range:?}");
            assert!(visible_query_range.end.character < below_query_range.start.character || visible_query_range.end.line  + 1 == below_query_range.start.line,
                "Visible range {visible_query_range:?} should be before below range {below_query_range:?}");
            assert!(above_query_range.start.line < selection_in_cached_range.row,
                "Hints should be queried with the selected range after the query range start");
            assert!(below_query_range.end.line > selection_in_cached_range.row,
                "Hints should be queried with the selected range before the query range end");
            assert!(above_query_range.start.line <= selection_in_cached_range.row - (visible_line_count * 3.0 / 2.0) as u32,
                "Hints query range should contain one more screen before");
            assert!(below_query_range.end.line >= selection_in_cached_range.row + (visible_line_count * 3.0 / 2.0) as u32,
                "Hints query range should contain one more screen after");

            let lsp_requests = lsp_request_count.load(Ordering::Acquire);
            assert_eq!(lsp_requests, 7, "There should be a visible range and two ranges above and below it queried");
            let expected_hints = vec!["67".to_string(), "115".to_string(), "163".to_string()];
            assert_eq!(expected_hints, cached_hint_labels(editor),
                "Should have hints from the new LSP response after the edit");
            assert_eq!(expected_hints, visible_hint_labels(editor, cx));
        }).unwrap();
    }

    fn editor_visible_range(
        editor: &WindowHandle<Editor>,
        cx: &mut gpui::TestAppContext,
    ) -> Range<Point> {
        let ranges = editor
            .update(cx, |editor, _window, cx| {
                editor.excerpts_for_inlay_hints_query(None, cx)
            })
            .unwrap();
        assert_eq!(
            ranges.len(),
            1,
            "Single buffer should produce a single excerpt with visible range"
        );
        let (_, (excerpt_buffer, _, excerpt_visible_range)) = ranges.into_iter().next().unwrap();
        excerpt_buffer.update(cx, |buffer, _| {
            let snapshot = buffer.snapshot();
            let start = buffer
                .anchor_before(excerpt_visible_range.start)
                .to_point(&snapshot);
            let end = buffer
                .anchor_after(excerpt_visible_range.end)
                .to_point(&snapshot);
            start..end
        })
    }

    #[gpui::test]
    async fn test_multiple_excerpts_large_multibuffer(cx: &mut gpui::TestAppContext) {
        init_test(cx, |settings| {
            settings.defaults.inlay_hints = Some(InlayHintSettings {
                enabled: true,
                edit_debounce_ms: 0,
                scroll_debounce_ms: 0,
                show_type_hints: true,
                show_parameter_hints: true,
                show_other_hints: true,
                show_background: false,
                toggle_on_modifiers_press: None,
            })
        });

        let fs = FakeFs::new(cx.background_executor.clone());
        fs.insert_tree(
                path!("/a"),
                json!({
                    "main.rs": format!("fn main() {{\n{}\n}}", (0..501).map(|i| format!("let i = {i};\n")).collect::<Vec<_>>().join("")),
                    "other.rs": format!("fn main() {{\n{}\n}}", (0..501).map(|j| format!("let j = {j};\n")).collect::<Vec<_>>().join("")),
                }),
            )
            .await;

        let project = Project::test(fs, [path!("/a").as_ref()], cx).await;

        let language_registry = project.read_with(cx, |project, _| project.languages().clone());
        let language = rust_lang();
        language_registry.add(language);
        let mut fake_servers = language_registry.register_fake_lsp(
            "Rust",
            FakeLspAdapter {
                capabilities: lsp::ServerCapabilities {
                    inlay_hint_provider: Some(lsp::OneOf::Left(true)),
                    ..Default::default()
                },
                ..Default::default()
            },
        );

        let (buffer_1, _handle1) = project
            .update(cx, |project, cx| {
                project.open_local_buffer_with_lsp(path!("/a/main.rs"), cx)
            })
            .await
            .unwrap();
        let (buffer_2, _handle2) = project
            .update(cx, |project, cx| {
                project.open_local_buffer_with_lsp(path!("/a/other.rs"), cx)
            })
            .await
            .unwrap();
        let multibuffer = cx.new(|cx| {
            let mut multibuffer = MultiBuffer::new(Capability::ReadWrite);
            multibuffer.push_excerpts(
                buffer_1.clone(),
                [
                    ExcerptRange::new(Point::new(0, 0)..Point::new(2, 0)),
                    ExcerptRange::new(Point::new(4, 0)..Point::new(11, 0)),
                    ExcerptRange::new(Point::new(22, 0)..Point::new(33, 0)),
                    ExcerptRange::new(Point::new(44, 0)..Point::new(55, 0)),
                    ExcerptRange::new(Point::new(56, 0)..Point::new(66, 0)),
                    ExcerptRange::new(Point::new(67, 0)..Point::new(77, 0)),
                ],
                cx,
            );
            multibuffer.push_excerpts(
                buffer_2.clone(),
                [
                    ExcerptRange::new(Point::new(0, 1)..Point::new(2, 1)),
                    ExcerptRange::new(Point::new(4, 1)..Point::new(11, 1)),
                    ExcerptRange::new(Point::new(22, 1)..Point::new(33, 1)),
                    ExcerptRange::new(Point::new(44, 1)..Point::new(55, 1)),
                    ExcerptRange::new(Point::new(56, 1)..Point::new(66, 1)),
                    ExcerptRange::new(Point::new(67, 1)..Point::new(77, 1)),
                ],
                cx,
            );
            multibuffer
        });

        cx.executor().run_until_parked();
        let editor = cx.add_window(|window, cx| {
            Editor::for_multibuffer(multibuffer, Some(project.clone()), window, cx)
        });

        let editor_edited = Arc::new(AtomicBool::new(false));
        let fake_server = fake_servers.next().await.unwrap();
        let closure_editor_edited = Arc::clone(&editor_edited);
        fake_server
            .set_request_handler::<lsp::request::InlayHintRequest, _, _>(move |params, _| {
                let task_editor_edited = Arc::clone(&closure_editor_edited);
                async move {
                    let hint_text = if params.text_document.uri
                        == lsp::Url::from_file_path(path!("/a/main.rs")).unwrap()
                    {
                        "main hint"
                    } else if params.text_document.uri
                        == lsp::Url::from_file_path(path!("/a/other.rs")).unwrap()
                    {
                        "other hint"
                    } else {
                        panic!("unexpected uri: {:?}", params.text_document.uri);
                    };

                    // one hint per excerpt
                    let positions = [
                        lsp::Position::new(0, 2),
                        lsp::Position::new(4, 2),
                        lsp::Position::new(22, 2),
                        lsp::Position::new(44, 2),
                        lsp::Position::new(56, 2),
                        lsp::Position::new(67, 2),
                    ];
                    let out_of_range_hint = lsp::InlayHint {
                        position: lsp::Position::new(
                            params.range.start.line + 99,
                            params.range.start.character + 99,
                        ),
                        label: lsp::InlayHintLabel::String(
                            "out of excerpt range, should be ignored".to_string(),
                        ),
                        kind: None,
                        text_edits: None,
                        tooltip: None,
                        padding_left: None,
                        padding_right: None,
                        data: None,
                    };

                    let edited = task_editor_edited.load(Ordering::Acquire);
                    Ok(Some(
                        std::iter::once(out_of_range_hint)
                            .chain(positions.into_iter().enumerate().map(|(i, position)| {
                                lsp::InlayHint {
                                    position,
                                    label: lsp::InlayHintLabel::String(format!(
                                        "{hint_text}{E} #{i}",
                                        E = if edited { "(edited)" } else { "" },
                                    )),
                                    kind: None,
                                    text_edits: None,
                                    tooltip: None,
                                    padding_left: None,
                                    padding_right: None,
                                    data: None,
                                }
                            }))
                            .collect(),
                    ))
                }
            })
            .next()
            .await;
        cx.executor().run_until_parked();

        editor
            .update(cx, |editor, _window, cx| {
                let expected_hints = vec![
                    "main hint #0".to_string(),
                    "main hint #1".to_string(),
                    "main hint #2".to_string(),
                    "main hint #3".to_string(),
                    "main hint #4".to_string(),
                    "main hint #5".to_string(),
                ];
                assert_eq!(
                    expected_hints,
                    sorted_cached_hint_labels(editor),
                    "When scroll is at the edge of a multibuffer, its visible excerpts only should be queried for inlay hints"
                );
                assert_eq!(expected_hints, visible_hint_labels(editor, cx));
            })
            .unwrap();

        editor
            .update(cx, |editor, window, cx| {
                editor.change_selections(Some(Autoscroll::Next), window, cx, |s| {
                    s.select_ranges([Point::new(4, 0)..Point::new(4, 0)])
                });
                editor.change_selections(Some(Autoscroll::Next), window, cx, |s| {
                    s.select_ranges([Point::new(22, 0)..Point::new(22, 0)])
                });
                editor.change_selections(Some(Autoscroll::Next), window, cx, |s| {
                    s.select_ranges([Point::new(50, 0)..Point::new(50, 0)])
                });
            })
            .unwrap();
        cx.executor().run_until_parked();
        editor
            .update(cx, |editor, _window, cx| {
                let expected_hints = vec![
                    "main hint #0".to_string(),
                    "main hint #1".to_string(),
                    "main hint #2".to_string(),
                    "main hint #3".to_string(),
                    "main hint #4".to_string(),
                    "main hint #5".to_string(),
                    "other hint #0".to_string(),
                    "other hint #1".to_string(),
                    "other hint #2".to_string(),
                ];
                assert_eq!(expected_hints, sorted_cached_hint_labels(editor),
                    "With more scrolls of the multibuffer, more hints should be added into the cache and nothing invalidated without edits");
                assert_eq!(expected_hints, visible_hint_labels(editor, cx));
            })
            .unwrap();

        editor
            .update(cx, |editor, window, cx| {
                editor.change_selections(Some(Autoscroll::Next), window, cx, |s| {
                    s.select_ranges([Point::new(100, 0)..Point::new(100, 0)])
                });
            })
            .unwrap();
        cx.executor().advance_clock(Duration::from_millis(
            INVISIBLE_RANGES_HINTS_REQUEST_DELAY_MILLIS + 100,
        ));
        cx.executor().run_until_parked();
        editor
            .update(cx, |editor, _window, cx| {
                let expected_hints = vec![
                    "main hint #0".to_string(),
                    "main hint #1".to_string(),
                    "main hint #2".to_string(),
                    "main hint #3".to_string(),
                    "main hint #4".to_string(),
                    "main hint #5".to_string(),
                    "other hint #0".to_string(),
                    "other hint #1".to_string(),
                    "other hint #2".to_string(),
                    "other hint #3".to_string(),
                    "other hint #4".to_string(),
                    "other hint #5".to_string(),
                ];
                assert_eq!(expected_hints, sorted_cached_hint_labels(editor),
                    "After multibuffer was scrolled to the end, all hints for all excerpts should be fetched");
                assert_eq!(expected_hints, visible_hint_labels(editor, cx));
            })
            .unwrap();

        editor
            .update(cx, |editor, window, cx| {
                editor.change_selections(Some(Autoscroll::Next), window, cx, |s| {
                    s.select_ranges([Point::new(4, 0)..Point::new(4, 0)])
                });
            })
            .unwrap();
        cx.executor().advance_clock(Duration::from_millis(
            INVISIBLE_RANGES_HINTS_REQUEST_DELAY_MILLIS + 100,
        ));
        cx.executor().run_until_parked();
        editor
            .update(cx, |editor, _window, cx| {
                let expected_hints = vec![
                    "main hint #0".to_string(),
                    "main hint #1".to_string(),
                    "main hint #2".to_string(),
                    "main hint #3".to_string(),
                    "main hint #4".to_string(),
                    "main hint #5".to_string(),
                    "other hint #0".to_string(),
                    "other hint #1".to_string(),
                    "other hint #2".to_string(),
                    "other hint #3".to_string(),
                    "other hint #4".to_string(),
                    "other hint #5".to_string(),
                ];
                assert_eq!(expected_hints, sorted_cached_hint_labels(editor),
                    "After multibuffer was scrolled to the end, further scrolls up should not bring more hints");
                assert_eq!(expected_hints, visible_hint_labels(editor, cx));
            })
            .unwrap();

        editor_edited.store(true, Ordering::Release);
        editor
            .update(cx, |editor, window, cx| {
                editor.change_selections(None, window, cx, |s| {
                    s.select_ranges([Point::new(57, 0)..Point::new(57, 0)])
                });
                editor.handle_input("++++more text++++", window, cx);
            })
            .unwrap();
        cx.executor().run_until_parked();
        editor
            .update(cx, |editor, _window, cx| {
                let expected_hints = vec![
                    "main hint #0".to_string(),
                    "main hint #1".to_string(),
                    "main hint #2".to_string(),
                    "main hint #3".to_string(),
                    "main hint #4".to_string(),
                    "main hint #5".to_string(),
                    "other hint(edited) #0".to_string(),
                    "other hint(edited) #1".to_string(),
                ];
                assert_eq!(
                    expected_hints,
                    sorted_cached_hint_labels(editor),
                    "After multibuffer edit, editor gets scrolled back to the last selection; \
                all hints should be invalidated and required for all of its visible excerpts"
                );
                assert_eq!(expected_hints, visible_hint_labels(editor, cx));
            })
            .unwrap();
    }

    #[gpui::test]
    async fn test_excerpts_removed(cx: &mut gpui::TestAppContext) {
        init_test(cx, |settings| {
            settings.defaults.inlay_hints = Some(InlayHintSettings {
                enabled: true,
                edit_debounce_ms: 0,
                scroll_debounce_ms: 0,
                show_type_hints: false,
                show_parameter_hints: false,
                show_other_hints: false,
                show_background: false,
                toggle_on_modifiers_press: None,
            })
        });

        let fs = FakeFs::new(cx.background_executor.clone());
        fs.insert_tree(
            path!("/a"),
            json!({
                "main.rs": format!("fn main() {{\n{}\n}}", (0..501).map(|i| format!("let i = {i};\n")).collect::<Vec<_>>().join("")),
                "other.rs": format!("fn main() {{\n{}\n}}", (0..501).map(|j| format!("let j = {j};\n")).collect::<Vec<_>>().join("")),
            }),
        )
        .await;

        let project = Project::test(fs, [path!("/a").as_ref()], cx).await;

        let language_registry = project.read_with(cx, |project, _| project.languages().clone());
        language_registry.add(rust_lang());
        let mut fake_servers = language_registry.register_fake_lsp(
            "Rust",
            FakeLspAdapter {
                capabilities: lsp::ServerCapabilities {
                    inlay_hint_provider: Some(lsp::OneOf::Left(true)),
                    ..Default::default()
                },
                ..Default::default()
            },
        );

        let (buffer_1, _handle) = project
            .update(cx, |project, cx| {
                project.open_local_buffer_with_lsp(path!("/a/main.rs"), cx)
            })
            .await
            .unwrap();
        let (buffer_2, _handle2) = project
            .update(cx, |project, cx| {
                project.open_local_buffer_with_lsp(path!("/a/other.rs"), cx)
            })
            .await
            .unwrap();
        let multibuffer = cx.new(|_| MultiBuffer::new(Capability::ReadWrite));
        let (buffer_1_excerpts, buffer_2_excerpts) = multibuffer.update(cx, |multibuffer, cx| {
            let buffer_1_excerpts = multibuffer.push_excerpts(
                buffer_1.clone(),
                [ExcerptRange::new(Point::new(0, 0)..Point::new(2, 0))],
                cx,
            );
            let buffer_2_excerpts = multibuffer.push_excerpts(
                buffer_2.clone(),
                [ExcerptRange::new(Point::new(0, 1)..Point::new(2, 1))],
                cx,
            );
            (buffer_1_excerpts, buffer_2_excerpts)
        });

        assert!(!buffer_1_excerpts.is_empty());
        assert!(!buffer_2_excerpts.is_empty());

        cx.executor().run_until_parked();
        let editor = cx.add_window(|window, cx| {
            Editor::for_multibuffer(multibuffer, Some(project.clone()), window, cx)
        });
        let editor_edited = Arc::new(AtomicBool::new(false));
        let fake_server = fake_servers.next().await.unwrap();
        let closure_editor_edited = Arc::clone(&editor_edited);
        fake_server
            .set_request_handler::<lsp::request::InlayHintRequest, _, _>(move |params, _| {
                let task_editor_edited = Arc::clone(&closure_editor_edited);
                async move {
                    let hint_text = if params.text_document.uri
                        == lsp::Url::from_file_path(path!("/a/main.rs")).unwrap()
                    {
                        "main hint"
                    } else if params.text_document.uri
                        == lsp::Url::from_file_path(path!("/a/other.rs")).unwrap()
                    {
                        "other hint"
                    } else {
                        panic!("unexpected uri: {:?}", params.text_document.uri);
                    };

                    let positions = [
                        lsp::Position::new(0, 2),
                        lsp::Position::new(4, 2),
                        lsp::Position::new(22, 2),
                        lsp::Position::new(44, 2),
                        lsp::Position::new(56, 2),
                        lsp::Position::new(67, 2),
                    ];
                    let out_of_range_hint = lsp::InlayHint {
                        position: lsp::Position::new(
                            params.range.start.line + 99,
                            params.range.start.character + 99,
                        ),
                        label: lsp::InlayHintLabel::String(
                            "out of excerpt range, should be ignored".to_string(),
                        ),
                        kind: None,
                        text_edits: None,
                        tooltip: None,
                        padding_left: None,
                        padding_right: None,
                        data: None,
                    };

                    let edited = task_editor_edited.load(Ordering::Acquire);
                    Ok(Some(
                        std::iter::once(out_of_range_hint)
                            .chain(positions.into_iter().enumerate().map(|(i, position)| {
                                lsp::InlayHint {
                                    position,
                                    label: lsp::InlayHintLabel::String(format!(
                                        "{hint_text}{} #{i}",
                                        if edited { "(edited)" } else { "" },
                                    )),
                                    kind: None,
                                    text_edits: None,
                                    tooltip: None,
                                    padding_left: None,
                                    padding_right: None,
                                    data: None,
                                }
                            }))
                            .collect(),
                    ))
                }
            })
            .next()
            .await;
        cx.executor().run_until_parked();
        editor
            .update(cx, |editor, _, cx| {
                assert_eq!(
                    vec!["main hint #0".to_string(), "other hint #0".to_string()],
                    sorted_cached_hint_labels(editor),
                    "Cache should update for both excerpts despite hints display was disabled"
                );
                assert!(
                visible_hint_labels(editor, cx).is_empty(),
                "All hints are disabled and should not be shown despite being present in the cache"
            );
            })
            .unwrap();

        editor
            .update(cx, |editor, _, cx| {
                editor.buffer().update(cx, |multibuffer, cx| {
                    multibuffer.remove_excerpts(buffer_2_excerpts, cx)
                })
            })
            .unwrap();
        cx.executor().run_until_parked();
        editor
            .update(cx, |editor, _, cx| {
                assert_eq!(
                    vec!["main hint #0".to_string()],
                    cached_hint_labels(editor),
                    "For the removed excerpt, should clean corresponding cached hints"
                );
                assert!(
                visible_hint_labels(editor, cx).is_empty(),
                "All hints are disabled and should not be shown despite being present in the cache"
            );
            })
            .unwrap();

        update_test_language_settings(cx, |settings| {
            settings.defaults.inlay_hints = Some(InlayHintSettings {
                enabled: true,
                edit_debounce_ms: 0,
                scroll_debounce_ms: 0,
                show_type_hints: true,
                show_parameter_hints: true,
                show_other_hints: true,
                show_background: false,
                toggle_on_modifiers_press: None,
            })
        });
        cx.executor().run_until_parked();
        editor
            .update(cx, |editor, _, cx| {
                let expected_hints = vec!["main hint #0".to_string()];
                assert_eq!(
                    expected_hints,
                    cached_hint_labels(editor),
                    "Hint display settings change should not change the cache"
                );
                assert_eq!(
                    expected_hints,
                    visible_hint_labels(editor, cx),
                    "Settings change should make cached hints visible"
                );
            })
            .unwrap();
    }

    #[gpui::test]
    async fn test_inside_char_boundary_range_hints(cx: &mut gpui::TestAppContext) {
        init_test(cx, |settings| {
            settings.defaults.inlay_hints = Some(InlayHintSettings {
                enabled: true,
                edit_debounce_ms: 0,
                scroll_debounce_ms: 0,
                show_type_hints: true,
                show_parameter_hints: true,
                show_other_hints: true,
                show_background: false,
                toggle_on_modifiers_press: None,
            })
        });

        let fs = FakeFs::new(cx.background_executor.clone());
        fs.insert_tree(
            path!("/a"),
            json!({
                "main.rs": format!(r#"fn main() {{\n{}\n}}"#, format!("let i = {};\n", "√".repeat(10)).repeat(500)),
                "other.rs": "// Test file",
            }),
        )
        .await;

        let project = Project::test(fs, [path!("/a").as_ref()], cx).await;

        let language_registry = project.read_with(cx, |project, _| project.languages().clone());
        language_registry.add(rust_lang());
        language_registry.register_fake_lsp(
            "Rust",
            FakeLspAdapter {
                capabilities: lsp::ServerCapabilities {
                    inlay_hint_provider: Some(lsp::OneOf::Left(true)),
                    ..Default::default()
                },
                initializer: Some(Box::new(move |fake_server| {
                    let lsp_request_count = Arc::new(AtomicU32::new(0));
                    fake_server.set_request_handler::<lsp::request::InlayHintRequest, _, _>(
                        move |params, _| {
                            let i = lsp_request_count.fetch_add(1, Ordering::Release) + 1;
                            async move {
                                assert_eq!(
                                    params.text_document.uri,
                                    lsp::Url::from_file_path(path!("/a/main.rs")).unwrap(),
                                );
                                let query_start = params.range.start;
                                Ok(Some(vec![lsp::InlayHint {
                                    position: query_start,
                                    label: lsp::InlayHintLabel::String(i.to_string()),
                                    kind: None,
                                    text_edits: None,
                                    tooltip: None,
                                    padding_left: None,
                                    padding_right: None,
                                    data: None,
                                }]))
                            }
                        },
                    );
                })),
                ..Default::default()
            },
        );

        let buffer = project
            .update(cx, |project, cx| {
                project.open_local_buffer(path!("/a/main.rs"), cx)
            })
            .await
            .unwrap();
        let editor =
            cx.add_window(|window, cx| Editor::for_buffer(buffer, Some(project), window, cx));

        cx.executor().run_until_parked();
        editor
            .update(cx, |editor, window, cx| {
                editor.change_selections(None, window, cx, |s| {
                    s.select_ranges([Point::new(10, 0)..Point::new(10, 0)])
                })
            })
            .unwrap();
        cx.executor().run_until_parked();
        editor
            .update(cx, |editor, _, cx| {
                let expected_hints = vec!["1".to_string()];
                assert_eq!(expected_hints, cached_hint_labels(editor));
                assert_eq!(expected_hints, visible_hint_labels(editor, cx));
            })
            .unwrap();
    }

    #[gpui::test]
    async fn test_toggle_inlay_hints(cx: &mut gpui::TestAppContext) {
        init_test(cx, |settings| {
            settings.defaults.inlay_hints = Some(InlayHintSettings {
                enabled: false,
                edit_debounce_ms: 0,
                scroll_debounce_ms: 0,
                show_type_hints: true,
                show_parameter_hints: true,
                show_other_hints: true,
                show_background: false,
                toggle_on_modifiers_press: None,
            })
        });

        let (_, editor, _fake_server) = prepare_test_objects(cx, |fake_server, file_with_hints| {
            let lsp_request_count = Arc::new(AtomicU32::new(0));
            fake_server.set_request_handler::<lsp::request::InlayHintRequest, _, _>(
                move |params, _| {
                    let lsp_request_count = lsp_request_count.clone();
                    async move {
                        assert_eq!(
                            params.text_document.uri,
                            lsp::Url::from_file_path(file_with_hints).unwrap(),
                        );

                        let i = lsp_request_count.fetch_add(1, Ordering::SeqCst) + 1;
                        Ok(Some(vec![lsp::InlayHint {
                            position: lsp::Position::new(0, i),
                            label: lsp::InlayHintLabel::String(i.to_string()),
                            kind: None,
                            text_edits: None,
                            tooltip: None,
                            padding_left: None,
                            padding_right: None,
                            data: None,
                        }]))
                    }
                },
            );
        })
        .await;

        editor
            .update(cx, |editor, window, cx| {
                editor.toggle_inlay_hints(&crate::ToggleInlayHints, window, cx)
            })
            .unwrap();

        cx.executor().run_until_parked();
        editor
            .update(cx, |editor, _, cx| {
                let expected_hints = vec!["1".to_string()];
                assert_eq!(
                    expected_hints,
                    cached_hint_labels(editor),
                    "Should display inlays after toggle despite them disabled in settings"
                );
                assert_eq!(expected_hints, visible_hint_labels(editor, cx));
            })
            .unwrap();

        editor
            .update(cx, |editor, window, cx| {
                editor.toggle_inlay_hints(&crate::ToggleInlayHints, window, cx)
            })
            .unwrap();
        cx.executor().run_until_parked();
        editor
            .update(cx, |editor, _, cx| {
                assert!(
                    cached_hint_labels(editor).is_empty(),
                    "Should clear hints after 2nd toggle"
                );
                assert!(visible_hint_labels(editor, cx).is_empty());
            })
            .unwrap();

        update_test_language_settings(cx, |settings| {
            settings.defaults.inlay_hints = Some(InlayHintSettings {
                enabled: true,
                edit_debounce_ms: 0,
                scroll_debounce_ms: 0,
                show_type_hints: true,
                show_parameter_hints: true,
                show_other_hints: true,
                show_background: false,
                toggle_on_modifiers_press: None,
            })
        });
        cx.executor().run_until_parked();
        editor
            .update(cx, |editor, _, cx| {
                let expected_hints = vec!["2".to_string()];
                assert_eq!(
                    expected_hints,
                    cached_hint_labels(editor),
                    "Should query LSP hints for the 2nd time after enabling hints in settings"
                );
                assert_eq!(expected_hints, visible_hint_labels(editor, cx));
            })
            .unwrap();

        editor
            .update(cx, |editor, window, cx| {
                editor.toggle_inlay_hints(&crate::ToggleInlayHints, window, cx)
            })
            .unwrap();
        cx.executor().run_until_parked();
        editor
            .update(cx, |editor, _, cx| {
                assert!(
                    cached_hint_labels(editor).is_empty(),
                    "Should clear hints after enabling in settings and a 3rd toggle"
                );
                assert!(visible_hint_labels(editor, cx).is_empty());
            })
            .unwrap();

        editor
            .update(cx, |editor, window, cx| {
                editor.toggle_inlay_hints(&crate::ToggleInlayHints, window, cx)
            })
            .unwrap();
        cx.executor().run_until_parked();
        editor.update(cx, |editor, _, cx| {
            let expected_hints = vec!["3".to_string()];
            assert_eq!(
                expected_hints,
                cached_hint_labels(editor),
                "Should query LSP hints for the 3rd time after enabling hints in settings and toggling them back on"
            );
            assert_eq!(expected_hints, visible_hint_labels(editor, cx));
        }).unwrap();
    }

    #[gpui::test]
    async fn test_inlays_at_the_same_place(cx: &mut gpui::TestAppContext) {
        init_test(cx, |settings| {
            settings.defaults.inlay_hints = Some(InlayHintSettings {
                enabled: true,
                edit_debounce_ms: 0,
                scroll_debounce_ms: 0,
                show_type_hints: true,
                show_parameter_hints: true,
                show_other_hints: true,
                show_background: false,
                toggle_on_modifiers_press: None,
            })
        });

        let fs = FakeFs::new(cx.background_executor.clone());
        fs.insert_tree(
            path!("/a"),
            json!({
                "main.rs": "fn main() {
                    let x = 42;
                    std::thread::scope(|s| {
                        s.spawn(|| {
                            let _x = x;
                        });
                    });
                }",
                "other.rs": "// Test file",
            }),
        )
        .await;

        let project = Project::test(fs, [path!("/a").as_ref()], cx).await;

        let language_registry = project.read_with(cx, |project, _| project.languages().clone());
        language_registry.add(rust_lang());
        language_registry.register_fake_lsp(
            "Rust",
            FakeLspAdapter {
                capabilities: lsp::ServerCapabilities {
                    inlay_hint_provider: Some(lsp::OneOf::Left(true)),
                    ..Default::default()
                },
                initializer: Some(Box::new(move |fake_server| {
                    fake_server.set_request_handler::<lsp::request::InlayHintRequest, _, _>(
                        move |params, _| async move {
                            assert_eq!(
                                params.text_document.uri,
                                lsp::Url::from_file_path(path!("/a/main.rs")).unwrap(),
                            );
                            Ok(Some(
                                serde_json::from_value(json!([
                                    {
                                        "position": {
                                            "line": 3,
                                            "character": 16
                                        },
                                        "label": "move",
                                        "paddingLeft": false,
                                        "paddingRight": false
                                    },
                                    {
                                        "position": {
                                            "line": 3,
                                            "character": 16
                                        },
                                        "label": "(",
                                        "paddingLeft": false,
                                        "paddingRight": false
                                    },
                                    {
                                        "position": {
                                            "line": 3,
                                            "character": 16
                                        },
                                        "label": [
                                            {
                                                "value": "&x"
                                            }
                                        ],
                                        "paddingLeft": false,
                                        "paddingRight": false,
                                        "data": {
                                            "file_id": 0
                                        }
                                    },
                                    {
                                        "position": {
                                            "line": 3,
                                            "character": 16
                                        },
                                        "label": ")",
                                        "paddingLeft": false,
                                        "paddingRight": true
                                    },
                                    // not a correct syntax, but checks that same symbols at the same place
                                    // are not deduplicated
                                    {
                                        "position": {
                                            "line": 3,
                                            "character": 16
                                        },
                                        "label": ")",
                                        "paddingLeft": false,
                                        "paddingRight": true
                                    },
                                ]))
                                .unwrap(),
                            ))
                        },
                    );
                })),
                ..FakeLspAdapter::default()
            },
        );

        let buffer = project
            .update(cx, |project, cx| {
                project.open_local_buffer(path!("/a/main.rs"), cx)
            })
            .await
            .unwrap();
        let editor =
            cx.add_window(|window, cx| Editor::for_buffer(buffer, Some(project), window, cx));

        cx.executor().run_until_parked();
        editor
            .update(cx, |editor, window, cx| {
                editor.change_selections(None, window, cx, |s| {
                    s.select_ranges([Point::new(10, 0)..Point::new(10, 0)])
                })
            })
            .unwrap();
        cx.executor().run_until_parked();
        editor
            .update(cx, |editor, _window, cx| {
                let expected_hints = vec![
                    "move".to_string(),
                    "(".to_string(),
                    "&x".to_string(),
                    ") ".to_string(),
                    ") ".to_string(),
                ];
                assert_eq!(
                    expected_hints,
                    cached_hint_labels(editor),
                    "Editor inlay hints should repeat server's order when placed at the same spot"
                );
                assert_eq!(expected_hints, visible_hint_labels(editor, cx));
            })
            .unwrap();
    }

    pub(crate) fn init_test(cx: &mut TestAppContext, f: impl Fn(&mut AllLanguageSettingsContent)) {
        cx.update(|cx| {
            let settings_store = SettingsStore::test(cx);
            cx.set_global(settings_store);
            theme::init(theme::LoadThemes::JustBase, cx);
            release_channel::init(SemanticVersion::default(), cx);
            client::init_settings(cx);
            language::init(cx);
            Project::init_settings(cx);
            workspace::init_settings(cx);
            crate::init(cx);
        });

        update_test_language_settings(cx, f);
    }

    async fn prepare_test_objects(
        cx: &mut TestAppContext,
        initialize: impl 'static + Send + Fn(&mut FakeLanguageServer, &'static str) + Send + Sync,
    ) -> (&'static str, WindowHandle<Editor>, FakeLanguageServer) {
        let fs = FakeFs::new(cx.background_executor.clone());
        fs.insert_tree(
            path!("/a"),
            json!({
                "main.rs": "fn main() { a } // and some long comment to ensure inlays are not trimmed out",
                "other.rs": "// Test file",
            }),
        )
        .await;

        let project = Project::test(fs, [path!("/a").as_ref()], cx).await;
        let file_path = path!("/a/main.rs");

        let language_registry = project.read_with(cx, |project, _| project.languages().clone());
        language_registry.add(rust_lang());
        let mut fake_servers = language_registry.register_fake_lsp(
            "Rust",
            FakeLspAdapter {
                capabilities: lsp::ServerCapabilities {
                    inlay_hint_provider: Some(lsp::OneOf::Left(true)),
                    ..Default::default()
                },
                initializer: Some(Box::new(move |server| initialize(server, file_path))),
                ..Default::default()
            },
        );

        let buffer = project
            .update(cx, |project, cx| {
                project.open_local_buffer(path!("/a/main.rs"), cx)
            })
            .await
            .unwrap();
        let editor =
            cx.add_window(|window, cx| Editor::for_buffer(buffer, Some(project), window, cx));

        editor
            .update(cx, |editor, _, cx| {
                assert!(cached_hint_labels(editor).is_empty());
                assert!(visible_hint_labels(editor, cx).is_empty());
            })
            .unwrap();

        cx.executor().run_until_parked();
        let fake_server = fake_servers.next().await.unwrap();
        (file_path, editor, fake_server)
    }

    // Inlay hints in the cache are stored per excerpt as a key, and those keys are guaranteed to be ordered same as in the multi buffer.
    // Ensure a stable order for testing.
    fn sorted_cached_hint_labels(editor: &Editor) -> Vec<String> {
        let mut labels = cached_hint_labels(editor);
        labels.sort();
        labels
    }

    pub fn cached_hint_labels(editor: &Editor) -> Vec<String> {
        let mut labels = Vec::new();
        for excerpt_hints in editor.inlay_hint_cache().hints.values() {
            let excerpt_hints = excerpt_hints.read();
            for id in &excerpt_hints.ordered_hints {
                let hint = &excerpt_hints.hints_by_id[id];
                let mut label = hint.text();
                if hint.padding_left {
                    label.insert(0, ' ');
                }
                if hint.padding_right {
                    label.push_str(" ");
                }
                labels.push(label);
            }
        }

        labels
    }

    pub fn visible_hint_labels(editor: &Editor, cx: &Context<Editor>) -> Vec<String> {
        editor
            .visible_inlay_hints(cx)
            .into_iter()
            .map(|hint| hint.text.to_string())
            .collect()
    }
}<|MERGE_RESOLUTION|>--- conflicted
+++ resolved
@@ -990,7 +990,17 @@
                 }
 
                 let buffer = editor.buffer().read(cx).buffer(query.buffer_id)?;
-<<<<<<< HEAD
+
+                if !editor.registered_buffers.contains_key(&query.buffer_id) {
+                    if let Some(project) = editor.project.as_ref() {
+                        project.update(cx, |project, cx| {
+                            editor.registered_buffers.insert(
+                                query.buffer_id,
+                                project.register_buffer_with_language_servers(&buffer, cx),
+                            );
+                        })
+                    }
+                }
 
                 if matches!(query.invalidate, InvalidationStrategy::DebuggerRefresh) {
                     editor
@@ -1003,22 +1013,6 @@
                         .as_ref()?
                         .inlay_hints(buffer, fetch_range.clone(), cx)
                 }
-=======
-                if !editor.registered_buffers.contains_key(&query.buffer_id) {
-                    if let Some(project) = editor.project.as_ref() {
-                        project.update(cx, |project, cx| {
-                            editor.registered_buffers.insert(
-                                query.buffer_id,
-                                project.register_buffer_with_language_servers(&buffer, cx),
-                            );
-                        })
-                    }
-                }
-                editor
-                    .semantics_provider
-                    .as_ref()?
-                    .inlay_hints(buffer, fetch_range.clone(), cx)
->>>>>>> bae3ef01
             })
             .ok()
             .flatten();
