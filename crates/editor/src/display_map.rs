//! This module defines where the text should be displayed in an [`Editor`][Editor].
//!
//! Not literally though - rendering, layout and all that jazz is a responsibility of [`EditorElement`][EditorElement].
//! Instead, [`DisplayMap`] decides where Inlays/Inlay hints are displayed, when
//! to apply a soft wrap, where to add fold indicators, whether there are any tabs in the buffer that
//! we display as spaces and where to display custom blocks (like diagnostics).
//! Seems like a lot? That's because it is. [`DisplayMap`] is conceptually made up
//! of several smaller structures that form a hierarchy (starting at the bottom):
//! - [`InlayMap`] that decides where the [`Inlay`]s should be displayed.
//! - [`FoldMap`] that decides where the fold indicators should be; it also tracks parts of a source file that are currently folded.
//! - [`TabMap`] that keeps track of hard tabs in a buffer.
//! - [`WrapMap`] that handles soft wrapping.
//! - [`BlockMap`] that tracks custom blocks such as diagnostics that should be displayed within buffer.
//! - [`DisplayMap`] that adds background highlights to the regions of text.
//!   Each one of those builds on top of preceding map.
//!
//! [Editor]: crate::Editor
//! [EditorElement]: crate::element::EditorElement

mod block_map;
mod crease_map;
mod custom_highlights;
mod fold_map;
mod inlay_map;
pub(crate) mod invisibles;
mod tab_map;
mod wrap_map;

use crate::{
    hover_links::InlayHighlight, movement::TextLayoutDetails, EditorStyle, InlayId, RowExt,
};
pub use block_map::{
    Block, BlockChunks as DisplayChunks, BlockContext, BlockId, BlockMap, BlockPlacement,
    BlockPoint, BlockProperties, BlockRows, BlockStyle, CustomBlockId, RenderBlock,
    StickyHeaderExcerpt,
};
use block_map::{BlockRow, BlockSnapshot};
use collections::{HashMap, HashSet};
pub use crease_map::*;
pub use fold_map::{Fold, FoldId, FoldPlaceholder, FoldPoint};
use fold_map::{FoldMap, FoldSnapshot};
<<<<<<< HEAD
use gpui::{
    AnyElement, AppContext, Font, HighlightStyle, LineLayout, Model, ModelContext, Pixels,
    UnderlineStyle,
};
=======
use gpui::{App, Context, Entity, Font, HighlightStyle, LineLayout, Pixels, UnderlineStyle};
>>>>>>> 7d30dda5
pub use inlay_map::Inlay;
use inlay_map::{InlayMap, InlaySnapshot};
pub use inlay_map::{InlayOffset, InlayPoint};
use invisibles::{is_invisible, replacement};
use language::{
    language_settings::language_settings, ChunkRenderer, OffsetUtf16, Point,
    Subscription as BufferSubscription,
};
use lsp::DiagnosticSeverity;
use multi_buffer::{
    Anchor, AnchorRangeExt, MultiBuffer, MultiBufferPoint, MultiBufferRow, MultiBufferSnapshot,
    RowInfo, ToOffset, ToPoint,
};
use serde::Deserialize;
use std::{
    any::TypeId,
    borrow::Cow,
    fmt::Debug,
    iter,
    num::NonZeroU32,
    ops::{Add, Range, Sub},
    sync::Arc,
};
use sum_tree::{Bias, TreeMap};
use tab_map::{TabMap, TabSnapshot};
use text::{BufferId, LineIndent};
<<<<<<< HEAD
use ui::{px, SharedString, WindowContext};
=======
use ui::{px, SharedString};
>>>>>>> 7d30dda5
use unicode_segmentation::UnicodeSegmentation;
use wrap_map::{WrapMap, WrapSnapshot};

#[derive(Copy, Clone, Debug, PartialEq, Eq)]
pub enum FoldStatus {
    Folded,
    Foldable,
}

pub trait ToDisplayPoint {
    fn to_display_point(&self, map: &DisplaySnapshot) -> DisplayPoint;
}

type TextHighlights = TreeMap<TypeId, Arc<(HighlightStyle, Vec<Range<Anchor>>)>>;
type InlayHighlights = TreeMap<TypeId, TreeMap<InlayId, (HighlightStyle, InlayHighlight)>>;

/// Decides how text in a [`MultiBuffer`] should be displayed in a buffer, handling inlay hints,
/// folding, hard tabs, soft wrapping, custom blocks (like diagnostics), and highlighting.
///
/// See the [module level documentation](self) for more information.
pub struct DisplayMap {
    /// The buffer that we are displaying.
    buffer: Entity<MultiBuffer>,
    buffer_subscription: BufferSubscription,
    /// Decides where the [`Inlay`]s should be displayed.
    inlay_map: InlayMap,
    /// Decides where the fold indicators should be and tracks parts of a source file that are currently folded.
    fold_map: FoldMap,
    /// Keeps track of hard tabs in a buffer.
    tab_map: TabMap,
    /// Handles soft wrapping.
    wrap_map: Entity<WrapMap>,
    /// Tracks custom blocks such as diagnostics that should be displayed within buffer.
    block_map: BlockMap,
    /// Regions of text that should be highlighted.
    text_highlights: TextHighlights,
    /// Regions of inlays that should be highlighted.
    inlay_highlights: InlayHighlights,
    /// A container for explicitly foldable ranges, which supersede indentation based fold range suggestions.
    crease_map: CreaseMap,
    pub(crate) fold_placeholder: FoldPlaceholder,
    pub clip_at_line_ends: bool,
    pub(crate) masked: bool,
}

impl DisplayMap {
    #[allow(clippy::too_many_arguments)]
    pub fn new(
        buffer: Entity<MultiBuffer>,
        font: Font,
        font_size: Pixels,
        wrap_width: Option<Pixels>,
        show_excerpt_controls: bool,
        buffer_header_height: u32,
        excerpt_header_height: u32,
        excerpt_footer_height: u32,
        fold_placeholder: FoldPlaceholder,
        cx: &mut Context<Self>,
    ) -> Self {
        let buffer_subscription = buffer.update(cx, |buffer, _| buffer.subscribe());

        let tab_size = Self::tab_size(&buffer, cx);
        let buffer_snapshot = buffer.read(cx).snapshot(cx);
        let crease_map = CreaseMap::new(&buffer_snapshot);
        let (inlay_map, snapshot) = InlayMap::new(buffer_snapshot);
        let (fold_map, snapshot) = FoldMap::new(snapshot);
        let (tab_map, snapshot) = TabMap::new(snapshot, tab_size);
        let (wrap_map, snapshot) = WrapMap::new(snapshot, font, font_size, wrap_width, cx);
        let block_map = BlockMap::new(
            snapshot,
            show_excerpt_controls,
            buffer_header_height,
            excerpt_header_height,
            excerpt_footer_height,
        );

        cx.observe(&wrap_map, |_, _, cx| cx.notify()).detach();

        DisplayMap {
            buffer,
            buffer_subscription,
            fold_map,
            inlay_map,
            tab_map,
            wrap_map,
            block_map,
            crease_map,
            fold_placeholder,
            text_highlights: Default::default(),
            inlay_highlights: Default::default(),
            clip_at_line_ends: false,
            masked: false,
        }
    }

    pub fn snapshot(&mut self, cx: &mut Context<Self>) -> DisplaySnapshot {
        let buffer_snapshot = self.buffer.read(cx).snapshot(cx);
        let edits = self.buffer_subscription.consume().into_inner();
        let (inlay_snapshot, edits) = self.inlay_map.sync(buffer_snapshot, edits);
        let (fold_snapshot, edits) = self.fold_map.read(inlay_snapshot.clone(), edits);
        let tab_size = Self::tab_size(&self.buffer, cx);
        let (tab_snapshot, edits) = self.tab_map.sync(fold_snapshot.clone(), edits, tab_size);
        let (wrap_snapshot, edits) = self
            .wrap_map
            .update(cx, |map, cx| map.sync(tab_snapshot.clone(), edits, cx));
        let block_snapshot = self.block_map.read(wrap_snapshot.clone(), edits).snapshot;

        DisplaySnapshot {
            buffer_snapshot: self.buffer.read(cx).snapshot(cx),
            fold_snapshot,
            inlay_snapshot,
            tab_snapshot,
            wrap_snapshot,
            block_snapshot,
            crease_snapshot: self.crease_map.snapshot(),
            text_highlights: self.text_highlights.clone(),
            inlay_highlights: self.inlay_highlights.clone(),
            clip_at_line_ends: self.clip_at_line_ends,
            masked: self.masked,
            fold_placeholder: self.fold_placeholder.clone(),
        }
    }

    pub fn set_state(&mut self, other: &DisplaySnapshot, cx: &mut Context<Self>) {
        self.fold(
            other
                .folds_in_range(0..other.buffer_snapshot.len())
                .map(|fold| {
                    Crease::simple(
                        fold.range.to_offset(&other.buffer_snapshot),
                        fold.placeholder.clone(),
                    )
                })
                .collect(),
            cx,
        );
    }

    /// Creates folds for the given creases.
    pub fn fold<T: Clone + ToOffset>(&mut self, creases: Vec<Crease<T>>, cx: &mut Context<Self>) {
        let buffer_snapshot = self.buffer.read(cx).snapshot(cx);
        let edits = self.buffer_subscription.consume().into_inner();
        let tab_size = Self::tab_size(&self.buffer, cx);
        let (snapshot, edits) = self.inlay_map.sync(buffer_snapshot.clone(), edits);
        let (mut fold_map, snapshot, edits) = self.fold_map.write(snapshot, edits);
        let (snapshot, edits) = self.tab_map.sync(snapshot, edits, tab_size);
        let (snapshot, edits) = self
            .wrap_map
            .update(cx, |map, cx| map.sync(snapshot, edits, cx));
        self.block_map.read(snapshot, edits);

        let inline = creases.iter().filter_map(|crease| {
            if let Crease::Inline {
                range, placeholder, ..
            } = crease
            {
                Some((range.clone(), placeholder.clone()))
            } else {
                None
            }
        });
        let (snapshot, edits) = fold_map.fold(inline);

        let (snapshot, edits) = self.tab_map.sync(snapshot, edits, tab_size);
        let (snapshot, edits) = self
            .wrap_map
            .update(cx, |map, cx| map.sync(snapshot, edits, cx));
        let mut block_map = self.block_map.write(snapshot, edits);
        let blocks = creases.into_iter().filter_map(|crease| {
            if let Crease::Block {
                range,
                block_height,
                render_block,
                block_style,
                block_priority,
                ..
            } = crease
            {
                Some((
                    range,
                    render_block,
                    block_height,
                    block_style,
                    block_priority,
                ))
            } else {
                None
            }
        });
        block_map.insert(
            blocks
                .into_iter()
                .map(|(range, render, height, style, priority)| {
                    let start = buffer_snapshot.anchor_before(range.start);
                    let end = buffer_snapshot.anchor_after(range.end);
                    BlockProperties {
                        placement: BlockPlacement::Replace(start..=end),
                        render,
                        height,
                        style,
                        priority,
                    }
                }),
        );
    }

    /// Removes any folds with the given ranges.
    pub fn remove_folds_with_type<T: ToOffset>(
        &mut self,
        ranges: impl IntoIterator<Item = Range<T>>,
        type_id: TypeId,
        cx: &mut Context<Self>,
    ) {
        let snapshot = self.buffer.read(cx).snapshot(cx);
        let edits = self.buffer_subscription.consume().into_inner();
        let tab_size = Self::tab_size(&self.buffer, cx);
        let (snapshot, edits) = self.inlay_map.sync(snapshot, edits);
        let (mut fold_map, snapshot, edits) = self.fold_map.write(snapshot, edits);
        let (snapshot, edits) = self.tab_map.sync(snapshot, edits, tab_size);
        let (snapshot, edits) = self
            .wrap_map
            .update(cx, |map, cx| map.sync(snapshot, edits, cx));
        self.block_map.read(snapshot, edits);
        let (snapshot, edits) = fold_map.remove_folds(ranges, type_id);
        let (snapshot, edits) = self.tab_map.sync(snapshot, edits, tab_size);
        let (snapshot, edits) = self
            .wrap_map
            .update(cx, |map, cx| map.sync(snapshot, edits, cx));
        self.block_map.write(snapshot, edits);
    }

    /// Removes any folds whose ranges intersect any of the given ranges.
    pub fn unfold_intersecting<T: ToOffset>(
        &mut self,
        ranges: impl IntoIterator<Item = Range<T>>,
        inclusive: bool,
        cx: &mut Context<Self>,
    ) {
        let snapshot = self.buffer.read(cx).snapshot(cx);
        let offset_ranges = ranges
            .into_iter()
            .map(|range| range.start.to_offset(&snapshot)..range.end.to_offset(&snapshot))
            .collect::<Vec<_>>();
        let edits = self.buffer_subscription.consume().into_inner();
        let tab_size = Self::tab_size(&self.buffer, cx);
        let (snapshot, edits) = self.inlay_map.sync(snapshot, edits);
        let (mut fold_map, snapshot, edits) = self.fold_map.write(snapshot, edits);
        let (snapshot, edits) = self.tab_map.sync(snapshot, edits, tab_size);
        let (snapshot, edits) = self
            .wrap_map
            .update(cx, |map, cx| map.sync(snapshot, edits, cx));
        self.block_map.read(snapshot, edits);

        let (snapshot, edits) =
            fold_map.unfold_intersecting(offset_ranges.iter().cloned(), inclusive);
        let (snapshot, edits) = self.tab_map.sync(snapshot, edits, tab_size);
        let (snapshot, edits) = self
            .wrap_map
            .update(cx, |map, cx| map.sync(snapshot, edits, cx));
        let mut block_map = self.block_map.write(snapshot, edits);
        block_map.remove_intersecting_replace_blocks(offset_ranges, inclusive);
    }

    pub fn fold_buffer(&mut self, buffer_id: language::BufferId, cx: &mut Context<Self>) {
        let snapshot = self.buffer.read(cx).snapshot(cx);
        let edits = self.buffer_subscription.consume().into_inner();
        let tab_size = Self::tab_size(&self.buffer, cx);
        let (snapshot, edits) = self.inlay_map.sync(snapshot, edits);
        let (snapshot, edits) = self.fold_map.read(snapshot, edits);
        let (snapshot, edits) = self.tab_map.sync(snapshot, edits, tab_size);
        let (snapshot, edits) = self
            .wrap_map
            .update(cx, |map, cx| map.sync(snapshot, edits, cx));
        let mut block_map = self.block_map.write(snapshot, edits);
        block_map.fold_buffer(buffer_id, self.buffer.read(cx), cx)
    }

    pub fn unfold_buffer(&mut self, buffer_id: language::BufferId, cx: &mut Context<Self>) {
        let snapshot = self.buffer.read(cx).snapshot(cx);
        let edits = self.buffer_subscription.consume().into_inner();
        let tab_size = Self::tab_size(&self.buffer, cx);
        let (snapshot, edits) = self.inlay_map.sync(snapshot, edits);
        let (snapshot, edits) = self.fold_map.read(snapshot, edits);
        let (snapshot, edits) = self.tab_map.sync(snapshot, edits, tab_size);
        let (snapshot, edits) = self
            .wrap_map
            .update(cx, |map, cx| map.sync(snapshot, edits, cx));
        let mut block_map = self.block_map.write(snapshot, edits);
        block_map.unfold_buffer(buffer_id, self.buffer.read(cx), cx)
    }

    pub(crate) fn is_buffer_folded(&self, buffer_id: language::BufferId) -> bool {
        self.block_map.folded_buffers.contains(&buffer_id)
    }

    pub(crate) fn folded_buffers(&self) -> &HashSet<BufferId> {
        &self.block_map.folded_buffers
    }

    pub fn insert_creases(
        &mut self,
        creases: impl IntoIterator<Item = Crease<Anchor>>,
        cx: &mut Context<Self>,
    ) -> Vec<CreaseId> {
        let snapshot = self.buffer.read(cx).snapshot(cx);
        self.crease_map.insert(creases, &snapshot)
    }

    pub fn remove_creases(
        &mut self,
        crease_ids: impl IntoIterator<Item = CreaseId>,
        cx: &mut Context<Self>,
    ) {
        let snapshot = self.buffer.read(cx).snapshot(cx);
        self.crease_map.remove(crease_ids, &snapshot)
    }

    pub fn insert_blocks(
        &mut self,
        blocks: impl IntoIterator<Item = BlockProperties<Anchor>>,
        cx: &mut Context<Self>,
    ) -> Vec<CustomBlockId> {
        let snapshot = self.buffer.read(cx).snapshot(cx);
        let edits = self.buffer_subscription.consume().into_inner();
        let tab_size = Self::tab_size(&self.buffer, cx);
        let (snapshot, edits) = self.inlay_map.sync(snapshot, edits);
        let (snapshot, edits) = self.fold_map.read(snapshot, edits);
        let (snapshot, edits) = self.tab_map.sync(snapshot, edits, tab_size);
        let (snapshot, edits) = self
            .wrap_map
            .update(cx, |map, cx| map.sync(snapshot, edits, cx));
        let mut block_map = self.block_map.write(snapshot, edits);
        block_map.insert(blocks)
    }

    pub fn resize_blocks(&mut self, heights: HashMap<CustomBlockId, u32>, cx: &mut Context<Self>) {
        let snapshot = self.buffer.read(cx).snapshot(cx);
        let edits = self.buffer_subscription.consume().into_inner();
        let tab_size = Self::tab_size(&self.buffer, cx);
        let (snapshot, edits) = self.inlay_map.sync(snapshot, edits);
        let (snapshot, edits) = self.fold_map.read(snapshot, edits);
        let (snapshot, edits) = self.tab_map.sync(snapshot, edits, tab_size);
        let (snapshot, edits) = self
            .wrap_map
            .update(cx, |map, cx| map.sync(snapshot, edits, cx));
        let mut block_map = self.block_map.write(snapshot, edits);
        block_map.resize(heights);
    }

    pub fn replace_blocks(&mut self, renderers: HashMap<CustomBlockId, RenderBlock>) {
        self.block_map.replace_blocks(renderers);
    }

    pub fn remove_blocks(&mut self, ids: HashSet<CustomBlockId>, cx: &mut Context<Self>) {
        let snapshot = self.buffer.read(cx).snapshot(cx);
        let edits = self.buffer_subscription.consume().into_inner();
        let tab_size = Self::tab_size(&self.buffer, cx);
        let (snapshot, edits) = self.inlay_map.sync(snapshot, edits);
        let (snapshot, edits) = self.fold_map.read(snapshot, edits);
        let (snapshot, edits) = self.tab_map.sync(snapshot, edits, tab_size);
        let (snapshot, edits) = self
            .wrap_map
            .update(cx, |map, cx| map.sync(snapshot, edits, cx));
        let mut block_map = self.block_map.write(snapshot, edits);
        block_map.remove(ids);
    }

    pub fn row_for_block(
        &mut self,
        block_id: CustomBlockId,
        cx: &mut Context<Self>,
    ) -> Option<DisplayRow> {
        let snapshot = self.buffer.read(cx).snapshot(cx);
        let edits = self.buffer_subscription.consume().into_inner();
        let tab_size = Self::tab_size(&self.buffer, cx);
        let (snapshot, edits) = self.inlay_map.sync(snapshot, edits);
        let (snapshot, edits) = self.fold_map.read(snapshot, edits);
        let (snapshot, edits) = self.tab_map.sync(snapshot, edits, tab_size);
        let (snapshot, edits) = self
            .wrap_map
            .update(cx, |map, cx| map.sync(snapshot, edits, cx));
        let block_map = self.block_map.read(snapshot, edits);
        let block_row = block_map.row_for_block(block_id)?;
        Some(DisplayRow(block_row.0))
    }

    pub fn highlight_text(
        &mut self,
        type_id: TypeId,
        ranges: Vec<Range<Anchor>>,
        style: HighlightStyle,
    ) {
        self.text_highlights
            .insert(type_id, Arc::new((style, ranges)));
    }

    pub(crate) fn highlight_inlays(
        &mut self,
        type_id: TypeId,
        highlights: Vec<InlayHighlight>,
        style: HighlightStyle,
    ) {
        for highlight in highlights {
            let update = self.inlay_highlights.update(&type_id, |highlights| {
                highlights.insert(highlight.inlay, (style, highlight.clone()))
            });
            if update.is_none() {
                self.inlay_highlights.insert(
                    type_id,
                    TreeMap::from_ordered_entries([(highlight.inlay, (style, highlight))]),
                );
            }
        }
    }

    pub fn text_highlights(&self, type_id: TypeId) -> Option<(HighlightStyle, &[Range<Anchor>])> {
        let highlights = self.text_highlights.get(&type_id)?;
        Some((highlights.0, &highlights.1))
    }
    pub fn clear_highlights(&mut self, type_id: TypeId) -> bool {
        let mut cleared = self.text_highlights.remove(&type_id).is_some();
        cleared |= self.inlay_highlights.remove(&type_id).is_some();
        cleared
    }

    pub fn set_font(&self, font: Font, font_size: Pixels, cx: &mut Context<Self>) -> bool {
        self.wrap_map
            .update(cx, |map, cx| map.set_font_with_size(font, font_size, cx))
    }

    pub fn set_wrap_width(&self, width: Option<Pixels>, cx: &mut Context<Self>) -> bool {
        self.wrap_map
            .update(cx, |map, cx| map.set_wrap_width(width, cx))
    }

    pub(crate) fn current_inlays(&self) -> impl Iterator<Item = &Inlay> {
        self.inlay_map.current_inlays()
    }

    pub(crate) fn splice_inlays(
        &mut self,
        to_remove: Vec<InlayId>,
        to_insert: Vec<Inlay>,
        cx: &mut Context<Self>,
    ) {
        if to_remove.is_empty() && to_insert.is_empty() {
            return;
        }
        let buffer_snapshot = self.buffer.read(cx).snapshot(cx);
        let edits = self.buffer_subscription.consume().into_inner();
        let (snapshot, edits) = self.inlay_map.sync(buffer_snapshot, edits);
        let (snapshot, edits) = self.fold_map.read(snapshot, edits);
        let tab_size = Self::tab_size(&self.buffer, cx);
        let (snapshot, edits) = self.tab_map.sync(snapshot, edits, tab_size);
        let (snapshot, edits) = self
            .wrap_map
            .update(cx, |map, cx| map.sync(snapshot, edits, cx));
        self.block_map.read(snapshot, edits);

        let (snapshot, edits) = self.inlay_map.splice(to_remove, to_insert);
        let (snapshot, edits) = self.fold_map.read(snapshot, edits);
        let (snapshot, edits) = self.tab_map.sync(snapshot, edits, tab_size);
        let (snapshot, edits) = self
            .wrap_map
            .update(cx, |map, cx| map.sync(snapshot, edits, cx));
        self.block_map.read(snapshot, edits);
    }

<<<<<<< HEAD
    fn tab_size(buffer: &Model<MultiBuffer>, cx: &AppContext) -> NonZeroU32 {
=======
    fn tab_size(buffer: &Entity<MultiBuffer>, cx: &App) -> NonZeroU32 {
>>>>>>> 7d30dda5
        let buffer = buffer.read(cx).as_singleton().map(|buffer| buffer.read(cx));
        let language = buffer
            .and_then(|buffer| buffer.language())
            .map(|l| l.name());
        let file = buffer.and_then(|buffer| buffer.file());
        language_settings(language, file, cx).tab_size
    }

    #[cfg(test)]
    pub fn is_rewrapping(&self, cx: &gpui::App) -> bool {
        self.wrap_map.read(cx).is_rewrapping()
    }

    pub fn show_excerpt_controls(&self) -> bool {
        self.block_map.show_excerpt_controls()
    }
}

#[derive(Debug, Default)]
pub(crate) struct Highlights<'a> {
    pub text_highlights: Option<&'a TextHighlights>,
    pub inlay_highlights: Option<&'a InlayHighlights>,
    pub styles: HighlightStyles,
}

#[derive(Clone, Copy, Debug)]
pub struct InlineCompletionStyles {
    pub insertion: HighlightStyle,
    pub whitespace: HighlightStyle,
}

#[derive(Default, Debug, Clone, Copy)]
pub struct HighlightStyles {
    pub inlay_hint: Option<HighlightStyle>,
    pub inline_completion: Option<InlineCompletionStyles>,
}

#[derive(Clone)]
pub enum ChunkReplacement {
    Renderer(ChunkRenderer),
    Str(SharedString),
}

pub struct HighlightedChunk<'a> {
    pub text: &'a str,
    pub style: Option<HighlightStyle>,
    pub is_tab: bool,
    pub replacement: Option<ChunkReplacement>,
}

impl<'a> HighlightedChunk<'a> {
    fn highlight_invisibles(
        self,
        editor_style: &'a EditorStyle,
    ) -> impl Iterator<Item = Self> + 'a {
        let mut chars = self.text.chars().peekable();
        let mut text = self.text;
        let style = self.style;
        let is_tab = self.is_tab;
        let renderer = self.replacement;
        iter::from_fn(move || {
            let mut prefix_len = 0;
            while let Some(&ch) = chars.peek() {
                if !is_invisible(ch) {
                    prefix_len += ch.len_utf8();
                    chars.next();
                    continue;
                }
                if prefix_len > 0 {
                    let (prefix, suffix) = text.split_at(prefix_len);
                    text = suffix;
                    return Some(HighlightedChunk {
                        text: prefix,
                        style,
                        is_tab,
                        replacement: renderer.clone(),
                    });
                }
                chars.next();
                let (prefix, suffix) = text.split_at(ch.len_utf8());
                text = suffix;
                if let Some(replacement) = replacement(ch) {
                    let invisible_highlight = HighlightStyle {
                        background_color: Some(editor_style.status.hint_background),
                        underline: Some(UnderlineStyle {
                            color: Some(editor_style.status.hint),
                            thickness: px(1.),
                            wavy: false,
                        }),
                        ..Default::default()
                    };
                    let invisible_style = if let Some(mut style) = style {
                        style.highlight(invisible_highlight);
                        style
                    } else {
                        invisible_highlight
                    };
                    return Some(HighlightedChunk {
                        text: prefix,
                        style: Some(invisible_style),
                        is_tab: false,
                        replacement: Some(ChunkReplacement::Str(replacement.into())),
                    });
                } else {
                    let invisible_highlight = HighlightStyle {
                        background_color: Some(editor_style.status.hint_background),
                        underline: Some(UnderlineStyle {
                            color: Some(editor_style.status.hint),
                            thickness: px(1.),
                            wavy: false,
                        }),
                        ..Default::default()
                    };
                    let invisible_style = if let Some(mut style) = style {
                        style.highlight(invisible_highlight);
                        style
                    } else {
                        invisible_highlight
                    };

                    return Some(HighlightedChunk {
                        text: prefix,
                        style: Some(invisible_style),
                        is_tab: false,
                        replacement: renderer.clone(),
                    });
                }
            }

            if !text.is_empty() {
                let remainder = text;
                text = "";
                Some(HighlightedChunk {
                    text: remainder,
                    style,
                    is_tab,
                    replacement: renderer.clone(),
                })
            } else {
                None
            }
        })
    }
}

#[derive(Clone)]
pub struct DisplaySnapshot {
    pub buffer_snapshot: MultiBufferSnapshot,
    pub fold_snapshot: FoldSnapshot,
    pub crease_snapshot: CreaseSnapshot,
    inlay_snapshot: InlaySnapshot,
    tab_snapshot: TabSnapshot,
    wrap_snapshot: WrapSnapshot,
    block_snapshot: BlockSnapshot,
    text_highlights: TextHighlights,
    inlay_highlights: InlayHighlights,
    clip_at_line_ends: bool,
    masked: bool,
    pub(crate) fold_placeholder: FoldPlaceholder,
}

impl DisplaySnapshot {
    #[cfg(test)]
    pub fn fold_count(&self) -> usize {
        self.fold_snapshot.fold_count()
    }

    pub fn is_empty(&self) -> bool {
        self.buffer_snapshot.len() == 0
    }

    pub fn row_infos(&self, start_row: DisplayRow) -> impl Iterator<Item = RowInfo> + '_ {
        self.block_snapshot.row_infos(BlockRow(start_row.0))
    }

    pub fn widest_line_number(&self) -> u32 {
        self.buffer_snapshot.widest_line_number()
    }

    pub fn prev_line_boundary(&self, mut point: MultiBufferPoint) -> (Point, DisplayPoint) {
        loop {
            let mut inlay_point = self.inlay_snapshot.to_inlay_point(point);
            let mut fold_point = self.fold_snapshot.to_fold_point(inlay_point, Bias::Left);
            fold_point.0.column = 0;
            inlay_point = fold_point.to_inlay_point(&self.fold_snapshot);
            point = self.inlay_snapshot.to_buffer_point(inlay_point);

            let mut display_point = self.point_to_display_point(point, Bias::Left);
            *display_point.column_mut() = 0;
            let next_point = self.display_point_to_point(display_point, Bias::Left);
            if next_point == point {
                return (point, display_point);
            }
            point = next_point;
        }
    }

    pub fn next_line_boundary(
        &self,
        mut point: MultiBufferPoint,
    ) -> (MultiBufferPoint, DisplayPoint) {
        let original_point = point;
        loop {
            let mut inlay_point = self.inlay_snapshot.to_inlay_point(point);
            let mut fold_point = self.fold_snapshot.to_fold_point(inlay_point, Bias::Right);
            fold_point.0.column = self.fold_snapshot.line_len(fold_point.row());
            inlay_point = fold_point.to_inlay_point(&self.fold_snapshot);
            point = self.inlay_snapshot.to_buffer_point(inlay_point);

            let mut display_point = self.point_to_display_point(point, Bias::Right);
            *display_point.column_mut() = self.line_len(display_point.row());
            let next_point = self.display_point_to_point(display_point, Bias::Right);
            if next_point == point || original_point == point || original_point == next_point {
                return (point, display_point);
            }
            point = next_point;
        }
    }

    // used by line_mode selections and tries to match vim behavior
    pub fn expand_to_line(&self, range: Range<Point>) -> Range<Point> {
        let max_row = self.buffer_snapshot.max_row().0;
        let new_start = if range.start.row == 0 {
            MultiBufferPoint::new(0, 0)
        } else if range.start.row == max_row || (range.end.column > 0 && range.end.row == max_row) {
            MultiBufferPoint::new(
                range.start.row - 1,
                self.buffer_snapshot
                    .line_len(MultiBufferRow(range.start.row - 1)),
            )
        } else {
            self.prev_line_boundary(range.start).0
        };

        let new_end = if range.end.column == 0 {
            range.end
        } else if range.end.row < max_row {
            self.buffer_snapshot
                .clip_point(MultiBufferPoint::new(range.end.row + 1, 0), Bias::Left)
        } else {
            self.buffer_snapshot.max_point()
        };

        new_start..new_end
    }

    pub fn point_to_display_point(&self, point: MultiBufferPoint, bias: Bias) -> DisplayPoint {
        let inlay_point = self.inlay_snapshot.to_inlay_point(point);
        let fold_point = self.fold_snapshot.to_fold_point(inlay_point, bias);
        let tab_point = self.tab_snapshot.to_tab_point(fold_point);
        let wrap_point = self.wrap_snapshot.tab_point_to_wrap_point(tab_point);
        let block_point = self.block_snapshot.to_block_point(wrap_point);
        DisplayPoint(block_point)
    }

    pub fn display_point_to_point(&self, point: DisplayPoint, bias: Bias) -> Point {
        self.inlay_snapshot
            .to_buffer_point(self.display_point_to_inlay_point(point, bias))
    }

    pub fn display_point_to_inlay_offset(&self, point: DisplayPoint, bias: Bias) -> InlayOffset {
        self.inlay_snapshot
            .to_offset(self.display_point_to_inlay_point(point, bias))
    }

    pub fn anchor_to_inlay_offset(&self, anchor: Anchor) -> InlayOffset {
        self.inlay_snapshot
            .to_inlay_offset(anchor.to_offset(&self.buffer_snapshot))
    }

    pub fn display_point_to_anchor(&self, point: DisplayPoint, bias: Bias) -> Anchor {
        self.buffer_snapshot
            .anchor_at(point.to_offset(self, bias), bias)
    }

    pub fn display_point_to_breakpoint_anchor(&self, point: DisplayPoint) -> Anchor {
        let bias = if point.is_zero() {
            Bias::Right
        } else {
            Bias::Left
        };

        self.buffer_snapshot
            .anchor_at(point.to_offset(self, bias), bias)
    }

    fn display_point_to_inlay_point(&self, point: DisplayPoint, bias: Bias) -> InlayPoint {
        let block_point = point.0;
        let wrap_point = self.block_snapshot.to_wrap_point(block_point, bias);
        let tab_point = self.wrap_snapshot.to_tab_point(wrap_point);
        let fold_point = self.tab_snapshot.to_fold_point(tab_point, bias).0;
        fold_point.to_inlay_point(&self.fold_snapshot)
    }

    pub fn display_point_to_fold_point(&self, point: DisplayPoint, bias: Bias) -> FoldPoint {
        let block_point = point.0;
        let wrap_point = self.block_snapshot.to_wrap_point(block_point, bias);
        let tab_point = self.wrap_snapshot.to_tab_point(wrap_point);
        self.tab_snapshot.to_fold_point(tab_point, bias).0
    }

    pub fn fold_point_to_display_point(&self, fold_point: FoldPoint) -> DisplayPoint {
        let tab_point = self.tab_snapshot.to_tab_point(fold_point);
        let wrap_point = self.wrap_snapshot.tab_point_to_wrap_point(tab_point);
        let block_point = self.block_snapshot.to_block_point(wrap_point);
        DisplayPoint(block_point)
    }

    pub fn max_point(&self) -> DisplayPoint {
        DisplayPoint(self.block_snapshot.max_point())
    }

    /// Returns text chunks starting at the given display row until the end of the file
    pub fn text_chunks(&self, display_row: DisplayRow) -> impl Iterator<Item = &str> {
        self.block_snapshot
            .chunks(
                display_row.0..self.max_point().row().next_row().0,
                false,
                self.masked,
                Highlights::default(),
            )
            .map(|h| h.text)
    }

    /// Returns text chunks starting at the end of the given display row in reverse until the start of the file
    pub fn reverse_text_chunks(&self, display_row: DisplayRow) -> impl Iterator<Item = &str> {
        (0..=display_row.0).rev().flat_map(move |row| {
            self.block_snapshot
                .chunks(row..row + 1, false, self.masked, Highlights::default())
                .map(|h| h.text)
                .collect::<Vec<_>>()
                .into_iter()
                .rev()
        })
    }

    pub fn chunks(
        &self,
        display_rows: Range<DisplayRow>,
        language_aware: bool,
        highlight_styles: HighlightStyles,
    ) -> DisplayChunks<'_> {
        self.block_snapshot.chunks(
            display_rows.start.0..display_rows.end.0,
            language_aware,
            self.masked,
            Highlights {
                text_highlights: Some(&self.text_highlights),
                inlay_highlights: Some(&self.inlay_highlights),
                styles: highlight_styles,
            },
        )
    }

    pub fn highlighted_chunks<'a>(
        &'a self,
        display_rows: Range<DisplayRow>,
        language_aware: bool,
        editor_style: &'a EditorStyle,
    ) -> impl Iterator<Item = HighlightedChunk<'a>> {
        self.chunks(
            display_rows,
            language_aware,
            HighlightStyles {
                inlay_hint: Some(editor_style.inlay_hints_style),
                inline_completion: Some(editor_style.inline_completion_styles),
            },
        )
        .flat_map(|chunk| {
            let mut highlight_style = chunk
                .syntax_highlight_id
                .and_then(|id| id.style(&editor_style.syntax));

            if let Some(chunk_highlight) = chunk.highlight_style {
                if let Some(highlight_style) = highlight_style.as_mut() {
                    highlight_style.highlight(chunk_highlight);
                } else {
                    highlight_style = Some(chunk_highlight);
                }
            }

            let mut diagnostic_highlight = HighlightStyle::default();

            if chunk.is_unnecessary {
                diagnostic_highlight.fade_out = Some(editor_style.unnecessary_code_fade);
            }

            if let Some(severity) = chunk.diagnostic_severity {
                // Omit underlines for HINT/INFO diagnostics on 'unnecessary' code.
                if severity <= DiagnosticSeverity::WARNING || !chunk.is_unnecessary {
                    let diagnostic_color = super::diagnostic_style(severity, &editor_style.status);
                    diagnostic_highlight.underline = Some(UnderlineStyle {
                        color: Some(diagnostic_color),
                        thickness: 1.0.into(),
                        wavy: true,
                    });
                }
            }

            if let Some(highlight_style) = highlight_style.as_mut() {
                highlight_style.highlight(diagnostic_highlight);
            } else {
                highlight_style = Some(diagnostic_highlight);
            }

            HighlightedChunk {
                text: chunk.text,
                style: highlight_style,
                is_tab: chunk.is_tab,
                replacement: chunk.renderer.map(ChunkReplacement::Renderer),
            }
            .highlight_invisibles(editor_style)
        })
    }

    pub fn layout_row(
        &self,
        display_row: DisplayRow,
        TextLayoutDetails {
            text_system,
            editor_style,
            rem_size,
            scroll_anchor: _,
            visible_rows: _,
            vertical_scroll_margin: _,
        }: &TextLayoutDetails,
    ) -> Arc<LineLayout> {
        let mut runs = Vec::new();
        let mut line = String::new();

        let range = display_row..display_row.next_row();
        for chunk in self.highlighted_chunks(range, false, editor_style) {
            line.push_str(chunk.text);

            let text_style = if let Some(style) = chunk.style {
                Cow::Owned(editor_style.text.clone().highlight(style))
            } else {
                Cow::Borrowed(&editor_style.text)
            };

            runs.push(text_style.to_run(chunk.text.len()))
        }

        if line.ends_with('\n') {
            line.pop();
            if let Some(last_run) = runs.last_mut() {
                last_run.len -= 1;
                if last_run.len == 0 {
                    runs.pop();
                }
            }
        }

        let font_size = editor_style.text.font_size.to_pixels(*rem_size);
        text_system
            .layout_line(&line, font_size, &runs)
            .expect("we expect the font to be loaded because it's rendered by the editor")
    }

    pub fn x_for_display_point(
        &self,
        display_point: DisplayPoint,
        text_layout_details: &TextLayoutDetails,
    ) -> Pixels {
        let line = self.layout_row(display_point.row(), text_layout_details);
        line.x_for_index(display_point.column() as usize)
    }

    pub fn display_column_for_x(
        &self,
        display_row: DisplayRow,
        x: Pixels,
        details: &TextLayoutDetails,
    ) -> u32 {
        let layout_line = self.layout_row(display_row, details);
        layout_line.closest_index_for_x(x) as u32
    }

    pub fn grapheme_at(&self, mut point: DisplayPoint) -> Option<SharedString> {
        point = DisplayPoint(self.block_snapshot.clip_point(point.0, Bias::Left));
        let chars = self
            .text_chunks(point.row())
            .flat_map(str::chars)
            .skip_while({
                let mut column = 0;
                move |char| {
                    let at_point = column >= point.column();
                    column += char.len_utf8() as u32;
                    !at_point
                }
            })
            .take_while({
                let mut prev = false;
                move |char| {
                    let now = char.is_ascii();
                    let end = char.is_ascii() && (char.is_ascii_whitespace() || prev);
                    prev = now;
                    !end
                }
            });
        chars.collect::<String>().graphemes(true).next().map(|s| {
            if let Some(invisible) = s.chars().next().filter(|&c| is_invisible(c)) {
                replacement(invisible).unwrap_or(s).to_owned().into()
            } else if s == "\n" {
                " ".into()
            } else {
                s.to_owned().into()
            }
        })
    }

    pub fn buffer_chars_at(&self, mut offset: usize) -> impl Iterator<Item = (char, usize)> + '_ {
        self.buffer_snapshot.chars_at(offset).map(move |ch| {
            let ret = (ch, offset);
            offset += ch.len_utf8();
            ret
        })
    }

    pub fn reverse_buffer_chars_at(
        &self,
        mut offset: usize,
    ) -> impl Iterator<Item = (char, usize)> + '_ {
        self.buffer_snapshot
            .reversed_chars_at(offset)
            .map(move |ch| {
                offset -= ch.len_utf8();
                (ch, offset)
            })
    }

    pub fn clip_point(&self, point: DisplayPoint, bias: Bias) -> DisplayPoint {
        let mut clipped = self.block_snapshot.clip_point(point.0, bias);
        if self.clip_at_line_ends {
            clipped = self.clip_at_line_end(DisplayPoint(clipped)).0
        }
        DisplayPoint(clipped)
    }

    pub fn clip_ignoring_line_ends(&self, point: DisplayPoint, bias: Bias) -> DisplayPoint {
        DisplayPoint(self.block_snapshot.clip_point(point.0, bias))
    }

    pub fn clip_at_line_end(&self, point: DisplayPoint) -> DisplayPoint {
        let mut point = point.0;
        if point.column == self.line_len(DisplayRow(point.row)) {
            point.column = point.column.saturating_sub(1);
            point = self.block_snapshot.clip_point(point, Bias::Left);
        }
        DisplayPoint(point)
    }

    pub fn folds_in_range<T>(&self, range: Range<T>) -> impl Iterator<Item = &Fold>
    where
        T: ToOffset,
    {
        self.fold_snapshot.folds_in_range(range)
    }

    pub fn blocks_in_range(
        &self,
        rows: Range<DisplayRow>,
    ) -> impl Iterator<Item = (DisplayRow, &Block)> {
        self.block_snapshot
            .blocks_in_range(rows.start.0..rows.end.0)
            .map(|(row, block)| (DisplayRow(row), block))
    }

    pub fn sticky_header_excerpt(&self, row: DisplayRow) -> Option<StickyHeaderExcerpt<'_>> {
        self.block_snapshot.sticky_header_excerpt(row.0)
    }

    pub fn block_for_id(&self, id: BlockId) -> Option<Block> {
        self.block_snapshot.block_for_id(id)
    }

    pub fn intersects_fold<T: ToOffset>(&self, offset: T) -> bool {
        self.fold_snapshot.intersects_fold(offset)
    }

    pub fn is_line_folded(&self, buffer_row: MultiBufferRow) -> bool {
        self.block_snapshot.is_line_replaced(buffer_row)
            || self.fold_snapshot.is_line_folded(buffer_row)
    }

    pub fn is_block_line(&self, display_row: DisplayRow) -> bool {
        self.block_snapshot.is_block_line(BlockRow(display_row.0))
    }

    pub fn soft_wrap_indent(&self, display_row: DisplayRow) -> Option<u32> {
        let wrap_row = self
            .block_snapshot
            .to_wrap_point(BlockPoint::new(display_row.0, 0), Bias::Left)
            .row();
        self.wrap_snapshot.soft_wrap_indent(wrap_row)
    }

    pub fn text(&self) -> String {
        self.text_chunks(DisplayRow(0)).collect()
    }

    pub fn line(&self, display_row: DisplayRow) -> String {
        let mut result = String::new();
        for chunk in self.text_chunks(display_row) {
            if let Some(ix) = chunk.find('\n') {
                result.push_str(&chunk[0..ix]);
                break;
            } else {
                result.push_str(chunk);
            }
        }
        result
    }

    pub fn line_indent_for_buffer_row(&self, buffer_row: MultiBufferRow) -> LineIndent {
        let (buffer, range) = self
            .buffer_snapshot
            .buffer_line_for_row(buffer_row)
            .unwrap();

        buffer.line_indent_for_row(range.start.row)
    }

    pub fn line_len(&self, row: DisplayRow) -> u32 {
        self.block_snapshot.line_len(BlockRow(row.0))
    }

    pub fn longest_row(&self) -> DisplayRow {
        DisplayRow(self.block_snapshot.longest_row())
    }

    pub fn longest_row_in_range(&self, range: Range<DisplayRow>) -> DisplayRow {
        let block_range = BlockRow(range.start.0)..BlockRow(range.end.0);
        let longest_row = self.block_snapshot.longest_row_in_range(block_range);
        DisplayRow(longest_row.0)
    }

    pub fn starts_indent(&self, buffer_row: MultiBufferRow) -> bool {
        let max_row = self.buffer_snapshot.max_row();
        if buffer_row >= max_row {
            return false;
        }

        let line_indent = self.line_indent_for_buffer_row(buffer_row);
        if line_indent.is_line_blank() {
            return false;
        }

        (buffer_row.0 + 1..=max_row.0)
            .find_map(|next_row| {
                let next_line_indent = self.line_indent_for_buffer_row(MultiBufferRow(next_row));
                if next_line_indent.raw_len() > line_indent.raw_len() {
                    Some(true)
                } else if !next_line_indent.is_line_blank() {
                    Some(false)
                } else {
                    None
                }
            })
            .unwrap_or(false)
    }

    pub fn crease_for_buffer_row(&self, buffer_row: MultiBufferRow) -> Option<Crease<Point>> {
        let start = MultiBufferPoint::new(buffer_row.0, self.buffer_snapshot.line_len(buffer_row));
        if let Some(crease) = self
            .crease_snapshot
            .query_row(buffer_row, &self.buffer_snapshot)
        {
            match crease {
                Crease::Inline {
                    range,
                    placeholder,
                    render_toggle,
                    render_trailer,
                    metadata,
                } => Some(Crease::Inline {
                    range: range.to_point(&self.buffer_snapshot),
                    placeholder: placeholder.clone(),
                    render_toggle: render_toggle.clone(),
                    render_trailer: render_trailer.clone(),
                    metadata: metadata.clone(),
                }),
                Crease::Block {
                    range,
                    block_height,
                    block_style,
                    render_block,
                    block_priority,
                    render_toggle,
                } => Some(Crease::Block {
                    range: range.to_point(&self.buffer_snapshot),
                    block_height: *block_height,
                    block_style: *block_style,
                    render_block: render_block.clone(),
                    block_priority: *block_priority,
                    render_toggle: render_toggle.clone(),
                }),
            }
        } else if self.starts_indent(MultiBufferRow(start.row))
            && !self.is_line_folded(MultiBufferRow(start.row))
        {
            let start_line_indent = self.line_indent_for_buffer_row(buffer_row);
            let max_point = self.buffer_snapshot.max_point();
            let mut end = None;

            for row in (buffer_row.0 + 1)..=max_point.row {
                let line_indent = self.line_indent_for_buffer_row(MultiBufferRow(row));
                if !line_indent.is_line_blank()
                    && line_indent.raw_len() <= start_line_indent.raw_len()
                {
                    let prev_row = row - 1;
                    end = Some(Point::new(
                        prev_row,
                        self.buffer_snapshot.line_len(MultiBufferRow(prev_row)),
                    ));
                    break;
                }
            }

            let mut row_before_line_breaks = end.unwrap_or(max_point);
            while row_before_line_breaks.row > start.row
                && self
                    .buffer_snapshot
                    .is_line_blank(MultiBufferRow(row_before_line_breaks.row))
            {
                row_before_line_breaks.row -= 1;
            }

            row_before_line_breaks = Point::new(
                row_before_line_breaks.row,
                self.buffer_snapshot
                    .line_len(MultiBufferRow(row_before_line_breaks.row)),
            );

            Some(Crease::Inline {
                range: start..row_before_line_breaks,
                placeholder: self.fold_placeholder.clone(),
                render_toggle: None,
                render_trailer: None,
                metadata: None,
            })
        } else {
            None
        }
    }

    #[cfg(any(test, feature = "test-support"))]
    pub fn text_highlight_ranges<Tag: ?Sized + 'static>(
        &self,
    ) -> Option<Arc<(HighlightStyle, Vec<Range<Anchor>>)>> {
        let type_id = TypeId::of::<Tag>();
        self.text_highlights.get(&type_id).cloned()
    }

    #[allow(unused)]
    #[cfg(any(test, feature = "test-support"))]
    pub(crate) fn inlay_highlights<Tag: ?Sized + 'static>(
        &self,
    ) -> Option<&TreeMap<InlayId, (HighlightStyle, InlayHighlight)>> {
        let type_id = TypeId::of::<Tag>();
        self.inlay_highlights.get(&type_id)
    }

    pub fn buffer_header_height(&self) -> u32 {
        self.block_snapshot.buffer_header_height
    }

    pub fn excerpt_footer_height(&self) -> u32 {
        self.block_snapshot.excerpt_footer_height
    }

    pub fn excerpt_header_height(&self) -> u32 {
        self.block_snapshot.excerpt_header_height
    }
}

#[derive(Copy, Clone, Default, Eq, Ord, PartialOrd, PartialEq)]
pub struct DisplayPoint(BlockPoint);

impl Debug for DisplayPoint {
    fn fmt(&self, f: &mut std::fmt::Formatter<'_>) -> std::fmt::Result {
        f.write_fmt(format_args!(
            "DisplayPoint({}, {})",
            self.row().0,
            self.column()
        ))
    }
}

impl Add for DisplayPoint {
    type Output = Self;

    fn add(self, other: Self) -> Self::Output {
        DisplayPoint(BlockPoint(self.0 .0 + other.0 .0))
    }
}

impl Sub for DisplayPoint {
    type Output = Self;

    fn sub(self, other: Self) -> Self::Output {
        DisplayPoint(BlockPoint(self.0 .0 - other.0 .0))
    }
}

#[derive(Debug, Copy, Clone, Default, Eq, Ord, PartialOrd, PartialEq, Deserialize, Hash)]
#[serde(transparent)]
pub struct DisplayRow(pub u32);

impl Add<DisplayRow> for DisplayRow {
    type Output = Self;

    fn add(self, other: Self) -> Self::Output {
        DisplayRow(self.0 + other.0)
    }
}

impl Add<u32> for DisplayRow {
    type Output = Self;

    fn add(self, other: u32) -> Self::Output {
        DisplayRow(self.0 + other)
    }
}

impl Sub<DisplayRow> for DisplayRow {
    type Output = Self;

    fn sub(self, other: Self) -> Self::Output {
        DisplayRow(self.0 - other.0)
    }
}

impl Sub<u32> for DisplayRow {
    type Output = Self;

    fn sub(self, other: u32) -> Self::Output {
        DisplayRow(self.0 - other)
    }
}

impl DisplayPoint {
    pub fn new(row: DisplayRow, column: u32) -> Self {
        Self(BlockPoint(Point::new(row.0, column)))
    }

    pub fn zero() -> Self {
        Self::new(DisplayRow(0), 0)
    }

    pub fn is_zero(&self) -> bool {
        self.0.is_zero()
    }

    pub fn row(self) -> DisplayRow {
        DisplayRow(self.0.row)
    }

    pub fn column(self) -> u32 {
        self.0.column
    }

    pub fn row_mut(&mut self) -> &mut u32 {
        &mut self.0.row
    }

    pub fn column_mut(&mut self) -> &mut u32 {
        &mut self.0.column
    }

    pub fn to_point(self, map: &DisplaySnapshot) -> Point {
        map.display_point_to_point(self, Bias::Left)
    }

    pub fn to_offset(self, map: &DisplaySnapshot, bias: Bias) -> usize {
        let wrap_point = map.block_snapshot.to_wrap_point(self.0, bias);
        let tab_point = map.wrap_snapshot.to_tab_point(wrap_point);
        let fold_point = map.tab_snapshot.to_fold_point(tab_point, bias).0;
        let inlay_point = fold_point.to_inlay_point(&map.fold_snapshot);
        map.inlay_snapshot
            .to_buffer_offset(map.inlay_snapshot.to_offset(inlay_point))
    }
}

impl ToDisplayPoint for usize {
    fn to_display_point(&self, map: &DisplaySnapshot) -> DisplayPoint {
        map.point_to_display_point(self.to_point(&map.buffer_snapshot), Bias::Left)
    }
}

impl ToDisplayPoint for OffsetUtf16 {
    fn to_display_point(&self, map: &DisplaySnapshot) -> DisplayPoint {
        self.to_offset(&map.buffer_snapshot).to_display_point(map)
    }
}

impl ToDisplayPoint for Point {
    fn to_display_point(&self, map: &DisplaySnapshot) -> DisplayPoint {
        map.point_to_display_point(*self, Bias::Left)
    }
}

impl ToDisplayPoint for Anchor {
    fn to_display_point(&self, map: &DisplaySnapshot) -> DisplayPoint {
        self.to_point(&map.buffer_snapshot).to_display_point(map)
    }
}

#[cfg(test)]
pub mod tests {
    use super::*;
    use crate::{movement, test::marked_display_snapshot};
    use block_map::BlockPlacement;
    use gpui::{
        div, font, observe, px, App, AppContext as _, BorrowAppContext, Element, Hsla, Rgba,
    };
    use language::{
        language_settings::{AllLanguageSettings, AllLanguageSettingsContent},
        Buffer, Diagnostic, DiagnosticEntry, DiagnosticSet, Language, LanguageConfig,
        LanguageMatcher,
    };
    use lsp::LanguageServerId;
    use project::Project;
    use rand::{prelude::*, Rng};
    use settings::SettingsStore;
    use smol::stream::StreamExt;
    use std::{env, sync::Arc};
    use text::PointUtf16;
    use theme::{LoadThemes, SyntaxTheme};
    use unindent::Unindent as _;
    use util::test::{marked_text_ranges, sample_text};
    use Bias::*;

    #[gpui::test(iterations = 100)]
    async fn test_random_display_map(cx: &mut gpui::TestAppContext, mut rng: StdRng) {
        cx.background_executor.set_block_on_ticks(0..=50);
        let operations = env::var("OPERATIONS")
            .map(|i| i.parse().expect("invalid `OPERATIONS` variable"))
            .unwrap_or(10);

        let mut tab_size = rng.gen_range(1..=4);
        let buffer_start_excerpt_header_height = rng.gen_range(1..=5);
        let excerpt_header_height = rng.gen_range(1..=5);
        let font_size = px(14.0);
        let max_wrap_width = 300.0;
        let mut wrap_width = if rng.gen_bool(0.1) {
            None
        } else {
            Some(px(rng.gen_range(0.0..=max_wrap_width)))
        };

        log::info!("tab size: {}", tab_size);
        log::info!("wrap width: {:?}", wrap_width);

        cx.update(|cx| {
            init_test(cx, |s| s.defaults.tab_size = NonZeroU32::new(tab_size));
        });

        let buffer = cx.update(|cx| {
            if rng.gen() {
                let len = rng.gen_range(0..10);
                let text = util::RandomCharIter::new(&mut rng)
                    .take(len)
                    .collect::<String>();
                MultiBuffer::build_simple(&text, cx)
            } else {
                MultiBuffer::build_random(&mut rng, cx)
            }
        });

        let map = cx.new(|cx| {
            DisplayMap::new(
                buffer.clone(),
                font("Helvetica"),
                font_size,
                wrap_width,
                true,
                buffer_start_excerpt_header_height,
                excerpt_header_height,
                0,
                FoldPlaceholder::test(),
                cx,
            )
        });
        let mut notifications = observe(&map, cx);
        let mut fold_count = 0;
        let mut blocks = Vec::new();

        let snapshot = map.update(cx, |map, cx| map.snapshot(cx));
        log::info!("buffer text: {:?}", snapshot.buffer_snapshot.text());
        log::info!("fold text: {:?}", snapshot.fold_snapshot.text());
        log::info!("tab text: {:?}", snapshot.tab_snapshot.text());
        log::info!("wrap text: {:?}", snapshot.wrap_snapshot.text());
        log::info!("block text: {:?}", snapshot.block_snapshot.text());
        log::info!("display text: {:?}", snapshot.text());

        for _i in 0..operations {
            match rng.gen_range(0..100) {
                0..=19 => {
                    wrap_width = if rng.gen_bool(0.2) {
                        None
                    } else {
                        Some(px(rng.gen_range(0.0..=max_wrap_width)))
                    };
                    log::info!("setting wrap width to {:?}", wrap_width);
                    map.update(cx, |map, cx| map.set_wrap_width(wrap_width, cx));
                }
                20..=29 => {
                    let mut tab_sizes = vec![1, 2, 3, 4];
                    tab_sizes.remove((tab_size - 1) as usize);
                    tab_size = *tab_sizes.choose(&mut rng).unwrap();
                    log::info!("setting tab size to {:?}", tab_size);
                    cx.update(|cx| {
                        cx.update_global::<SettingsStore, _>(|store, cx| {
                            store.update_user_settings::<AllLanguageSettings>(cx, |s| {
                                s.defaults.tab_size = NonZeroU32::new(tab_size);
                            });
                        });
                    });
                }
                30..=44 => {
                    map.update(cx, |map, cx| {
                        if rng.gen() || blocks.is_empty() {
                            let buffer = map.snapshot(cx).buffer_snapshot;
                            let block_properties = (0..rng.gen_range(1..=1))
                                .map(|_| {
                                    let position =
                                        buffer.anchor_after(buffer.clip_offset(
                                            rng.gen_range(0..=buffer.len()),
                                            Bias::Left,
                                        ));

                                    let placement = if rng.gen() {
                                        BlockPlacement::Above(position)
                                    } else {
                                        BlockPlacement::Below(position)
                                    };
                                    let height = rng.gen_range(1..5);
                                    log::info!(
                                        "inserting block {:?} with height {}",
                                        placement.as_ref().map(|p| p.to_point(&buffer)),
                                        height
                                    );
                                    let priority = rng.gen_range(1..100);
                                    BlockProperties {
                                        placement,
                                        style: BlockStyle::Fixed,
                                        height,
                                        render: Arc::new(|_| div().into_any()),
                                        priority,
                                    }
                                })
                                .collect::<Vec<_>>();
                            blocks.extend(map.insert_blocks(block_properties, cx));
                        } else {
                            blocks.shuffle(&mut rng);
                            let remove_count = rng.gen_range(1..=4.min(blocks.len()));
                            let block_ids_to_remove = (0..remove_count)
                                .map(|_| blocks.remove(rng.gen_range(0..blocks.len())))
                                .collect();
                            log::info!("removing block ids {:?}", block_ids_to_remove);
                            map.remove_blocks(block_ids_to_remove, cx);
                        }
                    });
                }
                45..=79 => {
                    let mut ranges = Vec::new();
                    for _ in 0..rng.gen_range(1..=3) {
                        buffer.read_with(cx, |buffer, cx| {
                            let buffer = buffer.read(cx);
                            let end = buffer.clip_offset(rng.gen_range(0..=buffer.len()), Right);
                            let start = buffer.clip_offset(rng.gen_range(0..=end), Left);
                            ranges.push(start..end);
                        });
                    }

                    if rng.gen() && fold_count > 0 {
                        log::info!("unfolding ranges: {:?}", ranges);
                        map.update(cx, |map, cx| {
                            map.unfold_intersecting(ranges, true, cx);
                        });
                    } else {
                        log::info!("folding ranges: {:?}", ranges);
                        map.update(cx, |map, cx| {
                            map.fold(
                                ranges
                                    .into_iter()
                                    .map(|range| Crease::simple(range, FoldPlaceholder::test()))
                                    .collect(),
                                cx,
                            );
                        });
                    }
                }
                _ => {
                    buffer.update(cx, |buffer, cx| buffer.randomly_mutate(&mut rng, 5, cx));
                }
            }

            if map.read_with(cx, |map, cx| map.is_rewrapping(cx)) {
                notifications.next().await.unwrap();
            }

            let snapshot = map.update(cx, |map, cx| map.snapshot(cx));
            fold_count = snapshot.fold_count();
            log::info!("buffer text: {:?}", snapshot.buffer_snapshot.text());
            log::info!("fold text: {:?}", snapshot.fold_snapshot.text());
            log::info!("tab text: {:?}", snapshot.tab_snapshot.text());
            log::info!("wrap text: {:?}", snapshot.wrap_snapshot.text());
            log::info!("block text: {:?}", snapshot.block_snapshot.text());
            log::info!("display text: {:?}", snapshot.text());

            // Line boundaries
            let buffer = &snapshot.buffer_snapshot;
            for _ in 0..5 {
                let row = rng.gen_range(0..=buffer.max_point().row);
                let column = rng.gen_range(0..=buffer.line_len(MultiBufferRow(row)));
                let point = buffer.clip_point(Point::new(row, column), Left);

                let (prev_buffer_bound, prev_display_bound) = snapshot.prev_line_boundary(point);
                let (next_buffer_bound, next_display_bound) = snapshot.next_line_boundary(point);

                assert!(prev_buffer_bound <= point);
                assert!(next_buffer_bound >= point);
                assert_eq!(prev_buffer_bound.column, 0);
                assert_eq!(prev_display_bound.column(), 0);
                if next_buffer_bound < buffer.max_point() {
                    assert_eq!(buffer.chars_at(next_buffer_bound).next(), Some('\n'));
                }

                assert_eq!(
                    prev_display_bound,
                    prev_buffer_bound.to_display_point(&snapshot),
                    "row boundary before {:?}. reported buffer row boundary: {:?}",
                    point,
                    prev_buffer_bound
                );
                assert_eq!(
                    next_display_bound,
                    next_buffer_bound.to_display_point(&snapshot),
                    "display row boundary after {:?}. reported buffer row boundary: {:?}",
                    point,
                    next_buffer_bound
                );
                assert_eq!(
                    prev_buffer_bound,
                    prev_display_bound.to_point(&snapshot),
                    "row boundary before {:?}. reported display row boundary: {:?}",
                    point,
                    prev_display_bound
                );
                assert_eq!(
                    next_buffer_bound,
                    next_display_bound.to_point(&snapshot),
                    "row boundary after {:?}. reported display row boundary: {:?}",
                    point,
                    next_display_bound
                );
            }

            // Movement
            let min_point = snapshot.clip_point(DisplayPoint::new(DisplayRow(0), 0), Left);
            let max_point = snapshot.clip_point(snapshot.max_point(), Right);
            for _ in 0..5 {
                let row = rng.gen_range(0..=snapshot.max_point().row().0);
                let column = rng.gen_range(0..=snapshot.line_len(DisplayRow(row)));
                let point = snapshot.clip_point(DisplayPoint::new(DisplayRow(row), column), Left);

                log::info!("Moving from point {:?}", point);

                let moved_right = movement::right(&snapshot, point);
                log::info!("Right {:?}", moved_right);
                if point < max_point {
                    assert!(moved_right > point);
                    if point.column() == snapshot.line_len(point.row())
                        || snapshot.soft_wrap_indent(point.row()).is_some()
                            && point.column() == snapshot.line_len(point.row()) - 1
                    {
                        assert!(moved_right.row() > point.row());
                    }
                } else {
                    assert_eq!(moved_right, point);
                }

                let moved_left = movement::left(&snapshot, point);
                log::info!("Left {:?}", moved_left);
                if point > min_point {
                    assert!(moved_left < point);
                    if point.column() == 0 {
                        assert!(moved_left.row() < point.row());
                    }
                } else {
                    assert_eq!(moved_left, point);
                }
            }
        }
    }

    #[cfg(target_os = "macos")]
    #[gpui::test(retries = 5)]
    async fn test_soft_wraps(cx: &mut gpui::TestAppContext) {
        cx.background_executor
            .set_block_on_ticks(usize::MAX..=usize::MAX);
        cx.update(|cx| {
            init_test(cx, |_| {});
        });

        let mut cx = crate::test::editor_test_context::EditorTestContext::new(cx).await;
        let editor = cx.editor.clone();
        let window = cx.window;

        _ = cx.update_window(window, |_, window, cx| {
            let text_layout_details =
                editor.update(cx, |editor, _cx| editor.text_layout_details(window));

            let font_size = px(12.0);
            let wrap_width = Some(px(64.));

            let text = "one two three four five\nsix seven eight";
            let buffer = MultiBuffer::build_simple(text, cx);
            let map = cx.new(|cx| {
                DisplayMap::new(
                    buffer.clone(),
                    font("Helvetica"),
                    font_size,
                    wrap_width,
                    true,
                    1,
                    1,
                    0,
                    FoldPlaceholder::test(),
                    cx,
                )
            });

            let snapshot = map.update(cx, |map, cx| map.snapshot(cx));
            assert_eq!(
                snapshot.text_chunks(DisplayRow(0)).collect::<String>(),
                "one two \nthree four \nfive\nsix seven \neight"
            );
            assert_eq!(
                snapshot.clip_point(DisplayPoint::new(DisplayRow(0), 8), Bias::Left),
                DisplayPoint::new(DisplayRow(0), 7)
            );
            assert_eq!(
                snapshot.clip_point(DisplayPoint::new(DisplayRow(0), 8), Bias::Right),
                DisplayPoint::new(DisplayRow(1), 0)
            );
            assert_eq!(
                movement::right(&snapshot, DisplayPoint::new(DisplayRow(0), 7)),
                DisplayPoint::new(DisplayRow(1), 0)
            );
            assert_eq!(
                movement::left(&snapshot, DisplayPoint::new(DisplayRow(1), 0)),
                DisplayPoint::new(DisplayRow(0), 7)
            );

            let x = snapshot
                .x_for_display_point(DisplayPoint::new(DisplayRow(1), 10), &text_layout_details);
            assert_eq!(
                movement::up(
                    &snapshot,
                    DisplayPoint::new(DisplayRow(1), 10),
                    language::SelectionGoal::None,
                    false,
                    &text_layout_details,
                ),
                (
                    DisplayPoint::new(DisplayRow(0), 7),
                    language::SelectionGoal::HorizontalPosition(x.0)
                )
            );
            assert_eq!(
                movement::down(
                    &snapshot,
                    DisplayPoint::new(DisplayRow(0), 7),
                    language::SelectionGoal::HorizontalPosition(x.0),
                    false,
                    &text_layout_details
                ),
                (
                    DisplayPoint::new(DisplayRow(1), 10),
                    language::SelectionGoal::HorizontalPosition(x.0)
                )
            );
            assert_eq!(
                movement::down(
                    &snapshot,
                    DisplayPoint::new(DisplayRow(1), 10),
                    language::SelectionGoal::HorizontalPosition(x.0),
                    false,
                    &text_layout_details
                ),
                (
                    DisplayPoint::new(DisplayRow(2), 4),
                    language::SelectionGoal::HorizontalPosition(x.0)
                )
            );

            let ix = snapshot.buffer_snapshot.text().find("seven").unwrap();
            buffer.update(cx, |buffer, cx| {
                buffer.edit([(ix..ix, "and ")], None, cx);
            });

            let snapshot = map.update(cx, |map, cx| map.snapshot(cx));
            assert_eq!(
                snapshot.text_chunks(DisplayRow(1)).collect::<String>(),
                "three four \nfive\nsix and \nseven eight"
            );

            // Re-wrap on font size changes
            map.update(cx, |map, cx| {
                map.set_font(font("Helvetica"), px(font_size.0 + 3.), cx)
            });

            let snapshot = map.update(cx, |map, cx| map.snapshot(cx));
            assert_eq!(
                snapshot.text_chunks(DisplayRow(1)).collect::<String>(),
                "three \nfour five\nsix and \nseven \neight"
            )
        });
    }

    #[gpui::test]
    fn test_text_chunks(cx: &mut gpui::App) {
        init_test(cx, |_| {});

        let text = sample_text(6, 6, 'a');
        let buffer = MultiBuffer::build_simple(&text, cx);

        let font_size = px(14.0);
        let map = cx.new(|cx| {
            DisplayMap::new(
                buffer.clone(),
                font("Helvetica"),
                font_size,
                None,
                true,
                1,
                1,
                0,
                FoldPlaceholder::test(),
                cx,
            )
        });

        buffer.update(cx, |buffer, cx| {
            buffer.edit(
                vec![
                    (
                        MultiBufferPoint::new(1, 0)..MultiBufferPoint::new(1, 0),
                        "\t",
                    ),
                    (
                        MultiBufferPoint::new(1, 1)..MultiBufferPoint::new(1, 1),
                        "\t",
                    ),
                    (
                        MultiBufferPoint::new(2, 1)..MultiBufferPoint::new(2, 1),
                        "\t",
                    ),
                ],
                None,
                cx,
            )
        });

        assert_eq!(
            map.update(cx, |map, cx| map.snapshot(cx))
                .text_chunks(DisplayRow(1))
                .collect::<String>()
                .lines()
                .next(),
            Some("    b   bbbbb")
        );
        assert_eq!(
            map.update(cx, |map, cx| map.snapshot(cx))
                .text_chunks(DisplayRow(2))
                .collect::<String>()
                .lines()
                .next(),
            Some("c   ccccc")
        );
    }

    #[gpui::test]
    async fn test_chunks(cx: &mut gpui::TestAppContext) {
        let text = r#"
            fn outer() {}

            mod module {
                fn inner() {}
            }"#
        .unindent();

        let theme =
            SyntaxTheme::new_test(vec![("mod.body", Hsla::red()), ("fn.name", Hsla::blue())]);
        let language = Arc::new(
            Language::new(
                LanguageConfig {
                    name: "Test".into(),
                    matcher: LanguageMatcher {
                        path_suffixes: vec![".test".to_string()],
                        ..Default::default()
                    },
                    ..Default::default()
                },
                Some(tree_sitter_rust::LANGUAGE.into()),
            )
            .with_highlights_query(
                r#"
                (mod_item name: (identifier) body: _ @mod.body)
                (function_item name: (identifier) @fn.name)
                "#,
            )
            .unwrap(),
        );
        language.set_theme(&theme);

        cx.update(|cx| init_test(cx, |s| s.defaults.tab_size = Some(2.try_into().unwrap())));

        let buffer = cx.new(|cx| Buffer::local(text, cx).with_language(language, cx));
        cx.condition(&buffer, |buf, _| !buf.is_parsing()).await;
        let buffer = cx.new(|cx| MultiBuffer::singleton(buffer, cx));

        let font_size = px(14.0);

        let map = cx.new(|cx| {
            DisplayMap::new(
                buffer,
                font("Helvetica"),
                font_size,
                None,
                true,
                1,
                1,
                1,
                FoldPlaceholder::test(),
                cx,
            )
        });
        assert_eq!(
            cx.update(|cx| syntax_chunks(DisplayRow(0)..DisplayRow(5), &map, &theme, cx)),
            vec![
                ("fn ".to_string(), None),
                ("outer".to_string(), Some(Hsla::blue())),
                ("() {}\n\nmod module ".to_string(), None),
                ("{\n    fn ".to_string(), Some(Hsla::red())),
                ("inner".to_string(), Some(Hsla::blue())),
                ("() {}\n}".to_string(), Some(Hsla::red())),
            ]
        );
        assert_eq!(
            cx.update(|cx| syntax_chunks(DisplayRow(3)..DisplayRow(5), &map, &theme, cx)),
            vec![
                ("    fn ".to_string(), Some(Hsla::red())),
                ("inner".to_string(), Some(Hsla::blue())),
                ("() {}\n}".to_string(), Some(Hsla::red())),
            ]
        );

        map.update(cx, |map, cx| {
            map.fold(
                vec![Crease::simple(
                    MultiBufferPoint::new(0, 6)..MultiBufferPoint::new(3, 2),
                    FoldPlaceholder::test(),
                )],
                cx,
            )
        });
        assert_eq!(
            cx.update(|cx| syntax_chunks(DisplayRow(0)..DisplayRow(2), &map, &theme, cx)),
            vec![
                ("fn ".to_string(), None),
                ("out".to_string(), Some(Hsla::blue())),
                ("⋯".to_string(), None),
                ("  fn ".to_string(), Some(Hsla::red())),
                ("inner".to_string(), Some(Hsla::blue())),
                ("() {}\n}".to_string(), Some(Hsla::red())),
            ]
        );
    }

    #[gpui::test]
    async fn test_chunks_with_syntax_highlighting_across_blocks(cx: &mut gpui::TestAppContext) {
        cx.background_executor
            .set_block_on_ticks(usize::MAX..=usize::MAX);

        let text = r#"
            const A: &str = "
                one
                two
                three
            ";
            const B: &str = "four";
        "#
        .unindent();

        let theme = SyntaxTheme::new_test(vec![
            ("string", Hsla::red()),
            ("punctuation", Hsla::blue()),
            ("keyword", Hsla::green()),
        ]);
        let language = Arc::new(
            Language::new(
                LanguageConfig {
                    name: "Rust".into(),
                    ..Default::default()
                },
                Some(tree_sitter_rust::LANGUAGE.into()),
            )
            .with_highlights_query(
                r#"
                (string_literal) @string
                "const" @keyword
                [":" ";"] @punctuation
                "#,
            )
            .unwrap(),
        );
        language.set_theme(&theme);

        cx.update(|cx| init_test(cx, |_| {}));

        let buffer = cx.new(|cx| Buffer::local(text, cx).with_language(language, cx));
        cx.condition(&buffer, |buf, _| !buf.is_parsing()).await;
        let buffer = cx.new(|cx| MultiBuffer::singleton(buffer, cx));
        let buffer_snapshot = buffer.read_with(cx, |buffer, cx| buffer.snapshot(cx));

        let map = cx.new(|cx| {
            DisplayMap::new(
                buffer,
                font("Courier"),
                px(16.0),
                None,
                true,
                1,
                1,
                0,
                FoldPlaceholder::test(),
                cx,
            )
        });

        // Insert a block in the middle of a multi-line string literal
        map.update(cx, |map, cx| {
            map.insert_blocks(
                [BlockProperties {
                    placement: BlockPlacement::Below(
                        buffer_snapshot.anchor_before(Point::new(1, 0)),
                    ),
                    height: 1,
                    style: BlockStyle::Sticky,
                    render: Arc::new(|_| div().into_any()),
                    priority: 0,
                }],
                cx,
            )
        });

        pretty_assertions::assert_eq!(
            cx.update(|cx| syntax_chunks(DisplayRow(0)..DisplayRow(7), &map, &theme, cx)),
            [
                ("const".into(), Some(Hsla::green())),
                (" A".into(), None),
                (":".into(), Some(Hsla::blue())),
                (" &str = ".into(), None),
                ("\"\n    one\n".into(), Some(Hsla::red())),
                ("\n".into(), None),
                ("    two\n    three\n\"".into(), Some(Hsla::red())),
                (";".into(), Some(Hsla::blue())),
                ("\n".into(), None),
                ("const".into(), Some(Hsla::green())),
                (" B".into(), None),
                (":".into(), Some(Hsla::blue())),
                (" &str = ".into(), None),
                ("\"four\"".into(), Some(Hsla::red())),
                (";".into(), Some(Hsla::blue())),
                ("\n".into(), None),
            ]
        );
    }

    #[gpui::test]
    async fn test_chunks_with_diagnostics_across_blocks(cx: &mut gpui::TestAppContext) {
        cx.background_executor
            .set_block_on_ticks(usize::MAX..=usize::MAX);

        let text = r#"
            struct A {
                b: usize;
            }
            const c: usize = 1;
        "#
        .unindent();

        cx.update(|cx| init_test(cx, |_| {}));

        let buffer = cx.new(|cx| Buffer::local(text, cx));

        buffer.update(cx, |buffer, cx| {
            buffer.update_diagnostics(
                LanguageServerId(0),
                DiagnosticSet::new(
                    [DiagnosticEntry {
                        range: PointUtf16::new(0, 0)..PointUtf16::new(2, 1),
                        diagnostic: Diagnostic {
                            severity: DiagnosticSeverity::ERROR,
                            group_id: 1,
                            message: "hi".into(),
                            ..Default::default()
                        },
                    }],
                    buffer,
                ),
                cx,
            )
        });

        let buffer = cx.new(|cx| MultiBuffer::singleton(buffer, cx));
        let buffer_snapshot = buffer.read_with(cx, |buffer, cx| buffer.snapshot(cx));

        let map = cx.new(|cx| {
            DisplayMap::new(
                buffer,
                font("Courier"),
                px(16.0),
                None,
                true,
                1,
                1,
                0,
                FoldPlaceholder::test(),
                cx,
            )
        });

        let black = gpui::black().to_rgb();
        let red = gpui::red().to_rgb();

        // Insert a block in the middle of a multi-line diagnostic.
        map.update(cx, |map, cx| {
            map.highlight_text(
                TypeId::of::<usize>(),
                vec![
                    buffer_snapshot.anchor_before(Point::new(3, 9))
                        ..buffer_snapshot.anchor_after(Point::new(3, 14)),
                    buffer_snapshot.anchor_before(Point::new(3, 17))
                        ..buffer_snapshot.anchor_after(Point::new(3, 18)),
                ],
                red.into(),
            );
            map.insert_blocks(
                [BlockProperties {
                    placement: BlockPlacement::Below(
                        buffer_snapshot.anchor_before(Point::new(1, 0)),
                    ),
                    height: 1,
                    style: BlockStyle::Sticky,
                    render: Arc::new(|_| div().into_any()),
                    priority: 0,
                }],
                cx,
            )
        });

        let snapshot = map.update(cx, |map, cx| map.snapshot(cx));
        let mut chunks = Vec::<(String, Option<DiagnosticSeverity>, Rgba)>::new();
        for chunk in snapshot.chunks(DisplayRow(0)..DisplayRow(5), true, Default::default()) {
            let color = chunk
                .highlight_style
                .and_then(|style| style.color)
                .map_or(black, |color| color.to_rgb());
            if let Some((last_chunk, last_severity, last_color)) = chunks.last_mut() {
                if *last_severity == chunk.diagnostic_severity && *last_color == color {
                    last_chunk.push_str(chunk.text);
                    continue;
                }
            }

            chunks.push((chunk.text.to_string(), chunk.diagnostic_severity, color));
        }

        assert_eq!(
            chunks,
            [
                (
                    "struct A {\n    b: usize;\n".into(),
                    Some(DiagnosticSeverity::ERROR),
                    black
                ),
                ("\n".into(), None, black),
                ("}".into(), Some(DiagnosticSeverity::ERROR), black),
                ("\nconst c: ".into(), None, black),
                ("usize".into(), None, red),
                (" = ".into(), None, black),
                ("1".into(), None, red),
                (";\n".into(), None, black),
            ]
        );
    }

    #[gpui::test]
    async fn test_point_translation_with_replace_blocks(cx: &mut gpui::TestAppContext) {
        cx.background_executor
            .set_block_on_ticks(usize::MAX..=usize::MAX);

        cx.update(|cx| init_test(cx, |_| {}));

        let buffer = cx.update(|cx| MultiBuffer::build_simple("abcde\nfghij\nklmno\npqrst", cx));
        let buffer_snapshot = buffer.read_with(cx, |buffer, cx| buffer.snapshot(cx));
        let map = cx.new(|cx| {
            DisplayMap::new(
                buffer.clone(),
                font("Courier"),
                px(16.0),
                None,
                true,
                1,
                1,
                0,
                FoldPlaceholder::test(),
                cx,
            )
        });

        let snapshot = map.update(cx, |map, cx| {
            map.insert_blocks(
                [BlockProperties {
                    placement: BlockPlacement::Replace(
                        buffer_snapshot.anchor_before(Point::new(1, 2))
                            ..=buffer_snapshot.anchor_after(Point::new(2, 3)),
                    ),
                    height: 4,
                    style: BlockStyle::Fixed,
                    render: Arc::new(|_| div().into_any()),
                    priority: 0,
                }],
                cx,
            );
            map.snapshot(cx)
        });

        assert_eq!(snapshot.text(), "abcde\n\n\n\n\npqrst");

        let point_to_display_points = [
            (Point::new(1, 0), DisplayPoint::new(DisplayRow(1), 0)),
            (Point::new(2, 0), DisplayPoint::new(DisplayRow(1), 0)),
            (Point::new(3, 0), DisplayPoint::new(DisplayRow(5), 0)),
        ];
        for (buffer_point, display_point) in point_to_display_points {
            assert_eq!(
                snapshot.point_to_display_point(buffer_point, Bias::Left),
                display_point,
                "point_to_display_point({:?}, Bias::Left)",
                buffer_point
            );
            assert_eq!(
                snapshot.point_to_display_point(buffer_point, Bias::Right),
                display_point,
                "point_to_display_point({:?}, Bias::Right)",
                buffer_point
            );
        }

        let display_points_to_points = [
            (
                DisplayPoint::new(DisplayRow(1), 0),
                Point::new(1, 0),
                Point::new(2, 5),
            ),
            (
                DisplayPoint::new(DisplayRow(2), 0),
                Point::new(1, 0),
                Point::new(2, 5),
            ),
            (
                DisplayPoint::new(DisplayRow(3), 0),
                Point::new(1, 0),
                Point::new(2, 5),
            ),
            (
                DisplayPoint::new(DisplayRow(4), 0),
                Point::new(1, 0),
                Point::new(2, 5),
            ),
            (
                DisplayPoint::new(DisplayRow(5), 0),
                Point::new(3, 0),
                Point::new(3, 0),
            ),
        ];
        for (display_point, left_buffer_point, right_buffer_point) in display_points_to_points {
            assert_eq!(
                snapshot.display_point_to_point(display_point, Bias::Left),
                left_buffer_point,
                "display_point_to_point({:?}, Bias::Left)",
                display_point
            );
            assert_eq!(
                snapshot.display_point_to_point(display_point, Bias::Right),
                right_buffer_point,
                "display_point_to_point({:?}, Bias::Right)",
                display_point
            );
        }
    }

    // todo(linux) fails due to pixel differences in text rendering
    #[cfg(target_os = "macos")]
    #[gpui::test]
    async fn test_chunks_with_soft_wrapping(cx: &mut gpui::TestAppContext) {
        cx.background_executor
            .set_block_on_ticks(usize::MAX..=usize::MAX);

        let text = r#"
            fn outer() {}

            mod module {
                fn inner() {}
            }"#
        .unindent();

        let theme =
            SyntaxTheme::new_test(vec![("mod.body", Hsla::red()), ("fn.name", Hsla::blue())]);
        let language = Arc::new(
            Language::new(
                LanguageConfig {
                    name: "Test".into(),
                    matcher: LanguageMatcher {
                        path_suffixes: vec![".test".to_string()],
                        ..Default::default()
                    },
                    ..Default::default()
                },
                Some(tree_sitter_rust::LANGUAGE.into()),
            )
            .with_highlights_query(
                r#"
                (mod_item name: (identifier) body: _ @mod.body)
                (function_item name: (identifier) @fn.name)
                "#,
            )
            .unwrap(),
        );
        language.set_theme(&theme);

        cx.update(|cx| init_test(cx, |_| {}));

        let buffer = cx.new(|cx| Buffer::local(text, cx).with_language(language, cx));
        cx.condition(&buffer, |buf, _| !buf.is_parsing()).await;
        let buffer = cx.new(|cx| MultiBuffer::singleton(buffer, cx));

        let font_size = px(16.0);

        let map = cx.new(|cx| {
            DisplayMap::new(
                buffer,
                font("Courier"),
                font_size,
                Some(px(40.0)),
                true,
                1,
                1,
                0,
                FoldPlaceholder::test(),
                cx,
            )
        });
        assert_eq!(
            cx.update(|cx| syntax_chunks(DisplayRow(0)..DisplayRow(5), &map, &theme, cx)),
            [
                ("fn \n".to_string(), None),
                ("oute\nr".to_string(), Some(Hsla::blue())),
                ("() \n{}\n\n".to_string(), None),
            ]
        );
        assert_eq!(
            cx.update(|cx| syntax_chunks(DisplayRow(3)..DisplayRow(5), &map, &theme, cx)),
            [("{}\n\n".to_string(), None)]
        );

        map.update(cx, |map, cx| {
            map.fold(
                vec![Crease::simple(
                    MultiBufferPoint::new(0, 6)..MultiBufferPoint::new(3, 2),
                    FoldPlaceholder::test(),
                )],
                cx,
            )
        });
        assert_eq!(
            cx.update(|cx| syntax_chunks(DisplayRow(1)..DisplayRow(4), &map, &theme, cx)),
            [
                ("out".to_string(), Some(Hsla::blue())),
                ("⋯\n".to_string(), None),
                ("  \nfn ".to_string(), Some(Hsla::red())),
                ("i\n".to_string(), Some(Hsla::blue()))
            ]
        );
    }

    #[gpui::test]
    async fn test_chunks_with_text_highlights(cx: &mut gpui::TestAppContext) {
        cx.update(|cx| init_test(cx, |_| {}));

        let theme =
            SyntaxTheme::new_test(vec![("operator", Hsla::red()), ("string", Hsla::green())]);
        let language = Arc::new(
            Language::new(
                LanguageConfig {
                    name: "Test".into(),
                    matcher: LanguageMatcher {
                        path_suffixes: vec![".test".to_string()],
                        ..Default::default()
                    },
                    ..Default::default()
                },
                Some(tree_sitter_rust::LANGUAGE.into()),
            )
            .with_highlights_query(
                r#"
                ":" @operator
                (string_literal) @string
                "#,
            )
            .unwrap(),
        );
        language.set_theme(&theme);

        let (text, highlighted_ranges) = marked_text_ranges(r#"constˇ «a»: B = "c «d»""#, false);

        let buffer = cx.new(|cx| Buffer::local(text, cx).with_language(language, cx));
        cx.condition(&buffer, |buf, _| !buf.is_parsing()).await;

        let buffer = cx.new(|cx| MultiBuffer::singleton(buffer, cx));
        let buffer_snapshot = buffer.read_with(cx, |buffer, cx| buffer.snapshot(cx));

        let font_size = px(16.0);
        let map = cx.new(|cx| {
            DisplayMap::new(
                buffer,
                font("Courier"),
                font_size,
                None,
                true,
                1,
                1,
                1,
                FoldPlaceholder::test(),
                cx,
            )
        });

        enum MyType {}

        let style = HighlightStyle {
            color: Some(Hsla::blue()),
            ..Default::default()
        };

        map.update(cx, |map, _cx| {
            map.highlight_text(
                TypeId::of::<MyType>(),
                highlighted_ranges
                    .into_iter()
                    .map(|range| {
                        buffer_snapshot.anchor_before(range.start)
                            ..buffer_snapshot.anchor_before(range.end)
                    })
                    .collect(),
                style,
            );
        });

        assert_eq!(
            cx.update(|cx| chunks(DisplayRow(0)..DisplayRow(10), &map, &theme, cx)),
            [
                ("const ".to_string(), None, None),
                ("a".to_string(), None, Some(Hsla::blue())),
                (":".to_string(), Some(Hsla::red()), None),
                (" B = ".to_string(), None, None),
                ("\"c ".to_string(), Some(Hsla::green()), None),
                ("d".to_string(), Some(Hsla::green()), Some(Hsla::blue())),
                ("\"".to_string(), Some(Hsla::green()), None),
            ]
        );
    }

    #[gpui::test]
    fn test_clip_point(cx: &mut gpui::App) {
        init_test(cx, |_| {});

        fn assert(text: &str, shift_right: bool, bias: Bias, cx: &mut gpui::App) {
            let (unmarked_snapshot, mut markers) = marked_display_snapshot(text, cx);

            match bias {
                Bias::Left => {
                    if shift_right {
                        *markers[1].column_mut() += 1;
                    }

                    assert_eq!(unmarked_snapshot.clip_point(markers[1], bias), markers[0])
                }
                Bias::Right => {
                    if shift_right {
                        *markers[0].column_mut() += 1;
                    }

                    assert_eq!(unmarked_snapshot.clip_point(markers[0], bias), markers[1])
                }
            };
        }

        use Bias::{Left, Right};
        assert("ˇˇα", false, Left, cx);
        assert("ˇˇα", true, Left, cx);
        assert("ˇˇα", false, Right, cx);
        assert("ˇαˇ", true, Right, cx);
        assert("ˇˇ✋", false, Left, cx);
        assert("ˇˇ✋", true, Left, cx);
        assert("ˇˇ✋", false, Right, cx);
        assert("ˇ✋ˇ", true, Right, cx);
        assert("ˇˇ🍐", false, Left, cx);
        assert("ˇˇ🍐", true, Left, cx);
        assert("ˇˇ🍐", false, Right, cx);
        assert("ˇ🍐ˇ", true, Right, cx);
        assert("ˇˇ\t", false, Left, cx);
        assert("ˇˇ\t", true, Left, cx);
        assert("ˇˇ\t", false, Right, cx);
        assert("ˇ\tˇ", true, Right, cx);
        assert(" ˇˇ\t", false, Left, cx);
        assert(" ˇˇ\t", true, Left, cx);
        assert(" ˇˇ\t", false, Right, cx);
        assert(" ˇ\tˇ", true, Right, cx);
        assert("   ˇˇ\t", false, Left, cx);
        assert("   ˇˇ\t", false, Right, cx);
    }

    #[gpui::test]
    fn test_clip_at_line_ends(cx: &mut gpui::App) {
        init_test(cx, |_| {});

        fn assert(text: &str, cx: &mut gpui::App) {
            let (mut unmarked_snapshot, markers) = marked_display_snapshot(text, cx);
            unmarked_snapshot.clip_at_line_ends = true;
            assert_eq!(
                unmarked_snapshot.clip_point(markers[1], Bias::Left),
                markers[0]
            );
        }

        assert("ˇˇ", cx);
        assert("ˇaˇ", cx);
        assert("aˇbˇ", cx);
        assert("aˇαˇ", cx);
    }

    #[gpui::test]
    fn test_creases(cx: &mut gpui::App) {
        init_test(cx, |_| {});

        let text = "aaa\nbbb\nccc\nddd\neee\nfff\nggg\nhhh\niii\njjj\nkkk\nlll";
        let buffer = MultiBuffer::build_simple(text, cx);
        let font_size = px(14.0);
        cx.new(|cx| {
            let mut map = DisplayMap::new(
                buffer.clone(),
                font("Helvetica"),
                font_size,
                None,
                true,
                1,
                1,
                0,
                FoldPlaceholder::test(),
                cx,
            );
            let snapshot = map.buffer.read(cx).snapshot(cx);
            let range =
                snapshot.anchor_before(Point::new(2, 0))..snapshot.anchor_after(Point::new(3, 3));

            map.crease_map.insert(
                [Crease::inline(
                    range,
                    FoldPlaceholder::test(),
                    |_row, _status, _toggle, _window, _cx| div(),
                    |_row, _status, _window, _cx| div(),
                )],
                &map.buffer.read(cx).snapshot(cx),
            );

            map
        });
    }

    #[gpui::test]
    fn test_tabs_with_multibyte_chars(cx: &mut gpui::App) {
        init_test(cx, |_| {});

        let text = "✅\t\tα\nβ\t\n🏀β\t\tγ";
        let buffer = MultiBuffer::build_simple(text, cx);
        let font_size = px(14.0);

        let map = cx.new(|cx| {
            DisplayMap::new(
                buffer.clone(),
                font("Helvetica"),
                font_size,
                None,
                true,
                1,
                1,
                0,
                FoldPlaceholder::test(),
                cx,
            )
        });
        let map = map.update(cx, |map, cx| map.snapshot(cx));
        assert_eq!(map.text(), "✅       α\nβ   \n🏀β      γ");
        assert_eq!(
            map.text_chunks(DisplayRow(0)).collect::<String>(),
            "✅       α\nβ   \n🏀β      γ"
        );
        assert_eq!(
            map.text_chunks(DisplayRow(1)).collect::<String>(),
            "β   \n🏀β      γ"
        );
        assert_eq!(
            map.text_chunks(DisplayRow(2)).collect::<String>(),
            "🏀β      γ"
        );

        let point = MultiBufferPoint::new(0, "✅\t\t".len() as u32);
        let display_point = DisplayPoint::new(DisplayRow(0), "✅       ".len() as u32);
        assert_eq!(point.to_display_point(&map), display_point);
        assert_eq!(display_point.to_point(&map), point);

        let point = MultiBufferPoint::new(1, "β\t".len() as u32);
        let display_point = DisplayPoint::new(DisplayRow(1), "β   ".len() as u32);
        assert_eq!(point.to_display_point(&map), display_point);
        assert_eq!(display_point.to_point(&map), point,);

        let point = MultiBufferPoint::new(2, "🏀β\t\t".len() as u32);
        let display_point = DisplayPoint::new(DisplayRow(2), "🏀β      ".len() as u32);
        assert_eq!(point.to_display_point(&map), display_point);
        assert_eq!(display_point.to_point(&map), point,);

        // Display points inside of expanded tabs
        assert_eq!(
            DisplayPoint::new(DisplayRow(0), "✅      ".len() as u32).to_point(&map),
            MultiBufferPoint::new(0, "✅\t".len() as u32),
        );
        assert_eq!(
            DisplayPoint::new(DisplayRow(0), "✅ ".len() as u32).to_point(&map),
            MultiBufferPoint::new(0, "✅".len() as u32),
        );

        // Clipping display points inside of multi-byte characters
        assert_eq!(
            map.clip_point(
                DisplayPoint::new(DisplayRow(0), "✅".len() as u32 - 1),
                Left
            ),
            DisplayPoint::new(DisplayRow(0), 0)
        );
        assert_eq!(
            map.clip_point(
                DisplayPoint::new(DisplayRow(0), "✅".len() as u32 - 1),
                Bias::Right
            ),
            DisplayPoint::new(DisplayRow(0), "✅".len() as u32)
        );
    }

    #[gpui::test]
    fn test_max_point(cx: &mut gpui::App) {
        init_test(cx, |_| {});

        let buffer = MultiBuffer::build_simple("aaa\n\t\tbbb", cx);
        let font_size = px(14.0);
        let map = cx.new(|cx| {
            DisplayMap::new(
                buffer.clone(),
                font("Helvetica"),
                font_size,
                None,
                true,
                1,
                1,
                0,
                FoldPlaceholder::test(),
                cx,
            )
        });
        assert_eq!(
            map.update(cx, |map, cx| map.snapshot(cx)).max_point(),
            DisplayPoint::new(DisplayRow(1), 11)
        )
    }

    fn syntax_chunks(
        rows: Range<DisplayRow>,
        map: &Entity<DisplayMap>,
        theme: &SyntaxTheme,
        cx: &mut App,
    ) -> Vec<(String, Option<Hsla>)> {
        chunks(rows, map, theme, cx)
            .into_iter()
            .map(|(text, color, _)| (text, color))
            .collect()
    }

    fn chunks(
        rows: Range<DisplayRow>,
        map: &Entity<DisplayMap>,
        theme: &SyntaxTheme,
        cx: &mut App,
    ) -> Vec<(String, Option<Hsla>, Option<Hsla>)> {
        let snapshot = map.update(cx, |map, cx| map.snapshot(cx));
        let mut chunks: Vec<(String, Option<Hsla>, Option<Hsla>)> = Vec::new();
        for chunk in snapshot.chunks(rows, true, HighlightStyles::default()) {
            let syntax_color = chunk
                .syntax_highlight_id
                .and_then(|id| id.style(theme)?.color);
            let highlight_color = chunk.highlight_style.and_then(|style| style.color);
            if let Some((last_chunk, last_syntax_color, last_highlight_color)) = chunks.last_mut() {
                if syntax_color == *last_syntax_color && highlight_color == *last_highlight_color {
                    last_chunk.push_str(chunk.text);
                    continue;
                }
            }
            chunks.push((chunk.text.to_string(), syntax_color, highlight_color));
        }
        chunks
    }

    fn init_test(cx: &mut App, f: impl Fn(&mut AllLanguageSettingsContent)) {
        let settings = SettingsStore::test(cx);
        cx.set_global(settings);
        language::init(cx);
        crate::init(cx);
        Project::init_settings(cx);
        theme::init(LoadThemes::JustBase, cx);
        cx.update_global::<SettingsStore, _>(|store, cx| {
            store.update_user_settings::<AllLanguageSettings>(cx, f);
        });
    }
}<|MERGE_RESOLUTION|>--- conflicted
+++ resolved
@@ -39,14 +39,7 @@
 pub use crease_map::*;
 pub use fold_map::{Fold, FoldId, FoldPlaceholder, FoldPoint};
 use fold_map::{FoldMap, FoldSnapshot};
-<<<<<<< HEAD
-use gpui::{
-    AnyElement, AppContext, Font, HighlightStyle, LineLayout, Model, ModelContext, Pixels,
-    UnderlineStyle,
-};
-=======
 use gpui::{App, Context, Entity, Font, HighlightStyle, LineLayout, Pixels, UnderlineStyle};
->>>>>>> 7d30dda5
 pub use inlay_map::Inlay;
 use inlay_map::{InlayMap, InlaySnapshot};
 pub use inlay_map::{InlayOffset, InlayPoint};
@@ -73,11 +66,7 @@
 use sum_tree::{Bias, TreeMap};
 use tab_map::{TabMap, TabSnapshot};
 use text::{BufferId, LineIndent};
-<<<<<<< HEAD
-use ui::{px, SharedString, WindowContext};
-=======
 use ui::{px, SharedString};
->>>>>>> 7d30dda5
 use unicode_segmentation::UnicodeSegmentation;
 use wrap_map::{WrapMap, WrapSnapshot};
 
@@ -546,11 +535,7 @@
         self.block_map.read(snapshot, edits);
     }
 
-<<<<<<< HEAD
-    fn tab_size(buffer: &Model<MultiBuffer>, cx: &AppContext) -> NonZeroU32 {
-=======
     fn tab_size(buffer: &Entity<MultiBuffer>, cx: &App) -> NonZeroU32 {
->>>>>>> 7d30dda5
         let buffer = buffer.read(cx).as_singleton().map(|buffer| buffer.read(cx));
         let language = buffer
             .and_then(|buffer| buffer.language())
