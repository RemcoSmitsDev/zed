pub mod cursor_position;

use cursor_position::{LineIndicatorFormat, UserCaretPosition};
use editor::{
    actions::Tab, scroll::Autoscroll, Anchor, Editor, MultiBufferSnapshot, ToOffset, ToPoint,
};
use gpui::{
<<<<<<< HEAD
    div, prelude::*, AnyWindowHandle, AppContext, DismissEvent, EventEmitter, FocusHandle,
    FocusableView, Model, Render, SharedString, Styled, Subscription, View, ViewContext,
    VisualContext,
=======
    div, prelude::*, AnyWindowHandle, App, DismissEvent, Entity, EventEmitter, FocusHandle,
    Focusable, Render, SharedString, Styled, Subscription,
>>>>>>> 7d30dda5
};
use language::Buffer;
use settings::Settings;
use text::{Bias, Point};
use theme::ActiveTheme;
use ui::prelude::*;
use util::paths::FILE_ROW_COLUMN_DELIMITER;
use workspace::ModalView;

pub fn init(cx: &mut App) {
    LineIndicatorFormat::register(cx);
    cx.observe_new(GoToLine::register).detach();
}

pub struct GoToLine {
    line_editor: Entity<Editor>,
    active_editor: Entity<Editor>,
    current_text: SharedString,
    prev_scroll_position: Option<gpui::Point<f32>>,
    _subscriptions: Vec<Subscription>,
}

impl ModalView for GoToLine {}

impl Focusable for GoToLine {
    fn focus_handle(&self, cx: &App) -> FocusHandle {
        self.line_editor.focus_handle(cx)
    }
}
impl EventEmitter<DismissEvent> for GoToLine {}

enum GoToLineRowHighlights {}

impl GoToLine {
    fn register(editor: &mut Editor, _window: Option<&mut Window>, cx: &mut Context<Editor>) {
        let handle = cx.model().downgrade();
        editor
<<<<<<< HEAD
            .register_action(move |_: &editor::actions::ToggleGoToLine, cx| {
=======
            .register_action(move |_: &editor::actions::ToggleGoToLine, window, cx| {
>>>>>>> 7d30dda5
                let Some(editor_handle) = handle.upgrade() else {
                    return;
                };
                let Some(workspace) = editor_handle.read(cx).workspace() else {
                    return;
                };
                let editor = editor_handle.read(cx);
                let Some((_, buffer, _)) = editor.active_excerpt(cx) else {
                    return;
                };
                workspace.update(cx, |workspace, cx| {
<<<<<<< HEAD
                    workspace.toggle_modal(cx, move |cx| GoToLine::new(editor_handle, buffer, cx));
=======
                    workspace.toggle_modal(window, cx, move |window, cx| {
                        GoToLine::new(editor_handle, buffer, window, cx)
                    });
>>>>>>> 7d30dda5
                })
            })
            .detach();
    }

    pub fn new(
<<<<<<< HEAD
        active_editor: View<Editor>,
        active_buffer: Model<Buffer>,
        cx: &mut ViewContext<Self>,
=======
        active_editor: Entity<Editor>,
        active_buffer: Entity<Buffer>,
        window: &mut Window,
        cx: &mut Context<Self>,
>>>>>>> 7d30dda5
    ) -> Self {
        let (user_caret, last_line, scroll_position) = active_editor.update(cx, |editor, cx| {
            let user_caret = UserCaretPosition::at_selection_end(
                &editor.selections.last::<Point>(cx),
                &editor.buffer().read(cx).snapshot(cx),
            );
<<<<<<< HEAD

            let snapshot = active_buffer.read(cx).snapshot();
            let last_line = editor
                .buffer()
                .read(cx)
                .excerpts_for_buffer(&active_buffer, cx)
                .into_iter()
                .map(move |(_, range)| text::ToPoint::to_point(&range.context.end, &snapshot).row)
                .max()
                .unwrap_or(0);

            (user_caret, last_line, editor.scroll_position(cx))
        });

        let line = user_caret.line.get();
        let column = user_caret.character.get();

        let line_editor = cx.new_view(|cx| {
            let mut editor = Editor::single_line(cx);
            let editor_handle = cx.view().downgrade();
            editor
                .register_action::<Tab>({
                    move |_, cx| {
=======

            let snapshot = active_buffer.read(cx).snapshot();
            let last_line = editor
                .buffer()
                .read(cx)
                .excerpts_for_buffer(&active_buffer, cx)
                .into_iter()
                .map(move |(_, range)| text::ToPoint::to_point(&range.context.end, &snapshot).row)
                .max()
                .unwrap_or(0);

            (user_caret, last_line, editor.scroll_position(cx))
        });

        let line = user_caret.line.get();
        let column = user_caret.character.get();

        let line_editor = cx.new(|cx| {
            let mut editor = Editor::single_line(window, cx);
            let editor_handle = cx.model().downgrade();
            editor
                .register_action::<Tab>({
                    move |_, window, cx| {
>>>>>>> 7d30dda5
                        let Some(editor) = editor_handle.upgrade() else {
                            return;
                        };
                        editor.update(cx, |editor, cx| {
<<<<<<< HEAD
                            if let Some(placeholder_text) = editor.placeholder_text(cx) {
                                if editor.text(cx).is_empty() {
                                    let placeholder_text = placeholder_text.to_string();
                                    editor.set_text(placeholder_text, cx);
=======
                            if let Some(placeholder_text) = editor.placeholder_text() {
                                if editor.text(cx).is_empty() {
                                    let placeholder_text = placeholder_text.to_string();
                                    editor.set_text(placeholder_text, window, cx);
>>>>>>> 7d30dda5
                                }
                            }
                        });
                    }
                })
                .detach();
            editor.set_placeholder_text(format!("{line}{FILE_ROW_COLUMN_DELIMITER}{column}"), cx);
            editor
        });
<<<<<<< HEAD
        let line_editor_change = cx.subscribe(&line_editor, Self::on_line_editor_event);
=======
        let line_editor_change = cx.subscribe_in(&line_editor, window, Self::on_line_editor_event);
>>>>>>> 7d30dda5

        let current_text = format!(
            "Current Line: {} of {} (column {})",
            line,
            last_line + 1,
            column
        );

        Self {
            line_editor,
            active_editor,
            current_text: current_text.into(),
            prev_scroll_position: Some(scroll_position),
            _subscriptions: vec![line_editor_change, cx.on_release_in(window, Self::release)],
        }
    }

    fn release(&mut self, window: AnyWindowHandle, cx: &mut App) {
        window
            .update(cx, |_, window, cx| {
                let scroll_position = self.prev_scroll_position.take();
                self.active_editor.update(cx, |editor, cx| {
                    editor.clear_row_highlights::<GoToLineRowHighlights>();
                    if let Some(scroll_position) = scroll_position {
                        editor.set_scroll_position(scroll_position, window, cx);
                    }
                    cx.notify();
                })
            })
            .ok();
    }

    fn on_line_editor_event(
        &mut self,
        _: &Entity<Editor>,
        event: &editor::EditorEvent,
        _window: &mut Window,
        cx: &mut Context<Self>,
    ) {
        match event {
            editor::EditorEvent::Blurred => cx.emit(DismissEvent),
            editor::EditorEvent::BufferEdited { .. } => self.highlight_current_line(cx),
            _ => {}
        }
    }

<<<<<<< HEAD
    fn highlight_current_line(&mut self, cx: &mut ViewContext<Self>) {
=======
    fn highlight_current_line(&mut self, cx: &mut Context<Self>) {
>>>>>>> 7d30dda5
        self.active_editor.update(cx, |editor, cx| {
            editor.clear_row_highlights::<GoToLineRowHighlights>();
            let snapshot = editor.buffer().read(cx).snapshot(cx);
            let Some(start) = self.anchor_from_query(&snapshot, cx) else {
                return;
            };
            let mut start_point = start.to_point(&snapshot);
            start_point.column = 0;
            // Force non-empty range to ensure the line is highlighted.
            let mut end_point = snapshot.clip_point(start_point + Point::new(0, 1), Bias::Left);
            if start_point == end_point {
                end_point = snapshot.clip_point(start_point + Point::new(1, 0), Bias::Left);
            }

            let end = snapshot.anchor_after(end_point);
            editor.highlight_rows::<GoToLineRowHighlights>(
                start..end,
                cx.theme().colors().editor_highlighted_line_background,
                true,
                cx,
            );
            editor.request_autoscroll(Autoscroll::center(), cx);
        });
        cx.notify();
    }

    fn anchor_from_query(
        &self,
        snapshot: &MultiBufferSnapshot,
<<<<<<< HEAD
        cx: &ViewContext<Editor>,
=======
        cx: &Context<Editor>,
>>>>>>> 7d30dda5
    ) -> Option<Anchor> {
        let (query_row, query_char) = self.line_and_char_from_query(cx)?;
        let row = query_row.saturating_sub(1);
        let character = query_char.unwrap_or(0).saturating_sub(1);

        let start_offset = Point::new(row, 0).to_offset(snapshot);
        const MAX_BYTES_IN_UTF_8: u32 = 4;
        let max_end_offset = snapshot
            .clip_point(
                Point::new(row, character * MAX_BYTES_IN_UTF_8 + 1),
                Bias::Right,
            )
            .to_offset(snapshot);

        let mut chars_to_iterate = character;
        let mut end_offset = start_offset;
        'outer: for text_chunk in snapshot.text_for_range(start_offset..max_end_offset) {
            let mut offset_increment = 0;
            for c in text_chunk.chars() {
                if chars_to_iterate == 0 {
                    end_offset += offset_increment;
                    break 'outer;
                } else {
                    chars_to_iterate -= 1;
                    offset_increment += c.len_utf8();
                }
            }
            end_offset += offset_increment;
        }
        Some(snapshot.anchor_before(snapshot.clip_offset(end_offset, Bias::Left)))
    }

<<<<<<< HEAD
    fn line_and_char_from_query(&self, cx: &AppContext) -> Option<(u32, Option<u32>)> {
=======
    fn line_and_char_from_query(&self, cx: &App) -> Option<(u32, Option<u32>)> {
>>>>>>> 7d30dda5
        let input = self.line_editor.read(cx).text(cx);
        let mut components = input
            .splitn(2, FILE_ROW_COLUMN_DELIMITER)
            .map(str::trim)
            .fuse();
        let row = components.next().and_then(|row| row.parse::<u32>().ok())?;
        let column = components.next().and_then(|col| col.parse::<u32>().ok());
        Some((row, column))
    }

    fn cancel(&mut self, _: &menu::Cancel, _: &mut Window, cx: &mut Context<Self>) {
        cx.emit(DismissEvent);
    }

<<<<<<< HEAD
    fn confirm(&mut self, _: &menu::Confirm, cx: &mut ViewContext<Self>) {
=======
    fn confirm(&mut self, _: &menu::Confirm, window: &mut Window, cx: &mut Context<Self>) {
>>>>>>> 7d30dda5
        self.active_editor.update(cx, |editor, cx| {
            let snapshot = editor.buffer().read(cx).snapshot(cx);
            let Some(start) = self.anchor_from_query(&snapshot, cx) else {
                return;
            };
<<<<<<< HEAD
            editor.change_selections(Some(Autoscroll::center()), cx, |s| {
                s.select_anchor_ranges([start..start])
            });
            editor.focus(cx);
=======
            editor.change_selections(Some(Autoscroll::center()), window, cx, |s| {
                s.select_anchor_ranges([start..start])
            });
            editor.focus_handle(cx).focus(window);
>>>>>>> 7d30dda5
            cx.notify()
        });
        self.prev_scroll_position.take();

        cx.emit(DismissEvent);
    }
}

impl Render for GoToLine {
<<<<<<< HEAD
    fn render(&mut self, cx: &mut ViewContext<Self>) -> impl IntoElement {
=======
    fn render(&mut self, _: &mut Window, cx: &mut Context<Self>) -> impl IntoElement {
>>>>>>> 7d30dda5
        let help_text = match self.line_and_char_from_query(cx) {
            Some((line, Some(character))) => {
                format!("Go to line {line}, character {character}").into()
            }
            Some((line, None)) => format!("Go to line {line}").into(),
            None => self.current_text.clone(),
        };

        v_flex()
            .w(rems(24.))
            .elevation_2(cx)
            .key_context("GoToLine")
            .on_action(cx.listener(Self::cancel))
            .on_action(cx.listener(Self::confirm))
            .child(
                div()
                    .border_b_1()
                    .border_color(cx.theme().colors().border_variant)
                    .px_2()
                    .py_1()
                    .child(self.line_editor.clone()),
            )
            .child(
                h_flex()
                    .px_2()
                    .py_1()
                    .gap_1()
                    .child(Label::new(help_text).color(Color::Muted)),
            )
    }
}

#[cfg(test)]
mod tests {
    use super::*;
    use cursor_position::{CursorPosition, SelectionStats, UserCaretPosition};
    use editor::actions::{MoveRight, MoveToBeginning, SelectAll};
    use gpui::{TestAppContext, VisualTestContext};
    use indoc::indoc;
    use project::{FakeFs, Project};
    use serde_json::json;
    use std::{num::NonZeroU32, sync::Arc, time::Duration};
    use workspace::{AppState, Workspace};

    #[gpui::test]
    async fn test_go_to_line_view_row_highlights(cx: &mut TestAppContext) {
        init_test(cx);
        let fs = FakeFs::new(cx.executor());
        fs.insert_tree(
            "/dir",
            json!({
                "a.rs": indoc!{"
                    struct SingleLine; // display line 0
                                       // display line 1
                    struct MultiLine { // display line 2
                        field_1: i32,  // display line 3
                        field_2: i32,  // display line 4
                    }                  // display line 5
                                       // display line 6
                    struct Another {   // display line 7
                        field_1: i32,  // display line 8
                        field_2: i32,  // display line 9
                        field_3: i32,  // display line 10
                        field_4: i32,  // display line 11
                    }                  // display line 12
                "}
            }),
        )
        .await;

        let project = Project::test(fs, ["/dir".as_ref()], cx).await;
        let (workspace, cx) =
            cx.add_window_view(|window, cx| Workspace::test_new(project.clone(), window, cx));
        let worktree_id = workspace.update(cx, |workspace, cx| {
            workspace.project().update(cx, |project, cx| {
                project.worktrees(cx).next().unwrap().read(cx).id()
            })
        });
        let _buffer = project
            .update(cx, |project, cx| project.open_local_buffer("/dir/a.rs", cx))
            .await
            .unwrap();
        let editor = workspace
            .update_in(cx, |workspace, window, cx| {
                workspace.open_path((worktree_id, "a.rs"), None, true, window, cx)
            })
            .await
            .unwrap()
            .downcast::<Editor>()
            .unwrap();

        let go_to_line_view = open_go_to_line_view(&workspace, cx);
        assert_eq!(
            highlighted_display_rows(&editor, cx),
            Vec::<u32>::new(),
            "Initially opened go to line modal should not highlight any rows"
        );
        assert_single_caret_at_row(&editor, 0, cx);

        cx.simulate_input("1");
        assert_eq!(
            highlighted_display_rows(&editor, cx),
            vec![0],
            "Go to line modal should highlight a row, corresponding to the query"
        );
        assert_single_caret_at_row(&editor, 0, cx);

        cx.simulate_input("8");
        assert_eq!(
            highlighted_display_rows(&editor, cx),
            vec![13],
            "If the query is too large, the last row should be highlighted"
        );
        assert_single_caret_at_row(&editor, 0, cx);

        cx.dispatch_action(menu::Cancel);
        drop(go_to_line_view);
        editor.update(cx, |_, _| {});
        assert_eq!(
            highlighted_display_rows(&editor, cx),
            Vec::<u32>::new(),
            "After cancelling and closing the modal, no rows should be highlighted"
        );
        assert_single_caret_at_row(&editor, 0, cx);

        let go_to_line_view = open_go_to_line_view(&workspace, cx);
        assert_eq!(
            highlighted_display_rows(&editor, cx),
            Vec::<u32>::new(),
            "Reopened modal should not highlight any rows"
        );
        assert_single_caret_at_row(&editor, 0, cx);

        let expected_highlighted_row = 4;
        cx.simulate_input("5");
        assert_eq!(
            highlighted_display_rows(&editor, cx),
            vec![expected_highlighted_row]
        );
        assert_single_caret_at_row(&editor, 0, cx);
        cx.dispatch_action(menu::Confirm);
        drop(go_to_line_view);
        editor.update(cx, |_, _| {});
        assert_eq!(
            highlighted_display_rows(&editor, cx),
            Vec::<u32>::new(),
            "After confirming and closing the modal, no rows should be highlighted"
        );
        // On confirm, should place the caret on the highlighted row.
        assert_single_caret_at_row(&editor, expected_highlighted_row, cx);
    }

    #[gpui::test]
    async fn test_unicode_characters_selection(cx: &mut TestAppContext) {
        init_test(cx);

        let fs = FakeFs::new(cx.executor());
        fs.insert_tree(
            "/dir",
            json!({
                "a.rs": "ēlo"
            }),
        )
        .await;

        let project = Project::test(fs, ["/dir".as_ref()], cx).await;
        let (workspace, cx) =
            cx.add_window_view(|window, cx| Workspace::test_new(project.clone(), window, cx));
        workspace.update_in(cx, |workspace, window, cx| {
            let cursor_position = cx.new(|_| CursorPosition::new(workspace));
            workspace.status_bar().update(cx, |status_bar, cx| {
                status_bar.add_right_item(cursor_position, window, cx);
            });
        });

        let worktree_id = workspace.update(cx, |workspace, cx| {
            workspace.project().update(cx, |project, cx| {
                project.worktrees(cx).next().unwrap().read(cx).id()
            })
        });
        let _buffer = project
            .update(cx, |project, cx| project.open_local_buffer("/dir/a.rs", cx))
            .await
            .unwrap();
        let editor = workspace
            .update_in(cx, |workspace, window, cx| {
                workspace.open_path((worktree_id, "a.rs"), None, true, window, cx)
            })
            .await
            .unwrap()
            .downcast::<Editor>()
            .unwrap();

        cx.executor().advance_clock(Duration::from_millis(200));
        workspace.update(cx, |workspace, cx| {
            assert_eq!(
                &SelectionStats {
                    lines: 0,
                    characters: 0,
                    selections: 1,
                },
                workspace
                    .status_bar()
                    .read(cx)
                    .item_of_type::<CursorPosition>()
                    .expect("missing cursor position item")
                    .read(cx)
                    .selection_stats(),
                "No selections should be initially"
            );
        });
        editor.update_in(cx, |editor, window, cx| {
            editor.select_all(&SelectAll, window, cx)
        });
        cx.executor().advance_clock(Duration::from_millis(200));
        workspace.update(cx, |workspace, cx| {
            assert_eq!(
                &SelectionStats {
                    lines: 1,
                    characters: 3,
                    selections: 1,
                },
                workspace
                    .status_bar()
                    .read(cx)
                    .item_of_type::<CursorPosition>()
                    .expect("missing cursor position item")
                    .read(cx)
                    .selection_stats(),
                "After selecting a text with multibyte unicode characters, the character count should be correct"
            );
        });
    }

    #[gpui::test]
    async fn test_unicode_line_numbers(cx: &mut TestAppContext) {
        init_test(cx);

        let text = "ēlo你好";
        let fs = FakeFs::new(cx.executor());
        fs.insert_tree(
            "/dir",
            json!({
                "a.rs": text
            }),
        )
        .await;

        let project = Project::test(fs, ["/dir".as_ref()], cx).await;
<<<<<<< HEAD
        let (workspace, cx) = cx.add_window_view(|cx| Workspace::test_new(project.clone(), cx));
        workspace.update(cx, |workspace, cx| {
            let cursor_position = cx.new_view(|_| CursorPosition::new(workspace));
            workspace.status_bar().update(cx, |status_bar, cx| {
                status_bar.add_right_item(cursor_position, cx);
=======
        let (workspace, cx) =
            cx.add_window_view(|window, cx| Workspace::test_new(project.clone(), window, cx));
        workspace.update_in(cx, |workspace, window, cx| {
            let cursor_position = cx.new(|_| CursorPosition::new(workspace));
            workspace.status_bar().update(cx, |status_bar, cx| {
                status_bar.add_right_item(cursor_position, window, cx);
>>>>>>> 7d30dda5
            });
        });

        let worktree_id = workspace.update(cx, |workspace, cx| {
            workspace.project().update(cx, |project, cx| {
                project.worktrees(cx).next().unwrap().read(cx).id()
            })
        });
        let _buffer = project
            .update(cx, |project, cx| project.open_local_buffer("/dir/a.rs", cx))
            .await
            .unwrap();
        let editor = workspace
<<<<<<< HEAD
            .update(cx, |workspace, cx| {
                workspace.open_path((worktree_id, "a.rs"), None, true, cx)
=======
            .update_in(cx, |workspace, window, cx| {
                workspace.open_path((worktree_id, "a.rs"), None, true, window, cx)
>>>>>>> 7d30dda5
            })
            .await
            .unwrap()
            .downcast::<Editor>()
            .unwrap();

<<<<<<< HEAD
        editor.update(cx, |editor, cx| {
            editor.move_to_beginning(&MoveToBeginning, cx)
=======
        editor.update_in(cx, |editor, window, cx| {
            editor.move_to_beginning(&MoveToBeginning, window, cx)
>>>>>>> 7d30dda5
        });
        cx.executor().advance_clock(Duration::from_millis(200));
        assert_eq!(
            user_caret_position(1, 1),
            current_position(&workspace, cx),
            "Beginning of the line should be at first line, before any characters"
        );

        for (i, c) in text.chars().enumerate() {
            let i = i as u32 + 1;
<<<<<<< HEAD
            editor.update(cx, |editor, cx| editor.move_right(&MoveRight, cx));
=======
            editor.update_in(cx, |editor, window, cx| {
                editor.move_right(&MoveRight, window, cx)
            });
>>>>>>> 7d30dda5
            cx.executor().advance_clock(Duration::from_millis(200));
            assert_eq!(
                user_caret_position(1, i + 1),
                current_position(&workspace, cx),
                "Wrong position for char '{c}' in string '{text}'",
            );
        }

<<<<<<< HEAD
        editor.update(cx, |editor, cx| editor.move_right(&MoveRight, cx));
=======
        editor.update_in(cx, |editor, window, cx| {
            editor.move_right(&MoveRight, window, cx)
        });
>>>>>>> 7d30dda5
        cx.executor().advance_clock(Duration::from_millis(200));
        assert_eq!(
            user_caret_position(1, text.chars().count() as u32 + 1),
            current_position(&workspace, cx),
            "After reaching the end of the text, position should not change when moving right"
        );
    }

    #[gpui::test]
    async fn test_go_into_unicode(cx: &mut TestAppContext) {
        init_test(cx);

        let text = "ēlo你好";
        let fs = FakeFs::new(cx.executor());
        fs.insert_tree(
            "/dir",
            json!({
                "a.rs": text
            }),
        )
        .await;

        let project = Project::test(fs, ["/dir".as_ref()], cx).await;
<<<<<<< HEAD
        let (workspace, cx) = cx.add_window_view(|cx| Workspace::test_new(project.clone(), cx));
        workspace.update(cx, |workspace, cx| {
            let cursor_position = cx.new_view(|_| CursorPosition::new(workspace));
            workspace.status_bar().update(cx, |status_bar, cx| {
                status_bar.add_right_item(cursor_position, cx);
=======
        let (workspace, cx) =
            cx.add_window_view(|window, cx| Workspace::test_new(project.clone(), window, cx));
        workspace.update_in(cx, |workspace, window, cx| {
            let cursor_position = cx.new(|_| CursorPosition::new(workspace));
            workspace.status_bar().update(cx, |status_bar, cx| {
                status_bar.add_right_item(cursor_position, window, cx);
>>>>>>> 7d30dda5
            });
        });

        let worktree_id = workspace.update(cx, |workspace, cx| {
            workspace.project().update(cx, |project, cx| {
                project.worktrees(cx).next().unwrap().read(cx).id()
            })
        });
        let _buffer = project
            .update(cx, |project, cx| project.open_local_buffer("/dir/a.rs", cx))
            .await
            .unwrap();
        let editor = workspace
<<<<<<< HEAD
            .update(cx, |workspace, cx| {
                workspace.open_path((worktree_id, "a.rs"), None, true, cx)
=======
            .update_in(cx, |workspace, window, cx| {
                workspace.open_path((worktree_id, "a.rs"), None, true, window, cx)
>>>>>>> 7d30dda5
            })
            .await
            .unwrap()
            .downcast::<Editor>()
            .unwrap();

<<<<<<< HEAD
        editor.update(cx, |editor, cx| {
            editor.move_to_beginning(&MoveToBeginning, cx)
=======
        editor.update_in(cx, |editor, window, cx| {
            editor.move_to_beginning(&MoveToBeginning, window, cx)
>>>>>>> 7d30dda5
        });
        cx.executor().advance_clock(Duration::from_millis(200));
        assert_eq!(user_caret_position(1, 1), current_position(&workspace, cx));

        for (i, c) in text.chars().enumerate() {
            let i = i as u32 + 1;
            let point = user_caret_position(1, i + 1);
            go_to_point(point, user_caret_position(1, i), &workspace, cx);
            cx.executor().advance_clock(Duration::from_millis(200));
            assert_eq!(
                point,
                current_position(&workspace, cx),
                "When going to {point:?}, expecting the cursor to be at char '{c}' in string '{text}'",
            );
        }

        go_to_point(
            user_caret_position(111, 222),
            user_caret_position(1, text.chars().count() as u32 + 1),
            &workspace,
            cx,
        );
        cx.executor().advance_clock(Duration::from_millis(200));
        assert_eq!(
            user_caret_position(1, text.chars().count() as u32 + 1),
            current_position(&workspace, cx),
            "When going into too large point, should go to the end of the text"
        );
    }

    fn current_position(
<<<<<<< HEAD
        workspace: &View<Workspace>,
=======
        workspace: &Entity<Workspace>,
>>>>>>> 7d30dda5
        cx: &mut VisualTestContext,
    ) -> UserCaretPosition {
        workspace.update(cx, |workspace, cx| {
            workspace
                .status_bar()
                .read(cx)
                .item_of_type::<CursorPosition>()
                .expect("missing cursor position item")
                .read(cx)
                .position()
                .expect("No position found")
        })
    }

    fn user_caret_position(line: u32, character: u32) -> UserCaretPosition {
        UserCaretPosition {
            line: NonZeroU32::new(line).unwrap(),
            character: NonZeroU32::new(character).unwrap(),
        }
    }

    fn go_to_point(
        new_point: UserCaretPosition,
        expected_placeholder: UserCaretPosition,
<<<<<<< HEAD
        workspace: &View<Workspace>,
=======
        workspace: &Entity<Workspace>,
>>>>>>> 7d30dda5
        cx: &mut VisualTestContext,
    ) {
        let go_to_line_view = open_go_to_line_view(workspace, cx);
        go_to_line_view.update(cx, |go_to_line_view, cx| {
            assert_eq!(
                go_to_line_view
                    .line_editor
                    .read(cx)
<<<<<<< HEAD
                    .placeholder_text(cx)
=======
                    .placeholder_text()
>>>>>>> 7d30dda5
                    .expect("No placeholder text"),
                format!(
                    "{}:{}",
                    expected_placeholder.line, expected_placeholder.character
                )
            );
        });
        cx.simulate_input(&format!("{}:{}", new_point.line, new_point.character));
        cx.dispatch_action(menu::Confirm);
    }

    fn open_go_to_line_view(
        workspace: &Entity<Workspace>,
        cx: &mut VisualTestContext,
    ) -> Entity<GoToLine> {
        cx.dispatch_action(editor::actions::ToggleGoToLine);
        workspace.update(cx, |workspace, cx| {
            workspace.active_modal::<GoToLine>(cx).unwrap().clone()
        })
    }

    fn highlighted_display_rows(editor: &Entity<Editor>, cx: &mut VisualTestContext) -> Vec<u32> {
        editor.update_in(cx, |editor, window, cx| {
            editor
                .highlighted_display_rows(window, cx)
                .into_keys()
                .map(|r| r.0)
                .collect()
        })
    }

    #[track_caller]
    fn assert_single_caret_at_row(
        editor: &Entity<Editor>,
        buffer_row: u32,
        cx: &mut VisualTestContext,
    ) {
        let selections = editor.update(cx, |editor, cx| {
            editor
                .selections
                .all::<rope::Point>(cx)
                .into_iter()
                .map(|s| s.start..s.end)
                .collect::<Vec<_>>()
        });
        assert!(
            selections.len() == 1,
            "Expected one caret selection but got: {selections:?}"
        );
        let selection = &selections[0];
        assert!(
            selection.start == selection.end,
            "Expected a single caret selection, but got: {selection:?}"
        );
        assert_eq!(selection.start.row, buffer_row);
    }

    fn init_test(cx: &mut TestAppContext) -> Arc<AppState> {
        cx.update(|cx| {
            let state = AppState::test(cx);
            language::init(cx);
            crate::init(cx);
            editor::init(cx);
            workspace::init_settings(cx);
            Project::init_settings(cx);
            state
        })
    }
}<|MERGE_RESOLUTION|>--- conflicted
+++ resolved
@@ -5,14 +5,8 @@
     actions::Tab, scroll::Autoscroll, Anchor, Editor, MultiBufferSnapshot, ToOffset, ToPoint,
 };
 use gpui::{
-<<<<<<< HEAD
-    div, prelude::*, AnyWindowHandle, AppContext, DismissEvent, EventEmitter, FocusHandle,
-    FocusableView, Model, Render, SharedString, Styled, Subscription, View, ViewContext,
-    VisualContext,
-=======
     div, prelude::*, AnyWindowHandle, App, DismissEvent, Entity, EventEmitter, FocusHandle,
     Focusable, Render, SharedString, Styled, Subscription,
->>>>>>> 7d30dda5
 };
 use language::Buffer;
 use settings::Settings;
@@ -50,11 +44,7 @@
     fn register(editor: &mut Editor, _window: Option<&mut Window>, cx: &mut Context<Editor>) {
         let handle = cx.model().downgrade();
         editor
-<<<<<<< HEAD
-            .register_action(move |_: &editor::actions::ToggleGoToLine, cx| {
-=======
             .register_action(move |_: &editor::actions::ToggleGoToLine, window, cx| {
->>>>>>> 7d30dda5
                 let Some(editor_handle) = handle.upgrade() else {
                     return;
                 };
@@ -66,36 +56,25 @@
                     return;
                 };
                 workspace.update(cx, |workspace, cx| {
-<<<<<<< HEAD
-                    workspace.toggle_modal(cx, move |cx| GoToLine::new(editor_handle, buffer, cx));
-=======
                     workspace.toggle_modal(window, cx, move |window, cx| {
                         GoToLine::new(editor_handle, buffer, window, cx)
                     });
->>>>>>> 7d30dda5
                 })
             })
             .detach();
     }
 
     pub fn new(
-<<<<<<< HEAD
-        active_editor: View<Editor>,
-        active_buffer: Model<Buffer>,
-        cx: &mut ViewContext<Self>,
-=======
         active_editor: Entity<Editor>,
         active_buffer: Entity<Buffer>,
         window: &mut Window,
         cx: &mut Context<Self>,
->>>>>>> 7d30dda5
     ) -> Self {
         let (user_caret, last_line, scroll_position) = active_editor.update(cx, |editor, cx| {
             let user_caret = UserCaretPosition::at_selection_end(
                 &editor.selections.last::<Point>(cx),
                 &editor.buffer().read(cx).snapshot(cx),
             );
-<<<<<<< HEAD
 
             let snapshot = active_buffer.read(cx).snapshot();
             let last_line = editor
@@ -113,52 +92,20 @@
         let line = user_caret.line.get();
         let column = user_caret.character.get();
 
-        let line_editor = cx.new_view(|cx| {
-            let mut editor = Editor::single_line(cx);
-            let editor_handle = cx.view().downgrade();
-            editor
-                .register_action::<Tab>({
-                    move |_, cx| {
-=======
-
-            let snapshot = active_buffer.read(cx).snapshot();
-            let last_line = editor
-                .buffer()
-                .read(cx)
-                .excerpts_for_buffer(&active_buffer, cx)
-                .into_iter()
-                .map(move |(_, range)| text::ToPoint::to_point(&range.context.end, &snapshot).row)
-                .max()
-                .unwrap_or(0);
-
-            (user_caret, last_line, editor.scroll_position(cx))
-        });
-
-        let line = user_caret.line.get();
-        let column = user_caret.character.get();
-
         let line_editor = cx.new(|cx| {
             let mut editor = Editor::single_line(window, cx);
             let editor_handle = cx.model().downgrade();
             editor
                 .register_action::<Tab>({
                     move |_, window, cx| {
->>>>>>> 7d30dda5
                         let Some(editor) = editor_handle.upgrade() else {
                             return;
                         };
                         editor.update(cx, |editor, cx| {
-<<<<<<< HEAD
-                            if let Some(placeholder_text) = editor.placeholder_text(cx) {
-                                if editor.text(cx).is_empty() {
-                                    let placeholder_text = placeholder_text.to_string();
-                                    editor.set_text(placeholder_text, cx);
-=======
                             if let Some(placeholder_text) = editor.placeholder_text() {
                                 if editor.text(cx).is_empty() {
                                     let placeholder_text = placeholder_text.to_string();
                                     editor.set_text(placeholder_text, window, cx);
->>>>>>> 7d30dda5
                                 }
                             }
                         });
@@ -168,11 +115,7 @@
             editor.set_placeholder_text(format!("{line}{FILE_ROW_COLUMN_DELIMITER}{column}"), cx);
             editor
         });
-<<<<<<< HEAD
-        let line_editor_change = cx.subscribe(&line_editor, Self::on_line_editor_event);
-=======
         let line_editor_change = cx.subscribe_in(&line_editor, window, Self::on_line_editor_event);
->>>>>>> 7d30dda5
 
         let current_text = format!(
             "Current Line: {} of {} (column {})",
@@ -219,11 +162,7 @@
         }
     }
 
-<<<<<<< HEAD
-    fn highlight_current_line(&mut self, cx: &mut ViewContext<Self>) {
-=======
     fn highlight_current_line(&mut self, cx: &mut Context<Self>) {
->>>>>>> 7d30dda5
         self.active_editor.update(cx, |editor, cx| {
             editor.clear_row_highlights::<GoToLineRowHighlights>();
             let snapshot = editor.buffer().read(cx).snapshot(cx);
@@ -253,11 +192,7 @@
     fn anchor_from_query(
         &self,
         snapshot: &MultiBufferSnapshot,
-<<<<<<< HEAD
-        cx: &ViewContext<Editor>,
-=======
         cx: &Context<Editor>,
->>>>>>> 7d30dda5
     ) -> Option<Anchor> {
         let (query_row, query_char) = self.line_and_char_from_query(cx)?;
         let row = query_row.saturating_sub(1);
@@ -290,11 +225,7 @@
         Some(snapshot.anchor_before(snapshot.clip_offset(end_offset, Bias::Left)))
     }
 
-<<<<<<< HEAD
-    fn line_and_char_from_query(&self, cx: &AppContext) -> Option<(u32, Option<u32>)> {
-=======
     fn line_and_char_from_query(&self, cx: &App) -> Option<(u32, Option<u32>)> {
->>>>>>> 7d30dda5
         let input = self.line_editor.read(cx).text(cx);
         let mut components = input
             .splitn(2, FILE_ROW_COLUMN_DELIMITER)
@@ -309,27 +240,16 @@
         cx.emit(DismissEvent);
     }
 
-<<<<<<< HEAD
-    fn confirm(&mut self, _: &menu::Confirm, cx: &mut ViewContext<Self>) {
-=======
     fn confirm(&mut self, _: &menu::Confirm, window: &mut Window, cx: &mut Context<Self>) {
->>>>>>> 7d30dda5
         self.active_editor.update(cx, |editor, cx| {
             let snapshot = editor.buffer().read(cx).snapshot(cx);
             let Some(start) = self.anchor_from_query(&snapshot, cx) else {
                 return;
             };
-<<<<<<< HEAD
-            editor.change_selections(Some(Autoscroll::center()), cx, |s| {
-                s.select_anchor_ranges([start..start])
-            });
-            editor.focus(cx);
-=======
             editor.change_selections(Some(Autoscroll::center()), window, cx, |s| {
                 s.select_anchor_ranges([start..start])
             });
             editor.focus_handle(cx).focus(window);
->>>>>>> 7d30dda5
             cx.notify()
         });
         self.prev_scroll_position.take();
@@ -339,11 +259,7 @@
 }
 
 impl Render for GoToLine {
-<<<<<<< HEAD
-    fn render(&mut self, cx: &mut ViewContext<Self>) -> impl IntoElement {
-=======
     fn render(&mut self, _: &mut Window, cx: &mut Context<Self>) -> impl IntoElement {
->>>>>>> 7d30dda5
         let help_text = match self.line_and_char_from_query(cx) {
             Some((line, Some(character))) => {
                 format!("Go to line {line}, character {character}").into()
@@ -593,20 +509,12 @@
         .await;
 
         let project = Project::test(fs, ["/dir".as_ref()], cx).await;
-<<<<<<< HEAD
-        let (workspace, cx) = cx.add_window_view(|cx| Workspace::test_new(project.clone(), cx));
-        workspace.update(cx, |workspace, cx| {
-            let cursor_position = cx.new_view(|_| CursorPosition::new(workspace));
-            workspace.status_bar().update(cx, |status_bar, cx| {
-                status_bar.add_right_item(cursor_position, cx);
-=======
         let (workspace, cx) =
             cx.add_window_view(|window, cx| Workspace::test_new(project.clone(), window, cx));
         workspace.update_in(cx, |workspace, window, cx| {
             let cursor_position = cx.new(|_| CursorPosition::new(workspace));
             workspace.status_bar().update(cx, |status_bar, cx| {
                 status_bar.add_right_item(cursor_position, window, cx);
->>>>>>> 7d30dda5
             });
         });
 
@@ -620,26 +528,16 @@
             .await
             .unwrap();
         let editor = workspace
-<<<<<<< HEAD
-            .update(cx, |workspace, cx| {
-                workspace.open_path((worktree_id, "a.rs"), None, true, cx)
-=======
             .update_in(cx, |workspace, window, cx| {
                 workspace.open_path((worktree_id, "a.rs"), None, true, window, cx)
->>>>>>> 7d30dda5
             })
             .await
             .unwrap()
             .downcast::<Editor>()
             .unwrap();
 
-<<<<<<< HEAD
-        editor.update(cx, |editor, cx| {
-            editor.move_to_beginning(&MoveToBeginning, cx)
-=======
         editor.update_in(cx, |editor, window, cx| {
             editor.move_to_beginning(&MoveToBeginning, window, cx)
->>>>>>> 7d30dda5
         });
         cx.executor().advance_clock(Duration::from_millis(200));
         assert_eq!(
@@ -650,13 +548,9 @@
 
         for (i, c) in text.chars().enumerate() {
             let i = i as u32 + 1;
-<<<<<<< HEAD
-            editor.update(cx, |editor, cx| editor.move_right(&MoveRight, cx));
-=======
             editor.update_in(cx, |editor, window, cx| {
                 editor.move_right(&MoveRight, window, cx)
             });
->>>>>>> 7d30dda5
             cx.executor().advance_clock(Duration::from_millis(200));
             assert_eq!(
                 user_caret_position(1, i + 1),
@@ -665,13 +559,9 @@
             );
         }
 
-<<<<<<< HEAD
-        editor.update(cx, |editor, cx| editor.move_right(&MoveRight, cx));
-=======
         editor.update_in(cx, |editor, window, cx| {
             editor.move_right(&MoveRight, window, cx)
         });
->>>>>>> 7d30dda5
         cx.executor().advance_clock(Duration::from_millis(200));
         assert_eq!(
             user_caret_position(1, text.chars().count() as u32 + 1),
@@ -695,20 +585,12 @@
         .await;
 
         let project = Project::test(fs, ["/dir".as_ref()], cx).await;
-<<<<<<< HEAD
-        let (workspace, cx) = cx.add_window_view(|cx| Workspace::test_new(project.clone(), cx));
-        workspace.update(cx, |workspace, cx| {
-            let cursor_position = cx.new_view(|_| CursorPosition::new(workspace));
-            workspace.status_bar().update(cx, |status_bar, cx| {
-                status_bar.add_right_item(cursor_position, cx);
-=======
         let (workspace, cx) =
             cx.add_window_view(|window, cx| Workspace::test_new(project.clone(), window, cx));
         workspace.update_in(cx, |workspace, window, cx| {
             let cursor_position = cx.new(|_| CursorPosition::new(workspace));
             workspace.status_bar().update(cx, |status_bar, cx| {
                 status_bar.add_right_item(cursor_position, window, cx);
->>>>>>> 7d30dda5
             });
         });
 
@@ -722,26 +604,16 @@
             .await
             .unwrap();
         let editor = workspace
-<<<<<<< HEAD
-            .update(cx, |workspace, cx| {
-                workspace.open_path((worktree_id, "a.rs"), None, true, cx)
-=======
             .update_in(cx, |workspace, window, cx| {
                 workspace.open_path((worktree_id, "a.rs"), None, true, window, cx)
->>>>>>> 7d30dda5
             })
             .await
             .unwrap()
             .downcast::<Editor>()
             .unwrap();
 
-<<<<<<< HEAD
-        editor.update(cx, |editor, cx| {
-            editor.move_to_beginning(&MoveToBeginning, cx)
-=======
         editor.update_in(cx, |editor, window, cx| {
             editor.move_to_beginning(&MoveToBeginning, window, cx)
->>>>>>> 7d30dda5
         });
         cx.executor().advance_clock(Duration::from_millis(200));
         assert_eq!(user_caret_position(1, 1), current_position(&workspace, cx));
@@ -773,11 +645,7 @@
     }
 
     fn current_position(
-<<<<<<< HEAD
-        workspace: &View<Workspace>,
-=======
         workspace: &Entity<Workspace>,
->>>>>>> 7d30dda5
         cx: &mut VisualTestContext,
     ) -> UserCaretPosition {
         workspace.update(cx, |workspace, cx| {
@@ -802,11 +670,7 @@
     fn go_to_point(
         new_point: UserCaretPosition,
         expected_placeholder: UserCaretPosition,
-<<<<<<< HEAD
-        workspace: &View<Workspace>,
-=======
         workspace: &Entity<Workspace>,
->>>>>>> 7d30dda5
         cx: &mut VisualTestContext,
     ) {
         let go_to_line_view = open_go_to_line_view(workspace, cx);
@@ -815,11 +679,7 @@
                 go_to_line_view
                     .line_editor
                     .read(cx)
-<<<<<<< HEAD
-                    .placeholder_text(cx)
-=======
                     .placeholder_text()
->>>>>>> 7d30dda5
                     .expect("No placeholder text"),
                 format!(
                     "{}:{}",
