use editor::{Editor, MultiBufferSnapshot};
<<<<<<< HEAD
use gpui::{AppContext, FocusHandle, FocusableView, Subscription, Task, View, WeakView};
=======
use gpui::{App, Entity, FocusHandle, Focusable, Subscription, Task, WeakEntity};
>>>>>>> 7d30dda5
use schemars::JsonSchema;
use serde::{Deserialize, Serialize};
use settings::{Settings, SettingsSources};
use std::{fmt::Write, num::NonZeroU32, time::Duration};
use text::{Point, Selection};
use ui::{
    div, Button, ButtonCommon, Clickable, Context, FluentBuilder, IntoElement, LabelSize,
    ParentElement, Render, Tooltip, Window,
};
use util::paths::FILE_ROW_COLUMN_DELIMITER;
use workspace::{item::ItemHandle, StatusItemView, Workspace};

#[derive(Copy, Clone, Debug, Default, PartialOrd, PartialEq)]
pub(crate) struct SelectionStats {
    pub lines: usize,
    pub characters: usize,
    pub selections: usize,
}

pub struct CursorPosition {
    position: Option<UserCaretPosition>,
    selected_count: SelectionStats,
    context: Option<FocusHandle>,
    workspace: WeakEntity<Workspace>,
    update_position: Task<()>,
    _observe_active_editor: Option<Subscription>,
}

/// A position in the editor, where user's caret is located at.
/// Lines are never zero as there is always at least one line in the editor.
/// Characters may start with zero as the caret may be at the beginning of a line, but all editors start counting characters from 1,
/// where "1" will mean "before the first character".
#[derive(Copy, Clone, Debug, PartialEq, Eq)]
pub struct UserCaretPosition {
    pub line: NonZeroU32,
    pub character: NonZeroU32,
}

impl UserCaretPosition {
    pub fn at_selection_end(selection: &Selection<Point>, snapshot: &MultiBufferSnapshot) -> Self {
        let selection_end = selection.head();
        let line_start = Point::new(selection_end.row, 0);
        let chars_to_last_position = snapshot
            .text_summary_for_range::<text::TextSummary, _>(line_start..selection_end)
            .chars as u32;
        Self {
            line: NonZeroU32::new(selection_end.row + 1).expect("added 1"),
            character: NonZeroU32::new(chars_to_last_position + 1).expect("added 1"),
        }
    }
}

impl CursorPosition {
    pub fn new(workspace: &Workspace) -> Self {
        Self {
            position: None,
            context: None,
            selected_count: Default::default(),
            workspace: workspace.weak_handle(),
            update_position: Task::ready(()),
            _observe_active_editor: None,
        }
    }

    fn update_position(
        &mut self,
        editor: Entity<Editor>,
        debounce: Option<Duration>,
        window: &mut Window,
        cx: &mut Context<Self>,
    ) {
        let editor = editor.downgrade();
        self.update_position = cx.spawn_in(window, |cursor_position, mut cx| async move {
            let is_singleton = editor
                .update(&mut cx, |editor, cx| {
                    editor.buffer().read(cx).is_singleton()
                })
                .ok()
                .unwrap_or(true);

            if !is_singleton {
                if let Some(debounce) = debounce {
                    cx.background_executor().timer(debounce).await;
                }
            }

            editor
                .update(&mut cx, |editor, cx| {
                    cursor_position.update(cx, |cursor_position, cx| {
                        cursor_position.selected_count = SelectionStats::default();
                        cursor_position.selected_count.selections = editor.selections.count();
                        match editor.mode() {
                            editor::EditorMode::AutoHeight { .. }
                            | editor::EditorMode::SingleLine { .. } => {
                                cursor_position.position = None;
                                cursor_position.context = None;
                            }
                            editor::EditorMode::Full => {
                                let mut last_selection = None::<Selection<Point>>;
                                let snapshot = editor.buffer().read(cx).snapshot(cx);
                                if snapshot.excerpts().count() > 0 {
                                    for selection in editor.selections.all::<Point>(cx) {
                                        let selection_summary = snapshot
                                            .text_summary_for_range::<text::TextSummary, _>(
                                                selection.start..selection.end,
                                            );
                                        cursor_position.selected_count.characters +=
                                            selection_summary.chars;
                                        if selection.end != selection.start {
                                            cursor_position.selected_count.lines +=
                                                (selection.end.row - selection.start.row) as usize;
                                            if selection.end.column != 0 {
                                                cursor_position.selected_count.lines += 1;
                                            }
                                        }
                                        if last_selection.as_ref().map_or(true, |last_selection| {
                                            selection.id > last_selection.id
                                        }) {
                                            last_selection = Some(selection);
                                        }
                                    }
                                }
                                cursor_position.position = last_selection
                                    .map(|s| UserCaretPosition::at_selection_end(&s, &snapshot));
                                cursor_position.context = Some(editor.focus_handle(cx));
                            }
                        }

                        cx.notify();
                    })
                })
                .ok()
                .transpose()
                .ok()
                .flatten();
        });
    }

    fn write_position(&self, text: &mut String, cx: &App) {
        if self.selected_count
            <= (SelectionStats {
                selections: 1,
                ..Default::default()
            })
        {
            // Do not write out anything if we have just one empty selection.
            return;
        }
        let SelectionStats {
            lines,
            characters,
            selections,
        } = self.selected_count;
        let format = LineIndicatorFormat::get(None, cx);
        let is_short_format = format == &LineIndicatorFormat::Short;
        let lines = (lines > 1).then_some((lines, "line"));
        let selections = (selections > 1).then_some((selections, "selection"));
        let characters = (characters > 0).then_some((characters, "character"));
        if (None, None, None) == (characters, selections, lines) {
            // Nothing to display.
            return;
        }
        write!(text, " (").unwrap();
        let mut wrote_once = false;
        for (count, name) in [selections, lines, characters].into_iter().flatten() {
            if wrote_once {
                write!(text, ", ").unwrap();
            }
            let name = if is_short_format { &name[..1] } else { name };
            let plural_suffix = if count > 1 && !is_short_format {
                "s"
            } else {
                ""
            };
            write!(text, "{count} {name}{plural_suffix}").unwrap();
            wrote_once = true;
        }
        text.push(')');
    }

    #[cfg(test)]
    pub(crate) fn selection_stats(&self) -> &SelectionStats {
        &self.selected_count
    }

    #[cfg(test)]
    pub(crate) fn position(&self) -> Option<UserCaretPosition> {
        self.position
    }
}

impl Render for CursorPosition {
    fn render(&mut self, _window: &mut Window, cx: &mut Context<Self>) -> impl IntoElement {
        div().when_some(self.position, |el, position| {
            let mut text = format!(
                "{}{FILE_ROW_COLUMN_DELIMITER}{}",
                position.line, position.character,
            );
            self.write_position(&mut text, cx);

            let context = self.context.clone();

            el.child(
                Button::new("go-to-line-column", text)
                    .label_size(LabelSize::Small)
                    .on_click(cx.listener(|this, _, window, cx| {
                        if let Some(workspace) = this.workspace.upgrade() {
                            workspace.update(cx, |workspace, cx| {
                                if let Some(editor) = workspace
                                    .active_item(cx)
                                    .and_then(|item| item.act_as::<Editor>(cx))
                                {
                                    if let Some((_, buffer, _)) = editor.read(cx).active_excerpt(cx)
                                    {
<<<<<<< HEAD
                                        workspace.toggle_modal(cx, |cx| {
                                            crate::GoToLine::new(editor, buffer, cx)
=======
                                        workspace.toggle_modal(window, cx, |window, cx| {
                                            crate::GoToLine::new(editor, buffer, window, cx)
>>>>>>> 7d30dda5
                                        })
                                    }
                                }
                            });
                        }
                    }))
                    .tooltip(move |window, cx| match context.as_ref() {
                        Some(context) => Tooltip::for_action_in(
                            "Go to Line/Column",
                            &editor::actions::ToggleGoToLine,
                            context,
                            window,
                            cx,
                        ),
                        None => Tooltip::for_action(
                            "Go to Line/Column",
                            &editor::actions::ToggleGoToLine,
                            window,
                            cx,
                        ),
                    }),
            )
        })
    }
}

const UPDATE_DEBOUNCE: Duration = Duration::from_millis(50);

impl StatusItemView for CursorPosition {
    fn set_active_pane_item(
        &mut self,
        active_pane_item: Option<&dyn ItemHandle>,
        window: &mut Window,
        cx: &mut Context<Self>,
    ) {
        if let Some(editor) = active_pane_item.and_then(|item| item.act_as::<Editor>(cx)) {
            self._observe_active_editor =
                Some(
                    cx.observe_in(&editor, window, |cursor_position, editor, window, cx| {
                        Self::update_position(
                            cursor_position,
                            editor,
                            Some(UPDATE_DEBOUNCE),
                            window,
                            cx,
                        )
                    }),
                );
            self.update_position(editor, None, window, cx);
        } else {
            self.position = None;
            self._observe_active_editor = None;
        }

        cx.notify();
    }
}

#[derive(Clone, Copy, Default, PartialEq, JsonSchema, Deserialize, Serialize)]
#[serde(rename_all = "snake_case")]
pub(crate) enum LineIndicatorFormat {
    Short,
    #[default]
    Long,
}

/// Whether or not to automatically check for updates.
///
/// Values: short, long
/// Default: short
#[derive(Clone, Copy, Default, JsonSchema, Deserialize, Serialize)]
#[serde(transparent)]
pub(crate) struct LineIndicatorFormatContent(LineIndicatorFormat);

impl Settings for LineIndicatorFormat {
    const KEY: Option<&'static str> = Some("line_indicator_format");

    type FileContent = Option<LineIndicatorFormatContent>;

    fn load(sources: SettingsSources<Self::FileContent>, _: &mut App) -> anyhow::Result<Self> {
        let format = [sources.release_channel, sources.user]
            .into_iter()
            .find_map(|value| value.copied().flatten())
            .unwrap_or(sources.default.ok_or_else(Self::missing_default)?);

        Ok(format.0)
    }
}<|MERGE_RESOLUTION|>--- conflicted
+++ resolved
@@ -1,9 +1,5 @@
 use editor::{Editor, MultiBufferSnapshot};
-<<<<<<< HEAD
-use gpui::{AppContext, FocusHandle, FocusableView, Subscription, Task, View, WeakView};
-=======
 use gpui::{App, Entity, FocusHandle, Focusable, Subscription, Task, WeakEntity};
->>>>>>> 7d30dda5
 use schemars::JsonSchema;
 use serde::{Deserialize, Serialize};
 use settings::{Settings, SettingsSources};
@@ -218,13 +214,8 @@
                                 {
                                     if let Some((_, buffer, _)) = editor.read(cx).active_excerpt(cx)
                                     {
-<<<<<<< HEAD
-                                        workspace.toggle_modal(cx, |cx| {
-                                            crate::GoToLine::new(editor, buffer, cx)
-=======
                                         workspace.toggle_modal(window, cx, |window, cx| {
                                             crate::GoToLine::new(editor, buffer, window, cx)
->>>>>>> 7d30dda5
                                         })
                                     }
                                 }
