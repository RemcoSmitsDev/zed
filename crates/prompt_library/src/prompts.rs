use anyhow::Result;
use assets::Assets;
use fs::Fs;
use futures::StreamExt;
<<<<<<< HEAD
use gpui::{AppContext, AssetSource};
=======
use gpui::{App, AssetSource};
>>>>>>> 7d30dda5
use handlebars::{Handlebars, RenderError};
use language::{BufferSnapshot, LanguageName, Point};
use parking_lot::Mutex;
use serde::Serialize;
use std::{ops::Range, path::PathBuf, sync::Arc, time::Duration};
use text::LineEnding;
use util::ResultExt;

#[derive(Serialize)]
pub struct ContentPromptDiagnosticContext {
    pub line_number: usize,
    pub error_message: String,
    pub code_content: String,
}

#[derive(Serialize)]
pub struct ContentPromptContext {
    pub content_type: String,
    pub language_name: Option<String>,
    pub is_insert: bool,
    pub is_truncated: bool,
    pub document_content: String,
    pub user_prompt: String,
    pub rewrite_section: Option<String>,
    pub diagnostic_errors: Vec<ContentPromptDiagnosticContext>,
}

#[derive(Serialize)]
pub struct TerminalAssistantPromptContext {
    pub os: String,
    pub arch: String,
    pub shell: Option<String>,
    pub working_directory: Option<String>,
    pub latest_output: Vec<String>,
    pub user_prompt: String,
}

#[derive(Serialize)]
pub struct ProjectSlashCommandPromptContext {
    pub context_buffer: String,
}

pub struct PromptLoadingParams<'a> {
    pub fs: Arc<dyn Fs>,
    pub repo_path: Option<PathBuf>,
    pub cx: &'a gpui::App,
}

pub struct PromptBuilder {
    handlebars: Arc<Mutex<Handlebars<'static>>>,
}

impl PromptBuilder {
<<<<<<< HEAD
    pub fn load(fs: Arc<dyn Fs>, stdout_is_a_pty: bool, cx: &mut AppContext) -> Arc<Self> {
=======
    pub fn load(fs: Arc<dyn Fs>, stdout_is_a_pty: bool, cx: &mut App) -> Arc<Self> {
>>>>>>> 7d30dda5
        Self::new(Some(PromptLoadingParams {
            fs: fs.clone(),
            repo_path: stdout_is_a_pty
                .then(|| std::env::current_dir().log_err())
                .flatten(),
            cx,
        }))
        .log_err()
        .map(Arc::new)
        .unwrap_or_else(|| Arc::new(Self::new(None).unwrap()))
    }

    pub fn new(loading_params: Option<PromptLoadingParams>) -> Result<Self> {
        let mut handlebars = Handlebars::new();
        Self::register_built_in_templates(&mut handlebars)?;

        let handlebars = Arc::new(Mutex::new(handlebars));

        if let Some(params) = loading_params {
            Self::watch_fs_for_template_overrides(params, handlebars.clone());
        }

        Ok(Self { handlebars })
    }

    /// Watches the filesystem for changes to prompt template overrides.
    ///
    /// This function sets up a file watcher on the prompt templates directory. It performs
    /// an initial scan of the directory and registers any existing template overrides.
    /// Then it continuously monitors for changes, reloading templates as they are
    /// modified or added.
    ///
    /// If the templates directory doesn't exist initially, it waits for it to be created.
    /// If the directory is removed, it restores the built-in templates and waits for the
    /// directory to be recreated.
    ///
    /// # Arguments
    ///
    /// * `params` - A `PromptLoadingParams` struct containing the filesystem, repository path,
    ///   and application context.
    /// * `handlebars` - An `Arc<Mutex<Handlebars>>` for registering and updating templates.
    fn watch_fs_for_template_overrides(
        params: PromptLoadingParams,
        handlebars: Arc<Mutex<Handlebars<'static>>>,
    ) {
        let templates_dir = paths::prompt_overrides_dir(params.repo_path.as_deref());
        params.cx.background_executor()
            .spawn(async move {
                let Some(parent_dir) = templates_dir.parent() else {
                    return;
                };

                let mut found_dir_once = false;
                loop {
                    // Check if the templates directory exists and handle its status
                    // If it exists, log its presence and check if it's a symlink
                    // If it doesn't exist:
                    //   - Log that we're using built-in prompts
                    //   - Check if it's a broken symlink and log if so
                    //   - Set up a watcher to detect when it's created
                    // After the first check, set the `found_dir_once` flag
                    // This allows us to avoid logging when looping back around after deleting the prompt overrides directory.
                    let dir_status = params.fs.is_dir(&templates_dir).await;
                    let symlink_status = params.fs.read_link(&templates_dir).await.ok();
                    if dir_status {
                        let mut log_message = format!("Prompt template overrides directory found at {}", templates_dir.display());
                        if let Some(target) = symlink_status {
                            log_message.push_str(" -> ");
                            log_message.push_str(&target.display().to_string());
                        }
                        log::info!("{}.", log_message);
                    } else {
                        if !found_dir_once {
                            log::info!("No prompt template overrides directory found at {}. Using built-in prompts.", templates_dir.display());
                            if let Some(target) = symlink_status {
                                log::info!("Symlink found pointing to {}, but target is invalid.", target.display());
                            }
                        }

                        if params.fs.is_dir(parent_dir).await {
                            let (mut changes, _watcher) = params.fs.watch(parent_dir, Duration::from_secs(1)).await;
                            while let Some(changed_paths) = changes.next().await {
                                if changed_paths.iter().any(|p| &p.path == &templates_dir) {
                                    let mut log_message = format!("Prompt template overrides directory detected at {}", templates_dir.display());
                                    if let Ok(target) = params.fs.read_link(&templates_dir).await {
                                        log_message.push_str(" -> ");
                                        log_message.push_str(&target.display().to_string());
                                    }
                                    log::info!("{}.", log_message);
                                    break;
                                }
                            }
                        } else {
                            return;
                        }
                    }

                    found_dir_once = true;

                    // Initial scan of the prompt overrides directory
                    if let Ok(mut entries) = params.fs.read_dir(&templates_dir).await {
                        while let Some(Ok(file_path)) = entries.next().await {
                            if file_path.to_string_lossy().ends_with(".hbs") {
                                if let Ok(content) = params.fs.load(&file_path).await {
                                    let file_name = file_path.file_stem().unwrap().to_string_lossy();
                                    log::debug!("Registering prompt template override: {}", file_name);
                                    handlebars.lock().register_template_string(&file_name, content).log_err();
                                }
                            }
                        }
                    }

                    // Watch both the parent directory and the template overrides directory:
                    // - Monitor the parent directory to detect if the template overrides directory is deleted.
                    // - Monitor the template overrides directory to re-register templates when they change.
                    // Combine both watch streams into a single stream.
                    let (parent_changes, parent_watcher) = params.fs.watch(parent_dir, Duration::from_secs(1)).await;
                    let (changes, watcher) = params.fs.watch(&templates_dir, Duration::from_secs(1)).await;
                    let mut combined_changes = futures::stream::select(changes, parent_changes);

                    while let Some(changed_paths) = combined_changes.next().await {
                        if changed_paths.iter().any(|p| &p.path == &templates_dir) {
                            if !params.fs.is_dir(&templates_dir).await {
                                log::info!("Prompt template overrides directory removed. Restoring built-in prompt templates.");
                                Self::register_built_in_templates(&mut handlebars.lock()).log_err();
                                break;
                            }
                        }
                        for event in changed_paths {
                            if event.path.starts_with(&templates_dir) && event.path.extension().map_or(false, |ext| ext == "hbs") {
                                log::info!("Reloading prompt template override: {}", event.path.display());
                                if let Some(content) = params.fs.load(&event.path).await.log_err() {
                                    let file_name = event.path.file_stem().unwrap().to_string_lossy();
                                    handlebars.lock().register_template_string(&file_name, content).log_err();
                                }
                            }
                        }
                    }

                    drop(watcher);
                    drop(parent_watcher);
                }
            })
            .detach();
    }

    fn register_built_in_templates(handlebars: &mut Handlebars) -> Result<()> {
        for path in Assets.list("prompts")? {
            if let Some(id) = path.split('/').last().and_then(|s| s.strip_suffix(".hbs")) {
                if let Some(prompt) = Assets.load(path.as_ref()).log_err().flatten() {
                    log::debug!("Registering built-in prompt template: {}", id);
                    let prompt = String::from_utf8_lossy(prompt.as_ref());
                    handlebars.register_template_string(id, LineEnding::normalize_cow(prompt))?
                }
            }
        }

        Ok(())
    }

    pub fn generate_inline_transformation_prompt(
        &self,
        user_prompt: String,
        language_name: Option<&LanguageName>,
        buffer: BufferSnapshot,
        range: Range<usize>,
    ) -> Result<String, RenderError> {
        let content_type = match language_name.as_ref().map(|l| l.0.as_ref()) {
            None | Some("Markdown" | "Plain Text") => "text",
            Some(_) => "code",
        };

        const MAX_CTX: usize = 50000;
        let is_insert = range.is_empty();
        let mut is_truncated = false;

        let before_range = 0..range.start;
        let truncated_before = if before_range.len() > MAX_CTX {
            is_truncated = true;
            let start = buffer.clip_offset(range.start - MAX_CTX, text::Bias::Right);
            start..range.start
        } else {
            before_range
        };

        let after_range = range.end..buffer.len();
        let truncated_after = if after_range.len() > MAX_CTX {
            is_truncated = true;
            let end = buffer.clip_offset(range.end + MAX_CTX, text::Bias::Left);
            range.end..end
        } else {
            after_range
        };

        let mut document_content = String::new();
        for chunk in buffer.text_for_range(truncated_before) {
            document_content.push_str(chunk);
        }
        if is_insert {
            document_content.push_str("<insert_here></insert_here>");
        } else {
            document_content.push_str("<rewrite_this>\n");
            for chunk in buffer.text_for_range(range.clone()) {
                document_content.push_str(chunk);
            }
            document_content.push_str("\n</rewrite_this>");
        }
        for chunk in buffer.text_for_range(truncated_after) {
            document_content.push_str(chunk);
        }

        let rewrite_section = if !is_insert {
            let mut section = String::new();
            for chunk in buffer.text_for_range(range.clone()) {
                section.push_str(chunk);
            }
            Some(section)
        } else {
            None
        };
        let diagnostics = buffer.diagnostics_in_range::<_, Point>(range, false);
        let diagnostic_errors: Vec<ContentPromptDiagnosticContext> = diagnostics
            .map(|entry| {
                let start = entry.range.start;
                ContentPromptDiagnosticContext {
                    line_number: (start.row + 1) as usize,
                    error_message: entry.diagnostic.message.clone(),
                    code_content: buffer.text_for_range(entry.range.clone()).collect(),
                }
            })
            .collect();

        let context = ContentPromptContext {
            content_type: content_type.to_string(),
            language_name: language_name.map(|s| s.to_string()),
            is_insert,
            is_truncated,
            document_content,
            user_prompt,
            rewrite_section,
            diagnostic_errors,
        };
        self.handlebars.lock().render("content_prompt", &context)
    }

    pub fn generate_terminal_assistant_prompt(
        &self,
        user_prompt: &str,
        shell: Option<&str>,
        working_directory: Option<&str>,
        latest_output: &[String],
    ) -> Result<String, RenderError> {
        let context = TerminalAssistantPromptContext {
            os: std::env::consts::OS.to_string(),
            arch: std::env::consts::ARCH.to_string(),
            shell: shell.map(|s| s.to_string()),
            working_directory: working_directory.map(|s| s.to_string()),
            latest_output: latest_output.to_vec(),
            user_prompt: user_prompt.to_string(),
        };

        self.handlebars
            .lock()
            .render("terminal_assistant_prompt", &context)
    }

    pub fn generate_suggest_edits_prompt(&self) -> Result<String, RenderError> {
        self.handlebars.lock().render("suggest_edits", &())
    }

    pub fn generate_project_slash_command_prompt(
        &self,
        context_buffer: String,
    ) -> Result<String, RenderError> {
        self.handlebars.lock().render(
            "project_slash_command",
            &ProjectSlashCommandPromptContext { context_buffer },
        )
    }
}<|MERGE_RESOLUTION|>--- conflicted
+++ resolved
@@ -2,11 +2,7 @@
 use assets::Assets;
 use fs::Fs;
 use futures::StreamExt;
-<<<<<<< HEAD
-use gpui::{AppContext, AssetSource};
-=======
 use gpui::{App, AssetSource};
->>>>>>> 7d30dda5
 use handlebars::{Handlebars, RenderError};
 use language::{BufferSnapshot, LanguageName, Point};
 use parking_lot::Mutex;
@@ -60,11 +56,7 @@
 }
 
 impl PromptBuilder {
-<<<<<<< HEAD
-    pub fn load(fs: Arc<dyn Fs>, stdout_is_a_pty: bool, cx: &mut AppContext) -> Arc<Self> {
-=======
     pub fn load(fs: Arc<dyn Fs>, stdout_is_a_pty: bool, cx: &mut App) -> Arc<Self> {
->>>>>>> 7d30dda5
         Self::new(Some(PromptLoadingParams {
             fs: fs.clone(),
             repo_path: stdout_is_a_pty
