--- conflicted
+++ resolved
@@ -122,18 +122,12 @@
     /// This method initializes a new terminal emulator with default configuration
     /// and sets up the necessary components for handling terminal events and rendering.
     ///
-<<<<<<< HEAD
-    pub fn new(cx: &mut WindowContext) -> Self {
-        let term =
-            alacritty_terminal::Term::new(Config::default(), &terminal_size(cx), VoidListener);
-=======
     pub fn new(window: &mut Window, cx: &mut App) -> Self {
         let term = alacritty_terminal::Term::new(
             Config::default(),
             &terminal_size(window, cx),
             VoidListener,
         );
->>>>>>> 7d30dda5
 
         Self {
             parser: Processor::new(),
