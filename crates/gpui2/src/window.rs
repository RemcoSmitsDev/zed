use crate::{
    px, size, Action, AnyBox, AnyView, AppContext, AsyncWindowContext, AvailableSpace, Bounds,
    BoxShadow, Context, Corners, DevicePixels, DispatchContext, DisplayId, Edges, Effect, Element,
    EntityId, EventEmitter, FileDropEvent, FocusEvent, FontId, GlobalElementId, GlyphId, Handle,
    Hsla, ImageData, InputEvent, IsZero, KeyListener, KeyMatch, KeyMatcher, Keystroke, LayoutId,
    MainThread, MainThreadOnly, MonochromeSprite, MouseMoveEvent, MouseUpEvent, Path, Pixels,
    PlatformAtlas, PlatformWindow, Point, PolychromeSprite, Quad, Reference, RenderGlyphParams,
    RenderImageParams, RenderSvgParams, ScaledPixels, SceneBuilder, Shadow, SharedString, Size,
    Style, Subscription, TaffyLayoutEngine, Task, Underline, UnderlineStyle, WeakHandle,
    WindowOptions, SUBPIXEL_VARIANTS,
};
use anyhow::Result;
use collections::HashMap;
use derive_more::{Deref, DerefMut};
use parking_lot::RwLock;
use slotmap::SlotMap;
use smallvec::SmallVec;
use std::{
    any::{Any, TypeId},
    borrow::{Borrow, BorrowMut, Cow},
    fmt::Debug,
    future::Future,
    marker::PhantomData,
    mem,
    sync::{
        atomic::{AtomicUsize, Ordering::SeqCst},
        Arc,
    },
};
use util::ResultExt;

#[derive(Deref, DerefMut, Ord, PartialOrd, Eq, PartialEq, Clone, Default)]
pub struct StackingOrder(pub(crate) SmallVec<[u32; 16]>);

#[derive(Default, Copy, Clone, Debug, Eq, PartialEq)]
pub enum DispatchPhase {
    /// After the capture phase comes the bubble phase, in which event handlers are
    /// invoked front to back. This is the phase you'll usually want to use for event handlers.
    #[default]
    Bubble,
    /// During the initial capture phase, event handlers are invoked back to front. This phase
    /// is used for special purposes such as clearing the "pressed" state for click events. If
    /// you stop event propagation during this phase, you need to know what you're doing. Handlers
    /// outside of the immediate region may rely on detecting non-local events during this phase.
    Capture,
}

type AnyListener = Arc<dyn Fn(&dyn Any, DispatchPhase, &mut WindowContext) + Send + Sync + 'static>;
type AnyKeyListener = Arc<
    dyn Fn(
            &dyn Any,
            &[&DispatchContext],
            DispatchPhase,
            &mut WindowContext,
        ) -> Option<Box<dyn Action>>
        + Send
        + Sync
        + 'static,
>;
type AnyFocusListener = Arc<dyn Fn(&FocusEvent, &mut WindowContext) + Send + Sync + 'static>;

slotmap::new_key_type! { pub struct FocusId; }

pub struct FocusHandle {
    pub(crate) id: FocusId,
    handles: Arc<RwLock<SlotMap<FocusId, AtomicUsize>>>,
}

impl FocusHandle {
    pub(crate) fn new(handles: &Arc<RwLock<SlotMap<FocusId, AtomicUsize>>>) -> Self {
        let id = handles.write().insert(AtomicUsize::new(1));
        Self {
            id,
            handles: handles.clone(),
        }
    }

    pub(crate) fn for_id(
        id: FocusId,
        handles: &Arc<RwLock<SlotMap<FocusId, AtomicUsize>>>,
    ) -> Option<Self> {
        let lock = handles.read();
        let ref_count = lock.get(id)?;
        if ref_count.load(SeqCst) == 0 {
            None
        } else {
            ref_count.fetch_add(1, SeqCst);
            Some(Self {
                id,
                handles: handles.clone(),
            })
        }
    }

    pub fn is_focused(&self, cx: &WindowContext) -> bool {
        cx.window.focus == Some(self.id)
    }

    pub fn contains_focused(&self, cx: &WindowContext) -> bool {
        cx.focused()
            .map_or(false, |focused| self.contains(&focused, cx))
    }

    pub fn within_focused(&self, cx: &WindowContext) -> bool {
        let focused = cx.focused();
        focused.map_or(false, |focused| focused.contains(self, cx))
    }

    pub(crate) fn contains(&self, other: &Self, cx: &WindowContext) -> bool {
        let mut ancestor = Some(other.id);
        while let Some(ancestor_id) = ancestor {
            if self.id == ancestor_id {
                return true;
            } else {
                ancestor = cx.window.focus_parents_by_child.get(&ancestor_id).copied();
            }
        }
        false
    }
}

impl Clone for FocusHandle {
    fn clone(&self) -> Self {
        Self::for_id(self.id, &self.handles).unwrap()
    }
}

impl PartialEq for FocusHandle {
    fn eq(&self, other: &Self) -> bool {
        self.id == other.id
    }
}

impl Eq for FocusHandle {}

impl Drop for FocusHandle {
    fn drop(&mut self) {
        self.handles
            .read()
            .get(self.id)
            .unwrap()
            .fetch_sub(1, SeqCst);
    }
}

pub struct Window {
    handle: AnyWindowHandle,
    platform_window: MainThreadOnly<Box<dyn PlatformWindow>>,
    display_id: DisplayId,
    sprite_atlas: Arc<dyn PlatformAtlas>,
    rem_size: Pixels,
    content_size: Size<Pixels>,
    layout_engine: TaffyLayoutEngine,
    pub(crate) root_view: Option<AnyView>,
    pub(crate) element_id_stack: GlobalElementId,
    prev_frame_element_states: HashMap<GlobalElementId, AnyBox>,
    element_states: HashMap<GlobalElementId, AnyBox>,
    prev_frame_key_matchers: HashMap<GlobalElementId, KeyMatcher>,
    key_matchers: HashMap<GlobalElementId, KeyMatcher>,
    z_index_stack: StackingOrder,
    content_mask_stack: Vec<ContentMask<Pixels>>,
    element_offset_stack: Vec<Point<Pixels>>,
    mouse_listeners: HashMap<TypeId, Vec<(StackingOrder, AnyListener)>>,
    key_dispatch_stack: Vec<KeyDispatchStackFrame>,
    freeze_key_dispatch_stack: bool,
    focus_stack: Vec<FocusId>,
    focus_parents_by_child: HashMap<FocusId, FocusId>,
    pub(crate) focus_listeners: Vec<AnyFocusListener>,
    pub(crate) focus_handles: Arc<RwLock<SlotMap<FocusId, AtomicUsize>>>,
    default_prevented: bool,
    mouse_position: Point<Pixels>,
    scale_factor: f32,
    pub(crate) scene_builder: SceneBuilder,
    pub(crate) dirty: bool,
    pub(crate) last_blur: Option<Option<FocusId>>,
    pub(crate) focus: Option<FocusId>,
}

impl Window {
    pub(crate) fn new(
        handle: AnyWindowHandle,
        options: WindowOptions,
        cx: &mut MainThread<AppContext>,
    ) -> Self {
        let platform_window = cx.platform().open_window(handle, options);
        let display_id = platform_window.display().id();
        let sprite_atlas = platform_window.sprite_atlas();
        let mouse_position = platform_window.mouse_position();
        let content_size = platform_window.content_size();
        let scale_factor = platform_window.scale_factor();
        platform_window.on_resize(Box::new({
            let cx = cx.to_async();
            move |content_size, scale_factor| {
                cx.update_window(handle, |cx| {
                    cx.window.scale_factor = scale_factor;
                    cx.window.scene_builder = SceneBuilder::new();
                    cx.window.content_size = content_size;
                    cx.window.display_id = cx
                        .window
                        .platform_window
                        .borrow_on_main_thread()
                        .display()
                        .id();
                    cx.window.dirty = true;
                })
                .log_err();
            }
        }));

        platform_window.on_input({
            let cx = cx.to_async();
            Box::new(move |event| {
                cx.update_window(handle, |cx| cx.dispatch_event(event))
                    .log_err()
                    .unwrap_or(true)
            })
        });

        let platform_window = MainThreadOnly::new(Arc::new(platform_window), cx.executor.clone());

        Window {
            handle,
            platform_window,
            display_id,
            sprite_atlas,
            rem_size: px(16.),
            content_size,
            layout_engine: TaffyLayoutEngine::new(),
            root_view: None,
            element_id_stack: GlobalElementId::default(),
            prev_frame_element_states: HashMap::default(),
            element_states: HashMap::default(),
            prev_frame_key_matchers: HashMap::default(),
            key_matchers: HashMap::default(),
            z_index_stack: StackingOrder(SmallVec::new()),
            content_mask_stack: Vec::new(),
            element_offset_stack: Vec::new(),
            mouse_listeners: HashMap::default(),
            key_dispatch_stack: Vec::new(),
            freeze_key_dispatch_stack: false,
            focus_stack: Vec::new(),
            focus_parents_by_child: HashMap::default(),
            focus_listeners: Vec::new(),
            focus_handles: Arc::new(RwLock::new(SlotMap::with_key())),
            default_prevented: true,
            mouse_position,
            scale_factor,
            scene_builder: SceneBuilder::new(),
            dirty: true,
            last_blur: None,
            focus: None,
        }
    }
}

enum KeyDispatchStackFrame {
    Listener {
        event_type: TypeId,
        listener: AnyKeyListener,
    },
    Context(DispatchContext),
}

#[derive(Clone, Debug, Default, PartialEq, Eq)]
#[repr(C)]
pub struct ContentMask<P: Clone + Default + Debug> {
    pub bounds: Bounds<P>,
}

impl ContentMask<Pixels> {
    pub fn scale(&self, factor: f32) -> ContentMask<ScaledPixels> {
        ContentMask {
            bounds: self.bounds.scale(factor),
        }
    }

    pub fn intersect(&self, other: &Self) -> Self {
        let bounds = self.bounds.intersect(&other.bounds);
        ContentMask { bounds }
    }
}

pub struct WindowContext<'a, 'w> {
    app: Reference<'a, AppContext>,
    pub(crate) window: Reference<'w, Window>,
}

impl<'a, 'w> WindowContext<'a, 'w> {
    pub(crate) fn immutable(app: &'a AppContext, window: &'w Window) -> Self {
        Self {
            app: Reference::Immutable(app),
            window: Reference::Immutable(window),
        }
    }

    pub(crate) fn mutable(app: &'a mut AppContext, window: &'w mut Window) -> Self {
        Self {
            app: Reference::Mutable(app),
            window: Reference::Mutable(window),
        }
    }

    pub fn window_handle(&self) -> AnyWindowHandle {
        self.window.handle
    }

    pub fn notify(&mut self) {
        self.window.dirty = true;
    }

    pub fn focus_handle(&mut self) -> FocusHandle {
        FocusHandle::new(&self.window.focus_handles)
    }

    pub fn focused(&self) -> Option<FocusHandle> {
        self.window
            .focus
            .and_then(|id| FocusHandle::for_id(id, &self.window.focus_handles))
    }

    pub fn focus(&mut self, handle: &FocusHandle) {
        if self.window.last_blur.is_none() {
            self.window.last_blur = Some(self.window.focus);
        }

        let window_id = self.window.handle.id;
        self.window.focus = Some(handle.id);
        self.app.push_effect(Effect::FocusChanged {
            window_id,
            focused: Some(handle.id),
        });
        self.notify();
    }

    pub fn blur(&mut self) {
        if self.window.last_blur.is_none() {
            self.window.last_blur = Some(self.window.focus);
        }

        let window_id = self.window.handle.id;
        self.window.focus = None;
        self.app.push_effect(Effect::FocusChanged {
            window_id,
            focused: None,
        });
        self.notify();
    }

    pub fn run_on_main<R>(
        &mut self,
        f: impl FnOnce(&mut MainThread<WindowContext<'_, '_>>) -> R + Send + 'static,
    ) -> Task<Result<R>>
    where
        R: Send + 'static,
    {
        if self.executor.is_main_thread() {
            Task::ready(Ok(f(unsafe {
                mem::transmute::<&mut Self, &mut MainThread<Self>>(self)
            })))
        } else {
            let id = self.window.handle.id;
            self.app.run_on_main(move |cx| cx.update_window(id, f))
        }
    }

    pub fn to_async(&self) -> AsyncWindowContext {
        AsyncWindowContext::new(self.app.to_async(), self.window.handle)
    }

    pub fn on_next_frame(&mut self, f: impl FnOnce(&mut WindowContext) + Send + 'static) {
        let f = Box::new(f);
        let display_id = self.window.display_id;
        self.run_on_main(move |cx| {
            if let Some(callbacks) = cx.next_frame_callbacks.get_mut(&display_id) {
                callbacks.push(f);
                // If there was already a callback, it means that we already scheduled a frame.
                if callbacks.len() > 1 {
                    return;
                }
            } else {
                let async_cx = cx.to_async();
                cx.next_frame_callbacks.insert(display_id, vec![f]);
                cx.platform().set_display_link_output_callback(
                    display_id,
                    Box::new(move |_current_time, _output_time| {
                        let _ = async_cx.update(|cx| {
                            let callbacks = cx
                                .next_frame_callbacks
                                .get_mut(&display_id)
                                .unwrap()
                                .drain(..)
                                .collect::<Vec<_>>();
                            for callback in callbacks {
                                callback(cx);
                            }

                            cx.run_on_main(move |cx| {
                                if cx.next_frame_callbacks.get(&display_id).unwrap().is_empty() {
                                    cx.platform().stop_display_link(display_id);
                                }
                            })
                            .detach();
                        });
                    }),
                );
            }

            cx.platform().start_display_link(display_id);
        })
        .detach();
    }

    pub fn spawn<Fut, R>(
        &mut self,
        f: impl FnOnce(AnyWindowHandle, AsyncWindowContext) -> Fut + Send + 'static,
    ) -> Task<R>
    where
        R: Send + 'static,
        Fut: Future<Output = R> + Send + 'static,
    {
        let window = self.window.handle;
        self.app.spawn(move |app| {
            let cx = AsyncWindowContext::new(app, window);
            let future = f(window, cx);
            async move { future.await }
        })
    }

    pub fn update_global<G, R>(&mut self, f: impl FnOnce(&mut G, &mut Self) -> R) -> R
    where
        G: 'static,
    {
        let mut global = self.app.lease_global::<G>();
        let result = f(&mut global, self);
        self.app.end_global_lease(global);
        result
    }

    pub fn request_layout(
        &mut self,
        style: &Style,
        children: impl IntoIterator<Item = LayoutId>,
    ) -> LayoutId {
        self.app.layout_id_buffer.clear();
        self.app.layout_id_buffer.extend(children.into_iter());
        let rem_size = self.rem_size();

        self.window
            .layout_engine
            .request_layout(style, rem_size, &self.app.layout_id_buffer)
    }

    pub fn request_measured_layout<
        F: Fn(Size<Option<Pixels>>, Size<AvailableSpace>) -> Size<Pixels> + Send + Sync + 'static,
    >(
        &mut self,
        style: Style,
        rem_size: Pixels,
        measure: F,
    ) -> LayoutId {
        self.window
            .layout_engine
            .request_measured_layout(style, rem_size, measure)
    }

    pub fn layout_bounds(&mut self, layout_id: LayoutId) -> Bounds<Pixels> {
        let mut bounds = self
            .window
            .layout_engine
            .layout_bounds(layout_id)
            .map(Into::into);
        bounds.origin += self.element_offset();
        bounds
    }

    pub fn scale_factor(&self) -> f32 {
        self.window.scale_factor
    }

    pub fn rem_size(&self) -> Pixels {
        self.window.rem_size
    }

    pub fn line_height(&self) -> Pixels {
        let rem_size = self.rem_size();
        let text_style = self.text_style();
        text_style
            .line_height
            .to_pixels(text_style.font_size.into(), rem_size)
    }

    pub fn prevent_default(&mut self) {
        self.window.default_prevented = true;
    }

    pub fn default_prevented(&self) -> bool {
        self.window.default_prevented
    }

    pub fn on_mouse_event<Event: 'static>(
        &mut self,
        handler: impl Fn(&Event, DispatchPhase, &mut WindowContext) + Send + Sync + 'static,
    ) {
        let order = self.window.z_index_stack.clone();
        self.window
            .mouse_listeners
            .entry(TypeId::of::<Event>())
            .or_default()
            .push((
                order,
                Arc::new(move |event: &dyn Any, phase, cx| {
                    handler(event.downcast_ref().unwrap(), phase, cx)
                }),
            ))
    }

    pub fn mouse_position(&self) -> Point<Pixels> {
        self.window.mouse_position
    }

    pub fn stack<R>(&mut self, order: u32, f: impl FnOnce(&mut Self) -> R) -> R {
        self.window.z_index_stack.push(order);
        let result = f(self);
        self.window.z_index_stack.pop();
        result
    }

    pub fn paint_shadows(
        &mut self,
        bounds: Bounds<Pixels>,
        corner_radii: Corners<Pixels>,
        shadows: &[BoxShadow],
    ) {
        let scale_factor = self.scale_factor();
        let content_mask = self.content_mask();
        let window = &mut *self.window;
        for shadow in shadows {
            let mut shadow_bounds = bounds;
            shadow_bounds.origin += shadow.offset;
            shadow_bounds.dilate(shadow.spread_radius);
            window.scene_builder.insert(
                &window.z_index_stack,
                Shadow {
                    order: 0,
                    bounds: shadow_bounds.scale(scale_factor),
                    content_mask: content_mask.scale(scale_factor),
                    corner_radii: corner_radii.scale(scale_factor),
                    color: shadow.color,
                    blur_radius: shadow.blur_radius.scale(scale_factor),
                },
            );
        }
    }

    pub fn paint_quad(
        &mut self,
        bounds: Bounds<Pixels>,
        corner_radii: Corners<Pixels>,
        background: impl Into<Hsla>,
        border_widths: Edges<Pixels>,
        border_color: impl Into<Hsla>,
    ) {
        let scale_factor = self.scale_factor();
        let content_mask = self.content_mask();

        let window = &mut *self.window;
        window.scene_builder.insert(
            &window.z_index_stack,
            Quad {
                order: 0,
                bounds: bounds.scale(scale_factor),
                content_mask: content_mask.scale(scale_factor),
                background: background.into(),
                border_color: border_color.into(),
                corner_radii: corner_radii.scale(scale_factor),
                border_widths: border_widths.scale(scale_factor),
            },
        );
    }

    pub fn paint_path(&mut self, mut path: Path<Pixels>, color: impl Into<Hsla>) {
        let scale_factor = self.scale_factor();
        let content_mask = self.content_mask();
        path.content_mask = content_mask;
        path.color = color.into();
        let window = &mut *self.window;
        window
            .scene_builder
            .insert(&window.z_index_stack, path.scale(scale_factor));
    }

    pub fn paint_underline(
        &mut self,
        origin: Point<Pixels>,
        width: Pixels,
        style: &UnderlineStyle,
    ) -> Result<()> {
        let scale_factor = self.scale_factor();
        let height = if style.wavy {
            style.thickness * 3.
        } else {
            style.thickness
        };
        let bounds = Bounds {
            origin,
            size: size(width, height),
        };
        let content_mask = self.content_mask();
        let window = &mut *self.window;
        window.scene_builder.insert(
            &window.z_index_stack,
            Underline {
                order: 0,
                bounds: bounds.scale(scale_factor),
                content_mask: content_mask.scale(scale_factor),
                thickness: style.thickness.scale(scale_factor),
                color: style.color.unwrap_or_default(),
                wavy: style.wavy,
            },
        );
        Ok(())
    }

    pub fn paint_glyph(
        &mut self,
        origin: Point<Pixels>,
        font_id: FontId,
        glyph_id: GlyphId,
        font_size: Pixels,
        color: Hsla,
    ) -> Result<()> {
        let scale_factor = self.scale_factor();
        let glyph_origin = origin.scale(scale_factor);
        let subpixel_variant = Point {
            x: (glyph_origin.x.0.fract() * SUBPIXEL_VARIANTS as f32).floor() as u8,
            y: (glyph_origin.y.0.fract() * SUBPIXEL_VARIANTS as f32).floor() as u8,
        };
        let params = RenderGlyphParams {
            font_id,
            glyph_id,
            font_size,
            subpixel_variant,
            scale_factor,
            is_emoji: false,
        };

        let raster_bounds = self.text_system().raster_bounds(&params)?;
        if !raster_bounds.is_zero() {
            let tile =
                self.window
                    .sprite_atlas
                    .get_or_insert_with(&params.clone().into(), &mut || {
                        let (size, bytes) = self.text_system().rasterize_glyph(&params)?;
                        Ok((size, Cow::Owned(bytes)))
                    })?;
            let bounds = Bounds {
                origin: glyph_origin.map(|px| px.floor()) + raster_bounds.origin.map(Into::into),
                size: tile.bounds.size.map(Into::into),
            };
            let content_mask = self.content_mask().scale(scale_factor);
            let window = &mut *self.window;
            window.scene_builder.insert(
                &window.z_index_stack,
                MonochromeSprite {
                    order: 0,
                    bounds,
                    content_mask,
                    color,
                    tile,
                },
            );
        }
        Ok(())
    }

    pub fn paint_emoji(
        &mut self,
        origin: Point<Pixels>,
        font_id: FontId,
        glyph_id: GlyphId,
        font_size: Pixels,
    ) -> Result<()> {
        let scale_factor = self.scale_factor();
        let glyph_origin = origin.scale(scale_factor);
        let params = RenderGlyphParams {
            font_id,
            glyph_id,
            font_size,
            // We don't render emojis with subpixel variants.
            subpixel_variant: Default::default(),
            scale_factor,
            is_emoji: true,
        };

        let raster_bounds = self.text_system().raster_bounds(&params)?;
        if !raster_bounds.is_zero() {
            let tile =
                self.window
                    .sprite_atlas
                    .get_or_insert_with(&params.clone().into(), &mut || {
                        let (size, bytes) = self.text_system().rasterize_glyph(&params)?;
                        Ok((size, Cow::Owned(bytes)))
                    })?;
            let bounds = Bounds {
                origin: glyph_origin.map(|px| px.floor()) + raster_bounds.origin.map(Into::into),
                size: tile.bounds.size.map(Into::into),
            };
            let content_mask = self.content_mask().scale(scale_factor);
            let window = &mut *self.window;

            window.scene_builder.insert(
                &window.z_index_stack,
                PolychromeSprite {
                    order: 0,
                    bounds,
                    corner_radii: Default::default(),
                    content_mask,
                    tile,
                    grayscale: false,
                },
            );
        }
        Ok(())
    }

    pub fn paint_svg(
        &mut self,
        bounds: Bounds<Pixels>,
        path: SharedString,
        color: Hsla,
    ) -> Result<()> {
        let scale_factor = self.scale_factor();
        let bounds = bounds.scale(scale_factor);
        // Render the SVG at twice the size to get a higher quality result.
        let params = RenderSvgParams {
            path,
            size: bounds
                .size
                .map(|pixels| DevicePixels::from((pixels.0 * 2.).ceil() as i32)),
        };

        let tile =
            self.window
                .sprite_atlas
                .get_or_insert_with(&params.clone().into(), &mut || {
                    let bytes = self.svg_renderer.render(&params)?;
                    Ok((params.size, Cow::Owned(bytes)))
                })?;
        let content_mask = self.content_mask().scale(scale_factor);

        let window = &mut *self.window;
        window.scene_builder.insert(
            &window.z_index_stack,
            MonochromeSprite {
                order: 0,
                bounds,
                content_mask,
                color,
                tile,
            },
        );

        Ok(())
    }

    pub fn paint_image(
        &mut self,
        bounds: Bounds<Pixels>,
        corner_radii: Corners<Pixels>,
        data: Arc<ImageData>,
        grayscale: bool,
    ) -> Result<()> {
        let scale_factor = self.scale_factor();
        let bounds = bounds.scale(scale_factor);
        let params = RenderImageParams { image_id: data.id };

        let tile = self
            .window
            .sprite_atlas
            .get_or_insert_with(&params.clone().into(), &mut || {
                Ok((data.size(), Cow::Borrowed(data.as_bytes())))
            })?;
        let content_mask = self.content_mask().scale(scale_factor);
        let corner_radii = corner_radii.scale(scale_factor);

        let window = &mut *self.window;
        window.scene_builder.insert(
            &window.z_index_stack,
            PolychromeSprite {
                order: 0,
                bounds,
                content_mask,
                corner_radii,
                tile,
                grayscale,
            },
        );
        Ok(())
    }

    pub(crate) fn draw(&mut self) {
        let unit_entity = self.unit_entity.clone();
        self.update_entity(&unit_entity, |view, cx| {
            cx.start_frame();

            let mut root_view = cx.window.root_view.take().unwrap();

            cx.stack(0, |cx| {
                let available_space = cx.window.content_size.map(Into::into);
                draw_any_view(&mut root_view, available_space, cx);
            });

            if let Some(mut active_drag) = cx.active_drag.take() {
                cx.stack(1, |cx| {
                    let offset = cx.mouse_position() - active_drag.cursor_offset;
                    cx.with_element_offset(Some(offset), |cx| {
                        let available_space =
                            size(AvailableSpace::MinContent, AvailableSpace::MinContent);
                        draw_any_view(&mut active_drag.drag_handle_view, available_space, cx);
                        cx.active_drag = Some(active_drag);
                    });
                });
            }

            cx.window.root_view = Some(root_view);
            let scene = cx.window.scene_builder.build();

            cx.run_on_main(view, |_, cx| {
                cx.window
                    .platform_window
                    .borrow_on_main_thread()
                    .draw(scene);
                cx.window.dirty = false;
            })
            .detach();
        });

        fn draw_any_view(
            view: &mut AnyView,
            available_space: Size<AvailableSpace>,
            cx: &mut ViewContext<()>,
        ) {
            cx.with_optional_element_state(view.id(), |element_state, cx| {
                let mut element_state = view.initialize(&mut (), element_state, cx);
                let layout_id = view.layout(&mut (), &mut element_state, cx);
                cx.window
                    .layout_engine
                    .compute_layout(layout_id, available_space);
                let bounds = cx.window.layout_engine.layout_bounds(layout_id);
                view.paint(bounds, &mut (), &mut element_state, cx);
                ((), element_state)
            });
        }
    }

    fn start_frame(&mut self) {
        self.text_system().start_frame();

        let window = &mut *self.window;

        // Move the current frame element states to the previous frame.
        // The new empty element states map will be populated for any element states we
        // reference during the upcoming frame.
        mem::swap(
            &mut window.element_states,
            &mut window.prev_frame_element_states,
        );
        window.element_states.clear();

        // Make the current key matchers the previous, and then clear the current.
        // An empty key matcher map will be created for every identified element in the
        // upcoming frame.
        mem::swap(
            &mut window.key_matchers,
            &mut window.prev_frame_key_matchers,
        );
        window.key_matchers.clear();

        // Clear mouse event listeners, because elements add new element listeners
        // when the upcoming frame is painted.
        window.mouse_listeners.values_mut().for_each(Vec::clear);

        // Clear focus state, because we determine what is focused when the new elements
        // in the upcoming frame are initialized.
        window.focus_listeners.clear();
        window.key_dispatch_stack.clear();
        window.focus_parents_by_child.clear();
        window.freeze_key_dispatch_stack = false;
    }

    fn dispatch_event(&mut self, event: InputEvent) -> bool {
        if let Some(any_mouse_event) = event.mouse_event() {
            if let Some(MouseMoveEvent { position, .. }) = any_mouse_event.downcast_ref() {
                self.window.mouse_position = *position;
            }

            match any_mouse_event.downcast_ref() {
                Some(FileDropEvent::Pending { position }) => {
                    dbg!("FileDropEvent::Pending", position);
                    return true;
                }
                Some(FileDropEvent::Submit { position, paths }) => {
                    dbg!("FileDropEvent::Submit", position, paths);
                    return true;
                }
                Some(FileDropEvent::End) => {
                    self.active_drag = None;
                    return true;
                }
                _ => {}
            }

            // Handlers may set this to false by calling `stop_propagation`
            self.app.propagate_event = true;
            self.window.default_prevented = false;

            if let Some(mut handlers) = self
                .window
                .mouse_listeners
                .remove(&any_mouse_event.type_id())
            {
                // Because handlers may add other handlers, we sort every time.
                handlers.sort_by(|(a, _), (b, _)| a.cmp(b));

                // Capture phase, events bubble from back to front. Handlers for this phase are used for
                // special purposes, such as detecting events outside of a given Bounds.
                for (_, handler) in &handlers {
                    handler(any_mouse_event, DispatchPhase::Capture, self);
                    if !self.app.propagate_event {
                        break;
                    }
                }

                // Bubble phase, where most normal handlers do their work.
                if self.app.propagate_event {
                    for (_, handler) in handlers.iter().rev() {
                        handler(any_mouse_event, DispatchPhase::Bubble, self);
                        if !self.app.propagate_event {
                            break;
                        }
                    }
                }

                if self.app.propagate_event
                    && any_mouse_event.downcast_ref::<MouseUpEvent>().is_some()
                {
                    self.active_drag = None;
                }

                // Just in case any handlers added new handlers, which is weird, but possible.
                handlers.extend(
                    self.window
                        .mouse_listeners
                        .get_mut(&any_mouse_event.type_id())
                        .into_iter()
                        .flat_map(|handlers| handlers.drain(..)),
                );
                self.window
                    .mouse_listeners
                    .insert(any_mouse_event.type_id(), handlers);
            }
        } else if let Some(any_key_event) = event.keyboard_event() {
            let key_dispatch_stack = mem::take(&mut self.window.key_dispatch_stack);
            let key_event_type = any_key_event.type_id();
            let mut context_stack = SmallVec::<[&DispatchContext; 16]>::new();

            for (ix, frame) in key_dispatch_stack.iter().enumerate() {
                match frame {
                    KeyDispatchStackFrame::Listener {
                        event_type,
                        listener,
                    } => {
                        if key_event_type == *event_type {
                            if let Some(action) = listener(
                                any_key_event,
                                &context_stack,
                                DispatchPhase::Capture,
                                self,
                            ) {
                                self.dispatch_action(action, &key_dispatch_stack[..ix]);
                            }
                            if !self.app.propagate_event {
                                break;
                            }
                        }
                    }
                    KeyDispatchStackFrame::Context(context) => {
                        context_stack.push(&context);
                    }
                }
            }

            if self.app.propagate_event {
                for (ix, frame) in key_dispatch_stack.iter().enumerate().rev() {
                    match frame {
                        KeyDispatchStackFrame::Listener {
                            event_type,
                            listener,
                        } => {
                            if key_event_type == *event_type {
                                if let Some(action) = listener(
                                    any_key_event,
                                    &context_stack,
                                    DispatchPhase::Bubble,
                                    self,
                                ) {
                                    self.dispatch_action(action, &key_dispatch_stack[..ix]);
                                }

                                if !self.app.propagate_event {
                                    break;
                                }
                            }
                        }
                        KeyDispatchStackFrame::Context(_) => {
                            context_stack.pop();
                        }
                    }
                }
            }

            drop(context_stack);
            self.window.key_dispatch_stack = key_dispatch_stack;
        }

        true
    }

    pub fn match_keystroke(
        &mut self,
        element_id: &GlobalElementId,
        keystroke: &Keystroke,
        context_stack: &[&DispatchContext],
    ) -> KeyMatch {
        let key_match = self
            .window
            .key_matchers
            .get_mut(element_id)
            .unwrap()
            .match_keystroke(keystroke, context_stack);

        if key_match.is_some() {
            for matcher in self.window.key_matchers.values_mut() {
                matcher.clear_pending();
            }
        }

        key_match
    }

    pub fn observe_global<G: 'static>(
        &mut self,
        f: impl Fn(&mut WindowContext<'_, '_>) + Send + Sync + 'static,
    ) -> Subscription {
        let window_id = self.window.handle.id;
        self.global_observers.insert(
            TypeId::of::<G>(),
            Box::new(move |cx| cx.update_window(window_id, |cx| f(cx)).is_ok()),
        )
    }

    fn dispatch_action(
        &mut self,
        action: Box<dyn Action>,
        dispatch_stack: &[KeyDispatchStackFrame],
    ) {
        let action_type = action.as_any().type_id();

        if let Some(mut global_listeners) = self.app.global_action_listeners.remove(&action_type) {
            for listener in &global_listeners {
                listener(action.as_ref(), DispatchPhase::Capture, self);
                if !self.app.propagate_event {
                    break;
                }
            }
            global_listeners.extend(
                self.global_action_listeners
                    .remove(&action_type)
                    .unwrap_or_default(),
            );
            self.global_action_listeners
                .insert(action_type, global_listeners);
        }

        if self.app.propagate_event {
            for stack_frame in dispatch_stack {
                if let KeyDispatchStackFrame::Listener {
                    event_type,
                    listener,
                } = stack_frame
                {
                    if action_type == *event_type {
                        listener(action.as_any(), &[], DispatchPhase::Capture, self);
                        if !self.app.propagate_event {
                            break;
                        }
                    }
                }
            }
        }

        if self.app.propagate_event {
            for stack_frame in dispatch_stack.iter().rev() {
                if let KeyDispatchStackFrame::Listener {
                    event_type,
                    listener,
                } = stack_frame
                {
                    if action_type == *event_type {
                        listener(action.as_any(), &[], DispatchPhase::Bubble, self);
                        if !self.app.propagate_event {
                            break;
                        }
                    }
                }
            }
        }

        if self.app.propagate_event {
            if let Some(mut global_listeners) =
                self.app.global_action_listeners.remove(&action_type)
            {
                for listener in global_listeners.iter().rev() {
                    listener(action.as_ref(), DispatchPhase::Bubble, self);
                    if !self.app.propagate_event {
                        break;
                    }
                }
                global_listeners.extend(
                    self.global_action_listeners
                        .remove(&action_type)
                        .unwrap_or_default(),
                );
                self.global_action_listeners
                    .insert(action_type, global_listeners);
            }
        }
    }
}

impl Context for WindowContext<'_, '_> {
    type EntityContext<'a, 'w, T> = ViewContext<'a, 'w, T>;
    type Result<T> = T;

    fn entity<T>(
        &mut self,
        build_entity: impl FnOnce(&mut Self::EntityContext<'_, '_, T>) -> T,
    ) -> Handle<T>
    where
        T: Any + Send + Sync,
    {
        let slot = self.app.entities.reserve();
        let entity = build_entity(&mut ViewContext::mutable(
            &mut *self.app,
            &mut self.window,
            slot.downgrade(),
        ));
        self.entities.insert(slot, entity)
    }

    fn update_entity<T: 'static, R>(
        &mut self,
        handle: &Handle<T>,
        update: impl FnOnce(&mut T, &mut Self::EntityContext<'_, '_, T>) -> R,
    ) -> R {
        let mut entity = self.entities.lease(handle);
        let result = update(
            &mut *entity,
            &mut ViewContext::mutable(&mut *self.app, &mut *self.window, handle.downgrade()),
        );
        self.entities.end_lease(entity);
        result
    }
}

impl<'a, 'w> std::ops::Deref for WindowContext<'a, 'w> {
    type Target = AppContext;

    fn deref(&self) -> &Self::Target {
        &self.app
    }
}

impl<'a, 'w> std::ops::DerefMut for WindowContext<'a, 'w> {
    fn deref_mut(&mut self) -> &mut Self::Target {
        &mut self.app
    }
}

impl<'a, 'w> Borrow<AppContext> for WindowContext<'a, 'w> {
    fn borrow(&self) -> &AppContext {
        &self.app
    }
}

impl<'a, 'w> BorrowMut<AppContext> for WindowContext<'a, 'w> {
    fn borrow_mut(&mut self) -> &mut AppContext {
        &mut self.app
    }
}

pub trait BorrowWindow: BorrowMut<Window> + BorrowMut<AppContext> {
    fn app_mut(&mut self) -> &mut AppContext {
        self.borrow_mut()
    }

    fn window(&self) -> &Window {
        self.borrow()
    }

    fn window_mut(&mut self) -> &mut Window {
        self.borrow_mut()
    }

    fn with_element_id<R>(
        &mut self,
        id: impl Into<ElementId>,
        f: impl FnOnce(GlobalElementId, &mut Self) -> R,
    ) -> R {
        let keymap = self.app_mut().keymap.clone();
        let window = self.window_mut();
        window.element_id_stack.push(id.into());
        let global_id = window.element_id_stack.clone();

        if window.key_matchers.get(&global_id).is_none() {
            window.key_matchers.insert(
                global_id.clone(),
                window
                    .prev_frame_key_matchers
                    .remove(&global_id)
                    .unwrap_or_else(|| KeyMatcher::new(keymap)),
            );
        }

        let result = f(global_id, self);
        let window: &mut Window = self.borrow_mut();
        window.element_id_stack.pop();
        result
    }

    fn with_content_mask<R>(
        &mut self,
        mask: ContentMask<Pixels>,
        f: impl FnOnce(&mut Self) -> R,
    ) -> R {
        let mask = mask.intersect(&self.content_mask());
        self.window_mut().content_mask_stack.push(mask);
        let result = f(self);
        self.window_mut().content_mask_stack.pop();
        result
    }

    fn with_element_offset<R>(
        &mut self,
        offset: Option<Point<Pixels>>,
        f: impl FnOnce(&mut Self) -> R,
    ) -> R {
        let Some(offset) = offset else {
            return f(self);
        };

        let offset = self.element_offset() + offset;
        self.window_mut().element_offset_stack.push(offset);
        let result = f(self);
        self.window_mut().element_offset_stack.pop();
        result
    }

    fn element_offset(&self) -> Point<Pixels> {
        self.window()
            .element_offset_stack
            .last()
            .copied()
            .unwrap_or_default()
    }

    fn with_element_state<S, R>(
        &mut self,
        id: ElementId,
        f: impl FnOnce(Option<S>, &mut Self) -> (R, S),
    ) -> R
    where
        S: Any + Send + Sync,
    {
        self.with_element_id(id, |global_id, cx| {
            if let Some(any) = cx
                .window_mut()
                .element_states
                .remove(&global_id)
                .or_else(|| cx.window_mut().prev_frame_element_states.remove(&global_id))
            {
                // Using the extra inner option to avoid needing to reallocate a new box.
                let mut state_box = any
                    .downcast::<Option<S>>()
                    .expect("invalid element state type for id");
                let state = state_box
                    .take()
                    .expect("element state is already on the stack");
                let (result, state) = f(Some(state), cx);
                state_box.replace(state);
                cx.window_mut().element_states.insert(global_id, state_box);
                result
            } else {
                let (result, state) = f(None, cx);
                cx.window_mut()
                    .element_states
                    .insert(global_id, Box::new(Some(state)));
                result
            }
        })
    }

    fn with_optional_element_state<S, R>(
        &mut self,
        element_id: Option<ElementId>,
        f: impl FnOnce(Option<S>, &mut Self) -> (R, S),
    ) -> R
    where
        S: Any + Send + Sync,
    {
        if let Some(element_id) = element_id {
            self.with_element_state(element_id, f)
        } else {
            f(None, self).0
        }
    }

    fn content_mask(&self) -> ContentMask<Pixels> {
        self.window()
            .content_mask_stack
            .last()
            .cloned()
            .unwrap_or_else(|| ContentMask {
                bounds: Bounds {
                    origin: Point::default(),
                    size: self.window().content_size,
                },
            })
    }

    fn rem_size(&self) -> Pixels {
        self.window().rem_size
    }
}

impl Borrow<Window> for WindowContext<'_, '_> {
    fn borrow(&self) -> &Window {
        &self.window
    }
}

impl BorrowMut<Window> for WindowContext<'_, '_> {
    fn borrow_mut(&mut self) -> &mut Window {
        &mut self.window
    }
}

<<<<<<< HEAD
impl<T> BorrowWindow for T where T: BorrowMut<AppContext> + BorrowMut<Window> {}

pub struct ViewContext<'a, 'w, V> {
    window_cx: WindowContext<'a, 'w>,
    entity_type: PhantomData<V>,
    entity_id: EntityId,
}

impl<V> Borrow<AppContext> for ViewContext<'_, '_, V> {
    fn borrow(&self) -> &AppContext {
        &*self.window_cx.app
    }
}

impl<V> BorrowMut<AppContext> for ViewContext<'_, '_, V> {
    fn borrow_mut(&mut self) -> &mut AppContext {
=======
pub struct ViewContext<'a, 'w, V> {
    window_cx: WindowContext<'a, 'w>,
    view_state: WeakHandle<V>,
}

impl<V> BorrowAppContext for ViewContext<'_, '_, V> {
    fn app_mut(&mut self) -> &mut AppContext {
>>>>>>> 0910760b
        &mut *self.window_cx.app
    }
}

impl<V> Borrow<Window> for ViewContext<'_, '_, V> {
    fn borrow(&self) -> &Window {
        &*self.window_cx.window
    }
}

impl<V> BorrowMut<Window> for ViewContext<'_, '_, V> {
    fn borrow_mut(&mut self) -> &mut Window {
        &mut *self.window_cx.window
    }
}

impl<'a, 'w, V: 'static> ViewContext<'a, 'w, V> {
    fn mutable(app: &'a mut AppContext, window: &'w mut Window, view_state: WeakHandle<V>) -> Self {
        Self {
            window_cx: WindowContext::mutable(app, window),
            view_state,
        }
    }

    pub fn handle(&self) -> WeakHandle<V> {
        self.view_state.clone()
    }

    pub fn stack<R>(&mut self, order: u32, f: impl FnOnce(&mut Self) -> R) -> R {
        self.window.z_index_stack.push(order);
        let result = f(self);
        self.window.z_index_stack.pop();
        result
    }

    pub fn on_next_frame(&mut self, f: impl FnOnce(&mut V, &mut ViewContext<V>) + Send + 'static)
    where
        V: Any + Send + Sync,
    {
        let entity = self.handle();
        self.window_cx.on_next_frame(move |cx| {
            entity.update(cx, f).ok();
        });
    }

    pub fn observe<E>(
        &mut self,
        handle: &Handle<E>,
        on_notify: impl Fn(&mut V, Handle<E>, &mut ViewContext<'_, '_, V>) + Send + Sync + 'static,
    ) -> Subscription
    where
        E: 'static,
        V: Any + Send + Sync,
    {
        let this = self.handle();
        let handle = handle.downgrade();
        let window_handle = self.window.handle;
        self.app.observers.insert(
            handle.entity_id,
            Box::new(move |cx| {
                cx.update_window(window_handle.id, |cx| {
                    if let Some(handle) = handle.upgrade() {
                        this.update(cx, |this, cx| on_notify(this, handle, cx))
                            .is_ok()
                    } else {
                        false
                    }
                })
                .unwrap_or(false)
            }),
        )
    }

    pub fn subscribe<E: EventEmitter>(
        &mut self,
        handle: &Handle<E>,
        on_event: impl Fn(&mut V, Handle<E>, &E::Event, &mut ViewContext<'_, '_, V>)
            + Send
            + Sync
            + 'static,
    ) -> Subscription {
        let this = self.handle();
        let handle = handle.downgrade();
        let window_handle = self.window.handle;
        self.app.event_listeners.insert(
            handle.entity_id,
            Box::new(move |event, cx| {
                cx.update_window(window_handle.id, |cx| {
                    if let Some(handle) = handle.upgrade() {
                        let event = event.downcast_ref().expect("invalid event type");
                        this.update(cx, |this, cx| on_event(this, handle, event, cx))
                            .is_ok()
                    } else {
                        false
                    }
                })
                .unwrap_or(false)
            }),
        )
    }

    pub fn on_release(
        &mut self,
        on_release: impl Fn(&mut V, &mut WindowContext) + Send + Sync + 'static,
    ) -> Subscription {
        let window_handle = self.window.handle;
        self.app.release_listeners.insert(
            self.view_state.entity_id,
            Box::new(move |this, cx| {
                let this = this.downcast_mut().expect("invalid entity type");
                // todo!("are we okay with silently swallowing the error?")
                let _ = cx.update_window(window_handle.id, |cx| on_release(this, cx));
            }),
        )
    }

    pub fn observe_release<T: 'static>(
        &mut self,
        handle: &Handle<T>,
        on_release: impl Fn(&mut V, &mut T, &mut ViewContext<'_, '_, V>) + Send + Sync + 'static,
    ) -> Subscription
    where
        V: Any + Send + Sync,
    {
        let this = self.handle();
        let window_handle = self.window.handle;
        self.app.release_listeners.insert(
            handle.entity_id,
            Box::new(move |entity, cx| {
                let entity = entity.downcast_mut().expect("invalid entity type");
                // todo!("are we okay with silently swallowing the error?")
                let _ = cx.update_window(window_handle.id, |cx| {
                    this.update(cx, |this, cx| on_release(this, entity, cx))
                });
            }),
        )
    }

    pub fn notify(&mut self) {
        self.window_cx.notify();
        self.window_cx.app.push_effect(Effect::Notify {
            emitter: self.view_state.entity_id,
        });
    }

    pub fn on_focus_changed(
        &mut self,
        listener: impl Fn(&mut V, &FocusEvent, &mut ViewContext<V>) + Send + Sync + 'static,
    ) {
        let handle = self.handle();
        self.window.focus_listeners.push(Arc::new(move |event, cx| {
            handle
                .update(cx, |view, cx| listener(view, event, cx))
                .log_err();
        }));
    }

    pub fn with_key_listeners<R>(
        &mut self,
        key_listeners: &[(TypeId, KeyListener<V>)],
        f: impl FnOnce(&mut Self) -> R,
    ) -> R {
        if !self.window.freeze_key_dispatch_stack {
            for (event_type, listener) in key_listeners.iter().cloned() {
                let handle = self.handle();
                let listener = Arc::new(
                    move |event: &dyn Any,
                          context_stack: &[&DispatchContext],
                          phase: DispatchPhase,
                          cx: &mut WindowContext<'_, '_>| {
                        handle
                            .update(cx, |view, cx| {
                                listener(view, event, context_stack, phase, cx)
                            })
                            .log_err()
                            .flatten()
                    },
                );
                self.window
                    .key_dispatch_stack
                    .push(KeyDispatchStackFrame::Listener {
                        event_type,
                        listener,
                    });
            }
        }

        let result = f(self);

        if !self.window.freeze_key_dispatch_stack {
            let prev_len = self.window.key_dispatch_stack.len() - key_listeners.len();
            self.window.key_dispatch_stack.truncate(prev_len);
        }

        result
    }

    pub fn with_key_dispatch_context<R>(
        &mut self,
        context: DispatchContext,
        f: impl FnOnce(&mut Self) -> R,
    ) -> R {
        if context.is_empty() {
            return f(self);
        }

        if !self.window.freeze_key_dispatch_stack {
            self.window
                .key_dispatch_stack
                .push(KeyDispatchStackFrame::Context(context));
        }

        let result = f(self);

        if !self.window.freeze_key_dispatch_stack {
            self.window.key_dispatch_stack.pop();
        }

        result
    }

    pub fn with_focus<R>(
        &mut self,
        focus_handle: FocusHandle,
        f: impl FnOnce(&mut Self) -> R,
    ) -> R {
        if let Some(parent_focus_id) = self.window.focus_stack.last().copied() {
            self.window
                .focus_parents_by_child
                .insert(focus_handle.id, parent_focus_id);
        }
        self.window.focus_stack.push(focus_handle.id);

        if Some(focus_handle.id) == self.window.focus {
            self.window.freeze_key_dispatch_stack = true;
        }

        let result = f(self);

        self.window.focus_stack.pop();
        result
    }

    pub fn run_on_main<R>(
        &mut self,
        view: &mut V,
        f: impl FnOnce(&mut V, &mut MainThread<ViewContext<'_, '_, V>>) -> R + Send + 'static,
    ) -> Task<Result<R>>
    where
        R: Send + 'static,
    {
        if self.executor.is_main_thread() {
            let cx = unsafe { mem::transmute::<&mut Self, &mut MainThread<Self>>(self) };
            Task::ready(Ok(f(view, cx)))
        } else {
            let handle = self.handle().upgrade().unwrap();
            self.window_cx.run_on_main(move |cx| handle.update(cx, f))
        }
    }

    pub fn spawn<Fut, R>(
        &mut self,
        f: impl FnOnce(WeakHandle<V>, AsyncWindowContext) -> Fut + Send + 'static,
    ) -> Task<R>
    where
        R: Send + 'static,
        Fut: Future<Output = R> + Send + 'static,
    {
        let handle = self.handle();
        self.window_cx.spawn(move |_, cx| {
            let result = f(handle, cx);
            async move { result.await }
        })
    }

    pub fn update_global<G, R>(&mut self, f: impl FnOnce(&mut G, &mut Self) -> R) -> R
    where
        G: 'static + Send + Sync,
    {
        let mut global = self.app.lease_global::<G>();
        let result = f(&mut global, self);
        self.app.end_global_lease(global);
        result
    }

    pub fn observe_global<G: 'static>(
        &mut self,
        f: impl Fn(&mut V, &mut ViewContext<'_, '_, V>) + Send + Sync + 'static,
    ) -> Subscription {
        let window_id = self.window.handle.id;
        let handle = self.handle();
        self.global_observers.insert(
            TypeId::of::<G>(),
            Box::new(move |cx| {
                cx.update_window(window_id, |cx| {
                    handle.update(cx, |view, cx| f(view, cx)).is_ok()
                })
                .unwrap_or(false)
            }),
        )
    }

    pub fn on_mouse_event<Event: 'static>(
        &mut self,
        handler: impl Fn(&mut V, &Event, DispatchPhase, &mut ViewContext<V>) + Send + Sync + 'static,
    ) {
        let handle = self.handle().upgrade().unwrap();
        self.window_cx.on_mouse_event(move |event, phase, cx| {
            handle.update(cx, |view, cx| {
                handler(view, event, phase, cx);
            })
        });
    }
}

impl<'a, 'w, V> ViewContext<'a, 'w, V>
where
    V: EventEmitter,
    V::Event: Any + Send + Sync,
{
    pub fn emit(&mut self, event: V::Event) {
        let emitter = self.view_state.entity_id;
        self.app.push_effect(Effect::Emit {
            emitter,
            event: Box::new(event),
        });
    }
}

impl<'a, 'w, V> Context for ViewContext<'a, 'w, V> {
    type EntityContext<'b, 'c, U> = ViewContext<'b, 'c, U>;
    type Result<U> = U;

    fn entity<T>(
        &mut self,
        build_entity: impl FnOnce(&mut Self::EntityContext<'_, '_, T>) -> T,
    ) -> Handle<T>
    where
        T: 'static + Send + Sync,
    {
        self.window_cx.entity(build_entity)
    }

    fn update_entity<T: 'static, R>(
        &mut self,
        handle: &Handle<T>,
        update: impl FnOnce(&mut T, &mut Self::EntityContext<'_, '_, T>) -> R,
    ) -> R {
        self.window_cx.update_entity(handle, update)
    }
}

impl<'a, 'w, V> std::ops::Deref for ViewContext<'a, 'w, V> {
    type Target = WindowContext<'a, 'w>;

    fn deref(&self) -> &Self::Target {
        &self.window_cx
    }
}

impl<'a, 'w, V> std::ops::DerefMut for ViewContext<'a, 'w, V> {
    fn deref_mut(&mut self) -> &mut Self::Target {
        &mut self.window_cx
    }
}

// #[derive(Clone, Copy, Eq, PartialEq, Hash)]
slotmap::new_key_type! { pub struct WindowId; }

impl WindowId {
    pub fn as_u64(&self) -> u64 {
        self.0.as_ffi()
    }
}

#[derive(PartialEq, Eq)]
pub struct WindowHandle<V> {
    id: WindowId,
    state_type: PhantomData<V>,
}

impl<S> Copy for WindowHandle<S> {}

impl<S> Clone for WindowHandle<S> {
    fn clone(&self) -> Self {
        WindowHandle {
            id: self.id,
            state_type: PhantomData,
        }
    }
}

impl<S> WindowHandle<S> {
    pub fn new(id: WindowId) -> Self {
        WindowHandle {
            id,
            state_type: PhantomData,
        }
    }
}

impl<S: 'static> Into<AnyWindowHandle> for WindowHandle<S> {
    fn into(self) -> AnyWindowHandle {
        AnyWindowHandle {
            id: self.id,
            state_type: TypeId::of::<S>(),
        }
    }
}

#[derive(Copy, Clone, PartialEq, Eq)]
pub struct AnyWindowHandle {
    pub(crate) id: WindowId,
    state_type: TypeId,
}

impl AnyWindowHandle {
    pub fn window_id(&self) -> WindowId {
        self.id
    }
}

#[cfg(any(test, feature = "test"))]
impl From<SmallVec<[u32; 16]>> for StackingOrder {
    fn from(small_vec: SmallVec<[u32; 16]>) -> Self {
        StackingOrder(small_vec)
    }
}

#[derive(Clone, Debug, Eq, PartialEq, Hash)]
pub enum ElementId {
    View(EntityId),
    Number(usize),
    Name(SharedString),
    FocusHandle(FocusId),
}

impl From<EntityId> for ElementId {
    fn from(id: EntityId) -> Self {
        ElementId::View(id)
    }
}

impl From<usize> for ElementId {
    fn from(id: usize) -> Self {
        ElementId::Number(id)
    }
}

impl From<i32> for ElementId {
    fn from(id: i32) -> Self {
        Self::Number(id as usize)
    }
}

impl From<SharedString> for ElementId {
    fn from(name: SharedString) -> Self {
        ElementId::Name(name)
    }
}

impl From<&'static str> for ElementId {
    fn from(name: &'static str) -> Self {
        ElementId::Name(name.into())
    }
}

impl<'a> From<&'a FocusHandle> for ElementId {
    fn from(handle: &'a FocusHandle) -> Self {
        ElementId::FocusHandle(handle.id)
    }
}<|MERGE_RESOLUTION|>--- conflicted
+++ resolved
@@ -1355,13 +1355,11 @@
     }
 }
 
-<<<<<<< HEAD
 impl<T> BorrowWindow for T where T: BorrowMut<AppContext> + BorrowMut<Window> {}
 
 pub struct ViewContext<'a, 'w, V> {
     window_cx: WindowContext<'a, 'w>,
-    entity_type: PhantomData<V>,
-    entity_id: EntityId,
+    view_state: WeakHandle<V>,
 }
 
 impl<V> Borrow<AppContext> for ViewContext<'_, '_, V> {
@@ -1372,15 +1370,6 @@
 
 impl<V> BorrowMut<AppContext> for ViewContext<'_, '_, V> {
     fn borrow_mut(&mut self) -> &mut AppContext {
-=======
-pub struct ViewContext<'a, 'w, V> {
-    window_cx: WindowContext<'a, 'w>,
-    view_state: WeakHandle<V>,
-}
-
-impl<V> BorrowAppContext for ViewContext<'_, '_, V> {
-    fn app_mut(&mut self) -> &mut AppContext {
->>>>>>> 0910760b
         &mut *self.window_cx.app
     }
 }
