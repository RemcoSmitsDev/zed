--- conflicted
+++ resolved
@@ -158,11 +158,12 @@
                     if cx
                         .active_drag
                         .as_ref()
-                        .is_some_and(|drag| (*drag.value).type_id() == TypeId::of::<T>())
+                        .is_some_and(|drag| drag.value.as_ref().type_id() == TypeId::of::<T>())
                     {
                         (listener)(
                             &DragMoveEvent {
                                 event: event.clone(),
+                                bounds: bounds.bounds,
                                 drag: PhantomData,
                             },
                             cx,
@@ -435,32 +436,7 @@
     where
         T: 'static,
     {
-<<<<<<< HEAD
         self.interactivity().on_drag_move(listener);
-=======
-        self.interactivity().mouse_move_listeners.push(Box::new(
-            move |event, bounds, phase, cx| {
-                if phase == DispatchPhase::Capture
-                    && bounds.drag_target_contains(&event.position, cx)
-                {
-                    if cx
-                        .active_drag
-                        .as_ref()
-                        .is_some_and(|drag| drag.value.as_ref().type_id() == TypeId::of::<T>())
-                    {
-                        (listener)(
-                            &DragMoveEvent {
-                                event: event.clone(),
-                                bounds: bounds.bounds,
-                                drag: PhantomData,
-                            },
-                            cx,
-                        );
-                    }
-                }
-            },
-        ));
->>>>>>> 82c8b49d
         self
     }
 
