--- conflicted
+++ resolved
@@ -190,25 +190,7 @@
     }
 
     /// Add a listener for the given action, fires during the bubble event phase
-<<<<<<< HEAD
     fn on_action<A: Action>(mut self, listener: Listener<A>) -> Self {
-        // NOTE: this debug assert has the side-effect of working around
-        // a bug where a crate consisting only of action definitions does
-        // not register the actions in debug builds:
-        //
-        // https://github.com/rust-lang/rust/issues/47384
-        // https://github.com/mmastrac/rust-ctor/issues/280
-        //
-        // if we are relying on this side-effect still, removing the debug_assert!
-        // likely breaks the command_palette tests.
-        // debug_assert!(
-        //     A::is_registered(),
-        //     "{:?} is not registered as an action",
-        //     A::qualified_name()
-        // );
-=======
-    fn on_action<A: Action>(mut self, listener: impl Fn(&A, &mut WindowContext) + 'static) -> Self {
->>>>>>> 45992b0d
         self.interactivity().action_listeners.push((
             TypeId::of::<A>(),
             Box::new(move |action, phase, cx| {
@@ -221,13 +203,10 @@
         self
     }
 
-<<<<<<< HEAD
-    fn on_key_down(mut self, listener: Listener<KeyDownEvent>) -> Self {
-=======
     fn on_boxed_action(
         mut self,
         action: &Box<dyn Action>,
-        listener: impl Fn(&Box<dyn Action>, &mut WindowContext) + 'static,
+        listener: Listener<Box<dyn Action>>,
     ) -> Self {
         let action = action.boxed_clone();
         self.interactivity().action_listeners.push((
@@ -241,11 +220,7 @@
         self
     }
 
-    fn on_key_down(
-        mut self,
-        listener: impl Fn(&KeyDownEvent, &mut WindowContext) + 'static,
-    ) -> Self {
->>>>>>> 45992b0d
+    fn on_key_down(mut self, listener: Listener<KeyDownEvent>) -> Self {
         self.interactivity()
             .key_down_listeners
             .push(Box::new(move |event, phase, cx| {
