--- conflicted
+++ resolved
@@ -1,13 +1,7 @@
 use crate::{
-<<<<<<< HEAD
-    self as gpui, hsla, point, px, relative, rems, AlignItems, CursorStyle, DefiniteLength,
-    Display, Fill, FlexDirection, Hsla, JustifyContent, Length, Position, Rems, SharedString,
-    Style, StyleRefinement, Visibility,
-=======
     self as gpui, hsla, point, px, relative, rems, AbsoluteLength, AlignItems, CursorStyle,
     DefiniteLength, Display, Fill, FlexDirection, Hsla, JustifyContent, Length, Position,
-    SharedString, StyleRefinement, Visibility,
->>>>>>> 64b899c6
+    SharedString, Style, StyleRefinement, Visibility,
 };
 use crate::{BoxShadow, TextStyleRefinement};
 use refineable::Refineable;
