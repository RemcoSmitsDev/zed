use futures::channel::oneshot;
use fuzzy::StringMatchCandidate;
use picker::{Picker, PickerDelegate};
use project::DirectoryLister;
use std::{
    path::{Path, PathBuf, MAIN_SEPARATOR_STR},
    sync::{
        atomic::{self, AtomicBool},
        Arc,
    },
};
use ui::{prelude::*, LabelLike, ListItemSpacing};
use ui::{Context, ListItem, Window};
use util::{maybe, paths::compare_paths};
use workspace::Workspace;

pub(crate) struct OpenPathPrompt;

pub struct OpenPathDelegate {
    tx: Option<oneshot::Sender<Option<Vec<PathBuf>>>>,
    lister: DirectoryLister,
    selected_index: usize,
    directory_state: Option<DirectoryState>,
    matches: Vec<usize>,
    cancel_flag: Arc<AtomicBool>,
    should_dismiss: bool,
}

impl OpenPathDelegate {
    pub fn new(tx: oneshot::Sender<Option<Vec<PathBuf>>>, lister: DirectoryLister) -> Self {
        Self {
            tx: Some(tx),
            lister,
            selected_index: 0,
            directory_state: None,
            matches: Vec::new(),
            cancel_flag: Arc::new(AtomicBool::new(false)),
            should_dismiss: true,
        }
    }

    #[cfg(any(test, feature = "test-support"))]
    pub fn collect_match_candidates(&self) -> Vec<String> {
        if let Some(state) = self.directory_state.as_ref() {
            self.matches
                .iter()
                .filter_map(|&index| {
                    state
                        .match_candidates
                        .get(index)
                        .map(|candidate| candidate.path.string.clone())
                })
                .collect()
        } else {
            Vec::new()
        }
    }
}

#[derive(Debug)]
struct DirectoryState {
    path: String,
    match_candidates: Vec<CandidateInfo>,
    error: Option<SharedString>,
}

#[derive(Debug, Clone)]
struct CandidateInfo {
    path: StringMatchCandidate,
    is_dir: bool,
}

impl OpenPathPrompt {
    pub(crate) fn register(
        workspace: &mut Workspace,
        _window: Option<&mut Window>,
        _: &mut Context<Workspace>,
    ) {
        workspace.set_prompt_for_open_path(Box::new(|workspace, lister, window, cx| {
            let (tx, rx) = futures::channel::oneshot::channel();
            Self::prompt_for_open_path(workspace, lister, tx, window, cx);
            rx
        }));
    }

    fn prompt_for_open_path(
        workspace: &mut Workspace,
        lister: DirectoryLister,
        tx: oneshot::Sender<Option<Vec<PathBuf>>>,
        window: &mut Window,
        cx: &mut Context<Workspace>,
    ) {
        workspace.toggle_modal(window, cx, |window, cx| {
            let delegate = OpenPathDelegate::new(tx, lister.clone());

            let picker = Picker::uniform_list(delegate, window, cx).width(rems(34.));
            let query = lister.default_query(cx);
            picker.set_query(query, window, cx);
            picker
        });
    }
}

impl PickerDelegate for OpenPathDelegate {
    type ListItem = ui::ListItem;

    fn match_count(&self) -> usize {
        self.matches.len()
    }

    fn selected_index(&self) -> usize {
        self.selected_index
    }

    fn set_selected_index(&mut self, ix: usize, _: &mut Window, cx: &mut Context<Picker<Self>>) {
        self.selected_index = ix;
        cx.notify();
    }

<<<<<<< HEAD
    // todo(windows)
    // Is this method working correctly on Windows? This method uses `/` for path separator.
=======
>>>>>>> e298301b
    fn update_matches(
        &mut self,
        query: String,
        window: &mut Window,
        cx: &mut Context<Picker<Self>>,
    ) -> gpui::Task<()> {
        let lister = self.lister.clone();
        let query_path = Path::new(&query);
        let last_item = query_path
            .file_name()
            .unwrap_or_default()
            .to_string_lossy()
            .to_string();
        let (mut dir, suffix) = if let Some(dir) = query.strip_suffix(&last_item) {
            (dir.to_string(), last_item)
        } else {
            (query, String::new())
        };
        if dir == "" {
            #[cfg(not(target_os = "windows"))]
            {
                dir = "/".to_string();
            }
            #[cfg(target_os = "windows")]
            {
                dir = "C:\\".to_string();
            }
        }

        let query = if self
            .directory_state
            .as_ref()
            .map_or(false, |s| s.path == dir)
        {
            None
        } else {
            Some(lister.list_directory(dir.clone(), cx))
        };
        self.cancel_flag.store(true, atomic::Ordering::Relaxed);
        self.cancel_flag = Arc::new(AtomicBool::new(false));
        let cancel_flag = self.cancel_flag.clone();

        cx.spawn_in(window, |this, mut cx| async move {
            if let Some(query) = query {
                let paths = query.await;
                if cancel_flag.load(atomic::Ordering::Relaxed) {
                    return;
                }

                this.update(&mut cx, |this, _| {
                    this.delegate.directory_state = Some(match paths {
                        Ok(mut paths) => {
                            paths.sort_by(|a, b| compare_paths((&a.path, true), (&b.path, true)));
                            let match_candidates = paths
                                .iter()
                                .enumerate()
                                .map(|(ix, item)| CandidateInfo {
                                    path: StringMatchCandidate::new(
                                        ix,
                                        &item.path.to_string_lossy(),
                                    ),
                                    is_dir: item.is_dir,
                                })
                                .collect::<Vec<_>>();

                            DirectoryState {
                                match_candidates,
                                path: dir,
                                error: None,
                            }
                        }
                        Err(err) => DirectoryState {
                            match_candidates: vec![],
                            path: dir,
                            error: Some(err.to_string().into()),
                        },
                    });
                })
                .ok();
            }

            let match_candidates = this
                .update(&mut cx, |this, cx| {
                    let directory_state = this.delegate.directory_state.as_ref()?;
                    if directory_state.error.is_some() {
                        this.delegate.matches.clear();
                        this.delegate.selected_index = 0;
                        cx.notify();
                        return None;
                    }

                    Some(directory_state.match_candidates.clone())
                })
                .unwrap_or(None);

            let Some(mut match_candidates) = match_candidates else {
                return;
            };

            if !suffix.starts_with('.') {
                match_candidates.retain(|m| !m.path.string.starts_with('.'));
            }

            if suffix == "" {
                this.update(&mut cx, |this, cx| {
                    this.delegate.matches.clear();
                    this.delegate
                        .matches
                        .extend(match_candidates.iter().map(|m| m.path.id));

                    cx.notify();
                })
                .ok();
                return;
            }

            let candidates = match_candidates.iter().map(|m| &m.path).collect::<Vec<_>>();
            let matches = fuzzy::match_strings(
                candidates.as_slice(),
                &suffix,
                false,
                100,
                &cancel_flag,
                cx.background_executor().clone(),
            )
            .await;
            if cancel_flag.load(atomic::Ordering::Relaxed) {
                return;
            }

            this.update(&mut cx, |this, cx| {
                this.delegate.matches.clear();
                this.delegate
                    .matches
                    .extend(matches.into_iter().map(|m| m.candidate_id));
                this.delegate.matches.sort_by_key(|m| {
                    (
                        this.delegate.directory_state.as_ref().and_then(|d| {
                            d.match_candidates
                                .get(*m)
                                .map(|c| !c.path.string.starts_with(&suffix))
                        }),
                        *m,
                    )
                });
                cx.notify();
            })
            .ok();
        })
    }

    fn confirm_completion(
        &mut self,
        query: String,
        _window: &mut Window,
        _: &mut Context<Picker<Self>>,
    ) -> Option<String> {
        Some(
            maybe!({
                let m = self.matches.get(self.selected_index)?;
                let directory_state = self.directory_state.as_ref()?;
                let candidate = directory_state.match_candidates.get(*m)?;
                Some(format!(
                    "{}{}{}",
                    directory_state.path,
                    candidate.path.string,
                    if candidate.is_dir {
                        MAIN_SEPARATOR_STR
                    } else {
                        ""
                    }
                ))
            })
            .unwrap_or(query),
        )
    }

    fn confirm(&mut self, _: bool, _: &mut Window, cx: &mut Context<Picker<Self>>) {
        let Some(m) = self.matches.get(self.selected_index) else {
            return;
        };
        let Some(directory_state) = self.directory_state.as_ref() else {
            return;
        };
        let Some(candidate) = directory_state.match_candidates.get(*m) else {
            return;
        };
        let result = Path::new(
            self.lister
                .resolve_tilde(&directory_state.path, cx)
                .as_ref(),
        )
        .join(&candidate.path.string);
        if let Some(tx) = self.tx.take() {
            tx.send(Some(vec![result])).ok();
        }
        cx.emit(gpui::DismissEvent);
    }

    fn should_dismiss(&self) -> bool {
        self.should_dismiss
    }

    fn dismissed(&mut self, _: &mut Window, cx: &mut Context<Picker<Self>>) {
        if let Some(tx) = self.tx.take() {
            tx.send(None).ok();
        }
        cx.emit(gpui::DismissEvent)
    }

    fn render_match(
        &self,
        ix: usize,
        selected: bool,
        _window: &mut Window,
        _: &mut Context<Picker<Self>>,
    ) -> Option<Self::ListItem> {
        let m = self.matches.get(ix)?;
        let directory_state = self.directory_state.as_ref()?;
        let candidate = directory_state.match_candidates.get(*m)?;

        Some(
            ListItem::new(ix)
                .spacing(ListItemSpacing::Sparse)
                .inset(true)
                .toggle_state(selected)
                .child(LabelLike::new().child(candidate.path.string.clone())),
        )
    }

    fn no_matches_text(&self, _window: &mut Window, _cx: &mut App) -> SharedString {
        if let Some(error) = self.directory_state.as_ref().and_then(|s| s.error.clone()) {
            error
        } else {
            "No such file or directory".into()
        }
    }

    fn placeholder_text(&self, _window: &mut Window, _cx: &mut App) -> Arc<str> {
        Arc::from(format!("[directory{MAIN_SEPARATOR_STR}]filename.ext"))
    }
}<|MERGE_RESOLUTION|>--- conflicted
+++ resolved
@@ -117,11 +117,6 @@
         cx.notify();
     }
 
-<<<<<<< HEAD
-    // todo(windows)
-    // Is this method working correctly on Windows? This method uses `/` for path separator.
-=======
->>>>>>> e298301b
     fn update_matches(
         &mut self,
         query: String,
