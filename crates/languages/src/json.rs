--- conflicted
+++ resolved
@@ -85,11 +85,8 @@
             cx,
         );
         let tasks_schema = task::TaskTemplates::generate_json_schema();
-<<<<<<< HEAD
         let debug_schema = task::DebugTaskFile::generate_json_schema();
-=======
         let snippets_schema = snippet_provider::format::VSSnippetsFile::generate_json_schema();
->>>>>>> 3b6e1be1
         let tsconfig_schema = serde_json::Value::from_str(TSCONFIG_SCHEMA).unwrap();
         let package_json_schema = serde_json::Value::from_str(PACKAGE_JSON_SCHEMA).unwrap();
 
@@ -133,12 +130,6 @@
                     },
                     {
                         "fileMatch": [
-<<<<<<< HEAD
-                            schema_file_match(paths::debug_tasks_file()),
-                            paths::local_debug_file_relative_path()
-                        ],
-                        "schema": debug_schema,
-=======
                             schema_file_match(
                                 paths::snippets_dir()
                                     .join("*.json")
@@ -146,7 +137,13 @@
                             )
                         ],
                         "schema": snippets_schema,
->>>>>>> 3b6e1be1
+                    },
+                    {
+                        "fileMatch": [
+                            schema_file_match(paths::debug_tasks_file()),
+                            paths::local_debug_file_relative_path()
+                        ],
+                        "schema": debug_schema,
                     }
                 ]
             }
