--- conflicted
+++ resolved
@@ -7,6 +7,7 @@
     },
     TerminalView,
 };
+use anyhow::{anyhow, Context as _, Result};
 use breadcrumbs::Breadcrumbs;
 use collections::HashMap;
 use db::kvp::KEY_VALUE_STORE;
@@ -40,12 +41,6 @@
     SplitDirection, SplitDown, SplitLeft, SplitRight, SplitUp, SwapPaneInDirection, ToggleZoom,
     Workspace,
 };
-
-<<<<<<< HEAD
-use anyhow::{anyhow, Context, Result};
-=======
-use anyhow::{anyhow, Context as _, Result};
->>>>>>> 7d30dda5
 use zed_actions::assistant::InlineAssist;
 
 const TERMINAL_PANEL_KEY: &str = "TerminalPanel";
@@ -914,12 +909,8 @@
             project.clone(),
             Default::default(),
             None,
-<<<<<<< HEAD
             Some(NewTerminal.boxed_clone()),
-=======
-            NewTerminal.boxed_clone(),
             window,
->>>>>>> 7d30dda5
             cx,
         );
         pane.set_zoomed(zoomed, cx);
