--- conflicted
+++ resolved
@@ -143,11 +143,7 @@
         let editor_state = self.editor.as_mut()?;
         let snapshot = editor_state
             .editor
-<<<<<<< HEAD
-            .update(cx, |editor, cx| editor.snapshot(cx));
-=======
             .update(cx, |editor, cx| editor.snapshot(window, cx));
->>>>>>> 7d30dda5
         let (buffer, range, excerpt_id) = editor_state.editor.update(cx, |editor, cx| {
             let selection_range = editor.selections.last::<usize>(cx).range();
             let multi_buffer = editor.buffer().read(cx);
