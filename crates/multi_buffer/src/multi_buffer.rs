--- conflicted
+++ resolved
@@ -11,11 +11,7 @@
 use collections::{BTreeMap, Bound, HashMap, HashSet};
 use futures::{channel::mpsc, SinkExt};
 use git::diff::DiffHunkStatus;
-<<<<<<< HEAD
-use gpui::{AppContext, EntityId, EventEmitter, Model, ModelContext, Task};
-=======
 use gpui::{App, Context, Entity, EntityId, EventEmitter, Task};
->>>>>>> 7d30dda5
 use itertools::Itertools;
 use language::{
     language_settings::{language_settings, IndentGuideSettings, LanguageSettings},
@@ -207,11 +203,7 @@
 }
 
 struct ChangeSetState {
-<<<<<<< HEAD
-    change_set: Model<BufferChangeSet>,
-=======
     change_set: Entity<BufferChangeSet>,
->>>>>>> 7d30dda5
     _subscription: gpui::Subscription,
 }
 
@@ -1767,13 +1759,8 @@
     pub fn point_to_buffer_offset<T: ToOffset>(
         &self,
         point: T,
-<<<<<<< HEAD
-        cx: &AppContext,
-    ) -> Option<(Model<Buffer>, usize)> {
-=======
         cx: &App,
     ) -> Option<(Entity<Buffer>, usize)> {
->>>>>>> 7d30dda5
         let snapshot = self.read(cx);
         let (buffer, offset) = snapshot.point_to_buffer_offset(point)?;
         Some((
@@ -1813,15 +1800,9 @@
 
     pub fn buffer_point_to_anchor(
         &self,
-<<<<<<< HEAD
-        buffer: &Model<Buffer>,
-        point: Point,
-        cx: &AppContext,
-=======
         buffer: &Entity<Buffer>,
         point: Point,
         cx: &App,
->>>>>>> 7d30dda5
     ) -> Option<Anchor> {
         let mut found = None;
         let snapshot = buffer.read(cx).snapshot();
@@ -2017,15 +1998,7 @@
         });
     }
 
-<<<<<<< HEAD
-    fn buffer_diff_changed(
-        &mut self,
-        change_set: Model<BufferChangeSet>,
-        cx: &mut ModelContext<Self>,
-    ) {
-=======
     fn buffer_diff_changed(&mut self, change_set: Entity<BufferChangeSet>, cx: &mut Context<Self>) {
->>>>>>> 7d30dda5
         let change_set = change_set.read(cx);
         let buffer_id = change_set.buffer_id;
         let diff = change_set.diff_to_buffer.clone();
@@ -2091,11 +2064,7 @@
         });
     }
 
-<<<<<<< HEAD
-    pub fn all_buffers(&self) -> HashSet<Model<Buffer>> {
-=======
     pub fn all_buffers(&self) -> HashSet<Entity<Buffer>> {
->>>>>>> 7d30dda5
         self.buffers
             .borrow()
             .values()
@@ -2174,15 +2143,7 @@
         self.as_singleton().unwrap().read(cx).is_parsing()
     }
 
-<<<<<<< HEAD
-    pub fn add_change_set(
-        &mut self,
-        change_set: Model<BufferChangeSet>,
-        cx: &mut ModelContext<Self>,
-    ) {
-=======
     pub fn add_change_set(&mut self, change_set: Entity<BufferChangeSet>, cx: &mut Context<Self>) {
->>>>>>> 7d30dda5
         let buffer_id = change_set.read(cx).buffer_id;
         self.buffer_diff_changed(change_set.clone(), cx);
         self.diff_bases.insert(
@@ -2194,27 +2155,12 @@
         );
     }
 
-<<<<<<< HEAD
-    pub fn change_set_for(&self, buffer_id: BufferId) -> Option<Model<BufferChangeSet>> {
-=======
     pub fn change_set_for(&self, buffer_id: BufferId) -> Option<Entity<BufferChangeSet>> {
->>>>>>> 7d30dda5
         self.diff_bases
             .get(&buffer_id)
             .map(|state| state.change_set.clone())
     }
 
-<<<<<<< HEAD
-    pub fn expand_diff_hunks(&mut self, ranges: Vec<Range<Anchor>>, cx: &mut ModelContext<Self>) {
-        self.expand_or_collapse_diff_hunks(ranges, true, cx);
-    }
-
-    pub fn collapse_diff_hunks(&mut self, ranges: Vec<Range<Anchor>>, cx: &mut ModelContext<Self>) {
-        self.expand_or_collapse_diff_hunks(ranges, false, cx);
-    }
-
-    pub fn set_all_diff_hunks_expanded(&mut self, cx: &mut ModelContext<Self>) {
-=======
     pub fn expand_diff_hunks(&mut self, ranges: Vec<Range<Anchor>>, cx: &mut Context<Self>) {
         self.expand_or_collapse_diff_hunks(ranges, true, cx);
     }
@@ -2224,7 +2170,6 @@
     }
 
     pub fn set_all_diff_hunks_expanded(&mut self, cx: &mut Context<Self>) {
->>>>>>> 7d30dda5
         self.all_diff_hunks_expanded = true;
         self.expand_or_collapse_diff_hunks(vec![Anchor::min()..Anchor::max()], true, cx);
     }
@@ -2233,26 +2178,14 @@
         self.all_diff_hunks_expanded
     }
 
-<<<<<<< HEAD
-    pub fn has_multiple_hunks(&self, cx: &AppContext) -> bool {
-=======
     pub fn has_multiple_hunks(&self, cx: &App) -> bool {
->>>>>>> 7d30dda5
         self.read(cx)
             .diff_hunks_in_range(Anchor::min()..Anchor::max())
             .nth(1)
             .is_some()
     }
 
-<<<<<<< HEAD
-    pub fn has_expanded_diff_hunks_in_ranges(
-        &self,
-        ranges: &[Range<Anchor>],
-        cx: &AppContext,
-    ) -> bool {
-=======
     pub fn has_expanded_diff_hunks_in_ranges(&self, ranges: &[Range<Anchor>], cx: &App) -> bool {
->>>>>>> 7d30dda5
         let snapshot = self.read(cx);
         let mut cursor = snapshot.diff_transforms.cursor::<usize>(&());
         for range in ranges {
@@ -2279,11 +2212,7 @@
         &mut self,
         ranges: Vec<Range<Anchor>>,
         expand: bool,
-<<<<<<< HEAD
-        cx: &mut ModelContext<Self>,
-=======
         cx: &mut Context<Self>,
->>>>>>> 7d30dda5
     ) {
         self.sync(cx);
         let snapshot = self.snapshot.borrow_mut();
@@ -2346,11 +2275,7 @@
         &mut self,
         id: ExcerptId,
         range: Range<text::Anchor>,
-<<<<<<< HEAD
-        cx: &mut ModelContext<Self>,
-=======
         cx: &mut Context<Self>,
->>>>>>> 7d30dda5
     ) {
         self.sync(cx);
 
@@ -3298,11 +3223,7 @@
         self.check_invariants(cx);
     }
 
-<<<<<<< HEAD
-    fn check_invariants(&self, cx: &AppContext) {
-=======
     fn check_invariants(&self, cx: &App) {
->>>>>>> 7d30dda5
         self.read(cx).check_invariants();
     }
 }
@@ -4084,11 +4005,7 @@
         }
     }
 
-<<<<<<< HEAD
-    pub fn indent_and_comment_for_line(&self, row: MultiBufferRow, cx: &AppContext) -> String {
-=======
     pub fn indent_and_comment_for_line(&self, row: MultiBufferRow, cx: &App) -> String {
->>>>>>> 7d30dda5
         let mut indent = self.indent_size_for_line(row).chars().collect::<String>();
 
         if self.settings_at(0, cx).extend_comment_on_newline {
@@ -4909,21 +4826,12 @@
             let next_region_start = if let Some(region) = &next_region {
                 if !bounds.contains(&region.range.start.key) {
                     return None;
-<<<<<<< HEAD
                 }
                 region.range.start.value.unwrap()
             } else {
                 if !bounds.contains(&self.len()) {
                     return None;
                 }
-=======
-                }
-                region.range.start.value.unwrap()
-            } else {
-                if !bounds.contains(&self.len()) {
-                    return None;
-                }
->>>>>>> 7d30dda5
                 self.max_point()
             };
             let next_region_end = if let Some(region) = cursor.region() {
@@ -5341,11 +5249,7 @@
         &self,
         range: Range<T>,
         ignore_disabled_for_language: bool,
-<<<<<<< HEAD
-        cx: &AppContext,
-=======
         cx: &App,
->>>>>>> 7d30dda5
     ) -> impl Iterator<Item = IndentGuide> {
         let range = range.start.to_point(self)..range.end.to_point(self);
         let start_row = MultiBufferRow(range.start.row);
