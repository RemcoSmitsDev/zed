--- conflicted
+++ resolved
@@ -78,10 +78,8 @@
             store.shared(SSH_PROJECT_ID, session.clone().into(), cx);
             store
         });
-<<<<<<< HEAD
 
         let environment = project::ProjectEnvironment::new(&worktree_store, None, cx);
-
         let dap_store = cx.new_model(|cx| {
             DapStore::new_local(
                 http_client.clone(),
@@ -92,13 +90,9 @@
                 cx,
             )
         });
-        let buffer_store = cx.new_model(|cx| {
+        let buffer_store = cx.new(|cx| {
             let mut buffer_store =
                 BufferStore::local(worktree_store.clone(), dap_store.clone(), cx);
-=======
-        let buffer_store = cx.new(|cx| {
-            let mut buffer_store = BufferStore::local(worktree_store.clone(), cx);
->>>>>>> 7d30dda5
             buffer_store.shared(SSH_PROJECT_ID, session.clone().into(), cx);
             buffer_store
         });
@@ -111,13 +105,8 @@
                 cx,
             )
         });
-<<<<<<< HEAD
-
-        let toolchain_store = cx.new_model(|cx| {
-=======
-        let environment = project::ProjectEnvironment::new(&worktree_store, None, cx);
+
         let toolchain_store = cx.new(|cx| {
->>>>>>> 7d30dda5
             ToolchainStore::local(
                 languages.clone(),
                 worktree_store.clone(),
