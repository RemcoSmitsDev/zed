--- conflicted
+++ resolved
@@ -67,17 +67,8 @@
 
         Ok(DebugAdapterBinary {
             command: delve_path,
-<<<<<<< HEAD
-            arguments: vec![
-                "dap".into(),
-                "--listen".into(),
-                format!("{}:{}", host, port),
-            ],
+            arguments: vec!["dap".into(), "--listen".into(), format!("{host}:{port}")],
             cwd: Some(delegate.worktree_root_path().to_path_buf()),
-=======
-            arguments: vec!["dap".into(), "--listen".into(), format!("{host}:{port}")],
-            cwd: None,
->>>>>>> 16366cf9
             envs: HashMap::default(),
             connection: Some(adapters::TcpArguments {
                 host,
