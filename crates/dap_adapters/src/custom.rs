use std::ffi::OsString;

use dap::transport::{StdioTransport, TcpTransport, Transport};
use serde_json::Value;
use task::DebugAdapterConfig;

use crate::*;

pub(crate) struct CustomDebugAdapter {
    custom_args: CustomArgs,
    transport: Box<dyn Transport>,
}

impl CustomDebugAdapter {
    const ADAPTER_NAME: &'static str = "custom_dap";

    pub(crate) async fn new(custom_args: CustomArgs) -> Result<Self> {
        Ok(CustomDebugAdapter {
            transport: match &custom_args.connection {
                DebugConnectionType::TCP(host) => Box::new(TcpTransport::new(
                    host.host(),
                    TcpTransport::port(&host).await?,
                    host.timeout,
                )),
                DebugConnectionType::STDIO => Box::new(StdioTransport::new()),
            },
            custom_args,
        })
    }
}

#[async_trait(?Send)]
impl DebugAdapter for CustomDebugAdapter {
    fn name(&self) -> DebugAdapterName {
        DebugAdapterName(Self::ADAPTER_NAME.into())
    }

    fn transport(&self) -> Box<dyn Transport> {
        self.transport.clone_box()
    }

<<<<<<< HEAD
    async fn get_binary(&self, _: &dyn DapDelegate) -> Result<DebugAdapterBinary> {
=======
    async fn get_binary(
        &self,
        _: &dyn DapDelegate,
        config: &DebugAdapterConfig,
        _: Option<PathBuf>,
    ) -> Result<DebugAdapterBinary> {
>>>>>>> 591f6cc9
        Ok(DebugAdapterBinary {
            command: self.custom_args.command.clone(),
            arguments: self
                .custom_args
                .args
                .clone()
                .map(|args| args.iter().map(OsString::from).collect()),
            cwd: config.cwd.clone(),
            envs: self.custom_args.envs.clone(),
            version: "Custom Debug Adapter".to_string(),
        })
    }

    async fn fetch_latest_adapter_version(&self, _: &dyn DapDelegate) -> Result<AdapterVersion> {
        bail!("Custom debug adapters don't have latest versions")
    }

    async fn install_binary(&self, _: AdapterVersion, _: &dyn DapDelegate) -> Result<()> {
        bail!("Custom debug adapters cannot be installed")
    }

<<<<<<< HEAD
    async fn get_installed_binary(&self, _: &dyn DapDelegate) -> Result<DebugAdapterBinary> {
=======
    async fn get_installed_binary(
        &self,
        _: &dyn DapDelegate,
        _: &DebugAdapterConfig,
        _: Option<PathBuf>,
    ) -> Result<DebugAdapterBinary> {
>>>>>>> 591f6cc9
        bail!("Custom debug adapters cannot be installed")
    }

    fn request_args(&self, config: &DebugAdapterConfig) -> Value {
        json!({"program": config.program})
    }
}<|MERGE_RESOLUTION|>--- conflicted
+++ resolved
@@ -39,16 +39,12 @@
         self.transport.clone_box()
     }
 
-<<<<<<< HEAD
-    async fn get_binary(&self, _: &dyn DapDelegate) -> Result<DebugAdapterBinary> {
-=======
     async fn get_binary(
         &self,
         _: &dyn DapDelegate,
         config: &DebugAdapterConfig,
         _: Option<PathBuf>,
     ) -> Result<DebugAdapterBinary> {
->>>>>>> 591f6cc9
         Ok(DebugAdapterBinary {
             command: self.custom_args.command.clone(),
             arguments: self
@@ -70,16 +66,12 @@
         bail!("Custom debug adapters cannot be installed")
     }
 
-<<<<<<< HEAD
-    async fn get_installed_binary(&self, _: &dyn DapDelegate) -> Result<DebugAdapterBinary> {
-=======
     async fn get_installed_binary(
         &self,
         _: &dyn DapDelegate,
         _: &DebugAdapterConfig,
         _: Option<PathBuf>,
     ) -> Result<DebugAdapterBinary> {
->>>>>>> 591f6cc9
         bail!("Custom debug adapters cannot be installed")
     }
 
