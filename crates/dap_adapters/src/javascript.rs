use dap::transport::{TcpTransport, Transport};

use crate::*;

#[derive(Debug, Eq, PartialEq, Clone)]
pub(crate) struct JsDebugAdapter {}

impl JsDebugAdapter {
    const ADAPTER_NAME: &'static str = "vscode-js-debug";
    const ADAPTER_PATH: &'static str = "src/dapDebugServer.js";

    pub(crate) fn new() -> Self {
        JsDebugAdapter {}
    }
}

#[async_trait(?Send)]
impl DebugAdapter for JsDebugAdapter {
    fn name(&self) -> DebugAdapterName {
        DebugAdapterName(Self::ADAPTER_NAME.into())
    }

<<<<<<< HEAD
    fn download_kind(&self) -> DebugAdapterDownloadKind {
        let repo_name = "microsoft".to_string();
        let repo_owner = "vscode-js-debug".to_string();
        DebugAdapterDownloadKind::Github(GithubRepo {
            repo_name,
            repo_owner,
        })
    }

    async fn connect(
        &self,
        adapter_binary: &DebugAdapterBinary,
        cx: &mut AsyncAppContext,
    ) -> Result<TransportParams> {
        let host = TCPHost {
=======
    fn transport(&self) -> Box<dyn Transport> {
        Box::new(TcpTransport::new(TCPHost {
>>>>>>> ffc05820
            port: Some(8133),
            host: None,
            timeout: None,
        }))
    }

    async fn fetch_binary(
        &self,
        delegate: &dyn DapDelegate,
        _: &DebugAdapterConfig,
    ) -> Result<DebugAdapterBinary> {
        let node_runtime = delegate
            .node_runtime()
            .ok_or(anyhow!("Couldn't get npm runtime"))?;

        let adapter_path = paths::debug_adapters_dir().join(self.name());

        Ok(DebugAdapterBinary {
            command: node_runtime
                .binary_path()
                .await?
                .to_string_lossy()
                .into_owned(),
            arguments: Some(vec![
                adapter_path.join(Self::ADAPTER_PATH).into(),
                "8133".into(),
            ]),
            envs: None,
        })
    }

    async fn install_binary(&self, delegate: &dyn DapDelegate) -> Result<()> {
        let adapter_path = paths::debug_adapters_dir().join(self.name());
        let fs = delegate.fs();

        if fs.is_dir(adapter_path.as_path()).await {
            return Ok(());
        }

        if let Some(http_client) = delegate.http_client() {
            if !adapter_path.exists() {
                fs.create_dir(&adapter_path.as_path()).await?;
            }

            let release = latest_github_release(
                "microsoft/vscode-js-debug",
                false,
                false,
                http_client.clone(),
            )
            .await?;

            let asset_name = format!("{}-{}", self.name(), release.tag_name);
            let zip_path = adapter_path.join(asset_name);

            if fs::metadata(&zip_path).await.is_err() {
                let mut response = http_client
                    .get(&release.zipball_url, Default::default(), true)
                    .await
                    .context("Error downloading release")?;

                let mut file = File::create(&zip_path).await?;
                futures::io::copy(response.body_mut(), &mut file).await?;

                let _unzip_status = process::Command::new("unzip")
                    .current_dir(&adapter_path)
                    .arg(&zip_path)
                    .output()
                    .await?
                    .status;

                let mut ls = process::Command::new("ls")
                    .current_dir(&adapter_path)
                    .stdout(Stdio::piped())
                    .spawn()?;

                let std = ls
                    .stdout
                    .take()
                    .ok_or(anyhow!("Failed to list directories"))?
                    .into_stdio()
                    .await?;

                let file_name = String::from_utf8(
                    process::Command::new("grep")
                        .arg("microsoft-vscode-js-debug")
                        .stdin(std)
                        .output()
                        .await?
                        .stdout,
                )?;

                let file_name = file_name.trim_end();

                process::Command::new("sh")
                    .current_dir(&adapter_path)
                    .arg("-c")
                    .arg(format!("mv {file_name}/* ."))
                    .output()
                    .await?;

                process::Command::new("rm")
                    .current_dir(&adapter_path)
                    .arg("-rf")
                    .arg(file_name)
                    .arg(zip_path)
                    .output()
                    .await?;

                let _ = delegate
                    .node_runtime()
                    .ok_or(anyhow!("Couldn't get npm runtime"))?
                    .run_npm_subcommand(&adapter_path, "install", &[])
                    .await
                    .ok();

                let _ = delegate
                    .node_runtime()
                    .ok_or(anyhow!("Couldn't get npm runtime"))?
                    .run_npm_subcommand(&adapter_path, "run", &["compile"])
                    .await
                    .ok();

                return Ok(());
            }
        }

        bail!("Install or fetch not implemented for Javascript debug adapter (yet)");
    }

    fn request_args(&self, config: &DebugAdapterConfig) -> Value {
        json!({
            "program": config.program,
            "type": "pwa-node",
        })
    }
}<|MERGE_RESOLUTION|>--- conflicted
+++ resolved
@@ -20,26 +20,15 @@
         DebugAdapterName(Self::ADAPTER_NAME.into())
     }
 
-<<<<<<< HEAD
     fn download_kind(&self) -> DebugAdapterDownloadKind {
-        let repo_name = "microsoft".to_string();
-        let repo_owner = "vscode-js-debug".to_string();
         DebugAdapterDownloadKind::Github(GithubRepo {
-            repo_name,
-            repo_owner,
+            repo_name: "vscode-js-debug".into(),
+            repo_owner: "microsoft".into(),
         })
     }
 
-    async fn connect(
-        &self,
-        adapter_binary: &DebugAdapterBinary,
-        cx: &mut AsyncAppContext,
-    ) -> Result<TransportParams> {
-        let host = TCPHost {
-=======
     fn transport(&self) -> Box<dyn Transport> {
         Box::new(TcpTransport::new(TCPHost {
->>>>>>> ffc05820
             port: Some(8133),
             host: None,
             timeout: None,
