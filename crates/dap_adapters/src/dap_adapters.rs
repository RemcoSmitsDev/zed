mod custom;
mod javascript;
mod lldb;
mod php;
mod python;

use custom::CustomDebugAdapter;
use javascript::JsDebugAdapter;
use lldb::LldbDebugAdapter;
use php::PhpDebugAdapter;
use python::PythonDebugAdapter;

use anyhow::{anyhow, bail, Context, Result};
use async_trait::async_trait;
<<<<<<< HEAD
use dap::{
    adapters::{
        create_stdio_client, create_tcp_client, DapDelegate, DebugAdapter, DebugAdapterBinary,
        DebugAdapterDownloadKind, DebugAdapterName, GithubRepo,
    },
    client::TransportParams,
};
use gpui::AsyncAppContext;
=======
use dap::adapters::{DapDelegate, DebugAdapter, DebugAdapterBinary, DebugAdapterName};
>>>>>>> ffc05820
use http_client::github::latest_github_release;
use serde_json::{json, Value};
use smol::{
    fs::{self, File},
    process,
};
use std::{fmt::Debug, process::Stdio};
use task::{CustomArgs, DebugAdapterConfig, DebugAdapterKind, DebugConnectionType, TCPHost};

pub fn build_adapter(adapter_config: &DebugAdapterConfig) -> Result<Box<dyn DebugAdapter>> {
    match &adapter_config.kind {
        DebugAdapterKind::Custom(start_args) => {
            Ok(Box::new(CustomDebugAdapter::new(start_args.clone())))
        }
        DebugAdapterKind::Python => Ok(Box::new(PythonDebugAdapter::new())),
        DebugAdapterKind::PHP => Ok(Box::new(PhpDebugAdapter::new())),
        DebugAdapterKind::Javascript => Ok(Box::new(JsDebugAdapter::new())),
        DebugAdapterKind::Lldb => Ok(Box::new(LldbDebugAdapter::new())),
    }
}<|MERGE_RESOLUTION|>--- conflicted
+++ resolved
@@ -4,27 +4,18 @@
 mod php;
 mod python;
 
+use anyhow::{anyhow, bail, Context, Result};
+use async_trait::async_trait;
 use custom::CustomDebugAdapter;
+use dap::adapters::{
+    DapDelegate, DebugAdapter, DebugAdapterBinary, DebugAdapterDownloadKind, DebugAdapterName,
+    GithubRepo,
+};
+use http_client::github::latest_github_release;
 use javascript::JsDebugAdapter;
 use lldb::LldbDebugAdapter;
 use php::PhpDebugAdapter;
 use python::PythonDebugAdapter;
-
-use anyhow::{anyhow, bail, Context, Result};
-use async_trait::async_trait;
-<<<<<<< HEAD
-use dap::{
-    adapters::{
-        create_stdio_client, create_tcp_client, DapDelegate, DebugAdapter, DebugAdapterBinary,
-        DebugAdapterDownloadKind, DebugAdapterName, GithubRepo,
-    },
-    client::TransportParams,
-};
-use gpui::AsyncAppContext;
-=======
-use dap::adapters::{DapDelegate, DebugAdapter, DebugAdapterBinary, DebugAdapterName};
->>>>>>> ffc05820
-use http_client::github::latest_github_release;
 use serde_json::{json, Value};
 use smol::{
     fs::{self, File},
