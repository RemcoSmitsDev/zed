--- conflicted
+++ resolved
@@ -1,19 +1,12 @@
-<<<<<<< HEAD
+use crate::*;
 use dap::{
     transport::{TcpTransport, Transport},
     DebugRequestType,
 };
-use gpui::AsyncAppContext;
+use gpui::AsyncApp;
 use regex::Regex;
-use std::{collections::HashMap, net::Ipv4Addr, path::PathBuf, sync::Arc};
+use std::{collections::HashMap, ffi::OsStr, net::Ipv4Addr, path::PathBuf, sync::Arc};
 use sysinfo::{Pid, Process};
-
-=======
->>>>>>> 9192ed70
-use crate::*;
-use dap::transport::{TcpTransport, Transport};
-use gpui::AsyncApp;
-use std::{ffi::OsStr, net::Ipv4Addr, path::PathBuf, sync::Arc};
 
 pub(crate) struct PythonDebugAdapter {
     port: u16,
