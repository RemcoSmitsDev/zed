use dap::transport::{StdioTransport, Transport};

use crate::*;

#[derive(Debug, Eq, PartialEq, Clone)]
pub(crate) struct PythonDebugAdapter {}

impl PythonDebugAdapter {
    const ADAPTER_NAME: &'static str = "debugpy";
    const ADAPTER_PATH: &'static str = "src/debugpy/adapter";

    pub(crate) fn new() -> Self {
        PythonDebugAdapter {}
    }
}

#[async_trait(?Send)]
impl DebugAdapter for PythonDebugAdapter {
    fn name(&self) -> DebugAdapterName {
        DebugAdapterName(Self::ADAPTER_NAME.into())
    }

<<<<<<< HEAD
    fn download_kind(&self) -> DebugAdapterDownloadKind {
        DebugAdapterDownloadKind::Github(GithubRepo {
            repo_name: "debugpy".to_string(),
            repo_owner: "microsoft".to_string(),
        })
    }

    async fn connect(
        &self,
        adapter_binary: &DebugAdapterBinary,
        _: &mut AsyncAppContext,
    ) -> Result<TransportParams> {
        create_stdio_client(adapter_binary)
=======
    fn transport(&self) -> Box<dyn Transport> {
        Box::new(StdioTransport::new())
>>>>>>> ffc05820
    }

    async fn fetch_binary(
        &self,
        _: &dyn DapDelegate,
        _: &DebugAdapterConfig,
    ) -> Result<DebugAdapterBinary> {
        let adapter_path = paths::debug_adapters_dir().join(self.name());

        let debugpy_dir = util::fs::find_file_name_in_dir(adapter_path.as_path(), |file_name| {
            file_name.starts_with("debugpy_")
        })
        .await
        .ok_or_else(|| anyhow!("Debugpy directory not found"))?;

        Ok(DebugAdapterBinary {
            command: "python3".to_string(),
            arguments: Some(vec![debugpy_dir.join(Self::ADAPTER_PATH).into()]),
            envs: None,
        })
    }

    fn request_args(&self, config: &DebugAdapterConfig) -> Value {
        json!({"program": config.program, "subProcess": true})
    }
}<|MERGE_RESOLUTION|>--- conflicted
+++ resolved
@@ -20,7 +20,6 @@
         DebugAdapterName(Self::ADAPTER_NAME.into())
     }
 
-<<<<<<< HEAD
     fn download_kind(&self) -> DebugAdapterDownloadKind {
         DebugAdapterDownloadKind::Github(GithubRepo {
             repo_name: "debugpy".to_string(),
@@ -28,16 +27,8 @@
         })
     }
 
-    async fn connect(
-        &self,
-        adapter_binary: &DebugAdapterBinary,
-        _: &mut AsyncAppContext,
-    ) -> Result<TransportParams> {
-        create_stdio_client(adapter_binary)
-=======
     fn transport(&self) -> Box<dyn Transport> {
         Box::new(StdioTransport::new())
->>>>>>> ffc05820
     }
 
     async fn fetch_binary(
