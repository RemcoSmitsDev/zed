--- conflicted
+++ resolved
@@ -1,9 +1,5 @@
 use crate::*;
-<<<<<<< HEAD
-use dap::{DebugRequestType, adapters::InlineValueProvider};
-=======
-use dap::{DebugRequestType, StartDebuggingRequestArguments};
->>>>>>> bae3ef01
+use dap::{DebugRequestType, StartDebuggingRequestArguments, adapters::InlineValueProvider};
 use gpui::AsyncApp;
 use std::{ffi::OsStr, path::PathBuf};
 use task::DebugTaskDefinition;
@@ -162,36 +158,6 @@
             request_args: self.request_args(config),
         })
     }
-<<<<<<< HEAD
-
-    fn request_args(&self, config: &DebugTaskDefinition) -> Value {
-        let mut args = json!({
-            "request": match config.request {
-                DebugRequestType::Launch(_) => "launch",
-                DebugRequestType::Attach(_) => "attach",
-            },
-            "subProcess": true,
-            "redirectOutput": true,
-        });
-        let map = args.as_object_mut().unwrap();
-        match &config.request {
-            DebugRequestType::Attach(attach) => {
-                map.insert("processId".into(), attach.process_id.into());
-            }
-            DebugRequestType::Launch(launch) => {
-                map.insert("program".into(), launch.program.clone().into());
-                map.insert("args".into(), launch.args.clone().into());
-
-                if let Some(stop_on_entry) = config.stop_on_entry {
-                    map.insert("stopOnEntry".into(), stop_on_entry.into());
-                }
-                if let Some(cwd) = launch.cwd.as_ref() {
-                    map.insert("cwd".into(), cwd.to_string_lossy().into_owned().into());
-                }
-            }
-        }
-        args
-    }
 
     fn inline_value_provider(&self) -> Option<Box<dyn InlineValueProvider>> {
         Some(Box::new(PythonInlineValueProvider))
@@ -222,6 +188,4 @@
             })
             .collect()
     }
-=======
->>>>>>> bae3ef01
 }