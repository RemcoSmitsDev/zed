use dap::transport::{TcpTransport, Transport};

use crate::*;

#[derive(Debug, Eq, PartialEq, Clone)]
pub(crate) struct PhpDebugAdapter {}

impl PhpDebugAdapter {
    const ADAPTER_NAME: &'static str = "vscode-php-debug";
    const ADAPTER_PATH: &'static str = "out/phpDebug.js";

    pub(crate) fn new() -> Self {
        PhpDebugAdapter {}
    }
}

#[async_trait(?Send)]
impl DebugAdapter for PhpDebugAdapter {
    fn name(&self) -> DebugAdapterName {
        DebugAdapterName(Self::ADAPTER_NAME.into())
    }

<<<<<<< HEAD
    fn download_kind(&self) -> DebugAdapterDownloadKind {
        let repo_name = "xdebug".to_string();
        let repo_owner = "vscode-php-debug".to_string();
        DebugAdapterDownloadKind::Github(GithubRepo {
            repo_name,
            repo_owner,
        })
    }

    async fn connect(
        &self,
        adapter_binary: &DebugAdapterBinary,
        cx: &mut AsyncAppContext,
    ) -> Result<TransportParams> {
        let host = TCPHost {
=======
    fn transport(&self) -> Box<dyn Transport> {
        Box::new(TcpTransport::new(TCPHost {
>>>>>>> ffc05820
            port: Some(8132),
            host: None,
            timeout: None,
        }))
    }

    async fn fetch_binary(
        &self,
        delegate: &dyn DapDelegate,
        _: &DebugAdapterConfig,
    ) -> Result<DebugAdapterBinary> {
        let node_runtime = delegate
            .node_runtime()
            .ok_or(anyhow!("Couldn't get npm runtime"))?;

        let adapter_path = paths::debug_adapters_dir().join(self.name());

        Ok(DebugAdapterBinary {
            command: node_runtime
                .binary_path()
                .await?
                .to_string_lossy()
                .into_owned(),
            arguments: Some(vec![
                adapter_path.join(Self::ADAPTER_PATH).into(),
                "--server=8132".into(),
            ]),
            envs: None,
        })
    }

    async fn install_binary(&self, delegate: &dyn DapDelegate) -> Result<()> {
        let adapter_path = paths::debug_adapters_dir().join(self.name());
        let fs = delegate.fs();

        if fs.is_dir(adapter_path.as_path()).await {
            return Ok(());
        }

        if let Some(http_client) = delegate.http_client() {
            if !adapter_path.exists() {
                fs.create_dir(&adapter_path.as_path()).await?;
            }

            let release =
                latest_github_release("xdebug/vscode-php-debug", false, false, http_client.clone())
                    .await?;

            let asset_name = format!("{}-{}", self.name(), release.tag_name);
            let zip_path = adapter_path.join(asset_name);

            if fs::metadata(&zip_path).await.is_err() {
                let mut response = http_client
                    .get(&release.zipball_url, Default::default(), true)
                    .await
                    .context("Error downloading release")?;

                let mut file = File::create(&zip_path).await?;
                futures::io::copy(response.body_mut(), &mut file).await?;

                let _unzip_status = process::Command::new("unzip")
                    .current_dir(&adapter_path)
                    .arg(&zip_path)
                    .output()
                    .await?
                    .status;

                let mut ls = process::Command::new("ls")
                    .current_dir(&adapter_path)
                    .stdout(Stdio::piped())
                    .spawn()?;

                let std = ls
                    .stdout
                    .take()
                    .ok_or(anyhow!("Failed to list directories"))?
                    .into_stdio()
                    .await?;

                let file_name = String::from_utf8(
                    process::Command::new("grep")
                        .arg("xdebug-vscode-php-debug")
                        .stdin(std)
                        .output()
                        .await?
                        .stdout,
                )?;

                let file_name = file_name.trim_end();

                process::Command::new("sh")
                    .current_dir(&adapter_path)
                    .arg("-c")
                    .arg(format!("mv {file_name}/* ."))
                    .output()
                    .await?;

                process::Command::new("rm")
                    .current_dir(&adapter_path)
                    .arg("-rf")
                    .arg(file_name)
                    .arg(zip_path)
                    .output()
                    .await?;

                let _ = delegate
                    .node_runtime()
                    .ok_or(anyhow!("Couldn't get npm runtime"))?
                    .run_npm_subcommand(&adapter_path, "install", &[])
                    .await
                    .is_ok();

                let _ = delegate
                    .node_runtime()
                    .ok_or(anyhow!("Couldn't get npm runtime"))?
                    .run_npm_subcommand(&adapter_path, "run", &["build"])
                    .await
                    .is_ok();

                return Ok(());
            }
        }

        bail!("Install or fetch not implemented for PHP debug adapter (yet)");
    }

    fn request_args(&self, config: &DebugAdapterConfig) -> Value {
        json!({"program": config.program})
    }
}<|MERGE_RESOLUTION|>--- conflicted
+++ resolved
@@ -20,7 +20,6 @@
         DebugAdapterName(Self::ADAPTER_NAME.into())
     }
 
-<<<<<<< HEAD
     fn download_kind(&self) -> DebugAdapterDownloadKind {
         let repo_name = "xdebug".to_string();
         let repo_owner = "vscode-php-debug".to_string();
@@ -30,16 +29,8 @@
         })
     }
 
-    async fn connect(
-        &self,
-        adapter_binary: &DebugAdapterBinary,
-        cx: &mut AsyncAppContext,
-    ) -> Result<TransportParams> {
-        let host = TCPHost {
-=======
     fn transport(&self) -> Box<dyn Transport> {
         Box::new(TcpTransport::new(TCPHost {
->>>>>>> ffc05820
             port: Some(8132),
             host: None,
             timeout: None,
