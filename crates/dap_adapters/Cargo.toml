[package]
name = "dap_adapters"
version = "0.1.0"
edition =  "2021"
publish =  false
license = "GPL-3.0-or-later"


[lints]
workspace = true

[lib]
path = "src/dap_adapters.rs"
doctest = false

[dependencies]
anyhow.workspace = true
async-trait.workspace = true
dap.workspace = true
fs.workspace = true
futures.workspace = true
http_client.workspace = true
<<<<<<< HEAD
util.workspace = true
task.workspace = true
smol.workspace = true
=======
paths.workspace = true
>>>>>>> ffc05820
serde.workspace = true
serde_json.workspace = true
smol.workspace = true
task.workspace = true<|MERGE_RESOLUTION|>--- conflicted
+++ resolved
@@ -20,14 +20,9 @@
 fs.workspace = true
 futures.workspace = true
 http_client.workspace = true
-<<<<<<< HEAD
-util.workspace = true
-task.workspace = true
-smol.workspace = true
-=======
 paths.workspace = true
->>>>>>> ffc05820
 serde.workspace = true
 serde_json.workspace = true
 smol.workspace = true
-task.workspace = true+task.workspace = true
+util.workspace = true