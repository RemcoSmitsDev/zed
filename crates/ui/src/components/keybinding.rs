--- conflicted
+++ resolved
@@ -18,17 +18,12 @@
 impl KeyBinding {
     /// Returns the highest precedence keybinding for an action. This is the last binding added to
     /// the keymap. User bindings are added after built-in bindings so that they take precedence.
-<<<<<<< HEAD
-    pub fn for_action(action: &dyn Action, cx: &mut WindowContext) -> Option<Self> {
-        let key_binding = cx.bindings_for_action(action).into_iter().rev().next()?;
-=======
     pub fn for_action(action: &dyn Action, window: &mut Window) -> Option<Self> {
         let key_binding = window
             .bindings_for_action(action)
             .into_iter()
             .rev()
             .next()?;
->>>>>>> 7d30dda5
         Some(Self::new(key_binding))
     }
 
@@ -38,11 +33,7 @@
         focus: &FocusHandle,
         window: &mut Window,
     ) -> Option<Self> {
-<<<<<<< HEAD
-        let key_binding = cx
-=======
         let key_binding = window
->>>>>>> 7d30dda5
             .bindings_for_action_in(action, focus)
             .into_iter()
             .rev()
@@ -214,13 +205,8 @@
 }
 
 /// Returns a textual representation of the key binding for the given [`Action`].
-<<<<<<< HEAD
-pub fn text_for_action(action: &dyn Action, cx: &WindowContext) -> Option<String> {
-    let bindings = cx.bindings_for_action(action);
-=======
 pub fn text_for_action(action: &dyn Action, window: &Window) -> Option<String> {
     let bindings = window.bindings_for_action(action);
->>>>>>> 7d30dda5
     let key_binding = bindings.last()?;
     Some(text_for_key_binding(key_binding, PlatformStyle::platform()))
 }
@@ -232,11 +218,7 @@
     focus: &FocusHandle,
     window: &mut Window,
 ) -> Option<String> {
-<<<<<<< HEAD
-    let bindings = cx.bindings_for_action_in(action, focus);
-=======
     let bindings = window.bindings_for_action_in(action, focus);
->>>>>>> 7d30dda5
     let key_binding = bindings.last()?;
     Some(text_for_key_binding(key_binding, PlatformStyle::platform()))
 }
