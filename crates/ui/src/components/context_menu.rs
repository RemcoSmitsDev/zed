--- conflicted
+++ resolved
@@ -539,12 +539,7 @@
                                     disabled,
                                 }) => {
                                     let handler = handler.clone();
-<<<<<<< HEAD
-
-                                    let menu = cx.model().downgrade();
-=======
                                     let menu = cx.entity().downgrade();
->>>>>>> 3b6e1be1
                                     let icon_color = if *disabled {
                                         Color::Muted
                                     } else {
