#![allow(missing_docs)]

use std::sync::Arc;

use gpui::{px, AnyElement, AnyView, ClickEvent, MouseButton, MouseDownEvent, Pixels};
use smallvec::SmallVec;

use crate::{prelude::*, Disclosure};

#[derive(Debug, PartialEq, Eq, PartialOrd, Ord, Hash, Clone, Copy, Default)]
pub enum ListItemSpacing {
    #[default]
    Dense,
    ExtraDense,
    Sparse,
}

#[derive(IntoElement)]
pub struct ListItem {
    id: ElementId,
    disabled: bool,
    selected: bool,
    spacing: ListItemSpacing,
    indent_level: usize,
    indent_step_size: Pixels,
    /// A slot for content that appears before the children, like an icon or avatar.
    start_slot: Option<AnyElement>,
    /// A slot for content that appears after the children, usually on the other side of the header.
    /// This might be a button, a disclosure arrow, a face pile, etc.
    end_slot: Option<AnyElement>,
    /// A slot for content that appears on hover after the children
    /// It will obscure the `end_slot` when visible.
    end_hover_slot: Option<AnyElement>,
    toggle: Option<bool>,
    inset: bool,
    on_click: Option<Box<dyn Fn(&ClickEvent, &mut Window, &mut App) + 'static>>,
    on_toggle: Option<Arc<dyn Fn(&ClickEvent, &mut Window, &mut App) + 'static>>,
    tooltip: Option<Box<dyn Fn(&mut Window, &mut App) -> AnyView + 'static>>,
    on_secondary_mouse_down: Option<Box<dyn Fn(&MouseDownEvent, &mut Window, &mut App) + 'static>>,
    children: SmallVec<[AnyElement; 2]>,
    selectable: bool,
    always_show_disclosure_icon: bool,
    outlined: bool,
    overflow_x: bool,
    focused: Option<bool>,
}

impl ListItem {
    pub fn new(id: impl Into<ElementId>) -> Self {
        Self {
            id: id.into(),
            disabled: false,
            selected: false,
            spacing: ListItemSpacing::Dense,
            indent_level: 0,
            indent_step_size: px(12.),
            start_slot: None,
            end_slot: None,
            end_hover_slot: None,
            toggle: None,
            inset: false,
            on_click: None,
            on_secondary_mouse_down: None,
            on_toggle: None,
            tooltip: None,
            children: SmallVec::new(),
            selectable: true,
            always_show_disclosure_icon: false,
            outlined: false,
            overflow_x: false,
            focused: None,
        }
    }

    pub fn spacing(mut self, spacing: ListItemSpacing) -> Self {
        self.spacing = spacing;
        self
    }

    pub fn selectable(mut self, has_hover: bool) -> Self {
        self.selectable = has_hover;
        self
    }

<<<<<<< HEAD
    pub fn always_show_disclosure_icon(mut self, show: bool) -> Self {
        self.always_show_disclosure_icon = show;
        self
    }

    pub fn on_click(mut self, handler: impl Fn(&ClickEvent, &mut WindowContext) + 'static) -> Self {
=======
    pub fn on_click(
        mut self,
        handler: impl Fn(&ClickEvent, &mut Window, &mut App) + 'static,
    ) -> Self {
>>>>>>> 7d30dda5
        self.on_click = Some(Box::new(handler));
        self
    }

    pub fn on_secondary_mouse_down(
        mut self,
        handler: impl Fn(&MouseDownEvent, &mut Window, &mut App) + 'static,
    ) -> Self {
        self.on_secondary_mouse_down = Some(Box::new(handler));
        self
    }

    pub fn tooltip(mut self, tooltip: impl Fn(&mut Window, &mut App) -> AnyView + 'static) -> Self {
        self.tooltip = Some(Box::new(tooltip));
        self
    }

    pub fn inset(mut self, inset: bool) -> Self {
        self.inset = inset;
        self
    }

    pub fn indent_level(mut self, indent_level: usize) -> Self {
        self.indent_level = indent_level;
        self
    }

    pub fn indent_step_size(mut self, indent_step_size: Pixels) -> Self {
        self.indent_step_size = indent_step_size;
        self
    }

    pub fn toggle(mut self, toggle: impl Into<Option<bool>>) -> Self {
        self.toggle = toggle.into();
        self
    }

    pub fn on_toggle(
        mut self,
        on_toggle: impl Fn(&ClickEvent, &mut Window, &mut App) + 'static,
    ) -> Self {
        self.on_toggle = Some(Arc::new(on_toggle));
        self
    }

    pub fn start_slot<E: IntoElement>(mut self, start_slot: impl Into<Option<E>>) -> Self {
        self.start_slot = start_slot.into().map(IntoElement::into_any_element);
        self
    }

    pub fn end_slot<E: IntoElement>(mut self, end_slot: impl Into<Option<E>>) -> Self {
        self.end_slot = end_slot.into().map(IntoElement::into_any_element);
        self
    }

    pub fn end_hover_slot<E: IntoElement>(mut self, end_hover_slot: impl Into<Option<E>>) -> Self {
        self.end_hover_slot = end_hover_slot.into().map(IntoElement::into_any_element);
        self
    }

    pub fn outlined(mut self) -> Self {
        self.outlined = true;
        self
    }

    pub fn overflow_x(mut self) -> Self {
        self.overflow_x = true;
        self
    }

    pub fn focused(mut self, focused: bool) -> Self {
        self.focused = Some(focused);
        self
    }
}

impl Disableable for ListItem {
    fn disabled(mut self, disabled: bool) -> Self {
        self.disabled = disabled;
        self
    }
}

impl Toggleable for ListItem {
    fn toggle_state(mut self, selected: bool) -> Self {
        self.selected = selected;
        self
    }
}

impl ParentElement for ListItem {
    fn extend(&mut self, elements: impl IntoIterator<Item = AnyElement>) {
        self.children.extend(elements)
    }
}

impl RenderOnce for ListItem {
    fn render(self, _window: &mut Window, cx: &mut App) -> impl IntoElement {
        h_flex()
            .id(self.id)
            .w_full()
            .relative()
            // When an item is inset draw the indent spacing outside of the item
            .when(self.inset, |this| {
                this.ml(self.indent_level as f32 * self.indent_step_size)
                    .px(DynamicSpacing::Base04.rems(cx))
            })
            .when(!self.inset && !self.disabled, |this| {
                this
                    // TODO: Add focus state
                    // .when(self.state == InteractionState::Focused, |this| {
                    .when_some(self.focused, |this, focused| {
                        if focused {
                            this.border_1()
                                .border_color(cx.theme().colors().border_focused)
                        } else {
                            this.border_1()
                        }
                    })
                    .when(self.selectable, |this| {
                        this.hover(|style| style.bg(cx.theme().colors().ghost_element_hover))
                            .active(|style| style.bg(cx.theme().colors().ghost_element_active))
                            .when(self.outlined, |this| this.rounded_md())
                            .when(self.selected, |this| {
                                this.bg(cx.theme().colors().ghost_element_selected)
                            })
                    })
            })
            .child(
                h_flex()
                    .id("inner_list_item")
                    .group("list_item")
                    .w_full()
                    .relative()
                    .items_center()
                    .gap_1()
                    .px(DynamicSpacing::Base06.rems(cx))
                    .map(|this| match self.spacing {
                        ListItemSpacing::Dense => this,
                        ListItemSpacing::ExtraDense => this.py_neg_px(),
                        ListItemSpacing::Sparse => this.py_1(),
                    })
                    .when(self.inset && !self.disabled, |this| {
                        this
                            // TODO: Add focus state
                            //.when(self.state == InteractionState::Focused, |this| {
                            .when_some(self.focused, |this, focused| {
                                if focused {
                                    this.border_1()
                                        .border_color(cx.theme().colors().border_focused)
                                } else {
                                    this.border_1()
                                }
                            })
                            .when(self.selectable, |this| {
                                this.hover(|style| {
                                    style.bg(cx.theme().colors().ghost_element_hover)
                                })
                                .active(|style| style.bg(cx.theme().colors().ghost_element_active))
                                .when(self.selected, |this| {
                                    this.bg(cx.theme().colors().ghost_element_selected)
                                })
                            })
                    })
                    .when_some(
                        self.on_click.filter(|_| !self.disabled),
                        |this, on_click| this.cursor_pointer().on_click(on_click),
                    )
                    .when(self.outlined, |this| {
                        this.border_1()
                            .border_color(cx.theme().colors().border)
                            .rounded_md()
                            .overflow_hidden()
                    })
                    .when_some(self.on_secondary_mouse_down, |this, on_mouse_down| {
                        this.on_mouse_down(MouseButton::Right, move |event, window, cx| {
                            (on_mouse_down)(event, window, cx)
                        })
                    })
                    .when_some(self.tooltip, |this, tooltip| this.tooltip(tooltip))
                    .map(|this| {
                        if self.inset {
                            this.rounded_md()
                        } else {
                            // When an item is not inset draw the indent spacing inside of the item
                            this.ml(self.indent_level as f32 * self.indent_step_size)
                        }
                    })
                    .children(self.toggle.map(|is_open| {
                        div()
                            .flex()
                            .absolute()
                            .left(rems(-1.))
                            .when(is_open && !self.always_show_disclosure_icon, |this| {
                                this.visible_on_hover("")
                            })
                            .child(Disclosure::new("toggle", is_open).on_toggle(self.on_toggle))
                    }))
                    .child(
                        h_flex()
                            .flex_grow()
                            .flex_shrink_0()
                            .flex_basis(relative(0.25))
                            .gap(DynamicSpacing::Base06.rems(cx))
                            .map(|list_content| {
                                if self.overflow_x {
                                    list_content
                                } else {
                                    list_content.overflow_hidden()
                                }
                            })
                            .children(self.start_slot)
                            .children(self.children),
                    )
                    .when_some(self.end_slot, |this, end_slot| {
                        this.justify_between().child(
                            h_flex()
                                .flex_shrink()
                                .overflow_hidden()
                                .when(self.end_hover_slot.is_some(), |this| {
                                    this.visible()
                                        .group_hover("list_item", |this| this.invisible())
                                })
                                .child(end_slot),
                        )
                    })
                    .when_some(self.end_hover_slot, |this, end_hover_slot| {
                        this.child(
                            h_flex()
                                .h_full()
                                .absolute()
                                .right(DynamicSpacing::Base06.rems(cx))
                                .top_0()
                                .visible_on_hover("list_item")
                                .child(end_hover_slot),
                        )
                    }),
            )
    }
}<|MERGE_RESOLUTION|>--- conflicted
+++ resolved
@@ -82,19 +82,15 @@
         self
     }
 
-<<<<<<< HEAD
     pub fn always_show_disclosure_icon(mut self, show: bool) -> Self {
         self.always_show_disclosure_icon = show;
         self
     }
 
-    pub fn on_click(mut self, handler: impl Fn(&ClickEvent, &mut WindowContext) + 'static) -> Self {
-=======
     pub fn on_click(
         mut self,
         handler: impl Fn(&ClickEvent, &mut Window, &mut App) + 'static,
     ) -> Self {
->>>>>>> 7d30dda5
         self.on_click = Some(Box::new(handler));
         self
     }
