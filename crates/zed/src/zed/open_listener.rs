use crate::handle_open_request;
use crate::restorable_workspace_locations;
use anyhow::{anyhow, Context as _, Result};
use cli::{ipc, IpcHandshake};
use cli::{ipc::IpcSender, CliRequest, CliResponse};
use client::parse_zed_link;
use collections::HashMap;
use db::kvp::KEY_VALUE_STORE;
use editor::Editor;
use fs::Fs;
use futures::channel::mpsc::{UnboundedReceiver, UnboundedSender};
use futures::channel::{mpsc, oneshot};
use futures::future::join_all;
use futures::{FutureExt, SinkExt, StreamExt};
<<<<<<< HEAD
use gpui::{AppContext, AsyncAppContext, Global, WindowHandle};
=======
use gpui::{App, AsyncAppContext, Global, WindowHandle};
>>>>>>> 7d30dda5
use language::Point;
use recent_projects::{open_ssh_project, SshSettings};
use remote::SshConnectionOptions;
use settings::Settings;
use std::path::{Path, PathBuf};
use std::sync::Arc;
use std::thread;
use std::time::Duration;
use util::paths::PathWithPosition;
use util::ResultExt;
use welcome::{show_welcome_view, FIRST_OPEN};
use workspace::item::ItemHandle;
use workspace::{AppState, OpenOptions, SerializedWorkspaceLocation, Workspace};

#[derive(Default, Debug)]
pub struct OpenRequest {
    pub cli_connection: Option<(mpsc::Receiver<CliRequest>, IpcSender<CliResponse>)>,
    pub open_paths: Vec<String>,
    pub open_channel_notes: Vec<(u64, Option<String>)>,
    pub join_channel: Option<u64>,
    pub ssh_connection: Option<SshConnectionOptions>,
}

impl OpenRequest {
    pub fn parse(urls: Vec<String>, cx: &App) -> Result<Self> {
        let mut this = Self::default();
        for url in urls {
            if let Some(server_name) = url.strip_prefix("zed-cli://") {
                this.cli_connection = Some(connect_to_cli(server_name)?);
            } else if let Some(file) = url.strip_prefix("file://") {
                this.parse_file_path(file)
            } else if let Some(file) = url.strip_prefix("zed://file") {
                this.parse_file_path(file)
            } else if let Some(file) = url.strip_prefix("zed://ssh") {
                let ssh_url = "ssh:/".to_string() + file;
                this.parse_ssh_file_path(&ssh_url, cx)?
            } else if url.starts_with("ssh://") {
                this.parse_ssh_file_path(&url, cx)?
            } else if let Some(request_path) = parse_zed_link(&url, cx) {
                this.parse_request_path(request_path).log_err();
            } else {
                log::error!("unhandled url: {}", url);
            }
        }

        Ok(this)
    }

    fn parse_file_path(&mut self, file: &str) {
        if let Some(decoded) = urlencoding::decode(file).log_err() {
            self.open_paths.push(decoded.into_owned())
        }
    }

    fn parse_ssh_file_path(&mut self, file: &str, cx: &App) -> Result<()> {
        let url = url::Url::parse(file)?;
        let host = url
            .host()
            .ok_or_else(|| anyhow!("missing host in ssh url: {}", file))?
            .to_string();
        let username = Some(url.username().to_string()).filter(|s| !s.is_empty());
        let port = url.port();
        if !self.open_paths.is_empty() {
            return Err(anyhow!("cannot open both local and ssh paths"));
        }
        let mut connection_options = SshSettings::get_global(cx).connection_options_for(
            host.clone(),
            port,
            username.clone(),
        );
        if let Some(password) = url.password() {
            connection_options.password = Some(password.to_string());
        }
        if let Some(ssh_connection) = &self.ssh_connection {
            if *ssh_connection != connection_options {
                return Err(anyhow!("cannot open multiple ssh connections"));
            }
        }
        self.ssh_connection = Some(connection_options);
        self.parse_file_path(url.path());
        Ok(())
    }

    fn parse_request_path(&mut self, request_path: &str) -> Result<()> {
        let mut parts = request_path.split('/');
        if parts.next() == Some("channel") {
            if let Some(slug) = parts.next() {
                if let Some(id_str) = slug.split('-').last() {
                    if let Ok(channel_id) = id_str.parse::<u64>() {
                        let Some(next) = parts.next() else {
                            self.join_channel = Some(channel_id);
                            return Ok(());
                        };

                        if let Some(heading) = next.strip_prefix("notes#") {
                            self.open_channel_notes
                                .push((channel_id, Some(heading.to_string())));
                            return Ok(());
                        }
                        if next == "notes" {
                            self.open_channel_notes.push((channel_id, None));
                            return Ok(());
                        }
                    }
                }
            }
        }
        Err(anyhow!("invalid zed url: {}", request_path))
    }
}

#[derive(Clone)]
pub struct OpenListener(UnboundedSender<Vec<String>>);

impl Global for OpenListener {}

impl OpenListener {
    pub fn new() -> (Self, UnboundedReceiver<Vec<String>>) {
        let (tx, rx) = mpsc::unbounded();
        (OpenListener(tx), rx)
    }

    pub fn open_urls(&self, urls: Vec<String>) {
        self.0
            .unbounded_send(urls)
            .map_err(|_| anyhow!("no listener for open requests"))
            .log_err();
    }
}

#[cfg(any(target_os = "linux", target_os = "freebsd"))]
pub fn listen_for_cli_connections(opener: OpenListener) -> Result<()> {
    use release_channel::RELEASE_CHANNEL_NAME;
    use std::os::unix::net::UnixDatagram;

    let sock_path = paths::support_dir().join(format!("zed-{}.sock", *RELEASE_CHANNEL_NAME));
    // remove the socket if the process listening on it has died
    if let Err(e) = UnixDatagram::unbound()?.connect(&sock_path) {
        if e.kind() == std::io::ErrorKind::ConnectionRefused {
            std::fs::remove_file(&sock_path)?;
        }
    }
    let listener = UnixDatagram::bind(&sock_path)?;
    thread::spawn(move || {
        let mut buf = [0u8; 1024];
        while let Ok(len) = listener.recv(&mut buf) {
            opener.open_urls(vec![String::from_utf8_lossy(&buf[..len]).to_string()]);
        }
    });
    Ok(())
}

fn connect_to_cli(
    server_name: &str,
) -> Result<(mpsc::Receiver<CliRequest>, IpcSender<CliResponse>)> {
    let handshake_tx = cli::ipc::IpcSender::<IpcHandshake>::connect(server_name.to_string())
        .context("error connecting to cli")?;
    let (request_tx, request_rx) = ipc::channel::<CliRequest>()?;
    let (response_tx, response_rx) = ipc::channel::<CliResponse>()?;

    handshake_tx
        .send(IpcHandshake {
            requests: request_tx,
            responses: response_rx,
        })
        .context("error sending ipc handshake")?;

    let (mut async_request_tx, async_request_rx) =
        futures::channel::mpsc::channel::<CliRequest>(16);
    thread::spawn(move || {
        while let Ok(cli_request) = request_rx.recv() {
            if smol::block_on(async_request_tx.send(cli_request)).is_err() {
                break;
            }
        }
        Ok::<_, anyhow::Error>(())
    });

    Ok((async_request_rx, response_tx))
}

pub async fn open_paths_with_positions(
    path_positions: &[PathWithPosition],
    app_state: Arc<AppState>,
    open_options: workspace::OpenOptions,
    cx: &mut AsyncAppContext,
) -> Result<(
    WindowHandle<Workspace>,
    Vec<Option<Result<Box<dyn ItemHandle>>>>,
)> {
    let mut caret_positions = HashMap::default();

    let paths = path_positions
        .iter()
        .map(|path_with_position| {
            let path = path_with_position.path.clone();
            if let Some(row) = path_with_position.row {
                if path.is_file() {
                    let row = row.saturating_sub(1);
                    let col = path_with_position.column.unwrap_or(0).saturating_sub(1);
                    caret_positions.insert(path.clone(), Point::new(row, col));
                }
            }
            path
        })
        .collect::<Vec<_>>();

    let (workspace, items) = cx
        .update(|cx| workspace::open_paths(&paths, app_state, open_options, cx))?
        .await?;

    for (item, path) in items.iter().zip(&paths) {
        let Some(Ok(item)) = item else {
            continue;
        };
        let Some(point) = caret_positions.remove(path) else {
            continue;
        };
        if let Some(active_editor) = item.downcast::<Editor>() {
            workspace
                .update(cx, |_, window, cx| {
                    active_editor.update(cx, |editor, cx| {
<<<<<<< HEAD
                        editor.go_to_singleton_buffer_point(point, cx);
=======
                        editor.go_to_singleton_buffer_point(point, window, cx);
>>>>>>> 7d30dda5
                    });
                })
                .log_err();
        }
    }

    Ok((workspace, items))
}

pub async fn handle_cli_connection(
    (mut requests, responses): (mpsc::Receiver<CliRequest>, IpcSender<CliResponse>),
    app_state: Arc<AppState>,
    mut cx: AsyncAppContext,
) {
    if let Some(request) = requests.next().await {
        match request {
            CliRequest::Open {
                urls,
                paths,
                wait,
                open_new_workspace,
                env,
            } => {
                if !urls.is_empty() {
                    cx.update(|cx| {
                        match OpenRequest::parse(urls, cx) {
                            Ok(open_request) => {
                                handle_open_request(open_request, app_state.clone(), cx);
                                responses.send(CliResponse::Exit { status: 0 }).log_err();
                            }
                            Err(e) => {
                                responses
                                    .send(CliResponse::Stderr {
                                        message: format!("{e}"),
                                    })
                                    .log_err();
                                responses.send(CliResponse::Exit { status: 1 }).log_err();
                            }
                        };
                    })
                    .log_err();
                    return;
                }

                let open_workspace_result = open_workspaces(
                    paths,
                    open_new_workspace,
                    &responses,
                    wait,
                    app_state.clone(),
                    env,
                    &mut cx,
                )
                .await;

                let status = if open_workspace_result.is_err() { 1 } else { 0 };
                responses.send(CliResponse::Exit { status }).log_err();
            }
        }
    }
}

async fn open_workspaces(
    paths: Vec<String>,
    open_new_workspace: Option<bool>,
    responses: &IpcSender<CliResponse>,
    wait: bool,
    app_state: Arc<AppState>,
    env: Option<collections::HashMap<String, String>>,
    cx: &mut AsyncAppContext,
) -> Result<()> {
    let grouped_locations = if paths.is_empty() {
        // If no paths are provided, restore from previous workspaces unless a new workspace is requested with -n
        if open_new_workspace == Some(true) {
            Vec::new()
        } else {
            let locations = restorable_workspace_locations(cx, &app_state).await;
            locations.unwrap_or_default()
        }
    } else {
        vec![SerializedWorkspaceLocation::from_local_paths(
            paths.into_iter().map(PathBuf::from),
        )]
    };

    if grouped_locations.is_empty() {
        // If we have no paths to open, show the welcome screen if this is the first launch
        if matches!(KEY_VALUE_STORE.read_kvp(FIRST_OPEN), Ok(None)) {
            cx.update(|cx| show_welcome_view(app_state, cx).detach())
                .log_err();
        }
        // If not the first launch, show an empty window with empty editor
        else {
            cx.update(|cx| {
                let open_options = OpenOptions {
                    env,
                    ..Default::default()
                };
                workspace::open_new(open_options, app_state, cx, |workspace, window, cx| {
                    Editor::new_file(workspace, &Default::default(), window, cx)
                })
                .detach();
            })
            .log_err();
        }
    } else {
        // If there are paths to open, open a workspace for each grouping of paths
        let mut errored = false;

        for location in grouped_locations {
            match location {
                SerializedWorkspaceLocation::Local(workspace_paths, _) => {
                    let workspace_paths = workspace_paths
                        .paths()
                        .iter()
                        .map(|path| path.to_string_lossy().to_string())
                        .collect();

                    let workspace_failed_to_open = open_local_workspace(
                        workspace_paths,
                        open_new_workspace,
                        wait,
                        responses,
                        env.as_ref(),
                        &app_state,
                        cx,
                    )
                    .await;

                    if workspace_failed_to_open {
                        errored = true
                    }
                }
                SerializedWorkspaceLocation::Ssh(ssh) => {
                    let app_state = app_state.clone();
                    let connection_options = cx.update(|cx| {
                        SshSettings::get_global(cx)
                            .connection_options_for(ssh.host, ssh.port, ssh.user)
                    });
                    if let Ok(connection_options) = connection_options {
                        cx.spawn(|mut cx| async move {
                            open_ssh_project(
                                connection_options,
                                ssh.paths.into_iter().map(PathBuf::from).collect(),
                                app_state,
                                OpenOptions::default(),
                                &mut cx,
                            )
                            .await
                            .log_err();
                        })
                        .detach();
                        // We don't set `errored` here if `open_ssh_project` fails, because for ssh projects, the
                        // error is displayed in the window.
                    } else {
                        errored = false;
                    }
                }
            }
        }

        if errored {
            return Err(anyhow!("failed to open a workspace"));
        }
    }

    Ok(())
}

async fn open_local_workspace(
    workspace_paths: Vec<String>,
    open_new_workspace: Option<bool>,
    wait: bool,
    responses: &IpcSender<CliResponse>,
    env: Option<&HashMap<String, String>>,
    app_state: &Arc<AppState>,
    cx: &mut AsyncAppContext,
) -> bool {
    let mut errored = false;

    let paths_with_position =
        derive_paths_with_position(app_state.fs.as_ref(), workspace_paths).await;
    match open_paths_with_positions(
        &paths_with_position,
        app_state.clone(),
        workspace::OpenOptions {
            open_new_workspace,
            env: env.cloned(),
            ..Default::default()
        },
        cx,
    )
    .await
    {
        Ok((workspace, items)) => {
            let mut item_release_futures = Vec::new();

            for (item, path) in items.into_iter().zip(&paths_with_position) {
                match item {
                    Some(Ok(item)) => {
                        cx.update(|cx| {
                            let released = oneshot::channel();
                            item.on_release(
                                cx,
                                Box::new(move |_| {
                                    let _ = released.0.send(());
                                }),
                            )
                            .detach();
                            item_release_futures.push(released.1);
                        })
                        .log_err();
                    }
                    Some(Err(err)) => {
                        responses
                            .send(CliResponse::Stderr {
                                message: format!("error opening {path:?}: {err}"),
                            })
                            .log_err();
                        errored = true;
                    }
                    None => {}
                }
            }

            if wait {
                let background = cx.background_executor().clone();
                let wait = async move {
                    if paths_with_position.is_empty() {
                        let (done_tx, done_rx) = oneshot::channel();
                        let _subscription = workspace.update(cx, |_, _, cx| {
                            cx.on_release(move |_, _| {
                                let _ = done_tx.send(());
                            })
                        });
                        let _ = done_rx.await;
                    } else {
                        let _ = futures::future::try_join_all(item_release_futures).await;
                    };
                }
                .fuse();

                futures::pin_mut!(wait);

                loop {
                    // Repeatedly check if CLI is still open to avoid wasting resources
                    // waiting for files or workspaces to close.
                    let mut timer = background.timer(Duration::from_secs(1)).fuse();
                    futures::select_biased! {
                        _ = wait => break,
                        _ = timer => {
                            if responses.send(CliResponse::Ping).is_err() {
                                break;
                            }
                        }
                    }
                }
            }
        }
        Err(error) => {
            errored = true;
            responses
                .send(CliResponse::Stderr {
                    message: format!("error opening {paths_with_position:?}: {error}"),
                })
                .log_err();
        }
    }
    errored
}

pub async fn derive_paths_with_position(
    fs: &dyn Fs,
    path_strings: impl IntoIterator<Item = impl AsRef<str>>,
) -> Vec<PathWithPosition> {
    join_all(path_strings.into_iter().map(|path_str| async move {
        let canonicalized = fs.canonicalize(Path::new(path_str.as_ref())).await;
        (path_str, canonicalized)
    }))
    .await
    .into_iter()
    .map(|(original, canonicalized)| match canonicalized {
        Ok(canonicalized) => PathWithPosition::from_path(canonicalized),
        Err(_) => PathWithPosition::parse_str(original.as_ref()),
    })
    .collect()
}

#[cfg(test)]
mod tests {
    use std::sync::Arc;

    use cli::{
        ipc::{self},
        CliResponse,
    };
    use editor::Editor;
    use gpui::TestAppContext;
    use serde_json::json;
    use workspace::{AppState, Workspace};

    use crate::zed::{open_listener::open_local_workspace, tests::init_test};

    #[gpui::test]
    async fn test_open_workspace_with_directory(cx: &mut TestAppContext) {
        let app_state = init_test(cx);

        app_state
            .fs
            .as_fake()
            .insert_tree(
                "/root",
                json!({
                    "dir1": {
                        "file1.txt": "content1",
                        "file2.txt": "content2",
                    },
                }),
            )
            .await;

        assert_eq!(cx.windows().len(), 0);

        // First open the workspace directory
        open_workspace_file("/root/dir1", None, app_state.clone(), cx).await;

        assert_eq!(cx.windows().len(), 1);
        let workspace = cx.windows()[0].downcast::<Workspace>().unwrap();
        workspace
            .update(cx, |workspace, _, cx| {
                assert!(workspace.active_item_as::<Editor>(cx).is_none())
            })
            .unwrap();

        // Now open a file inside that workspace
        open_workspace_file("/root/dir1/file1.txt", None, app_state.clone(), cx).await;

        assert_eq!(cx.windows().len(), 1);
        workspace
            .update(cx, |workspace, _, cx| {
                assert!(workspace.active_item_as::<Editor>(cx).is_some());
            })
            .unwrap();

        // Now open a file inside that workspace, but tell Zed to open a new window
        open_workspace_file("/root/dir1/file1.txt", Some(true), app_state.clone(), cx).await;

        assert_eq!(cx.windows().len(), 2);

        let workspace_2 = cx.windows()[1].downcast::<Workspace>().unwrap();
        workspace_2
            .update(cx, |workspace, _, cx| {
                assert!(workspace.active_item_as::<Editor>(cx).is_some());
                let items = workspace.items(cx).collect::<Vec<_>>();
                assert_eq!(items.len(), 1, "Workspace should have two items");
            })
            .unwrap();
    }

    #[gpui::test]
    async fn test_open_workspace_with_nonexistent_files(cx: &mut TestAppContext) {
        let app_state = init_test(cx);

        app_state.fs.as_fake().insert_tree("/root", json!({})).await;

        assert_eq!(cx.windows().len(), 0);

        // Test case 1: Open a single file that does not exist yet
        open_workspace_file("/root/file5.txt", None, app_state.clone(), cx).await;

        assert_eq!(cx.windows().len(), 1);
        let workspace_1 = cx.windows()[0].downcast::<Workspace>().unwrap();
        workspace_1
            .update(cx, |workspace, _, cx| {
                assert!(workspace.active_item_as::<Editor>(cx).is_some())
            })
            .unwrap();

        // Test case 2: Open a single file that does not exist yet,
        // but tell Zed to add it to the current workspace
        open_workspace_file("/root/file6.txt", Some(false), app_state.clone(), cx).await;

        assert_eq!(cx.windows().len(), 1);
        workspace_1
            .update(cx, |workspace, _, cx| {
                let items = workspace.items(cx).collect::<Vec<_>>();
                assert_eq!(items.len(), 2, "Workspace should have two items");
            })
            .unwrap();

        // Test case 3: Open a single file that does not exist yet,
        // but tell Zed to NOT add it to the current workspace
        open_workspace_file("/root/file7.txt", Some(true), app_state.clone(), cx).await;

        assert_eq!(cx.windows().len(), 2);
        let workspace_2 = cx.windows()[1].downcast::<Workspace>().unwrap();
        workspace_2
            .update(cx, |workspace, _, cx| {
                let items = workspace.items(cx).collect::<Vec<_>>();
                assert_eq!(items.len(), 1, "Workspace should have two items");
            })
            .unwrap();
    }

    async fn open_workspace_file(
        path: &str,
        open_new_workspace: Option<bool>,
        app_state: Arc<AppState>,
        cx: &TestAppContext,
    ) {
        let (response_tx, _) = ipc::channel::<CliResponse>().unwrap();

        let workspace_paths = vec![path.to_owned()];

        let errored = cx
            .spawn(|mut cx| async move {
                open_local_workspace(
                    workspace_paths,
                    open_new_workspace,
                    false,
                    &response_tx,
                    None,
                    &app_state,
                    &mut cx,
                )
                .await
            })
            .await;

        assert!(!errored);
    }
}<|MERGE_RESOLUTION|>--- conflicted
+++ resolved
@@ -12,11 +12,7 @@
 use futures::channel::{mpsc, oneshot};
 use futures::future::join_all;
 use futures::{FutureExt, SinkExt, StreamExt};
-<<<<<<< HEAD
-use gpui::{AppContext, AsyncAppContext, Global, WindowHandle};
-=======
 use gpui::{App, AsyncAppContext, Global, WindowHandle};
->>>>>>> 7d30dda5
 use language::Point;
 use recent_projects::{open_ssh_project, SshSettings};
 use remote::SshConnectionOptions;
@@ -239,11 +235,7 @@
             workspace
                 .update(cx, |_, window, cx| {
                     active_editor.update(cx, |editor, cx| {
-<<<<<<< HEAD
-                        editor.go_to_singleton_buffer_point(point, cx);
-=======
                         editor.go_to_singleton_buffer_point(point, window, cx);
->>>>>>> 7d30dda5
                     });
                 })
                 .log_err();
