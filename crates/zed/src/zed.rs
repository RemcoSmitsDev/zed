mod app_menus;
pub mod inline_completion_registry;
#[cfg(any(target_os = "linux", target_os = "freebsd"))]
pub(crate) mod linux_prompts;
#[cfg(target_os = "macos")]
pub(crate) mod mac_only_instance;
mod open_listener;
mod quick_action_bar;
#[cfg(target_os = "windows")]
pub(crate) mod windows_only_instance;

use anyhow::Context as _;
pub use app_menus::*;
use assets::Assets;
use assistant_context_editor::AssistantPanelDelegate;
use breadcrumbs::Breadcrumbs;
use client::{zed_urls, ZED_URL_SCHEME};
use collections::VecDeque;
use command_palette_hooks::CommandPaletteFilter;
use debugger_ui::debugger_panel::DebugPanel;
use editor::ProposedChangesEditorToolbar;
use editor::{scroll::Autoscroll, Editor, MultiBuffer};
use feature_flags::FeatureFlagAppExt;
use futures::FutureExt;
use futures::{channel::mpsc, select_biased, StreamExt};
use gpui::{
    actions, point, px, Action, App, AppContext as _, AsyncApp, Context, DismissEvent, Element,
    Entity, Focusable, KeyBinding, MenuItem, ParentElement, PathPromptOptions, PromptLevel,
    ReadGlobal, SharedString, Styled, Task, TitlebarOptions, Window, WindowKind, WindowOptions,
};
pub use open_listener::*;
use outline_panel::OutlinePanel;
use paths::{
    local_debug_file_relative_path, local_settings_file_relative_path,
    local_tasks_file_relative_path,
};
use project::{DirectoryLister, ProjectItem};
use project_panel::ProjectPanel;
use prompt_library::PromptBuilder;
use quick_action_bar::QuickActionBar;
use recent_projects::open_ssh_project;
use release_channel::{AppCommitSha, ReleaseChannel};
use rope::Rope;
use search::project_search::ProjectSearchBar;
use settings::{
    initial_debug_tasks_content, initial_project_settings_content, initial_tasks_content,
    update_settings_file, KeymapFile, KeymapFileLoadResult, Settings, SettingsStore,
    DEFAULT_KEYMAP_PATH, VIM_KEYMAP_PATH,
};
use std::any::TypeId;
use std::path::PathBuf;
use std::rc::Rc;
use std::{borrow::Cow, ops::Deref, path::Path, sync::Arc};
use terminal_view::terminal_panel::{self, TerminalPanel};
use theme::{ActiveTheme, ThemeSettings};
use ui::PopoverMenuHandle;
use util::markdown::MarkdownString;
use util::{asset_str, ResultExt};
use uuid::Uuid;
use vim_mode_setting::VimModeSetting;
use welcome::{BaseKeymap, MultibufferHint};
use workspace::notifications::{dismiss_app_notification, show_app_notification, NotificationId};
use workspace::CloseIntent;
use workspace::{
    create_and_open_local_file, notifications::simple_message_notification::MessageNotification,
    open_new, AppState, NewFile, NewWindow, OpenLog, Toast, Workspace, WorkspaceSettings,
};
use workspace::{notifications::DetachAndPromptErr, Pane};
use zed_actions::{
    OpenAccountSettings, OpenBrowser, OpenServerSettings, OpenSettings, OpenZedUrl, Quit,
};

actions!(
    zed,
    [
        DebugElements,
        Hide,
        HideOthers,
        Minimize,
        OpenDefaultSettings,
        OpenProjectSettings,
        OpenProjectTasks,
        OpenProjectDebugTasks,
        OpenTasks,
        OpenDebugTasks,
        ResetDatabase,
        ShowAll,
        ToggleFullScreen,
        Zoom,
        TestPanic,
    ]
);

pub fn init(cx: &mut App) {
    #[cfg(target_os = "macos")]
    cx.on_action(|_: &Hide, cx| cx.hide());
    #[cfg(target_os = "macos")]
    cx.on_action(|_: &HideOthers, cx| cx.hide_other_apps());
    #[cfg(target_os = "macos")]
    cx.on_action(|_: &ShowAll, cx| cx.unhide_other_apps());
    cx.on_action(quit);

    if ReleaseChannel::global(cx) == ReleaseChannel::Dev {
        cx.on_action(test_panic);
    }
}

pub fn build_window_options(display_uuid: Option<Uuid>, cx: &mut App) -> WindowOptions {
    let display = display_uuid.and_then(|uuid| {
        cx.displays()
            .into_iter()
            .find(|display| display.uuid().ok() == Some(uuid))
    });
    let app_id = ReleaseChannel::global(cx).app_id();
    let window_decorations = match std::env::var("ZED_WINDOW_DECORATIONS") {
        Ok(val) if val == "server" => gpui::WindowDecorations::Server,
        Ok(val) if val == "client" => gpui::WindowDecorations::Client,
        _ => gpui::WindowDecorations::Client,
    };

    WindowOptions {
        titlebar: Some(TitlebarOptions {
            title: None,
            appears_transparent: true,
            traffic_light_position: Some(point(px(9.0), px(9.0))),
        }),
        window_bounds: None,
        focus: false,
        show: false,
        kind: WindowKind::Normal,
        is_movable: true,
        display_id: display.map(|display| display.id()),
        window_background: cx.theme().window_background_appearance(),
        app_id: Some(app_id.to_owned()),
        window_decorations: Some(window_decorations),
        window_min_size: Some(gpui::Size {
            width: px(360.0),
            height: px(240.0),
        }),
    }
}

pub fn initialize_workspace(
    app_state: Arc<AppState>,
    prompt_builder: Arc<PromptBuilder>,
    cx: &mut App,
) {
    cx.observe_new(move |workspace: &mut Workspace, window, cx| {
        let Some(window) = window else {
            return;
        };

        let workspace_handle = cx.entity().clone();
        let center_pane = workspace.active_pane().clone();
        initialize_pane(workspace, &center_pane, window, cx);
        cx.subscribe_in(&workspace_handle, window, {
            move |workspace, _, event, window, cx| match event {
                workspace::Event::PaneAdded(pane) => {
                    initialize_pane(workspace, &pane, window, cx);
                }
                workspace::Event::OpenBundledFile {
                    text,
                    title,
                    language,
                } => open_bundled_file(workspace, text.clone(), title, language, window, cx),
                _ => {}
            }
        })
        .detach();

        #[cfg(not(target_os = "macos"))]
        initialize_file_watcher(window, cx);

        if let Some(specs) = window.gpu_specs() {
            log::info!("Using GPU: {:?}", specs);
            show_software_emulation_warning_if_needed(specs, window, cx);
        }

        let popover_menu_handle = PopoverMenuHandle::default();

        let inline_completion_button = cx.new(|cx| {
            inline_completion_button::InlineCompletionButton::new(
                workspace.weak_handle(),
                app_state.fs.clone(),
                app_state.user_store.clone(),
                popover_menu_handle.clone(),
                cx,
            )
        });

        workspace.register_action({
            move |_, _: &inline_completion_button::ToggleMenu, window, cx| {
                popover_menu_handle.toggle(window, cx);
            }
        });

        let diagnostic_summary =
            cx.new(|cx| diagnostics::items::DiagnosticIndicator::new(workspace, cx));
        let activity_indicator = activity_indicator::ActivityIndicator::new(
            workspace,
            app_state.languages.clone(),
            window,
            cx,
        );
        let active_buffer_language =
            cx.new(|_| language_selector::ActiveBufferLanguage::new(workspace));
        let active_toolchain_language =
            cx.new(|cx| toolchain_selector::ActiveToolchain::new(workspace, window, cx));
        let vim_mode_indicator = cx.new(|cx| vim::ModeIndicator::new(window, cx));
        let cursor_position =
            cx.new(|_| go_to_line::cursor_position::CursorPosition::new(workspace));
        workspace.status_bar().update(cx, |status_bar, cx| {
            status_bar.add_left_item(diagnostic_summary, window, cx);
            status_bar.add_left_item(activity_indicator, window, cx);
            status_bar.add_right_item(inline_completion_button, window, cx);
            status_bar.add_right_item(active_buffer_language, window, cx);
            status_bar.add_right_item(active_toolchain_language, window, cx);
            status_bar.add_right_item(vim_mode_indicator, window, cx);
            status_bar.add_right_item(cursor_position, window, cx);
        });

        auto_update_ui::notify_of_any_new_update(window, cx);

        let handle = cx.entity().downgrade();
        window.on_window_should_close(cx, move |window, cx| {
            handle
                .update(cx, |workspace, cx| {
                    // We'll handle closing asynchronously
                    workspace.close_window(&Default::default(), window, cx);
                    false
                })
                .unwrap_or(true)
        });

        initialize_panels(prompt_builder.clone(), window, cx);
        register_actions(app_state.clone(), workspace, window, cx);

        workspace.focus_handle(cx).focus(window);
    })
    .detach();

    feature_gate_zed_pro_actions(cx);
}

fn feature_gate_zed_pro_actions(cx: &mut App) {
    let zed_pro_actions = [TypeId::of::<OpenAccountSettings>()];

    CommandPaletteFilter::update_global(cx, |filter, _cx| {
        filter.hide_action_types(&zed_pro_actions);
    });

    cx.observe_flag::<feature_flags::ZedPro, _>({
        move |is_enabled, cx| {
            CommandPaletteFilter::update_global(cx, |filter, _cx| {
                if is_enabled {
                    filter.show_action_types(zed_pro_actions.iter());
                } else {
                    filter.hide_action_types(&zed_pro_actions);
                }
            });
        }
    })
    .detach();
}

#[cfg(any(target_os = "linux", target_os = "freebsd"))]
fn initialize_file_watcher(window: &mut Window, cx: &mut Context<Workspace>) {
    if let Err(e) = fs::fs_watcher::global(|_| {}) {
        let message = format!(
            db::indoc! {r#"
            inotify_init returned {}

            This may be due to system-wide limits on inotify instances. For troubleshooting see: https://zed.dev/docs/linux
            "#},
            e
        );
        let prompt = window.prompt(
            PromptLevel::Critical,
            "Could not start inotify",
            Some(&message),
            &["Troubleshoot and Quit"],
            cx,
        );
        cx.spawn(|_, cx| async move {
            if prompt.await == Ok(0) {
                cx.update(|cx| {
                    cx.open_url("https://zed.dev/docs/linux#could-not-start-inotify");
                    cx.quit();
                })
                .ok();
            }
        })
        .detach()
    }
}

#[cfg(target_os = "windows")]
fn initialize_file_watcher(window: &mut Window, cx: &mut Context<Workspace>) {
    if let Err(e) = fs::fs_watcher::global(|_| {}) {
        let message = format!(
            db::indoc! {r#"
            ReadDirectoryChangesW initialization failed: {}

            This may occur on network filesystems and WSL paths. For troubleshooting see: https://zed.dev/docs/windows
            "#},
            e
        );
        let prompt = window.prompt(
            PromptLevel::Critical,
            "Could not start ReadDirectoryChangesW",
            Some(&message),
            &["Troubleshoot and Quit"],
            cx,
        );
        cx.spawn(|_, cx| async move {
            if prompt.await == Ok(0) {
                cx.update(|cx| {
                    cx.open_url("https://zed.dev/docs/windows");
                    cx.quit()
                })
                .ok();
            }
        })
        .detach()
    }
}

fn show_software_emulation_warning_if_needed(
    specs: gpui::GpuSpecs,
    window: &mut Window,
    cx: &mut Context<Workspace>,
) {
    if specs.is_software_emulated && std::env::var("ZED_ALLOW_EMULATED_GPU").is_err() {
        let message = format!(
            db::indoc! {r#"
            Zed uses Vulkan for rendering and requires a compatible GPU.

            Currently you are using a software emulated GPU ({}) which
            will result in awful performance.

            For troubleshooting see: https://zed.dev/docs/linux
            Set ZED_ALLOW_EMULATED_GPU=1 env var to permanently override.
            "#},
            specs.device_name
        );
        let prompt = window.prompt(
            PromptLevel::Critical,
            "Unsupported GPU",
            Some(&message),
            &["Skip", "Troubleshoot and Quit"],
            cx,
        );
        cx.spawn(|_, cx| async move {
            if prompt.await == Ok(1) {
                cx.update(|cx| {
                    cx.open_url("https://zed.dev/docs/linux#zed-fails-to-open-windows");
                    cx.quit();
                })
                .ok();
            }
        })
        .detach()
    }
}

fn initialize_panels(
    prompt_builder: Arc<PromptBuilder>,
    window: &mut Window,
    cx: &mut Context<Workspace>,
) {
    let assistant2_feature_flag = cx.wait_for_flag::<feature_flags::Assistant2FeatureFlag>();
    let git_ui_feature_flag = cx.wait_for_flag::<feature_flags::GitUiFeatureFlag>();

    let prompt_builder = prompt_builder.clone();

    cx.spawn_in(window, |workspace_handle, mut cx| async move {
        let project_panel = ProjectPanel::load(workspace_handle.clone(), cx.clone());
        let outline_panel = OutlinePanel::load(workspace_handle.clone(), cx.clone());
        let terminal_panel = TerminalPanel::load(workspace_handle.clone(), cx.clone());
        let channels_panel =
            collab_ui::collab_panel::CollabPanel::load(workspace_handle.clone(), cx.clone());
        let chat_panel =
            collab_ui::chat_panel::ChatPanel::load(workspace_handle.clone(), cx.clone());
        let notification_panel = collab_ui::notification_panel::NotificationPanel::load(
            workspace_handle.clone(),
            cx.clone(),
        );

        let debug_panel = DebugPanel::load(workspace_handle.clone(), cx.clone());

        let (
            project_panel,
            outline_panel,
            terminal_panel,
            channels_panel,
            chat_panel,
            notification_panel,
<<<<<<< HEAD
            assistant_panel,
            debug_panel,
=======
>>>>>>> 3b6e1be1
        ) = futures::try_join!(
            project_panel,
            outline_panel,
            terminal_panel,
            channels_panel,
            chat_panel,
            notification_panel,
<<<<<<< HEAD
            assistant_panel,
            debug_panel,
        )?;

        workspace_handle.update(&mut cx, |workspace, cx| {
            workspace.add_panel(project_panel, cx);
            workspace.add_panel(outline_panel, cx);
            workspace.add_panel(terminal_panel, cx);
            workspace.add_panel(debug_panel, cx);
            workspace.add_panel(channels_panel, cx);
            workspace.add_panel(chat_panel, cx);
            workspace.add_panel(notification_panel, cx);
            workspace.add_panel(assistant_panel, cx)
=======
        )?;

        workspace_handle.update_in(&mut cx, |workspace, window, cx| {
            workspace.add_panel(project_panel, window, cx);
            workspace.add_panel(outline_panel, window, cx);
            workspace.add_panel(terminal_panel, window, cx);
            workspace.add_panel(channels_panel, window, cx);
            workspace.add_panel(chat_panel, window, cx);
            workspace.add_panel(notification_panel, window, cx);
>>>>>>> 3b6e1be1
        })?;

        let git_ui_enabled = {
            let mut git_ui_feature_flag = git_ui_feature_flag.fuse();
            let mut timeout =
                FutureExt::fuse(smol::Timer::after(std::time::Duration::from_secs(5)));

            select_biased! {
                is_git_ui_enabled = git_ui_feature_flag => is_git_ui_enabled,
                _ = timeout => false,
            }
        };

        let git_panel = if git_ui_enabled {
            Some(git_ui::git_panel::GitPanel::load(workspace_handle.clone(), cx.clone()).await?)
        } else {
            None
        };
        workspace_handle.update_in(&mut cx, |workspace, window, cx| {
            if let Some(git_panel) = git_panel {
                workspace.add_panel(git_panel, window, cx);
            }
        })?;

        let is_assistant2_enabled = if cfg!(test) {
            false
        } else {
            let mut assistant2_feature_flag = assistant2_feature_flag.fuse();
            let mut timeout =
                FutureExt::fuse(smol::Timer::after(std::time::Duration::from_secs(5)));

            select_biased! {
                is_assistant2_enabled = assistant2_feature_flag => is_assistant2_enabled,
                _ = timeout => false,
            }
        };

        let (assistant_panel, assistant2_panel) = if is_assistant2_enabled {
            log::info!("[assistant2-debug] initializing Assistant2");
            let assistant2_panel = assistant2::AssistantPanel::load(
                workspace_handle.clone(),
                prompt_builder,
                cx.clone(),
            )
            .await?;
            log::info!("[assistant2-debug] finished initializing Assistant2");

            (None, Some(assistant2_panel))
        } else {
            let assistant_panel = assistant::AssistantPanel::load(
                workspace_handle.clone(),
                prompt_builder.clone(),
                cx.clone(),
            )
            .await?;

            (Some(assistant_panel), None)
        };

        workspace_handle.update_in(&mut cx, |workspace, window, cx| {
            if let Some(assistant2_panel) = assistant2_panel {
                log::info!("[assistant2-debug] adding Assistant2 panel");
                workspace.add_panel(assistant2_panel, window, cx);
            }

            if let Some(assistant_panel) = assistant_panel {
                workspace.add_panel(assistant_panel, window, cx);
            }

            // Register the actions that are shared between `assistant` and `assistant2`.
            //
            // We need to do this here instead of within the individual `init`
            // functions so that we only register the actions once.
            //
            // Once we ship `assistant2` we can push this back down into `assistant2::assistant_panel::init`.
            if is_assistant2_enabled {
                <dyn AssistantPanelDelegate>::set_global(
                    Arc::new(assistant2::ConcreteAssistantPanelDelegate),
                    cx,
                );

                workspace
                    .register_action(assistant2::AssistantPanel::toggle_focus)
                    .register_action(assistant2::InlineAssistant::inline_assist);
            } else {
                <dyn AssistantPanelDelegate>::set_global(
                    Arc::new(assistant::assistant_panel::ConcreteAssistantPanelDelegate),
                    cx,
                );

                workspace
                    .register_action(assistant::AssistantPanel::toggle_focus)
                    .register_action(assistant::AssistantPanel::inline_assist);
            }
        })?;

        anyhow::Ok(())
    })
    .detach();
}

fn register_actions(
    app_state: Arc<AppState>,
    workspace: &mut Workspace,
    _: &mut Window,
    cx: &mut Context<Workspace>,
) {
    workspace
        .register_action(about)
        .register_action(|_, _: &Minimize, window, _| {
            window.minimize_window();
        })
        .register_action(|_, _: &Zoom, window, _| {
            window.zoom_window();
        })
        .register_action(|_, _: &ToggleFullScreen, window, _| {
            window.toggle_fullscreen();
        })
        .register_action(|_, action: &OpenZedUrl, _, cx| {
            OpenListener::global(cx).open_urls(vec![action.url.clone()])
        })
        .register_action(|_, action: &OpenBrowser, _window, cx| cx.open_url(&action.url))
        .register_action(|workspace, _: &workspace::Open, window, cx| {
            workspace
                .client()
                .telemetry()
                .report_app_event("open project".to_string());
            let paths = workspace.prompt_for_open_path(
                PathPromptOptions {
                    files: true,
                    directories: true,
                    multiple: true,
                },
                DirectoryLister::Project(workspace.project().clone()),
                window,
                cx,
            );

            cx.spawn_in(window, |this, mut cx| async move {
                let Some(paths) = paths.await.log_err().flatten() else {
                    return;
                };

                if let Some(task) = this
                    .update_in(&mut cx, |this, window, cx| {
                        if this.project().read(cx).is_local() {
                            this.open_workspace_for_paths(false, paths, window, cx)
                        } else {
                            open_new_ssh_project_from_project(this, paths, window, cx)
                        }
                    })
                    .log_err()
                {
                    task.await.log_err();
                }
            })
            .detach()
        })
        .register_action({
            let fs = app_state.fs.clone();
            move |_, _: &zed_actions::IncreaseUiFontSize, _window, cx| {
                update_settings_file::<ThemeSettings>(fs.clone(), cx, move |settings, cx| {
                    let buffer_font_size = ThemeSettings::clamp_font_size(
                        ThemeSettings::get_global(cx).ui_font_size + px(1.),
                    );

                    let _ = settings.ui_font_size.insert(buffer_font_size.into());
                });
            }
        })
        .register_action({
            let fs = app_state.fs.clone();
            move |_, _: &zed_actions::DecreaseUiFontSize, _window, cx| {
                update_settings_file::<ThemeSettings>(fs.clone(), cx, move |settings, cx| {
                    let buffer_font_size = ThemeSettings::clamp_font_size(
                        ThemeSettings::get_global(cx).ui_font_size - px(1.),
                    );

                    let _ = settings.ui_font_size.insert(buffer_font_size.into());
                });
            }
        })
        .register_action({
            let fs = app_state.fs.clone();
            move |_, _: &zed_actions::ResetUiFontSize, _window, cx| {
                update_settings_file::<ThemeSettings>(fs.clone(), cx, move |settings, _| {
                    let _ = settings.ui_font_size.take();
                });
            }
        })
        .register_action({
            let fs = app_state.fs.clone();
            move |_, _: &zed_actions::IncreaseBufferFontSize, _window, cx| {
                update_settings_file::<ThemeSettings>(fs.clone(), cx, move |settings, cx| {
                    let buffer_font_size = ThemeSettings::clamp_font_size(
                        ThemeSettings::get_global(cx).buffer_font_size() + px(1.),
                    );

                    let _ = settings.buffer_font_size.insert(buffer_font_size.into());
                });
            }
        })
        .register_action({
            let fs = app_state.fs.clone();
            move |_, _: &zed_actions::DecreaseBufferFontSize, _window, cx| {
                update_settings_file::<ThemeSettings>(fs.clone(), cx, move |settings, cx| {
                    let buffer_font_size = ThemeSettings::clamp_font_size(
                        ThemeSettings::get_global(cx).buffer_font_size() - px(1.),
                    );
                    let _ = settings.buffer_font_size.insert(buffer_font_size.into());
                });
            }
        })
        .register_action({
            let fs = app_state.fs.clone();
            move |_, _: &zed_actions::ResetBufferFontSize, _window, cx| {
                update_settings_file::<ThemeSettings>(fs.clone(), cx, move |settings, _| {
                    let _ = settings.buffer_font_size.take();
                });
            }
        })
        .register_action(install_cli)
        .register_action(|_, _: &install_cli::RegisterZedScheme, window, cx| {
            cx.spawn_in(window, |workspace, mut cx| async move {
                register_zed_scheme(&cx).await?;
                workspace.update_in(&mut cx, |workspace, _, cx| {
                    struct RegisterZedScheme;

                    workspace.show_toast(
                        Toast::new(
                            NotificationId::unique::<RegisterZedScheme>(),
                            format!(
                                "zed:// links will now open in {}.",
                                ReleaseChannel::global(cx).display_name()
                            ),
                        ),
                        cx,
                    )
                })?;
                Ok(())
            })
            .detach_and_prompt_err(
                "Error registering zed:// scheme",
                window,
                cx,
                |_, _, _| None,
            );
        })
        .register_action(|workspace, _: &OpenLog, window, cx| {
            open_log_file(workspace, window, cx);
        })
        .register_action(|workspace, _: &zed_actions::OpenLicenses, window, cx| {
            open_bundled_file(
                workspace,
                asset_str::<Assets>("licenses.md"),
                "Open Source License Attribution",
                "Markdown",
                window,
                cx,
            );
        })
        .register_action(
            move |workspace: &mut Workspace,
                  _: &zed_actions::OpenTelemetryLog,
                  window: &mut Window,
                  cx: &mut Context<Workspace>| {
                open_telemetry_log_file(workspace, window, cx);
            },
        )
        .register_action(
            move |_: &mut Workspace,
                  _: &zed_actions::OpenKeymap,
                  window: &mut Window,
                  cx: &mut Context<Workspace>| {
                open_settings_file(
                    paths::keymap_file(),
                    || settings::initial_keymap_content().as_ref().into(),
                    window,
                    cx,
                );
            },
        )
        .register_action(
            move |_: &mut Workspace,
                  _: &OpenSettings,
                  window: &mut Window,
                  cx: &mut Context<Workspace>| {
                open_settings_file(
                    paths::settings_file(),
                    || settings::initial_user_settings_content().as_ref().into(),
                    window,
                    cx,
                );
            },
        )
        .register_action(
            |_: &mut Workspace,
             _: &OpenAccountSettings,
             _: &mut Window,
             cx: &mut Context<Workspace>| {
                cx.open_url(&zed_urls::account_url(cx));
            },
        )
        .register_action(
            move |_: &mut Workspace,
                  _: &OpenTasks,
                  window: &mut Window,
                  cx: &mut Context<Workspace>| {
                open_settings_file(
                    paths::tasks_file(),
                    || settings::initial_tasks_content().as_ref().into(),
                    window,
                    cx,
                );
            },
        )
        .register_action(
            move |_: &mut Workspace, _: &OpenDebugTasks, cx: &mut ViewContext<Workspace>| {
                open_settings_file(
                    paths::debug_tasks_file(),
                    || settings::initial_debug_tasks_content().as_ref().into(),
                    cx,
                );
            },
        )
        .register_action(open_project_settings_file)
        .register_action(open_project_tasks_file)
        .register_action(open_project_debug_tasks_file)
        .register_action(
            move |workspace: &mut Workspace,
                  _: &zed_actions::OpenDefaultKeymap,
                  window: &mut Window,
                  cx: &mut Context<Workspace>| {
                open_bundled_file(
                    workspace,
                    settings::default_keymap(),
                    "Default Key Bindings",
                    "JSON",
                    window,
                    cx,
                );
            },
        )
        .register_action(
            move |workspace: &mut Workspace,
                  _: &OpenDefaultSettings,
                  window: &mut Window,
                  cx: &mut Context<Workspace>| {
                open_bundled_file(
                    workspace,
                    settings::default_settings(),
                    "Default Settings",
                    "JSON",
                    window,
                    cx,
                );
            },
        )
        .register_action(
            |workspace: &mut Workspace,
             _: &project_panel::ToggleFocus,
             window: &mut Window,
             cx: &mut Context<Workspace>| {
                workspace.toggle_panel_focus::<ProjectPanel>(window, cx);
            },
        )
        .register_action(
            |workspace: &mut Workspace,
             _: &outline_panel::ToggleFocus,
             window: &mut Window,
             cx: &mut Context<Workspace>| {
                workspace.toggle_panel_focus::<OutlinePanel>(window, cx);
            },
        )
        .register_action(
            |workspace: &mut Workspace,
             _: &collab_ui::collab_panel::ToggleFocus,
             window: &mut Window,
             cx: &mut Context<Workspace>| {
                workspace.toggle_panel_focus::<collab_ui::collab_panel::CollabPanel>(window, cx);
            },
        )
        .register_action(
            |workspace: &mut Workspace,
             _: &collab_ui::chat_panel::ToggleFocus,
             window: &mut Window,
             cx: &mut Context<Workspace>| {
                workspace.toggle_panel_focus::<collab_ui::chat_panel::ChatPanel>(window, cx);
            },
        )
        .register_action(
            |workspace: &mut Workspace,
             _: &collab_ui::notification_panel::ToggleFocus,
             window: &mut Window,
             cx: &mut Context<Workspace>| {
                workspace.toggle_panel_focus::<collab_ui::notification_panel::NotificationPanel>(
                    window, cx,
                );
            },
        )
        .register_action(
            |workspace: &mut Workspace,
             _: &terminal_panel::ToggleFocus,
             window: &mut Window,
             cx: &mut Context<Workspace>| {
                workspace.toggle_panel_focus::<TerminalPanel>(window, cx);
            },
        )
        .register_action({
            let app_state = Arc::downgrade(&app_state);
            move |_, _: &NewWindow, _, cx| {
                if let Some(app_state) = app_state.upgrade() {
                    open_new(
                        Default::default(),
                        app_state,
                        cx,
                        |workspace, window, cx| {
                            Editor::new_file(workspace, &Default::default(), window, cx)
                        },
                    )
                    .detach();
                }
            }
        })
        .register_action({
            let app_state = Arc::downgrade(&app_state);
            move |_, _: &NewFile, _, cx| {
                if let Some(app_state) = app_state.upgrade() {
                    open_new(
                        Default::default(),
                        app_state,
                        cx,
                        |workspace, window, cx| {
                            Editor::new_file(workspace, &Default::default(), window, cx)
                        },
                    )
                    .detach();
                }
            }
        });
    if workspace.project().read(cx).is_via_ssh() {
        workspace.register_action({
            move |workspace, _: &OpenServerSettings, window, cx| {
                let open_server_settings = workspace
                    .project()
                    .update(cx, |project, cx| project.open_server_settings(cx));

                cx.spawn_in(window, |workspace, mut cx| async move {
                    let buffer = open_server_settings.await?;

                    workspace
                        .update_in(&mut cx, |workspace, window, cx| {
                            workspace.open_path(
                                buffer
                                    .read(cx)
                                    .project_path(cx)
                                    .expect("Settings file must have a location"),
                                None,
                                true,
                                window,
                                cx,
                            )
                        })?
                        .await?;

                    anyhow::Ok(())
                })
                .detach_and_log_err(cx);
            }
        });
    }
}

fn initialize_pane(
    workspace: &Workspace,
    pane: &Entity<Pane>,
    window: &mut Window,
    cx: &mut Context<Workspace>,
) {
    pane.update(cx, |pane, cx| {
        pane.toolbar().update(cx, |toolbar, cx| {
            let multibuffer_hint = cx.new(|_| MultibufferHint::new());
            toolbar.add_item(multibuffer_hint, window, cx);
            let breadcrumbs = cx.new(|_| Breadcrumbs::new());
            toolbar.add_item(breadcrumbs, window, cx);
            let buffer_search_bar = cx.new(|cx| search::BufferSearchBar::new(window, cx));
            toolbar.add_item(buffer_search_bar.clone(), window, cx);

            let proposed_change_bar = cx.new(|_| ProposedChangesEditorToolbar::new());
            toolbar.add_item(proposed_change_bar, window, cx);
            let quick_action_bar =
<<<<<<< HEAD
                cx.new_view(|cx| QuickActionBar::new(buffer_search_bar, workspace, cx));
            toolbar.add_item(quick_action_bar, cx);
            let diagnostic_editor_controls = cx.new_view(|_| diagnostics::ToolbarControls::new());
            toolbar.add_item(diagnostic_editor_controls, cx);
            let project_search_bar = cx.new_view(|_| ProjectSearchBar::new());
            toolbar.add_item(project_search_bar, cx);
            let lsp_log_item = cx.new_view(|_| language_tools::LspLogToolbarItemView::new());
            toolbar.add_item(lsp_log_item, cx);
            let dap_log_item = cx.new_view(|_| debugger_tools::DapLogToolbarItemView::new());
            toolbar.add_item(dap_log_item, cx);
            let syntax_tree_item =
                cx.new_view(|_| language_tools::SyntaxTreeToolbarItemView::new());
            toolbar.add_item(syntax_tree_item, cx);
=======
                cx.new(|cx| QuickActionBar::new(buffer_search_bar, workspace, cx));
            toolbar.add_item(quick_action_bar, window, cx);
            let diagnostic_editor_controls = cx.new(|_| diagnostics::ToolbarControls::new());
            toolbar.add_item(diagnostic_editor_controls, window, cx);
            let project_search_bar = cx.new(|_| ProjectSearchBar::new());
            toolbar.add_item(project_search_bar, window, cx);
            let lsp_log_item = cx.new(|_| language_tools::LspLogToolbarItemView::new());
            toolbar.add_item(lsp_log_item, window, cx);
            let syntax_tree_item = cx.new(|_| language_tools::SyntaxTreeToolbarItemView::new());
            toolbar.add_item(syntax_tree_item, window, cx);
>>>>>>> 3b6e1be1
        })
    });
}

fn about(
    _: &mut Workspace,
    _: &zed_actions::About,
    window: &mut Window,
    cx: &mut Context<Workspace>,
) {
    let release_channel = ReleaseChannel::global(cx).display_name();
    let version = env!("CARGO_PKG_VERSION");
    let message = format!("{release_channel} {version}");
    let detail = AppCommitSha::try_global(cx).map(|sha| sha.0.clone());

    let prompt = window.prompt(PromptLevel::Info, &message, detail.as_deref(), &["OK"], cx);
    cx.foreground_executor()
        .spawn(async {
            prompt.await.ok();
        })
        .detach();
}

fn test_panic(_: &TestPanic, _: &mut App) {
    panic!("Ran the TestPanic action")
}

fn install_cli(
    _: &mut Workspace,
    _: &install_cli::Install,
    window: &mut Window,
    cx: &mut Context<Workspace>,
) {
    const LINUX_PROMPT_DETAIL: &str = "If you installed Zed from our official release add ~/.local/bin to your PATH.\n\nIf you installed Zed from a different source like your package manager, then you may need to create an alias/symlink manually.\n\nDepending on your package manager, the CLI might be named zeditor, zedit, zed-editor or something else.";

    cx.spawn_in(window, |workspace, mut cx| async move {
        if cfg!(any(target_os = "linux", target_os = "freebsd")) {
            let prompt = cx.prompt(
                PromptLevel::Warning,
                "CLI should already be installed",
                Some(LINUX_PROMPT_DETAIL),
                &["Ok"],
            );
            cx.background_executor().spawn(prompt).detach();
            return Ok(());
        }
        let path = install_cli::install_cli(cx.deref())
            .await
            .context("error creating CLI symlink")?;

        workspace.update_in(&mut cx, |workspace, _, cx| {
            struct InstalledZedCli;

            workspace.show_toast(
                Toast::new(
                    NotificationId::unique::<InstalledZedCli>(),
                    format!(
                        "Installed `zed` to {}. You can launch {} from your terminal.",
                        path.to_string_lossy(),
                        ReleaseChannel::global(cx).display_name()
                    ),
                ),
                cx,
            )
        })?;
        register_zed_scheme(&cx).await.log_err();
        Ok(())
    })
    .detach_and_prompt_err("Error installing zed cli", window, cx, |_, _, _| None);
}

fn quit(_: &Quit, cx: &mut App) {
    let should_confirm = WorkspaceSettings::get_global(cx).confirm_quit;
    cx.spawn(|mut cx| async move {
        let mut workspace_windows = cx.update(|cx| {
            cx.windows()
                .into_iter()
                .filter_map(|window| window.downcast::<Workspace>())
                .collect::<Vec<_>>()
        })?;

        // If multiple windows have unsaved changes, and need a save prompt,
        // prompt in the active window before switching to a different window.
        cx.update(|cx| {
            workspace_windows.sort_by_key(|window| window.is_active(cx) == Some(false));
        })
        .log_err();

        if let (true, Some(workspace)) = (should_confirm, workspace_windows.first().copied()) {
            let answer = workspace
                .update(&mut cx, |_, window, cx| {
                    window.prompt(
                        PromptLevel::Info,
                        "Are you sure you want to quit?",
                        None,
                        &["Quit", "Cancel"],
                        cx,
                    )
                })
                .log_err();

            if let Some(answer) = answer {
                let answer = answer.await.ok();
                if answer != Some(0) {
                    return Ok(());
                }
            }
        }

        // If the user cancels any save prompt, then keep the app open.
        for window in workspace_windows {
            if let Some(should_close) = window
                .update(&mut cx, |workspace, window, cx| {
                    workspace.prepare_to_close(CloseIntent::Quit, window, cx)
                })
                .log_err()
            {
                if !should_close.await? {
                    return Ok(());
                }
            }
        }
        cx.update(|cx| cx.quit())?;
        anyhow::Ok(())
    })
    .detach_and_log_err(cx);
}

fn open_log_file(workspace: &mut Workspace, window: &mut Window, cx: &mut Context<Workspace>) {
    const MAX_LINES: usize = 1000;
    workspace
        .with_local_workspace(window, cx, move |workspace, window, cx| {
            let fs = workspace.app_state().fs.clone();
            cx.spawn_in(window, |workspace, mut cx| async move {
                let (old_log, new_log) =
                    futures::join!(fs.load(paths::old_log_file()), fs.load(paths::log_file()));
                let log = match (old_log, new_log) {
                    (Err(_), Err(_)) => None,
                    (old_log, new_log) => {
                        let mut lines = VecDeque::with_capacity(MAX_LINES);
                        for line in old_log
                            .iter()
                            .flat_map(|log| log.lines())
                            .chain(new_log.iter().flat_map(|log| log.lines()))
                        {
                            if lines.len() == MAX_LINES {
                                lines.pop_front();
                            }
                            lines.push_back(line);
                        }
                        Some(
                            lines
                                .into_iter()
                                .flat_map(|line| [line, "\n"])
                                .collect::<String>(),
                        )
                    }
                };

                workspace
                    .update_in(&mut cx, |workspace, window, cx| {
                        let Some(log) = log else {
                            struct OpenLogError;

                            workspace.show_notification(
                                NotificationId::unique::<OpenLogError>(),
                                cx,
                                |cx| {
                                    cx.new(|_| {
                                        MessageNotification::new(format!(
                                            "Unable to access/open log file at path {:?}",
                                            paths::log_file().as_path()
                                        ))
                                    })
                                },
                            );
                            return;
                        };
                        let project = workspace.project().clone();
                        let buffer = project.update(cx, |project, cx| {
                            project.create_local_buffer(&log, None, cx)
                        });

                        let buffer = cx
                            .new(|cx| MultiBuffer::singleton(buffer, cx).with_title("Log".into()));
                        let editor = cx.new(|cx| {
                            let mut editor =
                                Editor::for_multibuffer(buffer, Some(project), true, window, cx);
                            editor.set_breadcrumb_header(format!(
                                "Last {} lines in {}",
                                MAX_LINES,
                                paths::log_file().display()
                            ));
                            editor
                        });

                        editor.update(cx, |editor, cx| {
                            let last_multi_buffer_offset = editor.buffer().read(cx).len(cx);
                            editor.change_selections(Some(Autoscroll::fit()), window, cx, |s| {
                                s.select_ranges(Some(
                                    last_multi_buffer_offset..last_multi_buffer_offset,
                                ));
                            })
                        });

                        workspace.add_item_to_active_pane(Box::new(editor), None, true, window, cx);
                    })
                    .log_err();
            })
            .detach();
        })
        .detach();
}

pub fn handle_keymap_file_changes(
    mut user_keymap_file_rx: mpsc::UnboundedReceiver<String>,
    cx: &mut App,
) {
    BaseKeymap::register(cx);
    VimModeSetting::register(cx);

    let (base_keymap_tx, mut base_keymap_rx) = mpsc::unbounded();
    let (keyboard_layout_tx, mut keyboard_layout_rx) = mpsc::unbounded();
    let mut old_base_keymap = *BaseKeymap::get_global(cx);
    let mut old_vim_enabled = VimModeSetting::get_global(cx).0;
    cx.observe_global::<SettingsStore>(move |cx| {
        let new_base_keymap = *BaseKeymap::get_global(cx);
        let new_vim_enabled = VimModeSetting::get_global(cx).0;

        if new_base_keymap != old_base_keymap || new_vim_enabled != old_vim_enabled {
            old_base_keymap = new_base_keymap;
            old_vim_enabled = new_vim_enabled;
            base_keymap_tx.unbounded_send(()).unwrap();
        }
    })
    .detach();

    let mut current_mapping = settings::get_key_equivalents(cx.keyboard_layout());
    cx.on_keyboard_layout_change(move |cx| {
        let next_mapping = settings::get_key_equivalents(cx.keyboard_layout());
        if next_mapping != current_mapping {
            current_mapping = next_mapping;
            keyboard_layout_tx.unbounded_send(()).ok();
        }
    })
    .detach();

    load_default_keymap(cx);

    struct KeymapParseErrorNotification;
    let notification_id = NotificationId::unique::<KeymapParseErrorNotification>();

    cx.spawn(move |cx| async move {
        let mut user_keymap_content = String::new();
        loop {
            select_biased! {
                _ = base_keymap_rx.next() => {},
                _ = keyboard_layout_rx.next() => {},
                content = user_keymap_file_rx.next() => {
                    if let Some(content) = content {
                        user_keymap_content = content;
                    }
                }
            };
            cx.update(|cx| {
                let load_result = KeymapFile::load(&user_keymap_content, cx);
                match load_result {
                    KeymapFileLoadResult::Success { key_bindings } => {
                        reload_keymaps(cx, key_bindings);
                        dismiss_app_notification(&notification_id, cx);
                    }
                    KeymapFileLoadResult::SomeFailedToLoad {
                        key_bindings,
                        error_message,
                    } => {
                        if !key_bindings.is_empty() {
                            reload_keymaps(cx, key_bindings);
                        }
                        show_keymap_file_load_error(notification_id.clone(), error_message, cx)
                    }
                    KeymapFileLoadResult::JsonParseFailure { error } => {
                        show_keymap_file_json_error(notification_id.clone(), &error, cx)
                    }
                }
            })
            .ok();
        }
    })
    .detach();
}

fn show_keymap_file_json_error(
    notification_id: NotificationId,
    error: &anyhow::Error,
    cx: &mut App,
) {
    let message: SharedString =
        format!("JSON parse error in keymap file. Bindings not reloaded.\n\n{error}").into();
    show_app_notification(notification_id, cx, move |cx| {
        cx.new(|_cx| {
            MessageNotification::new(message.clone())
                .with_click_message("Open keymap file")
                .on_click(|window, cx| {
                    window.dispatch_action(zed_actions::OpenKeymap.boxed_clone(), cx);
                    cx.emit(DismissEvent);
                })
        })
    });
}

fn show_keymap_file_load_error(
    notification_id: NotificationId,
    markdown_error_message: MarkdownString,
    cx: &mut App,
) {
    let parsed_markdown = cx.background_executor().spawn(async move {
        let file_location_directory = None;
        let language_registry = None;
        markdown_preview::markdown_parser::parse_markdown(
            &markdown_error_message.0,
            file_location_directory,
            language_registry,
        )
        .await
    });

    cx.spawn(move |cx| async move {
        let parsed_markdown = Rc::new(parsed_markdown.await);
        cx.update(|cx| {
            show_app_notification(notification_id, cx, move |cx| {
                let workspace_handle = cx.entity().downgrade();
                let parsed_markdown = parsed_markdown.clone();
                cx.new(move |_cx| {
                    MessageNotification::new_from_builder(move |window, cx| {
                        gpui::div()
                            .text_xs()
                            .child(markdown_preview::markdown_renderer::render_parsed_markdown(
                                &parsed_markdown.clone(),
                                Some(workspace_handle.clone()),
                                window,
                                cx,
                            ))
                            .into_any()
                    })
                    .with_click_message("Open keymap file")
                    .on_click(|window, cx| {
                        window.dispatch_action(zed_actions::OpenKeymap.boxed_clone(), cx);
                        cx.emit(DismissEvent);
                    })
                })
            })
        })
        .ok();
    })
    .detach();
}

fn reload_keymaps(cx: &mut App, user_key_bindings: Vec<KeyBinding>) {
    cx.clear_key_bindings();
    load_default_keymap(cx);
    cx.bind_keys(user_key_bindings);
    cx.set_menus(app_menus());
    cx.set_dock_menu(vec![MenuItem::action("New Window", workspace::NewWindow)]);
}

pub fn load_default_keymap(cx: &mut App) {
    let base_keymap = *BaseKeymap::get_global(cx);
    if base_keymap == BaseKeymap::None {
        return;
    }

    cx.bind_keys(KeymapFile::load_asset(DEFAULT_KEYMAP_PATH, cx).unwrap());
    if VimModeSetting::get_global(cx).0 {
        cx.bind_keys(KeymapFile::load_asset(VIM_KEYMAP_PATH, cx).unwrap());
    }

    if let Some(asset_path) = base_keymap.asset_path() {
        cx.bind_keys(KeymapFile::load_asset(asset_path, cx).unwrap());
    }
}

pub fn open_new_ssh_project_from_project(
    workspace: &mut Workspace,
    paths: Vec<PathBuf>,
    window: &mut Window,
    cx: &mut Context<Workspace>,
) -> Task<anyhow::Result<()>> {
    let app_state = workspace.app_state().clone();
    let Some(ssh_client) = workspace.project().read(cx).ssh_client() else {
        return Task::ready(Err(anyhow::anyhow!("Not an ssh project")));
    };
    let connection_options = ssh_client.read(cx).connection_options();
    cx.spawn_in(window, |_, mut cx| async move {
        open_ssh_project(
            connection_options,
            paths,
            app_state,
            workspace::OpenOptions {
                open_new_workspace: Some(true),
                replace_window: None,
                env: None,
            },
            &mut cx,
        )
        .await
    })
}

fn open_project_settings_file(
    workspace: &mut Workspace,
    _: &OpenProjectSettings,
    window: &mut Window,
    cx: &mut Context<Workspace>,
) {
    open_local_file(
        workspace,
        local_settings_file_relative_path(),
        initial_project_settings_content(),
        window,
        cx,
    )
}

fn open_project_tasks_file(
    workspace: &mut Workspace,
    _: &OpenProjectTasks,
    window: &mut Window,
    cx: &mut Context<Workspace>,
) {
    open_local_file(
        workspace,
        local_tasks_file_relative_path(),
        initial_tasks_content(),
        window,
        cx,
    )
}

fn open_project_debug_tasks_file(
    workspace: &mut Workspace,
    _: &OpenProjectDebugTasks,
    cx: &mut ViewContext<Workspace>,
) {
    open_local_file(
        workspace,
        local_debug_file_relative_path(),
        initial_debug_tasks_content(),
        cx,
    )
}

fn open_local_file(
    workspace: &mut Workspace,
    settings_relative_path: &'static Path,
    initial_contents: Cow<'static, str>,
    window: &mut Window,
    cx: &mut Context<Workspace>,
) {
    let project = workspace.project().clone();
    let worktree = project
        .read(cx)
        .visible_worktrees(cx)
        .find_map(|tree| tree.read(cx).root_entry()?.is_dir().then_some(tree));
    if let Some(worktree) = worktree {
        let tree_id = worktree.read(cx).id();
        cx.spawn_in(window, |workspace, mut cx| async move {
            if let Some(dir_path) = settings_relative_path.parent() {
                if worktree.update(&mut cx, |tree, _| tree.entry_for_path(dir_path).is_none())? {
                    project
                        .update(&mut cx, |project, cx| {
                            project.create_entry((tree_id, dir_path), true, cx)
                        })?
                        .await
                        .context("worktree was removed")?;
                }
            }

            if worktree.update(&mut cx, |tree, _| {
                tree.entry_for_path(settings_relative_path).is_none()
            })? {
                project
                    .update(&mut cx, |project, cx| {
                        project.create_entry((tree_id, settings_relative_path), false, cx)
                    })?
                    .await
                    .context("worktree was removed")?;
            }

            let editor = workspace
                .update_in(&mut cx, |workspace, window, cx| {
                    workspace.open_path((tree_id, settings_relative_path), None, true, window, cx)
                })?
                .await?
                .downcast::<Editor>()
                .context("unexpected item type: expected editor item")?;

            editor
                .downgrade()
                .update(&mut cx, |editor, cx| {
                    if let Some(buffer) = editor.buffer().read(cx).as_singleton() {
                        if buffer.read(cx).is_empty() {
                            buffer.update(cx, |buffer, cx| {
                                buffer.edit([(0..0, initial_contents)], None, cx)
                            });
                        }
                    }
                })
                .ok();

            anyhow::Ok(())
        })
        .detach();
    } else {
        struct NoOpenFolders;

        workspace.show_notification(NotificationId::unique::<NoOpenFolders>(), cx, |cx| {
            cx.new(|_| MessageNotification::new("This project has no folders open."))
        })
    }
}

fn open_telemetry_log_file(
    workspace: &mut Workspace,
    window: &mut Window,
    cx: &mut Context<Workspace>,
) {
    workspace.with_local_workspace(window, cx, move |workspace, window, cx| {
        let app_state = workspace.app_state().clone();
        cx.spawn_in(window, |workspace, mut cx| async move {
            async fn fetch_log_string(app_state: &Arc<AppState>) -> Option<String> {
                let path = client::telemetry::Telemetry::log_file_path();
                app_state.fs.load(&path).await.log_err()
            }

            let log = fetch_log_string(&app_state).await.unwrap_or_else(|| "// No data has been collected yet".to_string());

            const MAX_TELEMETRY_LOG_LEN: usize = 5 * 1024 * 1024;
            let mut start_offset = log.len().saturating_sub(MAX_TELEMETRY_LOG_LEN);
            if let Some(newline_offset) = log[start_offset..].find('\n') {
                start_offset += newline_offset + 1;
            }
            let log_suffix = &log[start_offset..];
            let header = concat!(
                "// Zed collects anonymous usage data to help us understand how people are using the app.\n",
                "// Telemetry can be disabled via the `settings.json` file.\n",
                "// Here is the data that has been reported for the current session:\n",
            );
            let content = format!("{}\n{}", header, log_suffix);
            let json = app_state.languages.language_for_name("JSON").await.log_err();

            workspace.update_in(&mut cx, |workspace, window, cx| {
                let project = workspace.project().clone();
                let buffer = project.update(cx, |project, cx| project.create_local_buffer(&content, json, cx));
                let buffer = cx.new(|cx| {
                    MultiBuffer::singleton(buffer, cx).with_title("Telemetry Log".into())
                });
                workspace.add_item_to_active_pane(
                    Box::new(cx.new(|cx| {
                        let mut editor = Editor::for_multibuffer(buffer, Some(project), true, window, cx);
                        editor.set_breadcrumb_header("Telemetry Log".into());
                        editor
                    })),
                    None,
                    true,
                    window, cx,
                );
            }).log_err()?;

            Some(())
        })
        .detach();
    }).detach();
}

fn open_bundled_file(
    workspace: &Workspace,
    text: Cow<'static, str>,
    title: &'static str,
    language: &'static str,
    window: &mut Window,
    cx: &mut Context<Workspace>,
) {
    let language = workspace.app_state().languages.language_for_name(language);
    cx.spawn_in(window, |workspace, mut cx| async move {
        let language = language.await.log_err();
        workspace
            .update_in(&mut cx, |workspace, window, cx| {
                workspace.with_local_workspace(window, cx, |workspace, window, cx| {
                    let project = workspace.project();
                    let buffer = project.update(cx, move |project, cx| {
                        project.create_local_buffer(text.as_ref(), language, cx)
                    });
                    let buffer =
                        cx.new(|cx| MultiBuffer::singleton(buffer, cx).with_title(title.into()));
                    workspace.add_item_to_active_pane(
                        Box::new(cx.new(|cx| {
                            let mut editor = Editor::for_multibuffer(
                                buffer,
                                Some(project.clone()),
                                true,
                                window,
                                cx,
                            );
                            editor.set_read_only(true);
                            editor.set_breadcrumb_header(title.into());
                            editor
                        })),
                        None,
                        true,
                        window,
                        cx,
                    );
                })
            })?
            .await
    })
    .detach_and_log_err(cx);
}

fn open_settings_file(
    abs_path: &'static Path,
    default_content: impl FnOnce() -> Rope + Send + 'static,
    window: &mut Window,
    cx: &mut Context<Workspace>,
) {
    cx.spawn_in(window, |workspace, mut cx| async move {
        let (worktree_creation_task, settings_open_task) = workspace
            .update_in(&mut cx, |workspace, window, cx| {
                workspace.with_local_workspace(window, cx, move |workspace, window, cx| {
                    let worktree_creation_task = workspace.project().update(cx, |project, cx| {
                        // Set up a dedicated worktree for settings, since
                        // otherwise we're dropping and re-starting LSP servers
                        // for each file inside on every settings file
                        // close/open

                        // TODO: Do note that all other external files (e.g.
                        // drag and drop from OS) still have their worktrees
                        // released on file close, causing LSP servers'
                        // restarts.
                        project.find_or_create_worktree(paths::config_dir().as_path(), false, cx)
                    });
                    let settings_open_task =
                        create_and_open_local_file(abs_path, window, cx, default_content);
                    (worktree_creation_task, settings_open_task)
                })
            })?
            .await?;
        let _ = worktree_creation_task.await?;
        let _ = settings_open_task.await?;
        anyhow::Ok(())
    })
    .detach_and_log_err(cx);
}

async fn register_zed_scheme(cx: &AsyncApp) -> anyhow::Result<()> {
    cx.update(|cx| cx.register_url_scheme(ZED_URL_SCHEME))?
        .await
}

#[cfg(test)]
mod tests {
    use super::*;
    use assets::Assets;
    use collections::HashSet;
    use editor::{display_map::DisplayRow, scroll::Autoscroll, DisplayPoint, Editor};
    use gpui::{
        actions, Action, AnyWindowHandle, App, AssetSource, BorrowAppContext, SemanticVersion,
        TestAppContext, UpdateGlobal, VisualTestContext, WindowHandle,
    };
    use language::{LanguageMatcher, LanguageRegistry};
    use project::{project_settings::ProjectSettings, Project, ProjectPath, WorktreeSettings};
    use serde_json::json;
    use settings::{handle_settings_file_changes, watch_config_file, SettingsStore};
    use std::{
        path::{Path, PathBuf},
        time::Duration,
    };
    use theme::{ThemeRegistry, ThemeSettings};
    use workspace::{
        item::{Item, ItemHandle},
        open_new, open_paths, pane, NewFile, OpenVisible, SaveIntent, SplitDirection,
        WorkspaceHandle, SERIALIZATION_THROTTLE_TIME,
    };

    #[gpui::test]
    async fn test_open_non_existing_file(cx: &mut TestAppContext) {
        let app_state = init_test(cx);
        app_state
            .fs
            .as_fake()
            .insert_tree(
                "/root",
                json!({
                    "a": {
                    },
                }),
            )
            .await;

        cx.update(|cx| {
            open_paths(
                &[PathBuf::from("/root/a/new")],
                app_state.clone(),
                workspace::OpenOptions::default(),
                cx,
            )
        })
        .await
        .unwrap();
        assert_eq!(cx.read(|cx| cx.windows().len()), 1);

        let workspace = cx.windows()[0].downcast::<Workspace>().unwrap();
        workspace
            .update(cx, |workspace, _, cx| {
                assert!(workspace.active_item_as::<Editor>(cx).is_some())
            })
            .unwrap();
    }

    #[gpui::test]
    async fn test_open_paths_action(cx: &mut TestAppContext) {
        let app_state = init_test(cx);
        app_state
            .fs
            .as_fake()
            .insert_tree(
                "/root",
                json!({
                    "a": {
                        "aa": null,
                        "ab": null,
                    },
                    "b": {
                        "ba": null,
                        "bb": null,
                    },
                    "c": {
                        "ca": null,
                        "cb": null,
                    },
                    "d": {
                        "da": null,
                        "db": null,
                    },
                    "e": {
                        "ea": null,
                        "eb": null,
                    }
                }),
            )
            .await;

        cx.update(|cx| {
            open_paths(
                &[PathBuf::from("/root/a"), PathBuf::from("/root/b")],
                app_state.clone(),
                workspace::OpenOptions::default(),
                cx,
            )
        })
        .await
        .unwrap();
        assert_eq!(cx.read(|cx| cx.windows().len()), 1);

        cx.update(|cx| {
            open_paths(
                &[PathBuf::from("/root/a")],
                app_state.clone(),
                workspace::OpenOptions::default(),
                cx,
            )
        })
        .await
        .unwrap();
        assert_eq!(cx.read(|cx| cx.windows().len()), 1);
        let workspace_1 = cx
            .read(|cx| cx.windows()[0].downcast::<Workspace>())
            .unwrap();
        cx.run_until_parked();
        workspace_1
            .update(cx, |workspace, window, cx| {
                assert_eq!(workspace.worktrees(cx).count(), 2);
                assert!(workspace.left_dock().read(cx).is_open());
                assert!(workspace
                    .active_pane()
                    .read(cx)
                    .focus_handle(cx)
                    .is_focused(window));
            })
            .unwrap();

        cx.update(|cx| {
            open_paths(
                &[PathBuf::from("/root/c"), PathBuf::from("/root/d")],
                app_state.clone(),
                workspace::OpenOptions::default(),
                cx,
            )
        })
        .await
        .unwrap();
        assert_eq!(cx.read(|cx| cx.windows().len()), 2);

        // Replace existing windows
        let window = cx
            .update(|cx| cx.windows()[0].downcast::<Workspace>())
            .unwrap();
        cx.update(|cx| {
            open_paths(
                &[PathBuf::from("/root/e")],
                app_state,
                workspace::OpenOptions {
                    replace_window: Some(window),
                    ..Default::default()
                },
                cx,
            )
        })
        .await
        .unwrap();
        cx.background_executor.run_until_parked();
        assert_eq!(cx.read(|cx| cx.windows().len()), 2);
        let workspace_1 = cx
            .update(|cx| cx.windows()[0].downcast::<Workspace>())
            .unwrap();
        workspace_1
            .update(cx, |workspace, window, cx| {
                assert_eq!(
                    workspace
                        .worktrees(cx)
                        .map(|w| w.read(cx).abs_path())
                        .collect::<Vec<_>>(),
                    &[Path::new("/root/e").into()]
                );
                assert!(workspace.left_dock().read(cx).is_open());
                assert!(workspace.active_pane().focus_handle(cx).is_focused(window));
            })
            .unwrap();
    }

    #[gpui::test]
    async fn test_open_add_new(cx: &mut TestAppContext) {
        let app_state = init_test(cx);
        app_state
            .fs
            .as_fake()
            .insert_tree("/root", json!({"a": "hey", "b": "", "dir": {"c": "f"}}))
            .await;

        cx.update(|cx| {
            open_paths(
                &[PathBuf::from("/root/dir")],
                app_state.clone(),
                workspace::OpenOptions::default(),
                cx,
            )
        })
        .await
        .unwrap();
        assert_eq!(cx.update(|cx| cx.windows().len()), 1);

        cx.update(|cx| {
            open_paths(
                &[PathBuf::from("/root/a")],
                app_state.clone(),
                workspace::OpenOptions {
                    open_new_workspace: Some(false),
                    ..Default::default()
                },
                cx,
            )
        })
        .await
        .unwrap();
        assert_eq!(cx.update(|cx| cx.windows().len()), 1);

        cx.update(|cx| {
            open_paths(
                &[PathBuf::from("/root/dir/c")],
                app_state.clone(),
                workspace::OpenOptions {
                    open_new_workspace: Some(true),
                    ..Default::default()
                },
                cx,
            )
        })
        .await
        .unwrap();
        assert_eq!(cx.update(|cx| cx.windows().len()), 2);
    }

    #[gpui::test]
    async fn test_open_file_in_many_spaces(cx: &mut TestAppContext) {
        let app_state = init_test(cx);
        app_state
            .fs
            .as_fake()
            .insert_tree("/root", json!({"dir1": {"a": "b"}, "dir2": {"c": "d"}}))
            .await;

        cx.update(|cx| {
            open_paths(
                &[PathBuf::from("/root/dir1/a")],
                app_state.clone(),
                workspace::OpenOptions::default(),
                cx,
            )
        })
        .await
        .unwrap();
        assert_eq!(cx.update(|cx| cx.windows().len()), 1);
        let window1 = cx.update(|cx| cx.active_window().unwrap());

        cx.update(|cx| {
            open_paths(
                &[PathBuf::from("/root/dir2/c")],
                app_state.clone(),
                workspace::OpenOptions::default(),
                cx,
            )
        })
        .await
        .unwrap();
        assert_eq!(cx.update(|cx| cx.windows().len()), 1);

        cx.update(|cx| {
            open_paths(
                &[PathBuf::from("/root/dir2")],
                app_state.clone(),
                workspace::OpenOptions::default(),
                cx,
            )
        })
        .await
        .unwrap();
        assert_eq!(cx.update(|cx| cx.windows().len()), 2);
        let window2 = cx.update(|cx| cx.active_window().unwrap());
        assert!(window1 != window2);
        cx.update_window(window1, |_, window, _| window.activate_window())
            .unwrap();

        cx.update(|cx| {
            open_paths(
                &[PathBuf::from("/root/dir2/c")],
                app_state.clone(),
                workspace::OpenOptions::default(),
                cx,
            )
        })
        .await
        .unwrap();
        assert_eq!(cx.update(|cx| cx.windows().len()), 2);
        // should have opened in window2 because that has dir2 visibly open (window1 has it open, but not in the project panel)
        assert!(cx.update(|cx| cx.active_window().unwrap()) == window2);
    }

    #[gpui::test]
    async fn test_window_edit_state_restoring_disabled(cx: &mut TestAppContext) {
        let executor = cx.executor();
        let app_state = init_test(cx);

        cx.update(|cx| {
            SettingsStore::update_global(cx, |store, cx| {
                store.update_user_settings::<ProjectSettings>(cx, |settings| {
                    settings.session.restore_unsaved_buffers = false
                });
            });
        });

        app_state
            .fs
            .as_fake()
            .insert_tree("/root", json!({"a": "hey"}))
            .await;

        cx.update(|cx| {
            open_paths(
                &[PathBuf::from("/root/a")],
                app_state.clone(),
                workspace::OpenOptions::default(),
                cx,
            )
        })
        .await
        .unwrap();
        assert_eq!(cx.update(|cx| cx.windows().len()), 1);

        // When opening the workspace, the window is not in a edited state.
        let window = cx.update(|cx| cx.windows()[0].downcast::<Workspace>().unwrap());

        let window_is_edited = |window: WindowHandle<Workspace>, cx: &mut TestAppContext| {
            cx.update(|cx| window.read(cx).unwrap().is_edited())
        };
        let pane = window
            .read_with(cx, |workspace, _| workspace.active_pane().clone())
            .unwrap();
        let editor = window
            .read_with(cx, |workspace, cx| {
                workspace
                    .active_item(cx)
                    .unwrap()
                    .downcast::<Editor>()
                    .unwrap()
            })
            .unwrap();

        assert!(!window_is_edited(window, cx));

        // Editing a buffer marks the window as edited.
        window
            .update(cx, |_, window, cx| {
                editor.update(cx, |editor, cx| editor.insert("EDIT", window, cx));
            })
            .unwrap();

        assert!(window_is_edited(window, cx));

        // Undoing the edit restores the window's edited state.
        window
            .update(cx, |_, window, cx| {
                editor.update(cx, |editor, cx| {
                    editor.undo(&Default::default(), window, cx)
                });
            })
            .unwrap();
        assert!(!window_is_edited(window, cx));

        // Redoing the edit marks the window as edited again.
        window
            .update(cx, |_, window, cx| {
                editor.update(cx, |editor, cx| {
                    editor.redo(&Default::default(), window, cx)
                });
            })
            .unwrap();
        assert!(window_is_edited(window, cx));

        // Closing the item restores the window's edited state.
        let close = window
            .update(cx, |_, window, cx| {
                pane.update(cx, |pane, cx| {
                    drop(editor);
                    pane.close_active_item(&Default::default(), window, cx)
                        .unwrap()
                })
            })
            .unwrap();
        executor.run_until_parked();

        cx.simulate_prompt_answer(1);
        close.await.unwrap();
        assert!(!window_is_edited(window, cx));

        // Advance the clock to ensure that the item has been serialized and dropped from the queue
        cx.executor().advance_clock(Duration::from_secs(1));

        // Opening the buffer again doesn't impact the window's edited state.
        cx.update(|cx| {
            open_paths(
                &[PathBuf::from("/root/a")],
                app_state,
                workspace::OpenOptions::default(),
                cx,
            )
        })
        .await
        .unwrap();
        executor.run_until_parked();

        window
            .update(cx, |workspace, _, cx| {
                let editor = workspace
                    .active_item(cx)
                    .unwrap()
                    .downcast::<Editor>()
                    .unwrap();

                editor.update(cx, |editor, cx| {
                    assert_eq!(editor.text(cx), "hey");
                });
            })
            .unwrap();

        let editor = window
            .read_with(cx, |workspace, cx| {
                workspace
                    .active_item(cx)
                    .unwrap()
                    .downcast::<Editor>()
                    .unwrap()
            })
            .unwrap();
        assert!(!window_is_edited(window, cx));

        // Editing the buffer marks the window as edited.
        window
            .update(cx, |_, window, cx| {
                editor.update(cx, |editor, cx| editor.insert("EDIT", window, cx));
            })
            .unwrap();
        executor.run_until_parked();
        assert!(window_is_edited(window, cx));

        // Ensure closing the window via the mouse gets preempted due to the
        // buffer having unsaved changes.
        assert!(!VisualTestContext::from_window(window.into(), cx).simulate_close());
        executor.run_until_parked();
        assert_eq!(cx.update(|cx| cx.windows().len()), 1);

        // The window is successfully closed after the user dismisses the prompt.
        cx.simulate_prompt_answer(1);
        executor.run_until_parked();
        assert_eq!(cx.update(|cx| cx.windows().len()), 0);
    }

    #[gpui::test]
    async fn test_window_edit_state_restoring_enabled(cx: &mut TestAppContext) {
        let app_state = init_test(cx);
        app_state
            .fs
            .as_fake()
            .insert_tree("/root", json!({"a": "hey"}))
            .await;

        cx.update(|cx| {
            open_paths(
                &[PathBuf::from("/root/a")],
                app_state.clone(),
                workspace::OpenOptions::default(),
                cx,
            )
        })
        .await
        .unwrap();

        assert_eq!(cx.update(|cx| cx.windows().len()), 1);

        // When opening the workspace, the window is not in a edited state.
        let window = cx.update(|cx| cx.windows()[0].downcast::<Workspace>().unwrap());

        let window_is_edited = |window: WindowHandle<Workspace>, cx: &mut TestAppContext| {
            cx.update(|cx| window.read(cx).unwrap().is_edited())
        };

        let editor = window
            .read_with(cx, |workspace, cx| {
                workspace
                    .active_item(cx)
                    .unwrap()
                    .downcast::<Editor>()
                    .unwrap()
            })
            .unwrap();

        assert!(!window_is_edited(window, cx));

        // Editing a buffer marks the window as edited.
        window
            .update(cx, |_, window, cx| {
                editor.update(cx, |editor, cx| editor.insert("EDIT", window, cx));
            })
            .unwrap();

        assert!(window_is_edited(window, cx));
        cx.run_until_parked();

        // Advance the clock to make sure the workspace is serialized
        cx.executor().advance_clock(Duration::from_secs(1));

        // When closing the window, no prompt shows up and the window is closed.
        // buffer having unsaved changes.
        assert!(!VisualTestContext::from_window(window.into(), cx).simulate_close());
        cx.run_until_parked();
        assert_eq!(cx.update(|cx| cx.windows().len()), 0);

        // When we now reopen the window, the edited state and the edited buffer are back
        cx.update(|cx| {
            open_paths(
                &[PathBuf::from("/root/a")],
                app_state.clone(),
                workspace::OpenOptions::default(),
                cx,
            )
        })
        .await
        .unwrap();

        assert_eq!(cx.update(|cx| cx.windows().len()), 1);
        assert!(cx.update(|cx| cx.active_window().is_some()));

        // When opening the workspace, the window is not in a edited state.
        let window = cx.update(|cx| cx.active_window().unwrap().downcast::<Workspace>().unwrap());
        assert!(window_is_edited(window, cx));

        window
            .update(cx, |workspace, _, cx| {
                let editor = workspace
                    .active_item(cx)
                    .unwrap()
                    .downcast::<editor::Editor>()
                    .unwrap();
                editor.update(cx, |editor, cx| {
                    assert_eq!(editor.text(cx), "EDIThey");
                    assert!(editor.is_dirty(cx));
                });

                editor
            })
            .unwrap();
    }

    #[gpui::test]
    async fn test_new_empty_workspace(cx: &mut TestAppContext) {
        let app_state = init_test(cx);
        cx.update(|cx| {
            open_new(
                Default::default(),
                app_state.clone(),
                cx,
                |workspace, window, cx| {
                    Editor::new_file(workspace, &Default::default(), window, cx)
                },
            )
        })
        .await
        .unwrap();
        cx.run_until_parked();

        let workspace = cx
            .update(|cx| cx.windows().first().unwrap().downcast::<Workspace>())
            .unwrap();

        let editor = workspace
            .update(cx, |workspace, _, cx| {
                let editor = workspace
                    .active_item(cx)
                    .unwrap()
                    .downcast::<editor::Editor>()
                    .unwrap();
                editor.update(cx, |editor, cx| {
                    assert!(editor.text(cx).is_empty());
                    assert!(!editor.is_dirty(cx));
                });

                editor
            })
            .unwrap();

        let save_task = workspace
            .update(cx, |workspace, window, cx| {
                workspace.save_active_item(SaveIntent::Save, window, cx)
            })
            .unwrap();
        app_state.fs.create_dir(Path::new("/root")).await.unwrap();
        cx.background_executor.run_until_parked();
        cx.simulate_new_path_selection(|_| Some(PathBuf::from("/root/the-new-name")));
        save_task.await.unwrap();
        workspace
            .update(cx, |_, _, cx| {
                editor.update(cx, |editor, cx| {
                    assert!(!editor.is_dirty(cx));
                    assert_eq!(editor.title(cx), "the-new-name");
                });
            })
            .unwrap();
    }

    #[gpui::test]
    async fn test_open_entry(cx: &mut TestAppContext) {
        let app_state = init_test(cx);
        app_state
            .fs
            .as_fake()
            .insert_tree(
                "/root",
                json!({
                    "a": {
                        "file1": "contents 1",
                        "file2": "contents 2",
                        "file3": "contents 3",
                    },
                }),
            )
            .await;

        let project = Project::test(app_state.fs.clone(), ["/root".as_ref()], cx).await;
        project.update(cx, |project, _cx| {
            project.languages().add(markdown_language())
        });
        let window = cx.add_window(|window, cx| Workspace::test_new(project, window, cx));
        let workspace = window.root(cx).unwrap();

        let entries = cx.read(|cx| workspace.file_project_paths(cx));
        let file1 = entries[0].clone();
        let file2 = entries[1].clone();
        let file3 = entries[2].clone();

        // Open the first entry
        let entry_1 = window
            .update(cx, |w, window, cx| {
                w.open_path(file1.clone(), None, true, window, cx)
            })
            .unwrap()
            .await
            .unwrap();
        cx.read(|cx| {
            let pane = workspace.read(cx).active_pane().read(cx);
            assert_eq!(
                pane.active_item().unwrap().project_path(cx),
                Some(file1.clone())
            );
            assert_eq!(pane.items_len(), 1);
        });

        // Open the second entry
        window
            .update(cx, |w, window, cx| {
                w.open_path(file2.clone(), None, true, window, cx)
            })
            .unwrap()
            .await
            .unwrap();
        cx.read(|cx| {
            let pane = workspace.read(cx).active_pane().read(cx);
            assert_eq!(
                pane.active_item().unwrap().project_path(cx),
                Some(file2.clone())
            );
            assert_eq!(pane.items_len(), 2);
        });

        // Open the first entry again. The existing pane item is activated.
        let entry_1b = window
            .update(cx, |w, window, cx| {
                w.open_path(file1.clone(), None, true, window, cx)
            })
            .unwrap()
            .await
            .unwrap();
        assert_eq!(entry_1.item_id(), entry_1b.item_id());

        cx.read(|cx| {
            let pane = workspace.read(cx).active_pane().read(cx);
            assert_eq!(
                pane.active_item().unwrap().project_path(cx),
                Some(file1.clone())
            );
            assert_eq!(pane.items_len(), 2);
        });

        // Split the pane with the first entry, then open the second entry again.
        window
            .update(cx, |w, window, cx| {
                w.split_and_clone(w.active_pane().clone(), SplitDirection::Right, window, cx);
                w.open_path(file2.clone(), None, true, window, cx)
            })
            .unwrap()
            .await
            .unwrap();

        window
            .read_with(cx, |w, cx| {
                assert_eq!(
                    w.active_pane()
                        .read(cx)
                        .active_item()
                        .unwrap()
                        .project_path(cx),
                    Some(file2.clone())
                );
            })
            .unwrap();

        // Open the third entry twice concurrently. Only one pane item is added.
        let (t1, t2) = window
            .update(cx, |w, window, cx| {
                (
                    w.open_path(file3.clone(), None, true, window, cx),
                    w.open_path(file3.clone(), None, true, window, cx),
                )
            })
            .unwrap();
        t1.await.unwrap();
        t2.await.unwrap();
        cx.read(|cx| {
            let pane = workspace.read(cx).active_pane().read(cx);
            assert_eq!(
                pane.active_item().unwrap().project_path(cx),
                Some(file3.clone())
            );
            let pane_entries = pane
                .items()
                .map(|i| i.project_path(cx).unwrap())
                .collect::<Vec<_>>();
            assert_eq!(pane_entries, &[file1, file2, file3]);
        });
    }

    #[gpui::test]
    async fn test_open_paths(cx: &mut TestAppContext) {
        let app_state = init_test(cx);

        app_state
            .fs
            .as_fake()
            .insert_tree(
                "/",
                json!({
                    "dir1": {
                        "a.txt": ""
                    },
                    "dir2": {
                        "b.txt": ""
                    },
                    "dir3": {
                        "c.txt": ""
                    },
                    "d.txt": ""
                }),
            )
            .await;

        cx.update(|cx| {
            open_paths(
                &[PathBuf::from("/dir1/")],
                app_state,
                workspace::OpenOptions::default(),
                cx,
            )
        })
        .await
        .unwrap();
        assert_eq!(cx.update(|cx| cx.windows().len()), 1);
        let window = cx.update(|cx| cx.windows()[0].downcast::<Workspace>().unwrap());
        let workspace = window.root(cx).unwrap();

        #[track_caller]
        fn assert_project_panel_selection(
            workspace: &Workspace,
            expected_worktree_path: &Path,
            expected_entry_path: &Path,
            cx: &App,
        ) {
            let project_panel = [
                workspace.left_dock().read(cx).panel::<ProjectPanel>(),
                workspace.right_dock().read(cx).panel::<ProjectPanel>(),
                workspace.bottom_dock().read(cx).panel::<ProjectPanel>(),
            ]
            .into_iter()
            .find_map(std::convert::identity)
            .expect("found no project panels")
            .read(cx);
            let (selected_worktree, selected_entry) = project_panel
                .selected_entry(cx)
                .expect("project panel should have a selected entry");
            assert_eq!(
                selected_worktree.abs_path().as_ref(),
                expected_worktree_path,
                "Unexpected project panel selected worktree path"
            );
            assert_eq!(
                selected_entry.path.as_ref(),
                expected_entry_path,
                "Unexpected project panel selected entry path"
            );
        }

        // Open a file within an existing worktree.
        window
            .update(cx, |workspace, window, cx| {
                workspace.open_paths(
                    vec!["/dir1/a.txt".into()],
                    OpenVisible::All,
                    None,
                    window,
                    cx,
                )
            })
            .unwrap()
            .await;
        cx.read(|cx| {
            let workspace = workspace.read(cx);
            assert_project_panel_selection(workspace, Path::new("/dir1"), Path::new("a.txt"), cx);
            assert_eq!(
                workspace
                    .active_pane()
                    .read(cx)
                    .active_item()
                    .unwrap()
                    .act_as::<Editor>(cx)
                    .unwrap()
                    .read(cx)
                    .title(cx),
                "a.txt"
            );
        });

        // Open a file outside of any existing worktree.
        window
            .update(cx, |workspace, window, cx| {
                workspace.open_paths(
                    vec!["/dir2/b.txt".into()],
                    OpenVisible::All,
                    None,
                    window,
                    cx,
                )
            })
            .unwrap()
            .await;
        cx.read(|cx| {
            let workspace = workspace.read(cx);
            assert_project_panel_selection(workspace, Path::new("/dir2/b.txt"), Path::new(""), cx);
            let worktree_roots = workspace
                .worktrees(cx)
                .map(|w| w.read(cx).as_local().unwrap().abs_path().as_ref())
                .collect::<HashSet<_>>();
            assert_eq!(
                worktree_roots,
                vec!["/dir1", "/dir2/b.txt"]
                    .into_iter()
                    .map(Path::new)
                    .collect(),
            );
            assert_eq!(
                workspace
                    .active_pane()
                    .read(cx)
                    .active_item()
                    .unwrap()
                    .act_as::<Editor>(cx)
                    .unwrap()
                    .read(cx)
                    .title(cx),
                "b.txt"
            );
        });

        // Ensure opening a directory and one of its children only adds one worktree.
        window
            .update(cx, |workspace, window, cx| {
                workspace.open_paths(
                    vec!["/dir3".into(), "/dir3/c.txt".into()],
                    OpenVisible::All,
                    None,
                    window,
                    cx,
                )
            })
            .unwrap()
            .await;
        cx.read(|cx| {
            let workspace = workspace.read(cx);
            assert_project_panel_selection(workspace, Path::new("/dir3"), Path::new("c.txt"), cx);
            let worktree_roots = workspace
                .worktrees(cx)
                .map(|w| w.read(cx).as_local().unwrap().abs_path().as_ref())
                .collect::<HashSet<_>>();
            assert_eq!(
                worktree_roots,
                vec!["/dir1", "/dir2/b.txt", "/dir3"]
                    .into_iter()
                    .map(Path::new)
                    .collect(),
            );
            assert_eq!(
                workspace
                    .active_pane()
                    .read(cx)
                    .active_item()
                    .unwrap()
                    .act_as::<Editor>(cx)
                    .unwrap()
                    .read(cx)
                    .title(cx),
                "c.txt"
            );
        });

        // Ensure opening invisibly a file outside an existing worktree adds a new, invisible worktree.
        window
            .update(cx, |workspace, window, cx| {
                workspace.open_paths(vec!["/d.txt".into()], OpenVisible::None, None, window, cx)
            })
            .unwrap()
            .await;
        cx.read(|cx| {
            let workspace = workspace.read(cx);
            assert_project_panel_selection(workspace, Path::new("/d.txt"), Path::new(""), cx);
            let worktree_roots = workspace
                .worktrees(cx)
                .map(|w| w.read(cx).as_local().unwrap().abs_path().as_ref())
                .collect::<HashSet<_>>();
            assert_eq!(
                worktree_roots,
                vec!["/dir1", "/dir2/b.txt", "/dir3", "/d.txt"]
                    .into_iter()
                    .map(Path::new)
                    .collect(),
            );

            let visible_worktree_roots = workspace
                .visible_worktrees(cx)
                .map(|w| w.read(cx).as_local().unwrap().abs_path().as_ref())
                .collect::<HashSet<_>>();
            assert_eq!(
                visible_worktree_roots,
                vec!["/dir1", "/dir2/b.txt", "/dir3"]
                    .into_iter()
                    .map(Path::new)
                    .collect(),
            );

            assert_eq!(
                workspace
                    .active_pane()
                    .read(cx)
                    .active_item()
                    .unwrap()
                    .act_as::<Editor>(cx)
                    .unwrap()
                    .read(cx)
                    .title(cx),
                "d.txt"
            );
        });
    }

    #[gpui::test]
    async fn test_opening_excluded_paths(cx: &mut TestAppContext) {
        let app_state = init_test(cx);
        cx.update(|cx| {
            cx.update_global::<SettingsStore, _>(|store, cx| {
                store.update_user_settings::<WorktreeSettings>(cx, |project_settings| {
                    project_settings.file_scan_exclusions =
                        Some(vec!["excluded_dir".to_string(), "**/.git".to_string()]);
                });
            });
        });
        app_state
            .fs
            .as_fake()
            .insert_tree(
                "/root",
                json!({
                    ".gitignore": "ignored_dir\n",
                    ".git": {
                        "HEAD": "ref: refs/heads/main",
                    },
                    "regular_dir": {
                        "file": "regular file contents",
                    },
                    "ignored_dir": {
                        "ignored_subdir": {
                            "file": "ignored subfile contents",
                        },
                        "file": "ignored file contents",
                    },
                    "excluded_dir": {
                        "file": "excluded file contents",
                        "ignored_subdir": {
                            "file": "ignored subfile contents",
                        },
                    },
                }),
            )
            .await;

        let project = Project::test(app_state.fs.clone(), ["/root".as_ref()], cx).await;
        project.update(cx, |project, _cx| {
            project.languages().add(markdown_language())
        });
        let window = cx.add_window(|window, cx| Workspace::test_new(project, window, cx));
        let workspace = window.root(cx).unwrap();

        let initial_entries = cx.read(|cx| workspace.file_project_paths(cx));
        let paths_to_open = [
            Path::new("/root/excluded_dir/file").to_path_buf(),
            Path::new("/root/.git/HEAD").to_path_buf(),
            Path::new("/root/excluded_dir/ignored_subdir").to_path_buf(),
        ];
        let (opened_workspace, new_items) = cx
            .update(|cx| {
                workspace::open_paths(
                    &paths_to_open,
                    app_state,
                    workspace::OpenOptions::default(),
                    cx,
                )
            })
            .await
            .unwrap();

        assert_eq!(
            opened_workspace.root(cx).unwrap().entity_id(),
            workspace.entity_id(),
            "Excluded files in subfolders of a workspace root should be opened in the workspace"
        );
        let mut opened_paths = cx.read(|cx| {
            assert_eq!(
                new_items.len(),
                paths_to_open.len(),
                "Expect to get the same number of opened items as submitted paths to open"
            );
            new_items
                .iter()
                .zip(paths_to_open.iter())
                .map(|(i, path)| {
                    match i {
                        Some(Ok(i)) => {
                            Some(i.project_path(cx).map(|p| p.path.display().to_string()))
                        }
                        Some(Err(e)) => panic!("Excluded file {path:?} failed to open: {e:?}"),
                        None => None,
                    }
                    .flatten()
                })
                .collect::<Vec<_>>()
        });
        opened_paths.sort();
        assert_eq!(
            opened_paths,
            vec![
                None,
                Some(".git/HEAD".to_string()),
                Some("excluded_dir/file".to_string()),
            ],
            "Excluded files should get opened, excluded dir should not get opened"
        );

        let entries = cx.read(|cx| workspace.file_project_paths(cx));
        assert_eq!(
                initial_entries, entries,
                "Workspace entries should not change after opening excluded files and directories paths"
            );

        cx.read(|cx| {
                let pane = workspace.read(cx).active_pane().read(cx);
                let mut opened_buffer_paths = pane
                    .items()
                    .map(|i| {
                        i.project_path(cx)
                            .expect("all excluded files that got open should have a path")
                            .path
                            .display()
                            .to_string()
                    })
                    .collect::<Vec<_>>();
                opened_buffer_paths.sort();
                assert_eq!(
                    opened_buffer_paths,
                    vec![".git/HEAD".to_string(), "excluded_dir/file".to_string()],
                    "Despite not being present in the worktrees, buffers for excluded files are opened and added to the pane"
                );
            });
    }

    #[gpui::test]
    async fn test_save_conflicting_item(cx: &mut TestAppContext) {
        let app_state = init_test(cx);
        app_state
            .fs
            .as_fake()
            .insert_tree("/root", json!({ "a.txt": "" }))
            .await;

        let project = Project::test(app_state.fs.clone(), ["/root".as_ref()], cx).await;
        project.update(cx, |project, _cx| {
            project.languages().add(markdown_language())
        });
        let window = cx.add_window(|window, cx| Workspace::test_new(project, window, cx));
        let workspace = window.root(cx).unwrap();

        // Open a file within an existing worktree.
        window
            .update(cx, |workspace, window, cx| {
                workspace.open_paths(
                    vec![PathBuf::from("/root/a.txt")],
                    OpenVisible::All,
                    None,
                    window,
                    cx,
                )
            })
            .unwrap()
            .await;
        let editor = cx.read(|cx| {
            let pane = workspace.read(cx).active_pane().read(cx);
            let item = pane.active_item().unwrap();
            item.downcast::<Editor>().unwrap()
        });

        window
            .update(cx, |_, window, cx| {
                editor.update(cx, |editor, cx| editor.handle_input("x", window, cx));
            })
            .unwrap();

        app_state
            .fs
            .as_fake()
            .insert_file("/root/a.txt", b"changed".to_vec())
            .await;

        cx.run_until_parked();
        cx.read(|cx| assert!(editor.is_dirty(cx)));
        cx.read(|cx| assert!(editor.has_conflict(cx)));

        let save_task = window
            .update(cx, |workspace, window, cx| {
                workspace.save_active_item(SaveIntent::Save, window, cx)
            })
            .unwrap();
        cx.background_executor.run_until_parked();
        cx.simulate_prompt_answer(0);
        save_task.await.unwrap();
        window
            .update(cx, |_, _, cx| {
                editor.update(cx, |editor, cx| {
                    assert!(!editor.is_dirty(cx));
                    assert!(!editor.has_conflict(cx));
                });
            })
            .unwrap();
    }

    #[gpui::test]
    async fn test_open_and_save_new_file(cx: &mut TestAppContext) {
        let app_state = init_test(cx);
        app_state.fs.create_dir(Path::new("/root")).await.unwrap();

        let project = Project::test(app_state.fs.clone(), ["/root".as_ref()], cx).await;
        project.update(cx, |project, _| {
            project.languages().add(markdown_language());
            project.languages().add(rust_lang());
        });
        let window = cx.add_window(|window, cx| Workspace::test_new(project, window, cx));
        let worktree = cx.update(|cx| window.read(cx).unwrap().worktrees(cx).next().unwrap());

        // Create a new untitled buffer
        cx.dispatch_action(window.into(), NewFile);
        let editor = window
            .read_with(cx, |workspace, cx| {
                workspace
                    .active_item(cx)
                    .unwrap()
                    .downcast::<Editor>()
                    .unwrap()
            })
            .unwrap();

        window
            .update(cx, |_, window, cx| {
                editor.update(cx, |editor, cx| {
                    assert!(!editor.is_dirty(cx));
                    assert_eq!(editor.title(cx), "untitled");
                    assert!(Arc::ptr_eq(
                        &editor.buffer().read(cx).language_at(0, cx).unwrap(),
                        &languages::PLAIN_TEXT
                    ));
                    editor.handle_input("hi", window, cx);
                    assert!(editor.is_dirty(cx));
                });
            })
            .unwrap();

        // Save the buffer. This prompts for a filename.
        let save_task = window
            .update(cx, |workspace, window, cx| {
                workspace.save_active_item(SaveIntent::Save, window, cx)
            })
            .unwrap();
        cx.background_executor.run_until_parked();
        cx.simulate_new_path_selection(|parent_dir| {
            assert_eq!(parent_dir, Path::new("/root"));
            Some(parent_dir.join("the-new-name.rs"))
        });
        cx.read(|cx| {
            assert!(editor.is_dirty(cx));
            assert_eq!(editor.read(cx).title(cx), "untitled");
        });

        // When the save completes, the buffer's title is updated and the language is assigned based
        // on the path.
        save_task.await.unwrap();
        window
            .update(cx, |_, _, cx| {
                editor.update(cx, |editor, cx| {
                    assert!(!editor.is_dirty(cx));
                    assert_eq!(editor.title(cx), "the-new-name.rs");
                    assert_eq!(
                        editor.buffer().read(cx).language_at(0, cx).unwrap().name(),
                        "Rust".into()
                    );
                });
            })
            .unwrap();

        // Edit the file and save it again. This time, there is no filename prompt.
        window
            .update(cx, |_, window, cx| {
                editor.update(cx, |editor, cx| {
                    editor.handle_input(" there", window, cx);
                    assert!(editor.is_dirty(cx));
                });
            })
            .unwrap();

        let save_task = window
            .update(cx, |workspace, window, cx| {
                workspace.save_active_item(SaveIntent::Save, window, cx)
            })
            .unwrap();
        save_task.await.unwrap();

        assert!(!cx.did_prompt_for_new_path());
        window
            .update(cx, |_, _, cx| {
                editor.update(cx, |editor, cx| {
                    assert!(!editor.is_dirty(cx));
                    assert_eq!(editor.title(cx), "the-new-name.rs")
                });
            })
            .unwrap();

        // Open the same newly-created file in another pane item. The new editor should reuse
        // the same buffer.
        cx.dispatch_action(window.into(), NewFile);
        window
            .update(cx, |workspace, window, cx| {
                workspace.split_and_clone(
                    workspace.active_pane().clone(),
                    SplitDirection::Right,
                    window,
                    cx,
                );
                workspace.open_path(
                    (worktree.read(cx).id(), "the-new-name.rs"),
                    None,
                    true,
                    window,
                    cx,
                )
            })
            .unwrap()
            .await
            .unwrap();
        let editor2 = window
            .update(cx, |workspace, _, cx| {
                workspace
                    .active_item(cx)
                    .unwrap()
                    .downcast::<Editor>()
                    .unwrap()
            })
            .unwrap();
        cx.read(|cx| {
            assert_eq!(
                editor2.read(cx).buffer().read(cx).as_singleton().unwrap(),
                editor.read(cx).buffer().read(cx).as_singleton().unwrap()
            );
        })
    }

    #[gpui::test]
    async fn test_setting_language_when_saving_as_single_file_worktree(cx: &mut TestAppContext) {
        let app_state = init_test(cx);
        app_state.fs.create_dir(Path::new("/root")).await.unwrap();

        let project = Project::test(app_state.fs.clone(), [], cx).await;
        project.update(cx, |project, _| {
            project.languages().add(rust_lang());
            project.languages().add(markdown_language());
        });
        let window = cx.add_window(|window, cx| Workspace::test_new(project, window, cx));

        // Create a new untitled buffer
        cx.dispatch_action(window.into(), NewFile);
        let editor = window
            .read_with(cx, |workspace, cx| {
                workspace
                    .active_item(cx)
                    .unwrap()
                    .downcast::<Editor>()
                    .unwrap()
            })
            .unwrap();
        window
            .update(cx, |_, window, cx| {
                editor.update(cx, |editor, cx| {
                    assert!(Arc::ptr_eq(
                        &editor.buffer().read(cx).language_at(0, cx).unwrap(),
                        &languages::PLAIN_TEXT
                    ));
                    editor.handle_input("hi", window, cx);
                    assert!(editor.is_dirty(cx));
                });
            })
            .unwrap();

        // Save the buffer. This prompts for a filename.
        let save_task = window
            .update(cx, |workspace, window, cx| {
                workspace.save_active_item(SaveIntent::Save, window, cx)
            })
            .unwrap();
        cx.background_executor.run_until_parked();
        cx.simulate_new_path_selection(|_| Some(PathBuf::from("/root/the-new-name.rs")));
        save_task.await.unwrap();
        // The buffer is not dirty anymore and the language is assigned based on the path.
        window
            .update(cx, |_, _, cx| {
                editor.update(cx, |editor, cx| {
                    assert!(!editor.is_dirty(cx));
                    assert_eq!(
                        editor.buffer().read(cx).language_at(0, cx).unwrap().name(),
                        "Rust".into()
                    )
                });
            })
            .unwrap();
    }

    #[gpui::test]
    async fn test_pane_actions(cx: &mut TestAppContext) {
        let app_state = init_test(cx);
        app_state
            .fs
            .as_fake()
            .insert_tree(
                "/root",
                json!({
                    "a": {
                        "file1": "contents 1",
                        "file2": "contents 2",
                        "file3": "contents 3",
                    },
                }),
            )
            .await;

        let project = Project::test(app_state.fs.clone(), ["/root".as_ref()], cx).await;
        project.update(cx, |project, _cx| {
            project.languages().add(markdown_language())
        });
        let window = cx.add_window(|window, cx| Workspace::test_new(project, window, cx));
        let workspace = window.root(cx).unwrap();

        let entries = cx.read(|cx| workspace.file_project_paths(cx));
        let file1 = entries[0].clone();

        let pane_1 = cx.read(|cx| workspace.read(cx).active_pane().clone());

        window
            .update(cx, |w, window, cx| {
                w.open_path(file1.clone(), None, true, window, cx)
            })
            .unwrap()
            .await
            .unwrap();

        let (editor_1, buffer) = window
            .update(cx, |_, window, cx| {
                pane_1.update(cx, |pane_1, cx| {
                    let editor = pane_1.active_item().unwrap().downcast::<Editor>().unwrap();
                    assert_eq!(editor.project_path(cx), Some(file1.clone()));
                    let buffer = editor.update(cx, |editor, cx| {
                        editor.insert("dirt", window, cx);
                        editor.buffer().downgrade()
                    });
                    (editor.downgrade(), buffer)
                })
            })
            .unwrap();

        cx.dispatch_action(window.into(), pane::SplitRight);
        let editor_2 = cx.update(|cx| {
            let pane_2 = workspace.read(cx).active_pane().clone();
            assert_ne!(pane_1, pane_2);

            let pane2_item = pane_2.read(cx).active_item().unwrap();
            assert_eq!(pane2_item.project_path(cx), Some(file1.clone()));

            pane2_item.downcast::<Editor>().unwrap().downgrade()
        });
        cx.dispatch_action(
            window.into(),
            workspace::CloseActiveItem { save_intent: None },
        );

        cx.background_executor.run_until_parked();
        window
            .read_with(cx, |workspace, _| {
                assert_eq!(workspace.panes().len(), 1);
                assert_eq!(workspace.active_pane(), &pane_1);
            })
            .unwrap();

        cx.dispatch_action(
            window.into(),
            workspace::CloseActiveItem { save_intent: None },
        );
        cx.background_executor.run_until_parked();
        cx.simulate_prompt_answer(1);
        cx.background_executor.run_until_parked();

        window
            .update(cx, |workspace, _, cx| {
                assert_eq!(workspace.panes().len(), 1);
                assert!(workspace.active_item(cx).is_none());
            })
            .unwrap();

        cx.background_executor
            .advance_clock(SERIALIZATION_THROTTLE_TIME);
        cx.update(|_| {});
        editor_1.assert_released();
        editor_2.assert_released();
        buffer.assert_released();
    }

    #[gpui::test]
    async fn test_navigation(cx: &mut TestAppContext) {
        let app_state = init_test(cx);
        app_state
            .fs
            .as_fake()
            .insert_tree(
                "/root",
                json!({
                    "a": {
                        "file1": "contents 1\n".repeat(20),
                        "file2": "contents 2\n".repeat(20),
                        "file3": "contents 3\n".repeat(20),
                    },
                }),
            )
            .await;

        let project = Project::test(app_state.fs.clone(), ["/root".as_ref()], cx).await;
        project.update(cx, |project, _cx| {
            project.languages().add(markdown_language())
        });
        let workspace =
            cx.add_window(|window, cx| Workspace::test_new(project.clone(), window, cx));
        let pane = workspace
            .read_with(cx, |workspace, _| workspace.active_pane().clone())
            .unwrap();

        let entries = cx.update(|cx| workspace.root(cx).unwrap().file_project_paths(cx));
        let file1 = entries[0].clone();
        let file2 = entries[1].clone();
        let file3 = entries[2].clone();

        let editor1 = workspace
            .update(cx, |w, window, cx| {
                w.open_path(file1.clone(), None, true, window, cx)
            })
            .unwrap()
            .await
            .unwrap()
            .downcast::<Editor>()
            .unwrap();
        workspace
            .update(cx, |_, window, cx| {
                editor1.update(cx, |editor, cx| {
                    editor.change_selections(Some(Autoscroll::fit()), window, cx, |s| {
                        s.select_display_ranges([DisplayPoint::new(DisplayRow(10), 0)
                            ..DisplayPoint::new(DisplayRow(10), 0)])
                    });
                });
            })
            .unwrap();

        let editor2 = workspace
            .update(cx, |w, window, cx| {
                w.open_path(file2.clone(), None, true, window, cx)
            })
            .unwrap()
            .await
            .unwrap()
            .downcast::<Editor>()
            .unwrap();
        let editor3 = workspace
            .update(cx, |w, window, cx| {
                w.open_path(file3.clone(), None, true, window, cx)
            })
            .unwrap()
            .await
            .unwrap()
            .downcast::<Editor>()
            .unwrap();

        workspace
            .update(cx, |_, window, cx| {
                editor3.update(cx, |editor, cx| {
                    editor.change_selections(Some(Autoscroll::fit()), window, cx, |s| {
                        s.select_display_ranges([DisplayPoint::new(DisplayRow(12), 0)
                            ..DisplayPoint::new(DisplayRow(12), 0)])
                    });
                    editor.newline(&Default::default(), window, cx);
                    editor.newline(&Default::default(), window, cx);
                    editor.move_down(&Default::default(), window, cx);
                    editor.move_down(&Default::default(), window, cx);
                    editor.save(true, project.clone(), window, cx)
                })
            })
            .unwrap()
            .await
            .unwrap();
        workspace
            .update(cx, |_, window, cx| {
                editor3.update(cx, |editor, cx| {
                    editor.set_scroll_position(point(0., 12.5), window, cx)
                });
            })
            .unwrap();
        assert_eq!(
            active_location(&workspace, cx),
            (file3.clone(), DisplayPoint::new(DisplayRow(16), 0), 12.5)
        );

        workspace
            .update(cx, |w, window, cx| {
                w.go_back(w.active_pane().downgrade(), window, cx)
            })
            .unwrap()
            .await
            .unwrap();
        assert_eq!(
            active_location(&workspace, cx),
            (file3.clone(), DisplayPoint::new(DisplayRow(0), 0), 0.)
        );

        workspace
            .update(cx, |w, window, cx| {
                w.go_back(w.active_pane().downgrade(), window, cx)
            })
            .unwrap()
            .await
            .unwrap();
        assert_eq!(
            active_location(&workspace, cx),
            (file2.clone(), DisplayPoint::new(DisplayRow(0), 0), 0.)
        );

        workspace
            .update(cx, |w, window, cx| {
                w.go_back(w.active_pane().downgrade(), window, cx)
            })
            .unwrap()
            .await
            .unwrap();
        assert_eq!(
            active_location(&workspace, cx),
            (file1.clone(), DisplayPoint::new(DisplayRow(10), 0), 0.)
        );

        workspace
            .update(cx, |w, window, cx| {
                w.go_back(w.active_pane().downgrade(), window, cx)
            })
            .unwrap()
            .await
            .unwrap();
        assert_eq!(
            active_location(&workspace, cx),
            (file1.clone(), DisplayPoint::new(DisplayRow(0), 0), 0.)
        );

        // Go back one more time and ensure we don't navigate past the first item in the history.
        workspace
            .update(cx, |w, window, cx| {
                w.go_back(w.active_pane().downgrade(), window, cx)
            })
            .unwrap()
            .await
            .unwrap();
        assert_eq!(
            active_location(&workspace, cx),
            (file1.clone(), DisplayPoint::new(DisplayRow(0), 0), 0.)
        );

        workspace
            .update(cx, |w, window, cx| {
                w.go_forward(w.active_pane().downgrade(), window, cx)
            })
            .unwrap()
            .await
            .unwrap();
        assert_eq!(
            active_location(&workspace, cx),
            (file1.clone(), DisplayPoint::new(DisplayRow(10), 0), 0.)
        );

        workspace
            .update(cx, |w, window, cx| {
                w.go_forward(w.active_pane().downgrade(), window, cx)
            })
            .unwrap()
            .await
            .unwrap();
        assert_eq!(
            active_location(&workspace, cx),
            (file2.clone(), DisplayPoint::new(DisplayRow(0), 0), 0.)
        );

        // Go forward to an item that has been closed, ensuring it gets re-opened at the same
        // location.
        workspace
            .update(cx, |_, window, cx| {
                pane.update(cx, |pane, cx| {
                    let editor3_id = editor3.entity_id();
                    drop(editor3);
                    pane.close_item_by_id(editor3_id, SaveIntent::Close, window, cx)
                })
            })
            .unwrap()
            .await
            .unwrap();
        workspace
            .update(cx, |w, window, cx| {
                w.go_forward(w.active_pane().downgrade(), window, cx)
            })
            .unwrap()
            .await
            .unwrap();
        assert_eq!(
            active_location(&workspace, cx),
            (file3.clone(), DisplayPoint::new(DisplayRow(0), 0), 0.)
        );

        workspace
            .update(cx, |w, window, cx| {
                w.go_forward(w.active_pane().downgrade(), window, cx)
            })
            .unwrap()
            .await
            .unwrap();
        assert_eq!(
            active_location(&workspace, cx),
            (file3.clone(), DisplayPoint::new(DisplayRow(16), 0), 12.5)
        );

        workspace
            .update(cx, |w, window, cx| {
                w.go_back(w.active_pane().downgrade(), window, cx)
            })
            .unwrap()
            .await
            .unwrap();
        assert_eq!(
            active_location(&workspace, cx),
            (file3.clone(), DisplayPoint::new(DisplayRow(0), 0), 0.)
        );

        // Go back to an item that has been closed and removed from disk
        workspace
            .update(cx, |_, window, cx| {
                pane.update(cx, |pane, cx| {
                    let editor2_id = editor2.entity_id();
                    drop(editor2);
                    pane.close_item_by_id(editor2_id, SaveIntent::Close, window, cx)
                })
            })
            .unwrap()
            .await
            .unwrap();
        app_state
            .fs
            .remove_file(Path::new("/root/a/file2"), Default::default())
            .await
            .unwrap();
        cx.background_executor.run_until_parked();

        workspace
            .update(cx, |w, window, cx| {
                w.go_back(w.active_pane().downgrade(), window, cx)
            })
            .unwrap()
            .await
            .unwrap();
        assert_eq!(
            active_location(&workspace, cx),
            (file2.clone(), DisplayPoint::new(DisplayRow(0), 0), 0.)
        );
        workspace
            .update(cx, |w, window, cx| {
                w.go_forward(w.active_pane().downgrade(), window, cx)
            })
            .unwrap()
            .await
            .unwrap();
        assert_eq!(
            active_location(&workspace, cx),
            (file3.clone(), DisplayPoint::new(DisplayRow(0), 0), 0.)
        );

        // Modify file to collapse multiple nav history entries into the same location.
        // Ensure we don't visit the same location twice when navigating.
        workspace
            .update(cx, |_, window, cx| {
                editor1.update(cx, |editor, cx| {
                    editor.change_selections(None, window, cx, |s| {
                        s.select_display_ranges([DisplayPoint::new(DisplayRow(15), 0)
                            ..DisplayPoint::new(DisplayRow(15), 0)])
                    })
                });
            })
            .unwrap();
        for _ in 0..5 {
            workspace
                .update(cx, |_, window, cx| {
                    editor1.update(cx, |editor, cx| {
                        editor.change_selections(None, window, cx, |s| {
                            s.select_display_ranges([DisplayPoint::new(DisplayRow(3), 0)
                                ..DisplayPoint::new(DisplayRow(3), 0)])
                        });
                    });
                })
                .unwrap();

            workspace
                .update(cx, |_, window, cx| {
                    editor1.update(cx, |editor, cx| {
                        editor.change_selections(None, window, cx, |s| {
                            s.select_display_ranges([DisplayPoint::new(DisplayRow(13), 0)
                                ..DisplayPoint::new(DisplayRow(13), 0)])
                        })
                    });
                })
                .unwrap();
        }
        workspace
            .update(cx, |_, window, cx| {
                editor1.update(cx, |editor, cx| {
                    editor.transact(window, cx, |editor, window, cx| {
                        editor.change_selections(None, window, cx, |s| {
                            s.select_display_ranges([DisplayPoint::new(DisplayRow(2), 0)
                                ..DisplayPoint::new(DisplayRow(14), 0)])
                        });
                        editor.insert("", window, cx);
                    })
                });
            })
            .unwrap();

        workspace
            .update(cx, |_, window, cx| {
                editor1.update(cx, |editor, cx| {
                    editor.change_selections(None, window, cx, |s| {
                        s.select_display_ranges([DisplayPoint::new(DisplayRow(1), 0)
                            ..DisplayPoint::new(DisplayRow(1), 0)])
                    })
                });
            })
            .unwrap();
        workspace
            .update(cx, |w, window, cx| {
                w.go_back(w.active_pane().downgrade(), window, cx)
            })
            .unwrap()
            .await
            .unwrap();
        assert_eq!(
            active_location(&workspace, cx),
            (file1.clone(), DisplayPoint::new(DisplayRow(2), 0), 0.)
        );
        workspace
            .update(cx, |w, window, cx| {
                w.go_back(w.active_pane().downgrade(), window, cx)
            })
            .unwrap()
            .await
            .unwrap();
        assert_eq!(
            active_location(&workspace, cx),
            (file1.clone(), DisplayPoint::new(DisplayRow(3), 0), 0.)
        );

        fn active_location(
            workspace: &WindowHandle<Workspace>,
            cx: &mut TestAppContext,
        ) -> (ProjectPath, DisplayPoint, f32) {
            workspace
                .update(cx, |workspace, _, cx| {
                    let item = workspace.active_item(cx).unwrap();
                    let editor = item.downcast::<Editor>().unwrap();
                    let (selections, scroll_position) = editor.update(cx, |editor, cx| {
                        (
                            editor.selections.display_ranges(cx),
                            editor.scroll_position(cx),
                        )
                    });
                    (
                        item.project_path(cx).unwrap(),
                        selections[0].start,
                        scroll_position.y,
                    )
                })
                .unwrap()
        }
    }

    #[gpui::test]
    async fn test_reopening_closed_items(cx: &mut TestAppContext) {
        let app_state = init_test(cx);
        app_state
            .fs
            .as_fake()
            .insert_tree(
                "/root",
                json!({
                    "a": {
                        "file1": "",
                        "file2": "",
                        "file3": "",
                        "file4": "",
                    },
                }),
            )
            .await;

        let project = Project::test(app_state.fs.clone(), ["/root".as_ref()], cx).await;
        project.update(cx, |project, _cx| {
            project.languages().add(markdown_language())
        });
        let workspace = cx.add_window(|window, cx| Workspace::test_new(project, window, cx));
        let pane = workspace
            .read_with(cx, |workspace, _| workspace.active_pane().clone())
            .unwrap();

        let entries = cx.update(|cx| workspace.root(cx).unwrap().file_project_paths(cx));
        let file1 = entries[0].clone();
        let file2 = entries[1].clone();
        let file3 = entries[2].clone();
        let file4 = entries[3].clone();

        let file1_item_id = workspace
            .update(cx, |w, window, cx| {
                w.open_path(file1.clone(), None, true, window, cx)
            })
            .unwrap()
            .await
            .unwrap()
            .item_id();
        let file2_item_id = workspace
            .update(cx, |w, window, cx| {
                w.open_path(file2.clone(), None, true, window, cx)
            })
            .unwrap()
            .await
            .unwrap()
            .item_id();
        let file3_item_id = workspace
            .update(cx, |w, window, cx| {
                w.open_path(file3.clone(), None, true, window, cx)
            })
            .unwrap()
            .await
            .unwrap()
            .item_id();
        let file4_item_id = workspace
            .update(cx, |w, window, cx| {
                w.open_path(file4.clone(), None, true, window, cx)
            })
            .unwrap()
            .await
            .unwrap()
            .item_id();
        assert_eq!(active_path(&workspace, cx), Some(file4.clone()));

        // Close all the pane items in some arbitrary order.
        workspace
            .update(cx, |_, window, cx| {
                pane.update(cx, |pane, cx| {
                    pane.close_item_by_id(file1_item_id, SaveIntent::Close, window, cx)
                })
            })
            .unwrap()
            .await
            .unwrap();
        assert_eq!(active_path(&workspace, cx), Some(file4.clone()));

        workspace
            .update(cx, |_, window, cx| {
                pane.update(cx, |pane, cx| {
                    pane.close_item_by_id(file4_item_id, SaveIntent::Close, window, cx)
                })
            })
            .unwrap()
            .await
            .unwrap();
        assert_eq!(active_path(&workspace, cx), Some(file3.clone()));

        workspace
            .update(cx, |_, window, cx| {
                pane.update(cx, |pane, cx| {
                    pane.close_item_by_id(file2_item_id, SaveIntent::Close, window, cx)
                })
            })
            .unwrap()
            .await
            .unwrap();
        assert_eq!(active_path(&workspace, cx), Some(file3.clone()));
        workspace
            .update(cx, |_, window, cx| {
                pane.update(cx, |pane, cx| {
                    pane.close_item_by_id(file3_item_id, SaveIntent::Close, window, cx)
                })
            })
            .unwrap()
            .await
            .unwrap();

        assert_eq!(active_path(&workspace, cx), None);

        // Reopen all the closed items, ensuring they are reopened in the same order
        // in which they were closed.
        workspace
            .update(cx, Workspace::reopen_closed_item)
            .unwrap()
            .await
            .unwrap();
        assert_eq!(active_path(&workspace, cx), Some(file3.clone()));

        workspace
            .update(cx, Workspace::reopen_closed_item)
            .unwrap()
            .await
            .unwrap();
        assert_eq!(active_path(&workspace, cx), Some(file2.clone()));

        workspace
            .update(cx, Workspace::reopen_closed_item)
            .unwrap()
            .await
            .unwrap();
        assert_eq!(active_path(&workspace, cx), Some(file4.clone()));

        workspace
            .update(cx, Workspace::reopen_closed_item)
            .unwrap()
            .await
            .unwrap();
        assert_eq!(active_path(&workspace, cx), Some(file1.clone()));

        // Reopening past the last closed item is a no-op.
        workspace
            .update(cx, Workspace::reopen_closed_item)
            .unwrap()
            .await
            .unwrap();
        assert_eq!(active_path(&workspace, cx), Some(file1.clone()));

        // Reopening closed items doesn't interfere with navigation history.
        workspace
            .update(cx, |workspace, window, cx| {
                workspace.go_back(workspace.active_pane().downgrade(), window, cx)
            })
            .unwrap()
            .await
            .unwrap();
        assert_eq!(active_path(&workspace, cx), Some(file4.clone()));

        workspace
            .update(cx, |workspace, window, cx| {
                workspace.go_back(workspace.active_pane().downgrade(), window, cx)
            })
            .unwrap()
            .await
            .unwrap();
        assert_eq!(active_path(&workspace, cx), Some(file2.clone()));

        workspace
            .update(cx, |workspace, window, cx| {
                workspace.go_back(workspace.active_pane().downgrade(), window, cx)
            })
            .unwrap()
            .await
            .unwrap();
        assert_eq!(active_path(&workspace, cx), Some(file3.clone()));

        workspace
            .update(cx, |workspace, window, cx| {
                workspace.go_back(workspace.active_pane().downgrade(), window, cx)
            })
            .unwrap()
            .await
            .unwrap();
        assert_eq!(active_path(&workspace, cx), Some(file4.clone()));

        workspace
            .update(cx, |workspace, window, cx| {
                workspace.go_back(workspace.active_pane().downgrade(), window, cx)
            })
            .unwrap()
            .await
            .unwrap();
        assert_eq!(active_path(&workspace, cx), Some(file3.clone()));

        workspace
            .update(cx, |workspace, window, cx| {
                workspace.go_back(workspace.active_pane().downgrade(), window, cx)
            })
            .unwrap()
            .await
            .unwrap();
        assert_eq!(active_path(&workspace, cx), Some(file2.clone()));

        workspace
            .update(cx, |workspace, window, cx| {
                workspace.go_back(workspace.active_pane().downgrade(), window, cx)
            })
            .unwrap()
            .await
            .unwrap();
        assert_eq!(active_path(&workspace, cx), Some(file1.clone()));

        workspace
            .update(cx, |workspace, window, cx| {
                workspace.go_back(workspace.active_pane().downgrade(), window, cx)
            })
            .unwrap()
            .await
            .unwrap();
        assert_eq!(active_path(&workspace, cx), Some(file1.clone()));

        fn active_path(
            workspace: &WindowHandle<Workspace>,
            cx: &TestAppContext,
        ) -> Option<ProjectPath> {
            workspace
                .read_with(cx, |workspace, cx| {
                    let item = workspace.active_item(cx)?;
                    item.project_path(cx)
                })
                .unwrap()
        }
    }

    fn init_keymap_test(cx: &mut TestAppContext) -> Arc<AppState> {
        cx.update(|cx| {
            let app_state = AppState::test(cx);

            theme::init(theme::LoadThemes::JustBase, cx);
            client::init(&app_state.client, cx);
            language::init(cx);
            workspace::init(app_state.clone(), cx);
            welcome::init(cx);
            Project::init_settings(cx);
            app_state
        })
    }

    #[gpui::test]
    async fn test_base_keymap(cx: &mut gpui::TestAppContext) {
        let executor = cx.executor();
        let app_state = init_keymap_test(cx);
        let project = Project::test(app_state.fs.clone(), [], cx).await;
        let workspace =
            cx.add_window(|window, cx| Workspace::test_new(project.clone(), window, cx));

        actions!(test1, [A, B]);
        // From the Atom keymap
        use workspace::ActivatePreviousPane;
        // From the JetBrains keymap
        use workspace::ActivatePrevItem;

        app_state
            .fs
            .save(
                "/settings.json".as_ref(),
                &r#"{"base_keymap": "Atom"}"#.into(),
                Default::default(),
            )
            .await
            .unwrap();

        app_state
            .fs
            .save(
                "/keymap.json".as_ref(),
                &r#"[{"bindings": {"backspace": "test1::A"}}]"#.into(),
                Default::default(),
            )
            .await
            .unwrap();
        executor.run_until_parked();
        cx.update(|cx| {
            let settings_rx = watch_config_file(
                &executor,
                app_state.fs.clone(),
                PathBuf::from("/settings.json"),
            );
            let keymap_rx = watch_config_file(
                &executor,
                app_state.fs.clone(),
                PathBuf::from("/keymap.json"),
            );
            handle_settings_file_changes(settings_rx, cx, |_, _| {});
            handle_keymap_file_changes(keymap_rx, cx);
        });
        workspace
            .update(cx, |workspace, _, cx| {
                workspace.register_action(|_, _: &A, _window, _cx| {});
                workspace.register_action(|_, _: &B, _window, _cx| {});
                workspace.register_action(|_, _: &ActivatePreviousPane, _window, _cx| {});
                workspace.register_action(|_, _: &ActivatePrevItem, _window, _cx| {});
                cx.notify();
            })
            .unwrap();
        executor.run_until_parked();
        // Test loading the keymap base at all
        assert_key_bindings_for(
            workspace.into(),
            cx,
            vec![("backspace", &A), ("k", &ActivatePreviousPane)],
            line!(),
        );

        // Test modifying the users keymap, while retaining the base keymap
        app_state
            .fs
            .save(
                "/keymap.json".as_ref(),
                &r#"[{"bindings": {"backspace": "test1::B"}}]"#.into(),
                Default::default(),
            )
            .await
            .unwrap();

        executor.run_until_parked();

        assert_key_bindings_for(
            workspace.into(),
            cx,
            vec![("backspace", &B), ("k", &ActivatePreviousPane)],
            line!(),
        );

        // Test modifying the base, while retaining the users keymap
        app_state
            .fs
            .save(
                "/settings.json".as_ref(),
                &r#"{"base_keymap": "JetBrains"}"#.into(),
                Default::default(),
            )
            .await
            .unwrap();

        executor.run_until_parked();

        assert_key_bindings_for(
            workspace.into(),
            cx,
            vec![("backspace", &B), ("[", &ActivatePrevItem)],
            line!(),
        );
    }

    #[gpui::test]
    async fn test_disabled_keymap_binding(cx: &mut gpui::TestAppContext) {
        let executor = cx.executor();
        let app_state = init_keymap_test(cx);
        let project = Project::test(app_state.fs.clone(), [], cx).await;
        let workspace =
            cx.add_window(|window, cx| Workspace::test_new(project.clone(), window, cx));

        actions!(test2, [A, B]);
        // From the Atom keymap
        use workspace::ActivatePreviousPane;
        // From the JetBrains keymap
        use diagnostics::Deploy;

        workspace
            .update(cx, |workspace, _, _| {
                workspace.register_action(|_, _: &A, _window, _cx| {});
                workspace.register_action(|_, _: &B, _window, _cx| {});
                workspace.register_action(|_, _: &Deploy, _window, _cx| {});
            })
            .unwrap();
        app_state
            .fs
            .save(
                "/settings.json".as_ref(),
                &r#"{"base_keymap": "Atom"}"#.into(),
                Default::default(),
            )
            .await
            .unwrap();
        app_state
            .fs
            .save(
                "/keymap.json".as_ref(),
                &r#"[{"bindings": {"backspace": "test2::A"}}]"#.into(),
                Default::default(),
            )
            .await
            .unwrap();

        cx.update(|cx| {
            let settings_rx = watch_config_file(
                &executor,
                app_state.fs.clone(),
                PathBuf::from("/settings.json"),
            );
            let keymap_rx = watch_config_file(
                &executor,
                app_state.fs.clone(),
                PathBuf::from("/keymap.json"),
            );

            handle_settings_file_changes(settings_rx, cx, |_, _| {});
            handle_keymap_file_changes(keymap_rx, cx);
        });

        cx.background_executor.run_until_parked();

        cx.background_executor.run_until_parked();
        // Test loading the keymap base at all
        assert_key_bindings_for(
            workspace.into(),
            cx,
            vec![("backspace", &A), ("k", &ActivatePreviousPane)],
            line!(),
        );

        // Test disabling the key binding for the base keymap
        app_state
            .fs
            .save(
                "/keymap.json".as_ref(),
                &r#"[{"bindings": {"backspace": null}}]"#.into(),
                Default::default(),
            )
            .await
            .unwrap();

        cx.background_executor.run_until_parked();

        assert_key_bindings_for(
            workspace.into(),
            cx,
            vec![("k", &ActivatePreviousPane)],
            line!(),
        );

        // Test modifying the base, while retaining the users keymap
        app_state
            .fs
            .save(
                "/settings.json".as_ref(),
                &r#"{"base_keymap": "JetBrains"}"#.into(),
                Default::default(),
            )
            .await
            .unwrap();

        cx.background_executor.run_until_parked();

        assert_key_bindings_for(workspace.into(), cx, vec![("6", &Deploy)], line!());
    }

    #[gpui::test]
    async fn test_generate_keymap_json_schema_for_registered_actions(
        cx: &mut gpui::TestAppContext,
    ) {
        init_keymap_test(cx);
        cx.update(|cx| {
            // Make sure it doesn't panic.
            KeymapFile::generate_json_schema_for_registered_actions(cx);
        });
    }

    /// Actions that don't build from empty input won't work from command palette invocation.
    #[gpui::test]
    async fn test_actions_build_with_empty_input(cx: &mut gpui::TestAppContext) {
        init_keymap_test(cx);
        cx.update(|cx| {
            let all_actions = cx.all_action_names();
            let mut failing_names = Vec::new();
            let mut errors = Vec::new();
            for action in all_actions {
                match action.to_string().as_str() {
                    "vim::FindCommand"
                    | "vim::Literal"
                    | "vim::ResizePane"
                    | "vim::SwitchMode"
                    | "vim::PushOperator"
                    | "vim::Number"
                    | "vim::SelectRegister"
                    | "terminal::SendText"
                    | "terminal::SendKeystroke"
                    | "app_menu::OpenApplicationMenu"
                    | "app_menu::NavigateApplicationMenuInDirection"
                    | "picker::ConfirmInput"
                    | "editor::HandleInput"
                    | "editor::FoldAtLevel"
                    | "pane::ActivateItem"
                    | "workspace::ActivatePane"
                    | "workspace::ActivatePaneInDirection"
                    | "workspace::MoveItemToPane"
                    | "workspace::MoveItemToPaneInDirection"
                    | "workspace::OpenTerminal"
                    | "workspace::SwapPaneInDirection"
                    | "workspace::SendKeystrokes"
                    | "zed::OpenBrowser"
                    | "zed::OpenZedUrl" => {}
                    _ => {
                        let result = cx.build_action(action, None);
                        match &result {
                            Ok(_) => {}
                            Err(err) => {
                                failing_names.push(action);
                                errors.push(format!("{action} failed to build: {err:?}"));
                            }
                        }
                    }
                }
            }
            if errors.len() > 0 {
                panic!(
                    "Failed to build actions using {{}} as input: {:?}. Errors:\n{}",
                    failing_names,
                    errors.join("\n")
                );
            }
        });
    }

    #[gpui::test]
    fn test_bundled_settings_and_themes(cx: &mut App) {
        cx.text_system()
            .add_fonts(vec![
                Assets
                    .load("fonts/plex-mono/ZedPlexMono-Regular.ttf")
                    .unwrap()
                    .unwrap(),
                Assets
                    .load("fonts/plex-sans/ZedPlexSans-Regular.ttf")
                    .unwrap()
                    .unwrap(),
            ])
            .unwrap();
        let themes = ThemeRegistry::default();
        settings::init(cx);
        theme::init(theme::LoadThemes::JustBase, cx);

        let mut has_default_theme = false;
        for theme_name in themes.list().into_iter().map(|meta| meta.name) {
            let theme = themes.get(&theme_name).unwrap();
            assert_eq!(theme.name, theme_name);
            if theme.name == ThemeSettings::get(None, cx).active_theme.name {
                has_default_theme = true;
            }
        }
        assert!(has_default_theme);
    }

    #[gpui::test]
    async fn test_bundled_languages(cx: &mut TestAppContext) {
        env_logger::builder().is_test(true).try_init().ok();
        let settings = cx.update(SettingsStore::test);
        cx.set_global(settings);
        let languages = LanguageRegistry::test(cx.executor());
        let languages = Arc::new(languages);
        let node_runtime = node_runtime::NodeRuntime::unavailable();
        cx.update(|cx| {
            languages::init(languages.clone(), node_runtime, cx);
        });
        for name in languages.language_names() {
            languages
                .language_for_name(&name)
                .await
                .with_context(|| format!("language name {name}"))
                .unwrap();
        }
        cx.run_until_parked();
    }

    pub(crate) fn init_test(cx: &mut TestAppContext) -> Arc<AppState> {
        init_test_with_state(cx, cx.update(AppState::test))
    }

    fn init_test_with_state(
        cx: &mut TestAppContext,
        mut app_state: Arc<AppState>,
    ) -> Arc<AppState> {
        cx.update(move |cx| {
            env_logger::builder().is_test(true).try_init().ok();

            let state = Arc::get_mut(&mut app_state).unwrap();
            state.build_window_options = build_window_options;

            app_state.languages.add(markdown_language());

            vim_mode_setting::init(cx);
            theme::init(theme::LoadThemes::JustBase, cx);
            audio::init((), cx);
            channel::init(&app_state.client, app_state.user_store.clone(), cx);
            call::init(app_state.client.clone(), app_state.user_store.clone(), cx);
            notifications::init(app_state.client.clone(), app_state.user_store.clone(), cx);
            workspace::init(app_state.clone(), cx);
            Project::init_settings(cx);
            release_channel::init(SemanticVersion::default(), cx);
            command_palette::init(cx);
            language::init(cx);
            editor::init(cx);
            collab_ui::init(&app_state, cx);
            git_ui::init(cx);
            project_panel::init((), cx);
            outline_panel::init((), cx);
            terminal_view::init(cx);
            copilot::copilot_chat::init(
                app_state.fs.clone(),
                app_state.client.http_client().clone(),
                cx,
            );
            language_model::init(cx);
            language_models::init(
                app_state.user_store.clone(),
                app_state.client.clone(),
                app_state.fs.clone(),
                cx,
            );
            let prompt_builder = PromptBuilder::load(app_state.fs.clone(), false, cx);
            assistant::init(
                app_state.fs.clone(),
                app_state.client.clone(),
                prompt_builder.clone(),
                cx,
            );
            repl::init(app_state.fs.clone(), cx);
            repl::notebook::init(cx);
            tasks_ui::init(cx);
            project::dap_store::DapStore::init(&app_state.client.clone().into());
            debugger_ui::init(cx);
            initialize_workspace(app_state.clone(), prompt_builder, cx);
            search::init(cx);
            app_state
        })
    }

    fn rust_lang() -> Arc<language::Language> {
        Arc::new(language::Language::new(
            language::LanguageConfig {
                name: "Rust".into(),
                matcher: LanguageMatcher {
                    path_suffixes: vec!["rs".to_string()],
                    ..Default::default()
                },
                ..Default::default()
            },
            Some(tree_sitter_rust::LANGUAGE.into()),
        ))
    }

    fn markdown_language() -> Arc<language::Language> {
        Arc::new(language::Language::new(
            language::LanguageConfig {
                name: "Markdown".into(),
                matcher: LanguageMatcher {
                    path_suffixes: vec!["md".to_string()],
                    ..Default::default()
                },
                ..Default::default()
            },
            Some(tree_sitter_md::LANGUAGE.into()),
        ))
    }

    #[track_caller]
    fn assert_key_bindings_for(
        window: AnyWindowHandle,
        cx: &TestAppContext,
        actions: Vec<(&'static str, &dyn Action)>,
        line: u32,
    ) {
        let available_actions = cx
            .update(|cx| window.update(cx, |_, window, cx| window.available_actions(cx)))
            .unwrap();
        for (key, action) in actions {
            let bindings = cx
                .update(|cx| window.update(cx, |_, window, _| window.bindings_for_action(action)))
                .unwrap();
            // assert that...
            assert!(
                available_actions.iter().any(|bound_action| {
                    // actions match...
                    bound_action.partial_eq(action)
                }),
                "On {} Failed to find {}",
                line,
                action.name(),
            );
            assert!(
                // and key strokes contain the given key
                bindings
                    .into_iter()
                    .any(|binding| binding.keystrokes().iter().any(|k| k.key == key)),
                "On {} Failed to find {} with key binding {}",
                line,
                action.name(),
                key
            );
        }
    }
}<|MERGE_RESOLUTION|>--- conflicted
+++ resolved
@@ -395,11 +395,7 @@
             channels_panel,
             chat_panel,
             notification_panel,
-<<<<<<< HEAD
-            assistant_panel,
             debug_panel,
-=======
->>>>>>> 3b6e1be1
         ) = futures::try_join!(
             project_panel,
             outline_panel,
@@ -407,31 +403,17 @@
             channels_panel,
             chat_panel,
             notification_panel,
-<<<<<<< HEAD
-            assistant_panel,
             debug_panel,
-        )?;
-
-        workspace_handle.update(&mut cx, |workspace, cx| {
-            workspace.add_panel(project_panel, cx);
-            workspace.add_panel(outline_panel, cx);
-            workspace.add_panel(terminal_panel, cx);
-            workspace.add_panel(debug_panel, cx);
-            workspace.add_panel(channels_panel, cx);
-            workspace.add_panel(chat_panel, cx);
-            workspace.add_panel(notification_panel, cx);
-            workspace.add_panel(assistant_panel, cx)
-=======
         )?;
 
         workspace_handle.update_in(&mut cx, |workspace, window, cx| {
             workspace.add_panel(project_panel, window, cx);
             workspace.add_panel(outline_panel, window, cx);
             workspace.add_panel(terminal_panel, window, cx);
+            workspace.add_panel(debug_panel, window, cx);
             workspace.add_panel(channels_panel, window, cx);
             workspace.add_panel(chat_panel, window, cx);
             workspace.add_panel(notification_panel, window, cx);
->>>>>>> 3b6e1be1
         })?;
 
         let git_ui_enabled = {
@@ -923,21 +905,6 @@
             let proposed_change_bar = cx.new(|_| ProposedChangesEditorToolbar::new());
             toolbar.add_item(proposed_change_bar, window, cx);
             let quick_action_bar =
-<<<<<<< HEAD
-                cx.new_view(|cx| QuickActionBar::new(buffer_search_bar, workspace, cx));
-            toolbar.add_item(quick_action_bar, cx);
-            let diagnostic_editor_controls = cx.new_view(|_| diagnostics::ToolbarControls::new());
-            toolbar.add_item(diagnostic_editor_controls, cx);
-            let project_search_bar = cx.new_view(|_| ProjectSearchBar::new());
-            toolbar.add_item(project_search_bar, cx);
-            let lsp_log_item = cx.new_view(|_| language_tools::LspLogToolbarItemView::new());
-            toolbar.add_item(lsp_log_item, cx);
-            let dap_log_item = cx.new_view(|_| debugger_tools::DapLogToolbarItemView::new());
-            toolbar.add_item(dap_log_item, cx);
-            let syntax_tree_item =
-                cx.new_view(|_| language_tools::SyntaxTreeToolbarItemView::new());
-            toolbar.add_item(syntax_tree_item, cx);
-=======
                 cx.new(|cx| QuickActionBar::new(buffer_search_bar, workspace, cx));
             toolbar.add_item(quick_action_bar, window, cx);
             let diagnostic_editor_controls = cx.new(|_| diagnostics::ToolbarControls::new());
@@ -946,9 +913,10 @@
             toolbar.add_item(project_search_bar, window, cx);
             let lsp_log_item = cx.new(|_| language_tools::LspLogToolbarItemView::new());
             toolbar.add_item(lsp_log_item, window, cx);
+            let dap_log_item = cx.new(|_| debugger_tools::DapLogToolbarItemView::new());
+            toolbar.add_item(dap_log_item, window, cx);
             let syntax_tree_item = cx.new(|_| language_tools::SyntaxTreeToolbarItemView::new());
             toolbar.add_item(syntax_tree_item, window, cx);
->>>>>>> 3b6e1be1
         })
     });
 }
