mod app_menus;
pub mod inline_completion_registry;
#[cfg(any(target_os = "linux", target_os = "freebsd"))]
pub(crate) mod linux_prompts;
#[cfg(target_os = "macos")]
pub(crate) mod mac_only_instance;
mod migrate;
mod open_listener;
mod quick_action_bar;
#[cfg(target_os = "windows")]
pub(crate) mod windows_only_instance;

use anyhow::Context as _;
pub use app_menus::*;
use assets::Assets;
use assistant_context_editor::AssistantPanelDelegate;
use breadcrumbs::Breadcrumbs;
use client::{zed_urls, ZED_URL_SCHEME};
use collections::VecDeque;
use command_palette_hooks::CommandPaletteFilter;
use debugger_ui::debugger_panel::DebugPanel;
use editor::ProposedChangesEditorToolbar;
use editor::{scroll::Autoscroll, Editor, MultiBuffer};
<<<<<<< HEAD
use feature_flags::{Debugger, FeatureFlagAppExt, FeatureFlagViewExt, GitUiFeatureFlag};
=======
use feature_flags::FeatureFlagAppExt;
>>>>>>> 5f390f1b
use futures::{channel::mpsc, select_biased, StreamExt};
use git_ui::git_panel::GitPanel;
use git_ui::project_diff::ProjectDiffToolbar;
use gpui::{
    actions, point, px, Action, App, AppContext as _, AsyncApp, Context, DismissEvent, Element,
    Entity, Focusable, KeyBinding, MenuItem, ParentElement, PathPromptOptions, PromptLevel,
    ReadGlobal, SharedString, Styled, Task, TitlebarOptions, UpdateGlobal, Window, WindowKind,
    WindowOptions,
};
use image_viewer::ImageInfo;
use migrate::{MigrationBanner, MigrationEvent, MigrationNotification, MigrationType};
use migrator::{migrate_keymap, migrate_settings};
pub use open_listener::*;
use outline_panel::OutlinePanel;
use paths::{
    local_debug_file_relative_path, local_settings_file_relative_path,
    local_tasks_file_relative_path,
};
use project::{DirectoryLister, ProjectItem};
use project_panel::ProjectPanel;
use prompt_store::PromptBuilder;
use quick_action_bar::QuickActionBar;
use recent_projects::open_ssh_project;
use release_channel::{AppCommitSha, ReleaseChannel};
use rope::Rope;
use search::project_search::ProjectSearchBar;
use settings::{
    initial_debug_tasks_content, initial_project_settings_content, initial_tasks_content,
    update_settings_file, InvalidSettingsError, KeymapFile, KeymapFileLoadResult, Settings,
    SettingsStore, DEFAULT_KEYMAP_PATH, VIM_KEYMAP_PATH,
};
use std::any::TypeId;
use std::path::PathBuf;
use std::sync::atomic::{self, AtomicBool};
use std::time::Duration;
use std::{borrow::Cow, ops::Deref, path::Path, sync::Arc};
use terminal_view::terminal_panel::{self, TerminalPanel};
use theme::{ActiveTheme, ThemeSettings};
use ui::{prelude::*, PopoverMenuHandle};
use util::markdown::MarkdownString;
use util::{asset_str, ResultExt};
use uuid::Uuid;
use vim_mode_setting::VimModeSetting;
use welcome::{BaseKeymap, MultibufferHint};
use workspace::notifications::{dismiss_app_notification, show_app_notification, NotificationId};
use workspace::CloseIntent;
use workspace::{
    create_and_open_local_file, notifications::simple_message_notification::MessageNotification,
    open_new, AppState, NewFile, NewWindow, OpenLog, Toast, Workspace, WorkspaceSettings,
};
use workspace::{notifications::DetachAndPromptErr, Pane};
use zed_actions::{
    OpenAccountSettings, OpenBrowser, OpenServerSettings, OpenSettings, OpenZedUrl, Quit,
};

actions!(
    zed,
    [
        DebugElements,
        Hide,
        HideOthers,
        Minimize,
        OpenDefaultSettings,
        OpenProjectSettings,
        OpenProjectTasks,
        OpenProjectDebugTasks,
        OpenTasks,
        OpenDebugTasks,
        ResetDatabase,
        ShowAll,
        ToggleFullScreen,
        Zoom,
        TestPanic,
    ]
);

pub fn init(cx: &mut App) {
    #[cfg(target_os = "macos")]
    cx.on_action(|_: &Hide, cx| cx.hide());
    #[cfg(target_os = "macos")]
    cx.on_action(|_: &HideOthers, cx| cx.hide_other_apps());
    #[cfg(target_os = "macos")]
    cx.on_action(|_: &ShowAll, cx| cx.unhide_other_apps());
    cx.on_action(quit);

    if ReleaseChannel::global(cx) == ReleaseChannel::Dev {
        cx.on_action(test_panic);
    }
}

fn bind_on_window_closed(cx: &mut App) -> Option<gpui::Subscription> {
    WorkspaceSettings::get_global(cx)
        .on_last_window_closed
        .is_quit_app()
        .then(|| {
            cx.on_window_closed(|cx| {
                if cx.windows().is_empty() {
                    cx.quit();
                }
            })
        })
}

pub fn build_window_options(display_uuid: Option<Uuid>, cx: &mut App) -> WindowOptions {
    let display = display_uuid.and_then(|uuid| {
        cx.displays()
            .into_iter()
            .find(|display| display.uuid().ok() == Some(uuid))
    });
    let app_id = ReleaseChannel::global(cx).app_id();
    let window_decorations = match std::env::var("ZED_WINDOW_DECORATIONS") {
        Ok(val) if val == "server" => gpui::WindowDecorations::Server,
        Ok(val) if val == "client" => gpui::WindowDecorations::Client,
        _ => gpui::WindowDecorations::Client,
    };

    WindowOptions {
        titlebar: Some(TitlebarOptions {
            title: None,
            appears_transparent: true,
            traffic_light_position: Some(point(px(9.0), px(9.0))),
        }),
        window_bounds: None,
        focus: false,
        show: false,
        kind: WindowKind::Normal,
        is_movable: true,
        display_id: display.map(|display| display.id()),
        window_background: cx.theme().window_background_appearance(),
        app_id: Some(app_id.to_owned()),
        window_decorations: Some(window_decorations),
        window_min_size: Some(gpui::Size {
            width: px(360.0),
            height: px(240.0),
        }),
    }
}

pub fn initialize_workspace(
    app_state: Arc<AppState>,
    prompt_builder: Arc<PromptBuilder>,
    cx: &mut App,
) {
    let mut _on_close_subscription = bind_on_window_closed(cx);
    cx.observe_global::<SettingsStore>(move |cx| {
        _on_close_subscription = bind_on_window_closed(cx);
    })
    .detach();

    cx.observe_new(move |workspace: &mut Workspace, window, cx| {
        let Some(window) = window else {
            return;
        };

        let workspace_handle = cx.entity().clone();
        let center_pane = workspace.active_pane().clone();
        initialize_pane(workspace, &center_pane, window, cx);

        cx.subscribe_in(&workspace_handle, window, {
            move |workspace, _, event, window, cx| match event {
                workspace::Event::PaneAdded(pane) => {
                    initialize_pane(workspace, &pane, window, cx);
                }
                workspace::Event::OpenBundledFile {
                    text,
                    title,
                    language,
                } => open_bundled_file(workspace, text.clone(), title, language, window, cx),
                _ => {}
            }
        })
        .detach();

        #[cfg(not(target_os = "macos"))]
        initialize_file_watcher(window, cx);

        if let Some(specs) = window.gpu_specs() {
            log::info!("Using GPU: {:?}", specs);
            show_software_emulation_warning_if_needed(specs, window, cx);
        }

        let popover_menu_handle = PopoverMenuHandle::default();

        let inline_completion_button = cx.new(|cx| {
            inline_completion_button::InlineCompletionButton::new(
                app_state.fs.clone(),
                app_state.user_store.clone(),
                popover_menu_handle.clone(),
                cx,
            )
        });

        workspace.register_action({
            move |_, _: &inline_completion_button::ToggleMenu, window, cx| {
                popover_menu_handle.toggle(window, cx);
            }
        });

        let diagnostic_summary =
            cx.new(|cx| diagnostics::items::DiagnosticIndicator::new(workspace, cx));
        let activity_indicator = activity_indicator::ActivityIndicator::new(
            workspace,
            app_state.languages.clone(),
            window,
            cx,
        );
        let active_buffer_language =
            cx.new(|_| language_selector::ActiveBufferLanguage::new(workspace));
        let active_toolchain_language =
            cx.new(|cx| toolchain_selector::ActiveToolchain::new(workspace, window, cx));
        let vim_mode_indicator = cx.new(|cx| vim::ModeIndicator::new(window, cx));
        let image_info = cx.new(|_cx| ImageInfo::new(workspace));
        let cursor_position =
            cx.new(|_| go_to_line::cursor_position::CursorPosition::new(workspace));
        workspace.status_bar().update(cx, |status_bar, cx| {
            status_bar.add_left_item(diagnostic_summary, window, cx);
            status_bar.add_left_item(activity_indicator, window, cx);
            status_bar.add_right_item(inline_completion_button, window, cx);
            status_bar.add_right_item(active_buffer_language, window, cx);
            status_bar.add_right_item(active_toolchain_language, window, cx);
            status_bar.add_right_item(vim_mode_indicator, window, cx);
            status_bar.add_right_item(cursor_position, window, cx);
            status_bar.add_right_item(image_info, window, cx);
        });

        let handle = cx.entity().downgrade();
        window.on_window_should_close(cx, move |window, cx| {
            handle
                .update(cx, |workspace, cx| {
                    // We'll handle closing asynchronously
                    workspace.close_window(&Default::default(), window, cx);
                    false
                })
                .unwrap_or(true)
        });

        initialize_panels(prompt_builder.clone(), window, cx);
        register_actions(app_state.clone(), workspace, window, cx);

        workspace.focus_handle(cx).focus(window);
    })
    .detach();

    feature_gate_zed_pro_actions(cx);
}

fn feature_gate_zed_pro_actions(cx: &mut App) {
    let zed_pro_actions = [TypeId::of::<OpenAccountSettings>()];

    CommandPaletteFilter::update_global(cx, |filter, _cx| {
        filter.hide_action_types(&zed_pro_actions);
    });

    cx.observe_flag::<feature_flags::ZedPro, _>({
        move |is_enabled, cx| {
            CommandPaletteFilter::update_global(cx, |filter, _cx| {
                if is_enabled {
                    filter.show_action_types(zed_pro_actions.iter());
                } else {
                    filter.hide_action_types(&zed_pro_actions);
                }
            });
        }
    })
    .detach();
}

#[cfg(any(target_os = "linux", target_os = "freebsd"))]
fn initialize_file_watcher(window: &mut Window, cx: &mut Context<Workspace>) {
    if let Err(e) = fs::fs_watcher::global(|_| {}) {
        let message = format!(
            db::indoc! {r#"
            inotify_init returned {}

            This may be due to system-wide limits on inotify instances. For troubleshooting see: https://zed.dev/docs/linux
            "#},
            e
        );
        let prompt = window.prompt(
            PromptLevel::Critical,
            "Could not start inotify",
            Some(&message),
            &["Troubleshoot and Quit"],
            cx,
        );
        cx.spawn(|_, cx| async move {
            if prompt.await == Ok(0) {
                cx.update(|cx| {
                    cx.open_url("https://zed.dev/docs/linux#could-not-start-inotify");
                    cx.quit();
                })
                .ok();
            }
        })
        .detach()
    }
}

#[cfg(target_os = "windows")]
fn initialize_file_watcher(window: &mut Window, cx: &mut Context<Workspace>) {
    if let Err(e) = fs::fs_watcher::global(|_| {}) {
        let message = format!(
            db::indoc! {r#"
            ReadDirectoryChangesW initialization failed: {}

            This may occur on network filesystems and WSL paths. For troubleshooting see: https://zed.dev/docs/windows
            "#},
            e
        );
        let prompt = window.prompt(
            PromptLevel::Critical,
            "Could not start ReadDirectoryChangesW",
            Some(&message),
            &["Troubleshoot and Quit"],
            cx,
        );
        cx.spawn(|_, cx| async move {
            if prompt.await == Ok(0) {
                cx.update(|cx| {
                    cx.open_url("https://zed.dev/docs/windows");
                    cx.quit()
                })
                .ok();
            }
        })
        .detach()
    }
}

fn show_software_emulation_warning_if_needed(
    specs: gpui::GpuSpecs,
    window: &mut Window,
    cx: &mut Context<Workspace>,
) {
    if specs.is_software_emulated && std::env::var("ZED_ALLOW_EMULATED_GPU").is_err() {
        let message = format!(
            db::indoc! {r#"
            Zed uses Vulkan for rendering and requires a compatible GPU.

            Currently you are using a software emulated GPU ({}) which
            will result in awful performance.

            For troubleshooting see: https://zed.dev/docs/linux
            Set ZED_ALLOW_EMULATED_GPU=1 env var to permanently override.
            "#},
            specs.device_name
        );
        let prompt = window.prompt(
            PromptLevel::Critical,
            "Unsupported GPU",
            Some(&message),
            &["Skip", "Troubleshoot and Quit"],
            cx,
        );
        cx.spawn(|_, cx| async move {
            if prompt.await == Ok(1) {
                cx.update(|cx| {
                    cx.open_url("https://zed.dev/docs/linux#zed-fails-to-open-windows");
                    cx.quit();
                })
                .ok();
            }
        })
        .detach()
    }
}

fn initialize_panels(
    prompt_builder: Arc<PromptBuilder>,
    window: &mut Window,
    cx: &mut Context<Workspace>,
) {
    let assistant2_feature_flag =
        cx.wait_for_flag_or_timeout::<feature_flags::Assistant2FeatureFlag>(Duration::from_secs(5));

    let prompt_builder = prompt_builder.clone();

    cx.spawn_in(window, |workspace_handle, mut cx| async move {
        let project_panel = ProjectPanel::load(workspace_handle.clone(), cx.clone());
        let outline_panel = OutlinePanel::load(workspace_handle.clone(), cx.clone());
        let terminal_panel = TerminalPanel::load(workspace_handle.clone(), cx.clone());
        let channels_panel =
            collab_ui::collab_panel::CollabPanel::load(workspace_handle.clone(), cx.clone());
        let chat_panel =
            collab_ui::chat_panel::ChatPanel::load(workspace_handle.clone(), cx.clone());
        let notification_panel = collab_ui::notification_panel::NotificationPanel::load(
            workspace_handle.clone(),
            cx.clone(),
        );

        let (
            project_panel,
            outline_panel,
            terminal_panel,
            channels_panel,
            chat_panel,
            notification_panel,
        ) = futures::try_join!(
            project_panel,
            outline_panel,
            terminal_panel,
            channels_panel,
            chat_panel,
            notification_panel,
        )?;

        workspace_handle.update_in(&mut cx, |workspace, window, cx| {
            workspace.add_panel(project_panel, window, cx);
            workspace.add_panel(outline_panel, window, cx);
            workspace.add_panel(terminal_panel, window, cx);
            workspace.add_panel(channels_panel, window, cx);
            workspace.add_panel(chat_panel, window, cx);
            workspace.add_panel(notification_panel, window, cx);
<<<<<<< HEAD
            cx.when_flag_enabled::<GitUiFeatureFlag>(window, |workspace, window, cx| {
                let entity = cx.entity();
                let project = workspace.project().clone();
                let app_state = workspace.app_state().clone();
                let git_panel = cx.new(|cx| GitPanel::new(entity, project, app_state, window, cx));
                workspace.add_panel(git_panel, window, cx);
            });
            cx.when_flag_enabled::<Debugger>(window, |_, window, cx| {
                cx.spawn_in(window, |workspace, mut cx| async move {
                    let debug_panel = DebugPanel::load(workspace.clone(), cx.clone()).await?;
                    workspace.update_in(&mut cx, |workspace, window, cx| {
                        workspace.add_panel(debug_panel, window, cx);
                    })?;
                    Result::<_, anyhow::Error>::Ok(())
                })
                .detach()
            });
=======
            let entity = cx.entity();
            let project = workspace.project().clone();
            let app_state = workspace.app_state().clone();
            let git_panel = cx.new(|cx| GitPanel::new(entity, project, app_state, window, cx));
            workspace.add_panel(git_panel, window, cx);
>>>>>>> 5f390f1b
        })?;

        let is_assistant2_enabled = if cfg!(test) {
            false
        } else {
            assistant2_feature_flag.await
        };

        let (assistant_panel, assistant2_panel) = if is_assistant2_enabled {
            log::info!("[assistant2-debug] initializing Assistant2");
            let assistant2_panel = assistant2::AssistantPanel::load(
                workspace_handle.clone(),
                prompt_builder,
                cx.clone(),
            )
            .await?;
            log::info!("[assistant2-debug] finished initializing Assistant2");

            (None, Some(assistant2_panel))
        } else {
            let assistant_panel = assistant::AssistantPanel::load(
                workspace_handle.clone(),
                prompt_builder.clone(),
                cx.clone(),
            )
            .await?;

            (Some(assistant_panel), None)
        };

        workspace_handle.update_in(&mut cx, |workspace, window, cx| {
            if let Some(assistant2_panel) = assistant2_panel {
                log::info!("[assistant2-debug] adding Assistant2 panel");
                workspace.add_panel(assistant2_panel, window, cx);
            }

            if let Some(assistant_panel) = assistant_panel {
                workspace.add_panel(assistant_panel, window, cx);
            }

            // Register the actions that are shared between `assistant` and `assistant2`.
            //
            // We need to do this here instead of within the individual `init`
            // functions so that we only register the actions once.
            //
            // Once we ship `assistant2` we can push this back down into `assistant2::assistant_panel::init`.
            if is_assistant2_enabled {
                <dyn AssistantPanelDelegate>::set_global(
                    Arc::new(assistant2::ConcreteAssistantPanelDelegate),
                    cx,
                );

                workspace
                    .register_action(assistant2::AssistantPanel::toggle_focus)
                    .register_action(assistant2::InlineAssistant::inline_assist);
            } else {
                <dyn AssistantPanelDelegate>::set_global(
                    Arc::new(assistant::assistant_panel::ConcreteAssistantPanelDelegate),
                    cx,
                );

                workspace
                    .register_action(assistant::AssistantPanel::toggle_focus)
                    .register_action(assistant::AssistantPanel::inline_assist);
            }
        })?;

        anyhow::Ok(())
    })
    .detach();
}

fn register_actions(
    app_state: Arc<AppState>,
    workspace: &mut Workspace,
    _: &mut Window,
    cx: &mut Context<Workspace>,
) {
    workspace
        .register_action(about)
        .register_action(|_, _: &Minimize, window, _| {
            window.minimize_window();
        })
        .register_action(|_, _: &Zoom, window, _| {
            window.zoom_window();
        })
        .register_action(|_, _: &ToggleFullScreen, window, _| {
            window.toggle_fullscreen();
        })
        .register_action(|_, action: &OpenZedUrl, _, cx| {
            OpenListener::global(cx).open_urls(vec![action.url.clone()])
        })
        .register_action(|_, action: &OpenBrowser, _window, cx| cx.open_url(&action.url))
        .register_action(|workspace, _: &workspace::Open, window, cx| {
            telemetry::event!("Project Opened");
            let paths = workspace.prompt_for_open_path(
                PathPromptOptions {
                    files: true,
                    directories: true,
                    multiple: true,
                },
                DirectoryLister::Project(workspace.project().clone()),
                window,
                cx,
            );

            cx.spawn_in(window, |this, mut cx| async move {
                let Some(paths) = paths.await.log_err().flatten() else {
                    return;
                };

                if let Some(task) = this
                    .update_in(&mut cx, |this, window, cx| {
                        if this.project().read(cx).is_local() {
                            this.open_workspace_for_paths(false, paths, window, cx)
                        } else {
                            open_new_ssh_project_from_project(this, paths, window, cx)
                        }
                    })
                    .log_err()
                {
                    task.await.log_err();
                }
            })
            .detach()
        })
        .register_action({
            let fs = app_state.fs.clone();
            move |_, action: &zed_actions::IncreaseUiFontSize, _window, cx| {
                if action.persist {
                    update_settings_file::<ThemeSettings>(fs.clone(), cx, move |settings, cx| {
                        let ui_font_size = ThemeSettings::get_global(cx).ui_font_size(cx) + px(1.0);
                        let _ = settings
                            .ui_font_size
                            .insert(theme::clamp_font_size(ui_font_size).0);
                    });
                } else {
                    theme::adjust_ui_font_size(cx, |size| {
                        *size += px(1.0);
                    });
                }
            }
        })
        .register_action({
            let fs = app_state.fs.clone();
            move |_, action: &zed_actions::DecreaseUiFontSize, _window, cx| {
                if action.persist {
                    update_settings_file::<ThemeSettings>(fs.clone(), cx, move |settings, cx| {
                        let ui_font_size = ThemeSettings::get_global(cx).ui_font_size(cx) - px(1.0);
                        let _ = settings
                            .ui_font_size
                            .insert(theme::clamp_font_size(ui_font_size).0);
                    });
                } else {
                    theme::adjust_ui_font_size(cx, |size| {
                        *size -= px(1.0);
                    });
                }
            }
        })
        .register_action({
            let fs = app_state.fs.clone();
            move |_, action: &zed_actions::ResetUiFontSize, _window, cx| {
                if action.persist {
                    update_settings_file::<ThemeSettings>(fs.clone(), cx, move |settings, _| {
                        settings.ui_font_size = None;
                    });
                } else {
                    theme::reset_ui_font_size(cx);
                }
            }
        })
        .register_action({
            let fs = app_state.fs.clone();
            move |_, action: &zed_actions::IncreaseBufferFontSize, _window, cx| {
                if action.persist {
                    update_settings_file::<ThemeSettings>(fs.clone(), cx, move |settings, cx| {
                        let buffer_font_size =
                            ThemeSettings::get_global(cx).buffer_font_size(cx) + px(1.0);
                        let _ = settings
                            .buffer_font_size
                            .insert(theme::clamp_font_size(buffer_font_size).0);
                    });
                } else {
                    theme::adjust_buffer_font_size(cx, |size| {
                        *size += px(1.0);
                    });
                }
            }
        })
        .register_action({
            let fs = app_state.fs.clone();
            move |_, action: &zed_actions::DecreaseBufferFontSize, _window, cx| {
                if action.persist {
                    update_settings_file::<ThemeSettings>(fs.clone(), cx, move |settings, cx| {
                        let buffer_font_size =
                            ThemeSettings::get_global(cx).buffer_font_size(cx) - px(1.0);
                        let _ = settings
                            .buffer_font_size
                            .insert(theme::clamp_font_size(buffer_font_size).0);
                    });
                } else {
                    theme::adjust_buffer_font_size(cx, |size| {
                        *size -= px(1.0);
                    });
                }
            }
        })
        .register_action({
            let fs = app_state.fs.clone();
            move |_, action: &zed_actions::ResetBufferFontSize, _window, cx| {
                if action.persist {
                    update_settings_file::<ThemeSettings>(fs.clone(), cx, move |settings, _| {
                        settings.buffer_font_size = None;
                    });
                } else {
                    theme::reset_buffer_font_size(cx);
                }
            }
        })
        .register_action(install_cli)
        .register_action(|_, _: &install_cli::RegisterZedScheme, window, cx| {
            cx.spawn_in(window, |workspace, mut cx| async move {
                register_zed_scheme(&cx).await?;
                workspace.update_in(&mut cx, |workspace, _, cx| {
                    struct RegisterZedScheme;

                    workspace.show_toast(
                        Toast::new(
                            NotificationId::unique::<RegisterZedScheme>(),
                            format!(
                                "zed:// links will now open in {}.",
                                ReleaseChannel::global(cx).display_name()
                            ),
                        ),
                        cx,
                    )
                })?;
                Ok(())
            })
            .detach_and_prompt_err(
                "Error registering zed:// scheme",
                window,
                cx,
                |_, _, _| None,
            );
        })
        .register_action(|workspace, _: &OpenLog, window, cx| {
            open_log_file(workspace, window, cx);
        })
        .register_action(|workspace, _: &zed_actions::OpenLicenses, window, cx| {
            open_bundled_file(
                workspace,
                asset_str::<Assets>("licenses.md"),
                "Open Source License Attribution",
                "Markdown",
                window,
                cx,
            );
        })
        .register_action(
            move |workspace: &mut Workspace,
                  _: &zed_actions::OpenTelemetryLog,
                  window: &mut Window,
                  cx: &mut Context<Workspace>| {
                open_telemetry_log_file(workspace, window, cx);
            },
        )
        .register_action(
            move |_: &mut Workspace, _: &zed_actions::OpenKeymap, window, cx| {
                open_settings_file(
                    paths::keymap_file(),
                    || settings::initial_keymap_content().as_ref().into(),
                    window,
                    cx,
                );
            },
        )
        .register_action(move |_: &mut Workspace, _: &OpenSettings, window, cx| {
            open_settings_file(
                paths::settings_file(),
                || settings::initial_user_settings_content().as_ref().into(),
                window,
                cx,
            );
        })
        .register_action(
            |_: &mut Workspace, _: &OpenAccountSettings, _: &mut Window, cx| {
                cx.open_url(&zed_urls::account_url(cx));
            },
        )
        .register_action(move |_: &mut Workspace, _: &OpenTasks, window, cx| {
            open_settings_file(
                paths::tasks_file(),
                || settings::initial_tasks_content().as_ref().into(),
                window,
                cx,
            );
        })
        .register_action(move |_: &mut Workspace, _: &OpenDebugTasks, window, cx| {
            open_settings_file(
                paths::debug_tasks_file(),
                || settings::initial_debug_tasks_content().as_ref().into(),
                window,
                cx,
            );
        })
        .register_action(open_project_settings_file)
        .register_action(open_project_tasks_file)
        .register_action(open_project_debug_tasks_file)
        .register_action(
            move |workspace, _: &zed_actions::OpenDefaultKeymap, window, cx| {
                open_bundled_file(
                    workspace,
                    settings::default_keymap(),
                    "Default Key Bindings",
                    "JSON",
                    window,
                    cx,
                );
            },
        )
        .register_action(move |workspace, _: &OpenDefaultSettings, window, cx| {
            open_bundled_file(
                workspace,
                settings::default_settings(),
                "Default Settings",
                "JSON",
                window,
                cx,
            );
        })
        .register_action(
            |workspace: &mut Workspace,
             _: &project_panel::ToggleFocus,
             window: &mut Window,
             cx: &mut Context<Workspace>| {
                workspace.toggle_panel_focus::<ProjectPanel>(window, cx);
            },
        )
        .register_action(
            |workspace: &mut Workspace,
             _: &outline_panel::ToggleFocus,
             window: &mut Window,
             cx: &mut Context<Workspace>| {
                workspace.toggle_panel_focus::<OutlinePanel>(window, cx);
            },
        )
        .register_action(
            |workspace: &mut Workspace,
             _: &collab_ui::collab_panel::ToggleFocus,
             window: &mut Window,
             cx: &mut Context<Workspace>| {
                workspace.toggle_panel_focus::<collab_ui::collab_panel::CollabPanel>(window, cx);
            },
        )
        .register_action(
            |workspace: &mut Workspace,
             _: &collab_ui::chat_panel::ToggleFocus,
             window: &mut Window,
             cx: &mut Context<Workspace>| {
                workspace.toggle_panel_focus::<collab_ui::chat_panel::ChatPanel>(window, cx);
            },
        )
        .register_action(
            |workspace: &mut Workspace,
             _: &collab_ui::notification_panel::ToggleFocus,
             window: &mut Window,
             cx: &mut Context<Workspace>| {
                workspace.toggle_panel_focus::<collab_ui::notification_panel::NotificationPanel>(
                    window, cx,
                );
            },
        )
        .register_action(
            |workspace: &mut Workspace,
             _: &terminal_panel::ToggleFocus,
             window: &mut Window,
             cx: &mut Context<Workspace>| {
                workspace.toggle_panel_focus::<TerminalPanel>(window, cx);
            },
        )
        .register_action({
            let app_state = Arc::downgrade(&app_state);
            move |_, _: &NewWindow, _, cx| {
                if let Some(app_state) = app_state.upgrade() {
                    open_new(
                        Default::default(),
                        app_state,
                        cx,
                        |workspace, window, cx| {
                            cx.activate(true);
                            Editor::new_file(workspace, &Default::default(), window, cx)
                        },
                    )
                    .detach();
                }
            }
        })
        .register_action({
            let app_state = Arc::downgrade(&app_state);
            move |_, _: &NewFile, _, cx| {
                if let Some(app_state) = app_state.upgrade() {
                    open_new(
                        Default::default(),
                        app_state,
                        cx,
                        |workspace, window, cx| {
                            Editor::new_file(workspace, &Default::default(), window, cx)
                        },
                    )
                    .detach();
                }
            }
        });
    if workspace.project().read(cx).is_via_ssh() {
        workspace.register_action({
            move |workspace, _: &OpenServerSettings, window, cx| {
                let open_server_settings = workspace
                    .project()
                    .update(cx, |project, cx| project.open_server_settings(cx));

                cx.spawn_in(window, |workspace, mut cx| async move {
                    let buffer = open_server_settings.await?;

                    workspace
                        .update_in(&mut cx, |workspace, window, cx| {
                            workspace.open_path(
                                buffer
                                    .read(cx)
                                    .project_path(cx)
                                    .expect("Settings file must have a location"),
                                None,
                                true,
                                window,
                                cx,
                            )
                        })?
                        .await?;

                    anyhow::Ok(())
                })
                .detach_and_log_err(cx);
            }
        });
    }
}

fn initialize_pane(
    workspace: &Workspace,
    pane: &Entity<Pane>,
    window: &mut Window,
    cx: &mut Context<Workspace>,
) {
    pane.update(cx, |pane, cx| {
        pane.toolbar().update(cx, |toolbar, cx| {
            let multibuffer_hint = cx.new(|_| MultibufferHint::new());
            toolbar.add_item(multibuffer_hint, window, cx);
            let breadcrumbs = cx.new(|_| Breadcrumbs::new());
            toolbar.add_item(breadcrumbs, window, cx);
            let buffer_search_bar = cx.new(|cx| {
                search::BufferSearchBar::new(
                    Some(workspace.project().read(cx).languages().clone()),
                    window,
                    cx,
                )
            });
            toolbar.add_item(buffer_search_bar.clone(), window, cx);
            let proposed_change_bar = cx.new(|_| ProposedChangesEditorToolbar::new());
            toolbar.add_item(proposed_change_bar, window, cx);
            let quick_action_bar =
                cx.new(|cx| QuickActionBar::new(buffer_search_bar, workspace, cx));
            toolbar.add_item(quick_action_bar, window, cx);
            let diagnostic_editor_controls = cx.new(|_| diagnostics::ToolbarControls::new());
            toolbar.add_item(diagnostic_editor_controls, window, cx);
            let project_search_bar = cx.new(|_| ProjectSearchBar::new());
            toolbar.add_item(project_search_bar, window, cx);
            let lsp_log_item = cx.new(|_| language_tools::LspLogToolbarItemView::new());
            toolbar.add_item(lsp_log_item, window, cx);
            let dap_log_item = cx.new(|_| debugger_tools::DapLogToolbarItemView::new());
            toolbar.add_item(dap_log_item, window, cx);
            let syntax_tree_item = cx.new(|_| language_tools::SyntaxTreeToolbarItemView::new());
            toolbar.add_item(syntax_tree_item, window, cx);
            let migration_banner = cx.new(|cx| MigrationBanner::new(workspace, cx));
            toolbar.add_item(migration_banner, window, cx);
            let project_diff_toolbar = cx.new(|cx| ProjectDiffToolbar::new(workspace, cx));
            toolbar.add_item(project_diff_toolbar, window, cx);
        })
    });
}

fn about(
    _: &mut Workspace,
    _: &zed_actions::About,
    window: &mut Window,
    cx: &mut Context<Workspace>,
) {
    let release_channel = ReleaseChannel::global(cx).display_name();
    let version = env!("CARGO_PKG_VERSION");
    let debug = if cfg!(debug_assertions) {
        "(debug)"
    } else {
        ""
    };
    let message = format!("{release_channel} {version} {debug}");
    let detail = AppCommitSha::try_global(cx).map(|sha| sha.0.clone());

    let prompt = window.prompt(PromptLevel::Info, &message, detail.as_deref(), &["OK"], cx);
    cx.foreground_executor()
        .spawn(async {
            prompt.await.ok();
        })
        .detach();
}

fn test_panic(_: &TestPanic, _: &mut App) {
    panic!("Ran the TestPanic action")
}

fn install_cli(
    _: &mut Workspace,
    _: &install_cli::Install,
    window: &mut Window,
    cx: &mut Context<Workspace>,
) {
    const LINUX_PROMPT_DETAIL: &str = "If you installed Zed from our official release add ~/.local/bin to your PATH.\n\nIf you installed Zed from a different source like your package manager, then you may need to create an alias/symlink manually.\n\nDepending on your package manager, the CLI might be named zeditor, zedit, zed-editor or something else.";

    cx.spawn_in(window, |workspace, mut cx| async move {
        if cfg!(any(target_os = "linux", target_os = "freebsd")) {
            let prompt = cx.prompt(
                PromptLevel::Warning,
                "CLI should already be installed",
                Some(LINUX_PROMPT_DETAIL),
                &["Ok"],
            );
            cx.background_spawn(prompt).detach();
            return Ok(());
        }
        let path = install_cli::install_cli(cx.deref())
            .await
            .context("error creating CLI symlink")?;

        workspace.update_in(&mut cx, |workspace, _, cx| {
            struct InstalledZedCli;

            workspace.show_toast(
                Toast::new(
                    NotificationId::unique::<InstalledZedCli>(),
                    format!(
                        "Installed `zed` to {}. You can launch {} from your terminal.",
                        path.to_string_lossy(),
                        ReleaseChannel::global(cx).display_name()
                    ),
                ),
                cx,
            )
        })?;
        register_zed_scheme(&cx).await.log_err();
        Ok(())
    })
    .detach_and_prompt_err("Error installing zed cli", window, cx, |_, _, _| None);
}

static WAITING_QUIT_CONFIRMATION: AtomicBool = AtomicBool::new(false);
fn quit(_: &Quit, cx: &mut App) {
    if WAITING_QUIT_CONFIRMATION.load(atomic::Ordering::Acquire) {
        return;
    }

    let should_confirm = WorkspaceSettings::get_global(cx).confirm_quit;
    cx.spawn(|mut cx| async move {
        let mut workspace_windows = cx.update(|cx| {
            cx.windows()
                .into_iter()
                .filter_map(|window| window.downcast::<Workspace>())
                .collect::<Vec<_>>()
        })?;

        // If multiple windows have unsaved changes, and need a save prompt,
        // prompt in the active window before switching to a different window.
        cx.update(|cx| {
            workspace_windows.sort_by_key(|window| window.is_active(cx) == Some(false));
        })
        .log_err();

        if should_confirm {
            if let Some(workspace) = workspace_windows.first() {
                let answer = workspace
                    .update(&mut cx, |_, window, cx| {
                        window.prompt(
                            PromptLevel::Info,
                            "Are you sure you want to quit?",
                            None,
                            &["Quit", "Cancel"],
                            cx,
                        )
                    })
                    .log_err();

                if let Some(answer) = answer {
                    WAITING_QUIT_CONFIRMATION.store(true, atomic::Ordering::Release);
                    let answer = answer.await.ok();
                    WAITING_QUIT_CONFIRMATION.store(false, atomic::Ordering::Release);
                    if answer != Some(0) {
                        return Ok(());
                    }
                }
            }
        }

        // If the user cancels any save prompt, then keep the app open.
        for window in workspace_windows {
            if let Some(should_close) = window
                .update(&mut cx, |workspace, window, cx| {
                    workspace.prepare_to_close(CloseIntent::Quit, window, cx)
                })
                .log_err()
            {
                if !should_close.await? {
                    return Ok(());
                }
            }
        }
        cx.update(|cx| cx.quit())?;
        anyhow::Ok(())
    })
    .detach_and_log_err(cx);
}

fn open_log_file(workspace: &mut Workspace, window: &mut Window, cx: &mut Context<Workspace>) {
    const MAX_LINES: usize = 1000;
    workspace
        .with_local_workspace(window, cx, move |workspace, window, cx| {
            let fs = workspace.app_state().fs.clone();
            cx.spawn_in(window, |workspace, mut cx| async move {
                let (old_log, new_log) =
                    futures::join!(fs.load(paths::old_log_file()), fs.load(paths::log_file()));
                let log = match (old_log, new_log) {
                    (Err(_), Err(_)) => None,
                    (old_log, new_log) => {
                        let mut lines = VecDeque::with_capacity(MAX_LINES);
                        for line in old_log
                            .iter()
                            .flat_map(|log| log.lines())
                            .chain(new_log.iter().flat_map(|log| log.lines()))
                        {
                            if lines.len() == MAX_LINES {
                                lines.pop_front();
                            }
                            lines.push_back(line);
                        }
                        Some(
                            lines
                                .into_iter()
                                .flat_map(|line| [line, "\n"])
                                .collect::<String>(),
                        )
                    }
                };

                workspace
                    .update_in(&mut cx, |workspace, window, cx| {
                        let Some(log) = log else {
                            struct OpenLogError;

                            workspace.show_notification(
                                NotificationId::unique::<OpenLogError>(),
                                cx,
                                |cx| {
                                    cx.new(|cx| {
                                        MessageNotification::new(
                                            format!(
                                                "Unable to access/open log file at path {:?}",
                                                paths::log_file().as_path()
                                            ),
                                            cx,
                                        )
                                    })
                                },
                            );
                            return;
                        };
                        let project = workspace.project().clone();
                        let buffer = project.update(cx, |project, cx| {
                            project.create_local_buffer(&log, None, cx)
                        });

                        let buffer = cx
                            .new(|cx| MultiBuffer::singleton(buffer, cx).with_title("Log".into()));
                        let editor = cx.new(|cx| {
                            let mut editor =
                                Editor::for_multibuffer(buffer, Some(project), window, cx);
                            editor.set_read_only(true);
                            editor.set_breadcrumb_header(format!(
                                "Last {} lines in {}",
                                MAX_LINES,
                                paths::log_file().display()
                            ));
                            editor
                        });

                        editor.update(cx, |editor, cx| {
                            let last_multi_buffer_offset = editor.buffer().read(cx).len(cx);
                            editor.change_selections(Some(Autoscroll::fit()), window, cx, |s| {
                                s.select_ranges(Some(
                                    last_multi_buffer_offset..last_multi_buffer_offset,
                                ));
                            })
                        });

                        workspace.add_item_to_active_pane(Box::new(editor), None, true, window, cx);
                    })
                    .log_err();
            })
            .detach();
        })
        .detach();
}

pub fn handle_settings_file_changes(
    mut user_settings_file_rx: mpsc::UnboundedReceiver<String>,
    cx: &mut App,
    settings_changed: impl Fn(Option<anyhow::Error>, &mut App) + 'static,
) {
    MigrationNotification::set_global(cx.new(|_| MigrationNotification), cx);
    let content = cx
        .background_executor()
        .block(user_settings_file_rx.next())
        .unwrap();
    let user_settings_content = if let Ok(Some(migrated_content)) = migrate_settings(&content) {
        migrated_content
    } else {
        content
    };
    SettingsStore::update_global(cx, |store, cx| {
        let result = store.set_user_settings(&user_settings_content, cx);
        if let Err(err) = &result {
            log::error!("Failed to load user settings: {err}");
        }
        settings_changed(result.err(), cx);
    });
    cx.spawn(move |cx| async move {
        while let Some(content) = user_settings_file_rx.next().await {
            let user_settings_content;
            let content_migrated;

            if let Ok(Some(migrated_content)) = migrate_settings(&content) {
                user_settings_content = migrated_content;
                content_migrated = true;
            } else {
                user_settings_content = content;
                content_migrated = false;
            }

            cx.update(|cx| {
                if let Some(notifier) = MigrationNotification::try_global(cx) {
                    notifier.update(cx, |_, cx| {
                        cx.emit(MigrationEvent::ContentChanged {
                            migration_type: MigrationType::Settings,
                            migrated: content_migrated,
                        });
                    });
                }
            })
            .ok();
            let result = cx.update_global(|store: &mut SettingsStore, cx| {
                let result = store.set_user_settings(&user_settings_content, cx);
                if let Err(err) = &result {
                    log::error!("Failed to load user settings: {err}");
                }
                settings_changed(result.err(), cx);
                cx.refresh_windows();
            });
            if result.is_err() {
                break; // App dropped
            }
        }
    })
    .detach();
}

pub fn handle_keymap_file_changes(
    mut user_keymap_file_rx: mpsc::UnboundedReceiver<String>,
    cx: &mut App,
) {
    BaseKeymap::register(cx);
    VimModeSetting::register(cx);

    let (base_keymap_tx, mut base_keymap_rx) = mpsc::unbounded();
    let (keyboard_layout_tx, mut keyboard_layout_rx) = mpsc::unbounded();
    let mut old_base_keymap = *BaseKeymap::get_global(cx);
    let mut old_vim_enabled = VimModeSetting::get_global(cx).0;
    cx.observe_global::<SettingsStore>(move |cx| {
        let new_base_keymap = *BaseKeymap::get_global(cx);
        let new_vim_enabled = VimModeSetting::get_global(cx).0;

        if new_base_keymap != old_base_keymap || new_vim_enabled != old_vim_enabled {
            old_base_keymap = new_base_keymap;
            old_vim_enabled = new_vim_enabled;
            base_keymap_tx.unbounded_send(()).unwrap();
        }
    })
    .detach();

    let mut current_mapping = settings::get_key_equivalents(cx.keyboard_layout());
    cx.on_keyboard_layout_change(move |cx| {
        let next_mapping = settings::get_key_equivalents(cx.keyboard_layout());
        if next_mapping != current_mapping {
            current_mapping = next_mapping;
            keyboard_layout_tx.unbounded_send(()).ok();
        }
    })
    .detach();

    load_default_keymap(cx);

    struct KeymapParseErrorNotification;
    let notification_id = NotificationId::unique::<KeymapParseErrorNotification>();

    cx.spawn(move |cx| async move {
        let mut user_keymap_content = String::new();
        let mut content_migrated = false;
        loop {
            select_biased! {
                _ = base_keymap_rx.next() => {},
                _ = keyboard_layout_rx.next() => {},
                content = user_keymap_file_rx.next() => {
                    if let Some(content) = content {
                        if let Ok(Some(migrated_content)) = migrate_keymap(&content) {
                            user_keymap_content = migrated_content;
                            content_migrated = true;
                        } else {
                            user_keymap_content = content;
                            content_migrated = false;
                        }
                    }
                }
            };
            cx.update(|cx| {
                if let Some(notifier) = MigrationNotification::try_global(cx) {
                    notifier.update(cx, |_, cx| {
                        cx.emit(MigrationEvent::ContentChanged {
                            migration_type: MigrationType::Keymap,
                            migrated: content_migrated,
                        });
                    });
                }
                let load_result = KeymapFile::load(&user_keymap_content, cx);
                match load_result {
                    KeymapFileLoadResult::Success { key_bindings } => {
                        reload_keymaps(cx, key_bindings);
                        dismiss_app_notification(&notification_id.clone(), cx);
                    }
                    KeymapFileLoadResult::SomeFailedToLoad {
                        key_bindings,
                        error_message,
                    } => {
                        if !key_bindings.is_empty() {
                            reload_keymaps(cx, key_bindings);
                        }
                        show_keymap_file_load_error(notification_id.clone(), error_message, cx);
                    }
                    KeymapFileLoadResult::JsonParseFailure { error } => {
                        show_keymap_file_json_error(notification_id.clone(), &error, cx)
                    }
                }
            })
            .ok();
        }
    })
    .detach();
}

fn show_keymap_file_json_error(
    notification_id: NotificationId,
    error: &anyhow::Error,
    cx: &mut App,
) {
    let message: SharedString =
        format!("JSON parse error in keymap file. Bindings not reloaded.\n\n{error}").into();
    show_app_notification(notification_id, cx, move |cx| {
        cx.new(|cx| {
            MessageNotification::new(message.clone(), cx)
                .primary_message("Open Keymap File")
                .primary_on_click(|window, cx| {
                    window.dispatch_action(zed_actions::OpenKeymap.boxed_clone(), cx);
                    cx.emit(DismissEvent);
                })
        })
    });
}

fn show_keymap_file_load_error(
    notification_id: NotificationId,
    error_message: MarkdownString,
    cx: &mut App,
) {
    show_markdown_app_notification(
        notification_id.clone(),
        error_message,
        "Open Keymap File".into(),
        |window, cx| {
            window.dispatch_action(zed_actions::OpenKeymap.boxed_clone(), cx);
            cx.emit(DismissEvent);
        },
        cx,
    )
}

fn show_markdown_app_notification<F>(
    notification_id: NotificationId,
    message: MarkdownString,
    primary_button_message: SharedString,
    primary_button_on_click: F,
    cx: &mut App,
) where
    F: 'static + Send + Sync + Fn(&mut Window, &mut Context<MessageNotification>),
{
    let parsed_markdown = cx.background_spawn(async move {
        let file_location_directory = None;
        let language_registry = None;
        markdown_preview::markdown_parser::parse_markdown(
            &message.0,
            file_location_directory,
            language_registry,
        )
        .await
    });

    cx.spawn(move |cx| async move {
        let parsed_markdown = Arc::new(parsed_markdown.await);
        let primary_button_message = primary_button_message.clone();
        let primary_button_on_click = Arc::new(primary_button_on_click);
        cx.update(|cx| {
            show_app_notification(notification_id, cx, move |cx| {
                let workspace_handle = cx.entity().downgrade();
                let parsed_markdown = parsed_markdown.clone();
                let primary_button_message = primary_button_message.clone();
                let primary_button_on_click = primary_button_on_click.clone();
                cx.new(move |cx| {
                    MessageNotification::new_from_builder(cx, move |window, cx| {
                        gpui::div()
                            .text_xs()
                            .child(markdown_preview::markdown_renderer::render_parsed_markdown(
                                &parsed_markdown.clone(),
                                Some(workspace_handle.clone()),
                                window,
                                cx,
                            ))
                            .into_any()
                    })
                    .primary_message(primary_button_message)
                    .primary_on_click_arc(primary_button_on_click)
                })
            })
        })
        .ok();
    })
    .detach();
}

fn reload_keymaps(cx: &mut App, user_key_bindings: Vec<KeyBinding>) {
    cx.clear_key_bindings();
    load_default_keymap(cx);
    cx.bind_keys(user_key_bindings);
    cx.set_menus(app_menus());
    cx.set_dock_menu(vec![MenuItem::action("New Window", workspace::NewWindow)]);
}

pub fn load_default_keymap(cx: &mut App) {
    let base_keymap = *BaseKeymap::get_global(cx);
    if base_keymap == BaseKeymap::None {
        return;
    }

    cx.bind_keys(KeymapFile::load_asset(DEFAULT_KEYMAP_PATH, cx).unwrap());

    if let Some(asset_path) = base_keymap.asset_path() {
        cx.bind_keys(KeymapFile::load_asset(asset_path, cx).unwrap());
    }

    if VimModeSetting::get_global(cx).0 {
        cx.bind_keys(KeymapFile::load_asset(VIM_KEYMAP_PATH, cx).unwrap());
    }
}

pub fn handle_settings_changed(error: Option<anyhow::Error>, cx: &mut App) {
    struct SettingsParseErrorNotification;
    let id = NotificationId::unique::<SettingsParseErrorNotification>();

    match error {
        Some(error) => {
            if let Some(InvalidSettingsError::LocalSettings { .. }) =
                error.downcast_ref::<InvalidSettingsError>()
            {
                // Local settings errors are displayed by the projects
                return;
            }
            show_app_notification(id, cx, move |cx| {
                cx.new(|cx| {
                    MessageNotification::new(format!("Invalid user settings file\n{error}"), cx)
                        .primary_message("Open Settings File")
                        .primary_icon(IconName::Settings)
                        .primary_on_click(|window, cx| {
                            window.dispatch_action(zed_actions::OpenSettings.boxed_clone(), cx);
                            cx.emit(DismissEvent);
                        })
                })
            });
        }
        None => {
            dismiss_app_notification(&id, cx);
        }
    }
}

pub fn open_new_ssh_project_from_project(
    workspace: &mut Workspace,
    paths: Vec<PathBuf>,
    window: &mut Window,
    cx: &mut Context<Workspace>,
) -> Task<anyhow::Result<()>> {
    let app_state = workspace.app_state().clone();
    let Some(ssh_client) = workspace.project().read(cx).ssh_client() else {
        return Task::ready(Err(anyhow::anyhow!("Not an ssh project")));
    };
    let connection_options = ssh_client.read(cx).connection_options();
    cx.spawn_in(window, |_, mut cx| async move {
        open_ssh_project(
            connection_options,
            paths,
            app_state,
            workspace::OpenOptions {
                open_new_workspace: Some(true),
                ..Default::default()
            },
            &mut cx,
        )
        .await
    })
}

fn open_project_settings_file(
    workspace: &mut Workspace,
    _: &OpenProjectSettings,
    window: &mut Window,
    cx: &mut Context<Workspace>,
) {
    open_local_file(
        workspace,
        local_settings_file_relative_path(),
        initial_project_settings_content(),
        window,
        cx,
    )
}

fn open_project_tasks_file(
    workspace: &mut Workspace,
    _: &OpenProjectTasks,
    window: &mut Window,
    cx: &mut Context<Workspace>,
) {
    open_local_file(
        workspace,
        local_tasks_file_relative_path(),
        initial_tasks_content(),
        window,
        cx,
    )
}

fn open_project_debug_tasks_file(
    workspace: &mut Workspace,
    _: &OpenProjectDebugTasks,
    window: &mut Window,
    cx: &mut Context<Workspace>,
) {
    open_local_file(
        workspace,
        local_debug_file_relative_path(),
        initial_debug_tasks_content(),
        window,
        cx,
    )
}

fn open_local_file(
    workspace: &mut Workspace,
    settings_relative_path: &'static Path,
    initial_contents: Cow<'static, str>,
    window: &mut Window,
    cx: &mut Context<Workspace>,
) {
    let project = workspace.project().clone();
    let worktree = project
        .read(cx)
        .visible_worktrees(cx)
        .find_map(|tree| tree.read(cx).root_entry()?.is_dir().then_some(tree));
    if let Some(worktree) = worktree {
        let tree_id = worktree.read(cx).id();
        cx.spawn_in(window, |workspace, mut cx| async move {
            if let Some(dir_path) = settings_relative_path.parent() {
                if worktree.update(&mut cx, |tree, _| tree.entry_for_path(dir_path).is_none())? {
                    project
                        .update(&mut cx, |project, cx| {
                            project.create_entry((tree_id, dir_path), true, cx)
                        })?
                        .await
                        .context("worktree was removed")?;
                }
            }

            if worktree.update(&mut cx, |tree, _| {
                tree.entry_for_path(settings_relative_path).is_none()
            })? {
                project
                    .update(&mut cx, |project, cx| {
                        project.create_entry((tree_id, settings_relative_path), false, cx)
                    })?
                    .await
                    .context("worktree was removed")?;
            }

            let editor = workspace
                .update_in(&mut cx, |workspace, window, cx| {
                    workspace.open_path((tree_id, settings_relative_path), None, true, window, cx)
                })?
                .await?
                .downcast::<Editor>()
                .context("unexpected item type: expected editor item")?;

            editor
                .downgrade()
                .update(&mut cx, |editor, cx| {
                    if let Some(buffer) = editor.buffer().read(cx).as_singleton() {
                        if buffer.read(cx).is_empty() {
                            buffer.update(cx, |buffer, cx| {
                                buffer.edit([(0..0, initial_contents)], None, cx)
                            });
                        }
                    }
                })
                .ok();

            anyhow::Ok(())
        })
        .detach();
    } else {
        struct NoOpenFolders;

        workspace.show_notification(NotificationId::unique::<NoOpenFolders>(), cx, |cx| {
            cx.new(|cx| MessageNotification::new("This project has no folders open.", cx))
        })
    }
}

fn open_telemetry_log_file(
    workspace: &mut Workspace,
    window: &mut Window,
    cx: &mut Context<Workspace>,
) {
    workspace.with_local_workspace(window, cx, move |workspace, window, cx| {
        let app_state = workspace.app_state().clone();
        cx.spawn_in(window, |workspace, mut cx| async move {
            async fn fetch_log_string(app_state: &Arc<AppState>) -> Option<String> {
                let path = client::telemetry::Telemetry::log_file_path();
                app_state.fs.load(&path).await.log_err()
            }

            let log = fetch_log_string(&app_state).await.unwrap_or_else(|| "// No data has been collected yet".to_string());

            const MAX_TELEMETRY_LOG_LEN: usize = 5 * 1024 * 1024;
            let mut start_offset = log.len().saturating_sub(MAX_TELEMETRY_LOG_LEN);
            if let Some(newline_offset) = log[start_offset..].find('\n') {
                start_offset += newline_offset + 1;
            }
            let log_suffix = &log[start_offset..];
            let header = concat!(
                "// Zed collects anonymous usage data to help us understand how people are using the app.\n",
                "// Telemetry can be disabled via the `settings.json` file.\n",
                "// Here is the data that has been reported for the current session:\n",
            );
            let content = format!("{}\n{}", header, log_suffix);
            let json = app_state.languages.language_for_name("JSON").await.log_err();

            workspace.update_in(&mut cx, |workspace, window, cx| {
                let project = workspace.project().clone();
                let buffer = project.update(cx, |project, cx| project.create_local_buffer(&content, json, cx));
                let buffer = cx.new(|cx| {
                    MultiBuffer::singleton(buffer, cx).with_title("Telemetry Log".into())
                });
                workspace.add_item_to_active_pane(
                    Box::new(cx.new(|cx| {
                        let mut editor = Editor::for_multibuffer(buffer, Some(project), window, cx);
                        editor.set_read_only(true);
                        editor.set_breadcrumb_header("Telemetry Log".into());
                        editor
                    })),
                    None,
                    true,
                    window, cx,
                );
            }).log_err()?;

            Some(())
        })
        .detach();
    }).detach();
}

fn open_bundled_file(
    workspace: &Workspace,
    text: Cow<'static, str>,
    title: &'static str,
    language: &'static str,
    window: &mut Window,
    cx: &mut Context<Workspace>,
) {
    let language = workspace.app_state().languages.language_for_name(language);
    cx.spawn_in(window, |workspace, mut cx| async move {
        let language = language.await.log_err();
        workspace
            .update_in(&mut cx, |workspace, window, cx| {
                workspace.with_local_workspace(window, cx, |workspace, window, cx| {
                    let project = workspace.project();
                    let buffer = project.update(cx, move |project, cx| {
                        project.create_local_buffer(text.as_ref(), language, cx)
                    });
                    let buffer =
                        cx.new(|cx| MultiBuffer::singleton(buffer, cx).with_title(title.into()));
                    workspace.add_item_to_active_pane(
                        Box::new(cx.new(|cx| {
                            let mut editor =
                                Editor::for_multibuffer(buffer, Some(project.clone()), window, cx);
                            editor.set_read_only(true);
                            editor.set_breadcrumb_header(title.into());
                            editor
                        })),
                        None,
                        true,
                        window,
                        cx,
                    );
                })
            })?
            .await
    })
    .detach_and_log_err(cx);
}

fn open_settings_file(
    abs_path: &'static Path,
    default_content: impl FnOnce() -> Rope + Send + 'static,
    window: &mut Window,
    cx: &mut Context<Workspace>,
) {
    cx.spawn_in(window, |workspace, mut cx| async move {
        let (worktree_creation_task, settings_open_task) = workspace
            .update_in(&mut cx, |workspace, window, cx| {
                workspace.with_local_workspace(window, cx, move |workspace, window, cx| {
                    let worktree_creation_task = workspace.project().update(cx, |project, cx| {
                        // Set up a dedicated worktree for settings, since
                        // otherwise we're dropping and re-starting LSP servers
                        // for each file inside on every settings file
                        // close/open

                        // TODO: Do note that all other external files (e.g.
                        // drag and drop from OS) still have their worktrees
                        // released on file close, causing LSP servers'
                        // restarts.
                        project.find_or_create_worktree(paths::config_dir().as_path(), false, cx)
                    });
                    let settings_open_task =
                        create_and_open_local_file(abs_path, window, cx, default_content);
                    (worktree_creation_task, settings_open_task)
                })
            })?
            .await?;
        let _ = worktree_creation_task.await?;
        let _ = settings_open_task.await?;
        anyhow::Ok(())
    })
    .detach_and_log_err(cx);
}

async fn register_zed_scheme(cx: &AsyncApp) -> anyhow::Result<()> {
    cx.update(|cx| cx.register_url_scheme(ZED_URL_SCHEME))?
        .await
}

#[cfg(test)]
mod tests {
    use super::*;
    use assets::Assets;
    use collections::HashSet;
    use editor::{display_map::DisplayRow, scroll::Autoscroll, DisplayPoint, Editor};
    use gpui::{
        actions, Action, AnyWindowHandle, App, AssetSource, BorrowAppContext, SemanticVersion,
        TestAppContext, UpdateGlobal, VisualTestContext, WindowHandle,
    };
    use language::{LanguageMatcher, LanguageRegistry};
    use project::{project_settings::ProjectSettings, Project, ProjectPath, WorktreeSettings};
    use serde_json::json;
    use settings::{watch_config_file, SettingsStore};
    use std::{
        path::{Path, PathBuf},
        time::Duration,
    };
    use theme::{ThemeRegistry, ThemeSettings};
    use util::{path, separator};
    use workspace::{
        item::{Item, ItemHandle},
        open_new, open_paths, pane, NewFile, OpenOptions, OpenVisible, SaveIntent, SplitDirection,
        WorkspaceHandle, SERIALIZATION_THROTTLE_TIME,
    };

    #[gpui::test]
    async fn test_open_non_existing_file(cx: &mut TestAppContext) {
        let app_state = init_test(cx);
        app_state
            .fs
            .as_fake()
            .insert_tree(
                path!("/root"),
                json!({
                    "a": {
                    },
                }),
            )
            .await;

        cx.update(|cx| {
            open_paths(
                &[PathBuf::from(path!("/root/a/new"))],
                app_state.clone(),
                workspace::OpenOptions::default(),
                cx,
            )
        })
        .await
        .unwrap();
        assert_eq!(cx.read(|cx| cx.windows().len()), 1);

        let workspace = cx.windows()[0].downcast::<Workspace>().unwrap();
        workspace
            .update(cx, |workspace, _, cx| {
                assert!(workspace.active_item_as::<Editor>(cx).is_some())
            })
            .unwrap();
    }

    #[gpui::test]
    async fn test_open_paths_action(cx: &mut TestAppContext) {
        let app_state = init_test(cx);
        app_state
            .fs
            .as_fake()
            .insert_tree(
                "/root",
                json!({
                    "a": {
                        "aa": null,
                        "ab": null,
                    },
                    "b": {
                        "ba": null,
                        "bb": null,
                    },
                    "c": {
                        "ca": null,
                        "cb": null,
                    },
                    "d": {
                        "da": null,
                        "db": null,
                    },
                    "e": {
                        "ea": null,
                        "eb": null,
                    }
                }),
            )
            .await;

        cx.update(|cx| {
            open_paths(
                &[PathBuf::from("/root/a"), PathBuf::from("/root/b")],
                app_state.clone(),
                workspace::OpenOptions::default(),
                cx,
            )
        })
        .await
        .unwrap();
        assert_eq!(cx.read(|cx| cx.windows().len()), 1);

        cx.update(|cx| {
            open_paths(
                &[PathBuf::from("/root/a")],
                app_state.clone(),
                workspace::OpenOptions::default(),
                cx,
            )
        })
        .await
        .unwrap();
        assert_eq!(cx.read(|cx| cx.windows().len()), 1);
        let workspace_1 = cx
            .read(|cx| cx.windows()[0].downcast::<Workspace>())
            .unwrap();
        cx.run_until_parked();
        workspace_1
            .update(cx, |workspace, window, cx| {
                assert_eq!(workspace.worktrees(cx).count(), 2);
                assert!(workspace.left_dock().read(cx).is_open());
                assert!(workspace
                    .active_pane()
                    .read(cx)
                    .focus_handle(cx)
                    .is_focused(window));
            })
            .unwrap();

        cx.update(|cx| {
            open_paths(
                &[PathBuf::from("/root/c"), PathBuf::from("/root/d")],
                app_state.clone(),
                workspace::OpenOptions::default(),
                cx,
            )
        })
        .await
        .unwrap();
        assert_eq!(cx.read(|cx| cx.windows().len()), 2);

        // Replace existing windows
        let window = cx
            .update(|cx| cx.windows()[0].downcast::<Workspace>())
            .unwrap();
        cx.update(|cx| {
            open_paths(
                &[PathBuf::from("/root/e")],
                app_state,
                workspace::OpenOptions {
                    replace_window: Some(window),
                    ..Default::default()
                },
                cx,
            )
        })
        .await
        .unwrap();
        cx.background_executor.run_until_parked();
        assert_eq!(cx.read(|cx| cx.windows().len()), 2);
        let workspace_1 = cx
            .update(|cx| cx.windows()[0].downcast::<Workspace>())
            .unwrap();
        workspace_1
            .update(cx, |workspace, window, cx| {
                assert_eq!(
                    workspace
                        .worktrees(cx)
                        .map(|w| w.read(cx).abs_path())
                        .collect::<Vec<_>>(),
                    &[Path::new("/root/e").into()]
                );
                assert!(workspace.left_dock().read(cx).is_open());
                assert!(workspace.active_pane().focus_handle(cx).is_focused(window));
            })
            .unwrap();
    }

    #[gpui::test]
    async fn test_open_add_new(cx: &mut TestAppContext) {
        let app_state = init_test(cx);
        app_state
            .fs
            .as_fake()
            .insert_tree(
                path!("/root"),
                json!({"a": "hey", "b": "", "dir": {"c": "f"}}),
            )
            .await;

        cx.update(|cx| {
            open_paths(
                &[PathBuf::from(path!("/root/dir"))],
                app_state.clone(),
                workspace::OpenOptions::default(),
                cx,
            )
        })
        .await
        .unwrap();
        assert_eq!(cx.update(|cx| cx.windows().len()), 1);

        cx.update(|cx| {
            open_paths(
                &[PathBuf::from(path!("/root/a"))],
                app_state.clone(),
                workspace::OpenOptions {
                    open_new_workspace: Some(false),
                    ..Default::default()
                },
                cx,
            )
        })
        .await
        .unwrap();
        assert_eq!(cx.update(|cx| cx.windows().len()), 1);

        cx.update(|cx| {
            open_paths(
                &[PathBuf::from(path!("/root/dir/c"))],
                app_state.clone(),
                workspace::OpenOptions {
                    open_new_workspace: Some(true),
                    ..Default::default()
                },
                cx,
            )
        })
        .await
        .unwrap();
        assert_eq!(cx.update(|cx| cx.windows().len()), 2);
    }

    #[gpui::test]
    async fn test_open_file_in_many_spaces(cx: &mut TestAppContext) {
        let app_state = init_test(cx);
        app_state
            .fs
            .as_fake()
            .insert_tree(
                path!("/root"),
                json!({"dir1": {"a": "b"}, "dir2": {"c": "d"}}),
            )
            .await;

        cx.update(|cx| {
            open_paths(
                &[PathBuf::from(path!("/root/dir1/a"))],
                app_state.clone(),
                workspace::OpenOptions::default(),
                cx,
            )
        })
        .await
        .unwrap();
        assert_eq!(cx.update(|cx| cx.windows().len()), 1);
        let window1 = cx.update(|cx| cx.active_window().unwrap());

        cx.update(|cx| {
            open_paths(
                &[PathBuf::from(path!("/root/dir2/c"))],
                app_state.clone(),
                workspace::OpenOptions::default(),
                cx,
            )
        })
        .await
        .unwrap();
        assert_eq!(cx.update(|cx| cx.windows().len()), 1);

        cx.update(|cx| {
            open_paths(
                &[PathBuf::from(path!("/root/dir2"))],
                app_state.clone(),
                workspace::OpenOptions::default(),
                cx,
            )
        })
        .await
        .unwrap();
        assert_eq!(cx.update(|cx| cx.windows().len()), 2);
        let window2 = cx.update(|cx| cx.active_window().unwrap());
        assert!(window1 != window2);
        cx.update_window(window1, |_, window, _| window.activate_window())
            .unwrap();

        cx.update(|cx| {
            open_paths(
                &[PathBuf::from(path!("/root/dir2/c"))],
                app_state.clone(),
                workspace::OpenOptions::default(),
                cx,
            )
        })
        .await
        .unwrap();
        assert_eq!(cx.update(|cx| cx.windows().len()), 2);
        // should have opened in window2 because that has dir2 visibly open (window1 has it open, but not in the project panel)
        assert!(cx.update(|cx| cx.active_window().unwrap()) == window2);
    }

    #[gpui::test]
    async fn test_window_edit_state_restoring_disabled(cx: &mut TestAppContext) {
        let executor = cx.executor();
        let app_state = init_test(cx);

        cx.update(|cx| {
            SettingsStore::update_global(cx, |store, cx| {
                store.update_user_settings::<ProjectSettings>(cx, |settings| {
                    settings.session.restore_unsaved_buffers = false
                });
            });
        });

        app_state
            .fs
            .as_fake()
            .insert_tree(path!("/root"), json!({"a": "hey"}))
            .await;

        cx.update(|cx| {
            open_paths(
                &[PathBuf::from(path!("/root/a"))],
                app_state.clone(),
                workspace::OpenOptions::default(),
                cx,
            )
        })
        .await
        .unwrap();
        assert_eq!(cx.update(|cx| cx.windows().len()), 1);

        // When opening the workspace, the window is not in a edited state.
        let window = cx.update(|cx| cx.windows()[0].downcast::<Workspace>().unwrap());

        let window_is_edited = |window: WindowHandle<Workspace>, cx: &mut TestAppContext| {
            cx.update(|cx| window.read(cx).unwrap().is_edited())
        };
        let pane = window
            .read_with(cx, |workspace, _| workspace.active_pane().clone())
            .unwrap();
        let editor = window
            .read_with(cx, |workspace, cx| {
                workspace
                    .active_item(cx)
                    .unwrap()
                    .downcast::<Editor>()
                    .unwrap()
            })
            .unwrap();

        assert!(!window_is_edited(window, cx));

        // Editing a buffer marks the window as edited.
        window
            .update(cx, |_, window, cx| {
                editor.update(cx, |editor, cx| editor.insert("EDIT", window, cx));
            })
            .unwrap();

        assert!(window_is_edited(window, cx));

        // Undoing the edit restores the window's edited state.
        window
            .update(cx, |_, window, cx| {
                editor.update(cx, |editor, cx| {
                    editor.undo(&Default::default(), window, cx)
                });
            })
            .unwrap();
        assert!(!window_is_edited(window, cx));

        // Redoing the edit marks the window as edited again.
        window
            .update(cx, |_, window, cx| {
                editor.update(cx, |editor, cx| {
                    editor.redo(&Default::default(), window, cx)
                });
            })
            .unwrap();
        assert!(window_is_edited(window, cx));
        let weak = editor.downgrade();

        // Closing the item restores the window's edited state.
        let close = window
            .update(cx, |_, window, cx| {
                pane.update(cx, |pane, cx| {
                    drop(editor);
                    pane.close_active_item(&Default::default(), window, cx)
                        .unwrap()
                })
            })
            .unwrap();
        executor.run_until_parked();

        cx.simulate_prompt_answer("Don't Save");
        close.await.unwrap();

        // Advance the clock to ensure that the item has been serialized and dropped from the queue
        cx.executor().advance_clock(Duration::from_secs(1));

        weak.assert_released();
        assert!(!window_is_edited(window, cx));
        // Opening the buffer again doesn't impact the window's edited state.
        cx.update(|cx| {
            open_paths(
                &[PathBuf::from(path!("/root/a"))],
                app_state,
                workspace::OpenOptions::default(),
                cx,
            )
        })
        .await
        .unwrap();
        executor.run_until_parked();

        window
            .update(cx, |workspace, _, cx| {
                let editor = workspace
                    .active_item(cx)
                    .unwrap()
                    .downcast::<Editor>()
                    .unwrap();

                editor.update(cx, |editor, cx| {
                    assert_eq!(editor.text(cx), "hey");
                });
            })
            .unwrap();

        let editor = window
            .read_with(cx, |workspace, cx| {
                workspace
                    .active_item(cx)
                    .unwrap()
                    .downcast::<Editor>()
                    .unwrap()
            })
            .unwrap();
        assert!(!window_is_edited(window, cx));

        // Editing the buffer marks the window as edited.
        window
            .update(cx, |_, window, cx| {
                editor.update(cx, |editor, cx| editor.insert("EDIT", window, cx));
            })
            .unwrap();
        executor.run_until_parked();
        assert!(window_is_edited(window, cx));

        // Ensure closing the window via the mouse gets preempted due to the
        // buffer having unsaved changes.
        assert!(!VisualTestContext::from_window(window.into(), cx).simulate_close());
        executor.run_until_parked();
        assert_eq!(cx.update(|cx| cx.windows().len()), 1);

        // The window is successfully closed after the user dismisses the prompt.
        cx.simulate_prompt_answer("Don't Save");
        executor.run_until_parked();
        assert_eq!(cx.update(|cx| cx.windows().len()), 0);
    }

    #[gpui::test]
    async fn test_window_edit_state_restoring_enabled(cx: &mut TestAppContext) {
        let app_state = init_test(cx);
        app_state
            .fs
            .as_fake()
            .insert_tree(path!("/root"), json!({"a": "hey"}))
            .await;

        cx.update(|cx| {
            open_paths(
                &[PathBuf::from(path!("/root/a"))],
                app_state.clone(),
                workspace::OpenOptions::default(),
                cx,
            )
        })
        .await
        .unwrap();

        assert_eq!(cx.update(|cx| cx.windows().len()), 1);

        // When opening the workspace, the window is not in a edited state.
        let window = cx.update(|cx| cx.windows()[0].downcast::<Workspace>().unwrap());

        let window_is_edited = |window: WindowHandle<Workspace>, cx: &mut TestAppContext| {
            cx.update(|cx| window.read(cx).unwrap().is_edited())
        };

        let editor = window
            .read_with(cx, |workspace, cx| {
                workspace
                    .active_item(cx)
                    .unwrap()
                    .downcast::<Editor>()
                    .unwrap()
            })
            .unwrap();

        assert!(!window_is_edited(window, cx));

        // Editing a buffer marks the window as edited.
        window
            .update(cx, |_, window, cx| {
                editor.update(cx, |editor, cx| editor.insert("EDIT", window, cx));
            })
            .unwrap();

        assert!(window_is_edited(window, cx));
        cx.run_until_parked();

        // Advance the clock to make sure the workspace is serialized
        cx.executor().advance_clock(Duration::from_secs(1));

        // When closing the window, no prompt shows up and the window is closed.
        // buffer having unsaved changes.
        assert!(!VisualTestContext::from_window(window.into(), cx).simulate_close());
        cx.run_until_parked();
        assert_eq!(cx.update(|cx| cx.windows().len()), 0);

        // When we now reopen the window, the edited state and the edited buffer are back
        cx.update(|cx| {
            open_paths(
                &[PathBuf::from(path!("/root/a"))],
                app_state.clone(),
                workspace::OpenOptions::default(),
                cx,
            )
        })
        .await
        .unwrap();

        assert_eq!(cx.update(|cx| cx.windows().len()), 1);
        assert!(cx.update(|cx| cx.active_window().is_some()));

        cx.run_until_parked();

        // When opening the workspace, the window is not in a edited state.
        let window = cx.update(|cx| cx.active_window().unwrap().downcast::<Workspace>().unwrap());
        assert!(window_is_edited(window, cx));

        window
            .update(cx, |workspace, _, cx| {
                let editor = workspace
                    .active_item(cx)
                    .unwrap()
                    .downcast::<editor::Editor>()
                    .unwrap();
                editor.update(cx, |editor, cx| {
                    assert_eq!(editor.text(cx), "EDIThey");
                    assert!(editor.is_dirty(cx));
                });

                editor
            })
            .unwrap();
    }

    #[gpui::test]
    async fn test_new_empty_workspace(cx: &mut TestAppContext) {
        let app_state = init_test(cx);
        cx.update(|cx| {
            open_new(
                Default::default(),
                app_state.clone(),
                cx,
                |workspace, window, cx| {
                    Editor::new_file(workspace, &Default::default(), window, cx)
                },
            )
        })
        .await
        .unwrap();
        cx.run_until_parked();

        let workspace = cx
            .update(|cx| cx.windows().first().unwrap().downcast::<Workspace>())
            .unwrap();

        let editor = workspace
            .update(cx, |workspace, _, cx| {
                let editor = workspace
                    .active_item(cx)
                    .unwrap()
                    .downcast::<editor::Editor>()
                    .unwrap();
                editor.update(cx, |editor, cx| {
                    assert!(editor.text(cx).is_empty());
                    assert!(!editor.is_dirty(cx));
                });

                editor
            })
            .unwrap();

        let save_task = workspace
            .update(cx, |workspace, window, cx| {
                workspace.save_active_item(SaveIntent::Save, window, cx)
            })
            .unwrap();
        app_state.fs.create_dir(Path::new("/root")).await.unwrap();
        cx.background_executor.run_until_parked();
        cx.simulate_new_path_selection(|_| Some(PathBuf::from("/root/the-new-name")));
        save_task.await.unwrap();
        workspace
            .update(cx, |_, _, cx| {
                editor.update(cx, |editor, cx| {
                    assert!(!editor.is_dirty(cx));
                    assert_eq!(editor.title(cx), "the-new-name");
                });
            })
            .unwrap();
    }

    #[gpui::test]
    async fn test_open_entry(cx: &mut TestAppContext) {
        let app_state = init_test(cx);
        app_state
            .fs
            .as_fake()
            .insert_tree(
                path!("/root"),
                json!({
                    "a": {
                        "file1": "contents 1",
                        "file2": "contents 2",
                        "file3": "contents 3",
                    },
                }),
            )
            .await;

        let project = Project::test(app_state.fs.clone(), [path!("/root").as_ref()], cx).await;
        project.update(cx, |project, _cx| {
            project.languages().add(markdown_language())
        });
        let window = cx.add_window(|window, cx| Workspace::test_new(project, window, cx));
        let workspace = window.root(cx).unwrap();

        let entries = cx.read(|cx| workspace.file_project_paths(cx));
        let file1 = entries[0].clone();
        let file2 = entries[1].clone();
        let file3 = entries[2].clone();

        // Open the first entry
        let entry_1 = window
            .update(cx, |w, window, cx| {
                w.open_path(file1.clone(), None, true, window, cx)
            })
            .unwrap()
            .await
            .unwrap();
        cx.read(|cx| {
            let pane = workspace.read(cx).active_pane().read(cx);
            assert_eq!(
                pane.active_item().unwrap().project_path(cx),
                Some(file1.clone())
            );
            assert_eq!(pane.items_len(), 1);
        });

        // Open the second entry
        window
            .update(cx, |w, window, cx| {
                w.open_path(file2.clone(), None, true, window, cx)
            })
            .unwrap()
            .await
            .unwrap();
        cx.read(|cx| {
            let pane = workspace.read(cx).active_pane().read(cx);
            assert_eq!(
                pane.active_item().unwrap().project_path(cx),
                Some(file2.clone())
            );
            assert_eq!(pane.items_len(), 2);
        });

        // Open the first entry again. The existing pane item is activated.
        let entry_1b = window
            .update(cx, |w, window, cx| {
                w.open_path(file1.clone(), None, true, window, cx)
            })
            .unwrap()
            .await
            .unwrap();
        assert_eq!(entry_1.item_id(), entry_1b.item_id());

        cx.read(|cx| {
            let pane = workspace.read(cx).active_pane().read(cx);
            assert_eq!(
                pane.active_item().unwrap().project_path(cx),
                Some(file1.clone())
            );
            assert_eq!(pane.items_len(), 2);
        });

        // Split the pane with the first entry, then open the second entry again.
        window
            .update(cx, |w, window, cx| {
                w.split_and_clone(w.active_pane().clone(), SplitDirection::Right, window, cx);
                w.open_path(file2.clone(), None, true, window, cx)
            })
            .unwrap()
            .await
            .unwrap();

        window
            .read_with(cx, |w, cx| {
                assert_eq!(
                    w.active_pane()
                        .read(cx)
                        .active_item()
                        .unwrap()
                        .project_path(cx),
                    Some(file2.clone())
                );
            })
            .unwrap();

        // Open the third entry twice concurrently. Only one pane item is added.
        let (t1, t2) = window
            .update(cx, |w, window, cx| {
                (
                    w.open_path(file3.clone(), None, true, window, cx),
                    w.open_path(file3.clone(), None, true, window, cx),
                )
            })
            .unwrap();
        t1.await.unwrap();
        t2.await.unwrap();
        cx.read(|cx| {
            let pane = workspace.read(cx).active_pane().read(cx);
            assert_eq!(
                pane.active_item().unwrap().project_path(cx),
                Some(file3.clone())
            );
            let pane_entries = pane
                .items()
                .map(|i| i.project_path(cx).unwrap())
                .collect::<Vec<_>>();
            assert_eq!(pane_entries, &[file1, file2, file3]);
        });
    }

    #[gpui::test]
    async fn test_open_paths(cx: &mut TestAppContext) {
        let app_state = init_test(cx);

        app_state
            .fs
            .as_fake()
            .insert_tree(
                path!("/"),
                json!({
                    "dir1": {
                        "a.txt": ""
                    },
                    "dir2": {
                        "b.txt": ""
                    },
                    "dir3": {
                        "c.txt": ""
                    },
                    "d.txt": ""
                }),
            )
            .await;

        cx.update(|cx| {
            open_paths(
                &[PathBuf::from(path!("/dir1/"))],
                app_state,
                workspace::OpenOptions::default(),
                cx,
            )
        })
        .await
        .unwrap();
        assert_eq!(cx.update(|cx| cx.windows().len()), 1);
        let window = cx.update(|cx| cx.windows()[0].downcast::<Workspace>().unwrap());
        let workspace = window.root(cx).unwrap();

        #[track_caller]
        fn assert_project_panel_selection(
            workspace: &Workspace,
            expected_worktree_path: &Path,
            expected_entry_path: &Path,
            cx: &App,
        ) {
            let project_panel = [
                workspace.left_dock().read(cx).panel::<ProjectPanel>(),
                workspace.right_dock().read(cx).panel::<ProjectPanel>(),
                workspace.bottom_dock().read(cx).panel::<ProjectPanel>(),
            ]
            .into_iter()
            .find_map(std::convert::identity)
            .expect("found no project panels")
            .read(cx);
            let (selected_worktree, selected_entry) = project_panel
                .selected_entry(cx)
                .expect("project panel should have a selected entry");
            assert_eq!(
                selected_worktree.abs_path().as_ref(),
                expected_worktree_path,
                "Unexpected project panel selected worktree path"
            );
            assert_eq!(
                selected_entry.path.as_ref(),
                expected_entry_path,
                "Unexpected project panel selected entry path"
            );
        }

        // Open a file within an existing worktree.
        window
            .update(cx, |workspace, window, cx| {
                workspace.open_paths(
                    vec![path!("/dir1/a.txt").into()],
                    OpenOptions {
                        visible: Some(OpenVisible::All),
                        ..Default::default()
                    },
                    None,
                    window,
                    cx,
                )
            })
            .unwrap()
            .await;
        cx.read(|cx| {
            let workspace = workspace.read(cx);
            assert_project_panel_selection(
                workspace,
                Path::new(path!("/dir1")),
                Path::new("a.txt"),
                cx,
            );
            assert_eq!(
                workspace
                    .active_pane()
                    .read(cx)
                    .active_item()
                    .unwrap()
                    .act_as::<Editor>(cx)
                    .unwrap()
                    .read(cx)
                    .title(cx),
                "a.txt"
            );
        });

        // Open a file outside of any existing worktree.
        window
            .update(cx, |workspace, window, cx| {
                workspace.open_paths(
                    vec![path!("/dir2/b.txt").into()],
                    OpenOptions {
                        visible: Some(OpenVisible::All),
                        ..Default::default()
                    },
                    None,
                    window,
                    cx,
                )
            })
            .unwrap()
            .await;
        cx.read(|cx| {
            let workspace = workspace.read(cx);
            assert_project_panel_selection(
                workspace,
                Path::new(path!("/dir2/b.txt")),
                Path::new(""),
                cx,
            );
            let worktree_roots = workspace
                .worktrees(cx)
                .map(|w| w.read(cx).as_local().unwrap().abs_path().as_ref())
                .collect::<HashSet<_>>();
            assert_eq!(
                worktree_roots,
                vec![path!("/dir1"), path!("/dir2/b.txt")]
                    .into_iter()
                    .map(Path::new)
                    .collect(),
            );
            assert_eq!(
                workspace
                    .active_pane()
                    .read(cx)
                    .active_item()
                    .unwrap()
                    .act_as::<Editor>(cx)
                    .unwrap()
                    .read(cx)
                    .title(cx),
                "b.txt"
            );
        });

        // Ensure opening a directory and one of its children only adds one worktree.
        window
            .update(cx, |workspace, window, cx| {
                workspace.open_paths(
                    vec![path!("/dir3").into(), path!("/dir3/c.txt").into()],
                    OpenOptions {
                        visible: Some(OpenVisible::All),
                        ..Default::default()
                    },
                    None,
                    window,
                    cx,
                )
            })
            .unwrap()
            .await;
        cx.read(|cx| {
            let workspace = workspace.read(cx);
            assert_project_panel_selection(
                workspace,
                Path::new(path!("/dir3")),
                Path::new("c.txt"),
                cx,
            );
            let worktree_roots = workspace
                .worktrees(cx)
                .map(|w| w.read(cx).as_local().unwrap().abs_path().as_ref())
                .collect::<HashSet<_>>();
            assert_eq!(
                worktree_roots,
                vec![path!("/dir1"), path!("/dir2/b.txt"), path!("/dir3")]
                    .into_iter()
                    .map(Path::new)
                    .collect(),
            );
            assert_eq!(
                workspace
                    .active_pane()
                    .read(cx)
                    .active_item()
                    .unwrap()
                    .act_as::<Editor>(cx)
                    .unwrap()
                    .read(cx)
                    .title(cx),
                "c.txt"
            );
        });

        // Ensure opening invisibly a file outside an existing worktree adds a new, invisible worktree.
        window
            .update(cx, |workspace, window, cx| {
                workspace.open_paths(
                    vec![path!("/d.txt").into()],
                    OpenOptions {
                        visible: Some(OpenVisible::None),
                        ..Default::default()
                    },
                    None,
                    window,
                    cx,
                )
            })
            .unwrap()
            .await;
        cx.read(|cx| {
            let workspace = workspace.read(cx);
            assert_project_panel_selection(
                workspace,
                Path::new(path!("/d.txt")),
                Path::new(""),
                cx,
            );
            let worktree_roots = workspace
                .worktrees(cx)
                .map(|w| w.read(cx).as_local().unwrap().abs_path().as_ref())
                .collect::<HashSet<_>>();
            assert_eq!(
                worktree_roots,
                vec![
                    path!("/dir1"),
                    path!("/dir2/b.txt"),
                    path!("/dir3"),
                    path!("/d.txt")
                ]
                .into_iter()
                .map(Path::new)
                .collect(),
            );

            let visible_worktree_roots = workspace
                .visible_worktrees(cx)
                .map(|w| w.read(cx).as_local().unwrap().abs_path().as_ref())
                .collect::<HashSet<_>>();
            assert_eq!(
                visible_worktree_roots,
                vec![path!("/dir1"), path!("/dir2/b.txt"), path!("/dir3")]
                    .into_iter()
                    .map(Path::new)
                    .collect(),
            );

            assert_eq!(
                workspace
                    .active_pane()
                    .read(cx)
                    .active_item()
                    .unwrap()
                    .act_as::<Editor>(cx)
                    .unwrap()
                    .read(cx)
                    .title(cx),
                "d.txt"
            );
        });
    }

    #[gpui::test]
    async fn test_opening_excluded_paths(cx: &mut TestAppContext) {
        let app_state = init_test(cx);
        cx.update(|cx| {
            cx.update_global::<SettingsStore, _>(|store, cx| {
                store.update_user_settings::<WorktreeSettings>(cx, |project_settings| {
                    project_settings.file_scan_exclusions =
                        Some(vec!["excluded_dir".to_string(), "**/.git".to_string()]);
                });
            });
        });
        app_state
            .fs
            .as_fake()
            .insert_tree(
                path!("/root"),
                json!({
                    ".gitignore": "ignored_dir\n",
                    ".git": {
                        "HEAD": "ref: refs/heads/main",
                    },
                    "regular_dir": {
                        "file": "regular file contents",
                    },
                    "ignored_dir": {
                        "ignored_subdir": {
                            "file": "ignored subfile contents",
                        },
                        "file": "ignored file contents",
                    },
                    "excluded_dir": {
                        "file": "excluded file contents",
                        "ignored_subdir": {
                            "file": "ignored subfile contents",
                        },
                    },
                }),
            )
            .await;

        let project = Project::test(app_state.fs.clone(), [path!("/root").as_ref()], cx).await;
        project.update(cx, |project, _cx| {
            project.languages().add(markdown_language())
        });
        let window = cx.add_window(|window, cx| Workspace::test_new(project, window, cx));
        let workspace = window.root(cx).unwrap();

        let initial_entries = cx.read(|cx| workspace.file_project_paths(cx));
        let paths_to_open = [
            PathBuf::from(path!("/root/excluded_dir/file")),
            PathBuf::from(path!("/root/.git/HEAD")),
            PathBuf::from(path!("/root/excluded_dir/ignored_subdir")),
        ];
        let (opened_workspace, new_items) = cx
            .update(|cx| {
                workspace::open_paths(
                    &paths_to_open,
                    app_state,
                    workspace::OpenOptions::default(),
                    cx,
                )
            })
            .await
            .unwrap();

        assert_eq!(
            opened_workspace.root(cx).unwrap().entity_id(),
            workspace.entity_id(),
            "Excluded files in subfolders of a workspace root should be opened in the workspace"
        );
        let mut opened_paths = cx.read(|cx| {
            assert_eq!(
                new_items.len(),
                paths_to_open.len(),
                "Expect to get the same number of opened items as submitted paths to open"
            );
            new_items
                .iter()
                .zip(paths_to_open.iter())
                .map(|(i, path)| {
                    match i {
                        Some(Ok(i)) => {
                            Some(i.project_path(cx).map(|p| p.path.display().to_string()))
                        }
                        Some(Err(e)) => panic!("Excluded file {path:?} failed to open: {e:?}"),
                        None => None,
                    }
                    .flatten()
                })
                .collect::<Vec<_>>()
        });
        opened_paths.sort();
        assert_eq!(
            opened_paths,
            vec![
                None,
                Some(separator!(".git/HEAD").to_string()),
                Some(separator!("excluded_dir/file").to_string()),
            ],
            "Excluded files should get opened, excluded dir should not get opened"
        );

        let entries = cx.read(|cx| workspace.file_project_paths(cx));
        assert_eq!(
                initial_entries, entries,
                "Workspace entries should not change after opening excluded files and directories paths"
            );

        cx.read(|cx| {
                let pane = workspace.read(cx).active_pane().read(cx);
                let mut opened_buffer_paths = pane
                    .items()
                    .map(|i| {
                        i.project_path(cx)
                            .expect("all excluded files that got open should have a path")
                            .path
                            .display()
                            .to_string()
                    })
                    .collect::<Vec<_>>();
                opened_buffer_paths.sort();
                assert_eq!(
                    opened_buffer_paths,
                    vec![separator!(".git/HEAD").to_string(), separator!("excluded_dir/file").to_string()],
                    "Despite not being present in the worktrees, buffers for excluded files are opened and added to the pane"
                );
            });
    }

    #[gpui::test]
    async fn test_save_conflicting_item(cx: &mut TestAppContext) {
        let app_state = init_test(cx);
        app_state
            .fs
            .as_fake()
            .insert_tree(path!("/root"), json!({ "a.txt": "" }))
            .await;

        let project = Project::test(app_state.fs.clone(), [path!("/root").as_ref()], cx).await;
        project.update(cx, |project, _cx| {
            project.languages().add(markdown_language())
        });
        let window = cx.add_window(|window, cx| Workspace::test_new(project, window, cx));
        let workspace = window.root(cx).unwrap();

        // Open a file within an existing worktree.
        window
            .update(cx, |workspace, window, cx| {
                workspace.open_paths(
                    vec![PathBuf::from(path!("/root/a.txt"))],
                    OpenOptions {
                        visible: Some(OpenVisible::All),
                        ..Default::default()
                    },
                    None,
                    window,
                    cx,
                )
            })
            .unwrap()
            .await;
        let editor = cx.read(|cx| {
            let pane = workspace.read(cx).active_pane().read(cx);
            let item = pane.active_item().unwrap();
            item.downcast::<Editor>().unwrap()
        });

        window
            .update(cx, |_, window, cx| {
                editor.update(cx, |editor, cx| editor.handle_input("x", window, cx));
            })
            .unwrap();

        app_state
            .fs
            .as_fake()
            .insert_file(path!("/root/a.txt"), b"changed".to_vec())
            .await;

        cx.run_until_parked();
        cx.read(|cx| assert!(editor.is_dirty(cx)));
        cx.read(|cx| assert!(editor.has_conflict(cx)));

        let save_task = window
            .update(cx, |workspace, window, cx| {
                workspace.save_active_item(SaveIntent::Save, window, cx)
            })
            .unwrap();
        cx.background_executor.run_until_parked();
        cx.simulate_prompt_answer("Overwrite");
        save_task.await.unwrap();
        window
            .update(cx, |_, _, cx| {
                editor.update(cx, |editor, cx| {
                    assert!(!editor.is_dirty(cx));
                    assert!(!editor.has_conflict(cx));
                });
            })
            .unwrap();
    }

    #[gpui::test]
    async fn test_open_and_save_new_file(cx: &mut TestAppContext) {
        let app_state = init_test(cx);
        app_state
            .fs
            .create_dir(Path::new(path!("/root")))
            .await
            .unwrap();

        let project = Project::test(app_state.fs.clone(), [path!("/root").as_ref()], cx).await;
        project.update(cx, |project, _| {
            project.languages().add(markdown_language());
            project.languages().add(rust_lang());
        });
        let window = cx.add_window(|window, cx| Workspace::test_new(project, window, cx));
        let worktree = cx.update(|cx| window.read(cx).unwrap().worktrees(cx).next().unwrap());

        // Create a new untitled buffer
        cx.dispatch_action(window.into(), NewFile);
        let editor = window
            .read_with(cx, |workspace, cx| {
                workspace
                    .active_item(cx)
                    .unwrap()
                    .downcast::<Editor>()
                    .unwrap()
            })
            .unwrap();

        window
            .update(cx, |_, window, cx| {
                editor.update(cx, |editor, cx| {
                    assert!(!editor.is_dirty(cx));
                    assert_eq!(editor.title(cx), "untitled");
                    assert!(Arc::ptr_eq(
                        &editor.buffer().read(cx).language_at(0, cx).unwrap(),
                        &languages::PLAIN_TEXT
                    ));
                    editor.handle_input("hi", window, cx);
                    assert!(editor.is_dirty(cx));
                });
            })
            .unwrap();

        // Save the buffer. This prompts for a filename.
        let save_task = window
            .update(cx, |workspace, window, cx| {
                workspace.save_active_item(SaveIntent::Save, window, cx)
            })
            .unwrap();
        cx.background_executor.run_until_parked();
        cx.simulate_new_path_selection(|parent_dir| {
            assert_eq!(parent_dir, Path::new(path!("/root")));
            Some(parent_dir.join("the-new-name.rs"))
        });
        cx.read(|cx| {
            assert!(editor.is_dirty(cx));
            assert_eq!(editor.read(cx).title(cx), "untitled");
        });

        // When the save completes, the buffer's title is updated and the language is assigned based
        // on the path.
        save_task.await.unwrap();
        window
            .update(cx, |_, _, cx| {
                editor.update(cx, |editor, cx| {
                    assert!(!editor.is_dirty(cx));
                    assert_eq!(editor.title(cx), "the-new-name.rs");
                    assert_eq!(
                        editor.buffer().read(cx).language_at(0, cx).unwrap().name(),
                        "Rust".into()
                    );
                });
            })
            .unwrap();

        // Edit the file and save it again. This time, there is no filename prompt.
        window
            .update(cx, |_, window, cx| {
                editor.update(cx, |editor, cx| {
                    editor.handle_input(" there", window, cx);
                    assert!(editor.is_dirty(cx));
                });
            })
            .unwrap();

        let save_task = window
            .update(cx, |workspace, window, cx| {
                workspace.save_active_item(SaveIntent::Save, window, cx)
            })
            .unwrap();
        save_task.await.unwrap();

        assert!(!cx.did_prompt_for_new_path());
        window
            .update(cx, |_, _, cx| {
                editor.update(cx, |editor, cx| {
                    assert!(!editor.is_dirty(cx));
                    assert_eq!(editor.title(cx), "the-new-name.rs")
                });
            })
            .unwrap();

        // Open the same newly-created file in another pane item. The new editor should reuse
        // the same buffer.
        cx.dispatch_action(window.into(), NewFile);
        window
            .update(cx, |workspace, window, cx| {
                workspace.split_and_clone(
                    workspace.active_pane().clone(),
                    SplitDirection::Right,
                    window,
                    cx,
                );
                workspace.open_path(
                    (worktree.read(cx).id(), "the-new-name.rs"),
                    None,
                    true,
                    window,
                    cx,
                )
            })
            .unwrap()
            .await
            .unwrap();
        let editor2 = window
            .update(cx, |workspace, _, cx| {
                workspace
                    .active_item(cx)
                    .unwrap()
                    .downcast::<Editor>()
                    .unwrap()
            })
            .unwrap();
        cx.read(|cx| {
            assert_eq!(
                editor2.read(cx).buffer().read(cx).as_singleton().unwrap(),
                editor.read(cx).buffer().read(cx).as_singleton().unwrap()
            );
        })
    }

    #[gpui::test]
    async fn test_setting_language_when_saving_as_single_file_worktree(cx: &mut TestAppContext) {
        let app_state = init_test(cx);
        app_state.fs.create_dir(Path::new("/root")).await.unwrap();

        let project = Project::test(app_state.fs.clone(), [], cx).await;
        project.update(cx, |project, _| {
            project.languages().add(rust_lang());
            project.languages().add(markdown_language());
        });
        let window = cx.add_window(|window, cx| Workspace::test_new(project, window, cx));

        // Create a new untitled buffer
        cx.dispatch_action(window.into(), NewFile);
        let editor = window
            .read_with(cx, |workspace, cx| {
                workspace
                    .active_item(cx)
                    .unwrap()
                    .downcast::<Editor>()
                    .unwrap()
            })
            .unwrap();
        window
            .update(cx, |_, window, cx| {
                editor.update(cx, |editor, cx| {
                    assert!(Arc::ptr_eq(
                        &editor.buffer().read(cx).language_at(0, cx).unwrap(),
                        &languages::PLAIN_TEXT
                    ));
                    editor.handle_input("hi", window, cx);
                    assert!(editor.is_dirty(cx));
                });
            })
            .unwrap();

        // Save the buffer. This prompts for a filename.
        let save_task = window
            .update(cx, |workspace, window, cx| {
                workspace.save_active_item(SaveIntent::Save, window, cx)
            })
            .unwrap();
        cx.background_executor.run_until_parked();
        cx.simulate_new_path_selection(|_| Some(PathBuf::from("/root/the-new-name.rs")));
        save_task.await.unwrap();
        // The buffer is not dirty anymore and the language is assigned based on the path.
        window
            .update(cx, |_, _, cx| {
                editor.update(cx, |editor, cx| {
                    assert!(!editor.is_dirty(cx));
                    assert_eq!(
                        editor.buffer().read(cx).language_at(0, cx).unwrap().name(),
                        "Rust".into()
                    )
                });
            })
            .unwrap();
    }

    #[gpui::test]
    async fn test_pane_actions(cx: &mut TestAppContext) {
        let app_state = init_test(cx);
        app_state
            .fs
            .as_fake()
            .insert_tree(
                path!("/root"),
                json!({
                    "a": {
                        "file1": "contents 1",
                        "file2": "contents 2",
                        "file3": "contents 3",
                    },
                }),
            )
            .await;

        let project = Project::test(app_state.fs.clone(), [path!("/root").as_ref()], cx).await;
        project.update(cx, |project, _cx| {
            project.languages().add(markdown_language())
        });
        let window = cx.add_window(|window, cx| Workspace::test_new(project, window, cx));
        let workspace = window.root(cx).unwrap();

        let entries = cx.read(|cx| workspace.file_project_paths(cx));
        let file1 = entries[0].clone();

        let pane_1 = cx.read(|cx| workspace.read(cx).active_pane().clone());

        window
            .update(cx, |w, window, cx| {
                w.open_path(file1.clone(), None, true, window, cx)
            })
            .unwrap()
            .await
            .unwrap();

        let (editor_1, buffer) = window
            .update(cx, |_, window, cx| {
                pane_1.update(cx, |pane_1, cx| {
                    let editor = pane_1.active_item().unwrap().downcast::<Editor>().unwrap();
                    assert_eq!(editor.project_path(cx), Some(file1.clone()));
                    let buffer = editor.update(cx, |editor, cx| {
                        editor.insert("dirt", window, cx);
                        editor.buffer().downgrade()
                    });
                    (editor.downgrade(), buffer)
                })
            })
            .unwrap();

        cx.dispatch_action(window.into(), pane::SplitRight);
        let editor_2 = cx.update(|cx| {
            let pane_2 = workspace.read(cx).active_pane().clone();
            assert_ne!(pane_1, pane_2);

            let pane2_item = pane_2.read(cx).active_item().unwrap();
            assert_eq!(pane2_item.project_path(cx), Some(file1.clone()));

            pane2_item.downcast::<Editor>().unwrap().downgrade()
        });
        cx.dispatch_action(
            window.into(),
            workspace::CloseActiveItem {
                save_intent: None,
                close_pinned: false,
            },
        );

        cx.background_executor.run_until_parked();
        window
            .read_with(cx, |workspace, _| {
                assert_eq!(workspace.panes().len(), 1);
                assert_eq!(workspace.active_pane(), &pane_1);
            })
            .unwrap();

        cx.dispatch_action(
            window.into(),
            workspace::CloseActiveItem {
                save_intent: None,
                close_pinned: false,
            },
        );
        cx.background_executor.run_until_parked();
        cx.simulate_prompt_answer("Don't Save");
        cx.background_executor.run_until_parked();

        window
            .update(cx, |workspace, _, cx| {
                assert_eq!(workspace.panes().len(), 1);
                assert!(workspace.active_item(cx).is_none());
            })
            .unwrap();

        cx.background_executor
            .advance_clock(SERIALIZATION_THROTTLE_TIME);
        cx.update(|_| {});
        editor_1.assert_released();
        editor_2.assert_released();
        buffer.assert_released();
    }

    #[gpui::test]
    async fn test_navigation(cx: &mut TestAppContext) {
        let app_state = init_test(cx);
        app_state
            .fs
            .as_fake()
            .insert_tree(
                path!("/root"),
                json!({
                    "a": {
                        "file1": "contents 1\n".repeat(20),
                        "file2": "contents 2\n".repeat(20),
                        "file3": "contents 3\n".repeat(20),
                    },
                }),
            )
            .await;

        let project = Project::test(app_state.fs.clone(), [path!("/root").as_ref()], cx).await;
        project.update(cx, |project, _cx| {
            project.languages().add(markdown_language())
        });
        let workspace =
            cx.add_window(|window, cx| Workspace::test_new(project.clone(), window, cx));
        let pane = workspace
            .read_with(cx, |workspace, _| workspace.active_pane().clone())
            .unwrap();

        let entries = cx.update(|cx| workspace.root(cx).unwrap().file_project_paths(cx));
        let file1 = entries[0].clone();
        let file2 = entries[1].clone();
        let file3 = entries[2].clone();

        let editor1 = workspace
            .update(cx, |w, window, cx| {
                w.open_path(file1.clone(), None, true, window, cx)
            })
            .unwrap()
            .await
            .unwrap()
            .downcast::<Editor>()
            .unwrap();
        workspace
            .update(cx, |_, window, cx| {
                editor1.update(cx, |editor, cx| {
                    editor.change_selections(Some(Autoscroll::fit()), window, cx, |s| {
                        s.select_display_ranges([DisplayPoint::new(DisplayRow(10), 0)
                            ..DisplayPoint::new(DisplayRow(10), 0)])
                    });
                });
            })
            .unwrap();

        let editor2 = workspace
            .update(cx, |w, window, cx| {
                w.open_path(file2.clone(), None, true, window, cx)
            })
            .unwrap()
            .await
            .unwrap()
            .downcast::<Editor>()
            .unwrap();
        let editor3 = workspace
            .update(cx, |w, window, cx| {
                w.open_path(file3.clone(), None, true, window, cx)
            })
            .unwrap()
            .await
            .unwrap()
            .downcast::<Editor>()
            .unwrap();

        workspace
            .update(cx, |_, window, cx| {
                editor3.update(cx, |editor, cx| {
                    editor.change_selections(Some(Autoscroll::fit()), window, cx, |s| {
                        s.select_display_ranges([DisplayPoint::new(DisplayRow(12), 0)
                            ..DisplayPoint::new(DisplayRow(12), 0)])
                    });
                    editor.newline(&Default::default(), window, cx);
                    editor.newline(&Default::default(), window, cx);
                    editor.move_down(&Default::default(), window, cx);
                    editor.move_down(&Default::default(), window, cx);
                    editor.save(true, project.clone(), window, cx)
                })
            })
            .unwrap()
            .await
            .unwrap();
        workspace
            .update(cx, |_, window, cx| {
                editor3.update(cx, |editor, cx| {
                    editor.set_scroll_position(point(0., 12.5), window, cx)
                });
            })
            .unwrap();
        assert_eq!(
            active_location(&workspace, cx),
            (file3.clone(), DisplayPoint::new(DisplayRow(16), 0), 12.5)
        );

        workspace
            .update(cx, |w, window, cx| {
                w.go_back(w.active_pane().downgrade(), window, cx)
            })
            .unwrap()
            .await
            .unwrap();
        assert_eq!(
            active_location(&workspace, cx),
            (file3.clone(), DisplayPoint::new(DisplayRow(0), 0), 0.)
        );

        workspace
            .update(cx, |w, window, cx| {
                w.go_back(w.active_pane().downgrade(), window, cx)
            })
            .unwrap()
            .await
            .unwrap();
        assert_eq!(
            active_location(&workspace, cx),
            (file2.clone(), DisplayPoint::new(DisplayRow(0), 0), 0.)
        );

        workspace
            .update(cx, |w, window, cx| {
                w.go_back(w.active_pane().downgrade(), window, cx)
            })
            .unwrap()
            .await
            .unwrap();
        assert_eq!(
            active_location(&workspace, cx),
            (file1.clone(), DisplayPoint::new(DisplayRow(10), 0), 0.)
        );

        workspace
            .update(cx, |w, window, cx| {
                w.go_back(w.active_pane().downgrade(), window, cx)
            })
            .unwrap()
            .await
            .unwrap();
        assert_eq!(
            active_location(&workspace, cx),
            (file1.clone(), DisplayPoint::new(DisplayRow(0), 0), 0.)
        );

        // Go back one more time and ensure we don't navigate past the first item in the history.
        workspace
            .update(cx, |w, window, cx| {
                w.go_back(w.active_pane().downgrade(), window, cx)
            })
            .unwrap()
            .await
            .unwrap();
        assert_eq!(
            active_location(&workspace, cx),
            (file1.clone(), DisplayPoint::new(DisplayRow(0), 0), 0.)
        );

        workspace
            .update(cx, |w, window, cx| {
                w.go_forward(w.active_pane().downgrade(), window, cx)
            })
            .unwrap()
            .await
            .unwrap();
        assert_eq!(
            active_location(&workspace, cx),
            (file1.clone(), DisplayPoint::new(DisplayRow(10), 0), 0.)
        );

        workspace
            .update(cx, |w, window, cx| {
                w.go_forward(w.active_pane().downgrade(), window, cx)
            })
            .unwrap()
            .await
            .unwrap();
        assert_eq!(
            active_location(&workspace, cx),
            (file2.clone(), DisplayPoint::new(DisplayRow(0), 0), 0.)
        );

        // Go forward to an item that has been closed, ensuring it gets re-opened at the same
        // location.
        workspace
            .update(cx, |_, window, cx| {
                pane.update(cx, |pane, cx| {
                    let editor3_id = editor3.entity_id();
                    drop(editor3);
                    pane.close_item_by_id(editor3_id, SaveIntent::Close, window, cx)
                })
            })
            .unwrap()
            .await
            .unwrap();
        workspace
            .update(cx, |w, window, cx| {
                w.go_forward(w.active_pane().downgrade(), window, cx)
            })
            .unwrap()
            .await
            .unwrap();
        assert_eq!(
            active_location(&workspace, cx),
            (file3.clone(), DisplayPoint::new(DisplayRow(0), 0), 0.)
        );

        workspace
            .update(cx, |w, window, cx| {
                w.go_forward(w.active_pane().downgrade(), window, cx)
            })
            .unwrap()
            .await
            .unwrap();
        assert_eq!(
            active_location(&workspace, cx),
            (file3.clone(), DisplayPoint::new(DisplayRow(16), 0), 12.5)
        );

        workspace
            .update(cx, |w, window, cx| {
                w.go_back(w.active_pane().downgrade(), window, cx)
            })
            .unwrap()
            .await
            .unwrap();
        assert_eq!(
            active_location(&workspace, cx),
            (file3.clone(), DisplayPoint::new(DisplayRow(0), 0), 0.)
        );

        // Go back to an item that has been closed and removed from disk
        workspace
            .update(cx, |_, window, cx| {
                pane.update(cx, |pane, cx| {
                    let editor2_id = editor2.entity_id();
                    drop(editor2);
                    pane.close_item_by_id(editor2_id, SaveIntent::Close, window, cx)
                })
            })
            .unwrap()
            .await
            .unwrap();
        app_state
            .fs
            .remove_file(Path::new(path!("/root/a/file2")), Default::default())
            .await
            .unwrap();
        cx.background_executor.run_until_parked();

        workspace
            .update(cx, |w, window, cx| {
                w.go_back(w.active_pane().downgrade(), window, cx)
            })
            .unwrap()
            .await
            .unwrap();
        assert_eq!(
            active_location(&workspace, cx),
            (file2.clone(), DisplayPoint::new(DisplayRow(0), 0), 0.)
        );
        workspace
            .update(cx, |w, window, cx| {
                w.go_forward(w.active_pane().downgrade(), window, cx)
            })
            .unwrap()
            .await
            .unwrap();
        assert_eq!(
            active_location(&workspace, cx),
            (file3.clone(), DisplayPoint::new(DisplayRow(0), 0), 0.)
        );

        // Modify file to collapse multiple nav history entries into the same location.
        // Ensure we don't visit the same location twice when navigating.
        workspace
            .update(cx, |_, window, cx| {
                editor1.update(cx, |editor, cx| {
                    editor.change_selections(None, window, cx, |s| {
                        s.select_display_ranges([DisplayPoint::new(DisplayRow(15), 0)
                            ..DisplayPoint::new(DisplayRow(15), 0)])
                    })
                });
            })
            .unwrap();
        for _ in 0..5 {
            workspace
                .update(cx, |_, window, cx| {
                    editor1.update(cx, |editor, cx| {
                        editor.change_selections(None, window, cx, |s| {
                            s.select_display_ranges([DisplayPoint::new(DisplayRow(3), 0)
                                ..DisplayPoint::new(DisplayRow(3), 0)])
                        });
                    });
                })
                .unwrap();

            workspace
                .update(cx, |_, window, cx| {
                    editor1.update(cx, |editor, cx| {
                        editor.change_selections(None, window, cx, |s| {
                            s.select_display_ranges([DisplayPoint::new(DisplayRow(13), 0)
                                ..DisplayPoint::new(DisplayRow(13), 0)])
                        })
                    });
                })
                .unwrap();
        }
        workspace
            .update(cx, |_, window, cx| {
                editor1.update(cx, |editor, cx| {
                    editor.transact(window, cx, |editor, window, cx| {
                        editor.change_selections(None, window, cx, |s| {
                            s.select_display_ranges([DisplayPoint::new(DisplayRow(2), 0)
                                ..DisplayPoint::new(DisplayRow(14), 0)])
                        });
                        editor.insert("", window, cx);
                    })
                });
            })
            .unwrap();

        workspace
            .update(cx, |_, window, cx| {
                editor1.update(cx, |editor, cx| {
                    editor.change_selections(None, window, cx, |s| {
                        s.select_display_ranges([DisplayPoint::new(DisplayRow(1), 0)
                            ..DisplayPoint::new(DisplayRow(1), 0)])
                    })
                });
            })
            .unwrap();
        workspace
            .update(cx, |w, window, cx| {
                w.go_back(w.active_pane().downgrade(), window, cx)
            })
            .unwrap()
            .await
            .unwrap();
        assert_eq!(
            active_location(&workspace, cx),
            (file1.clone(), DisplayPoint::new(DisplayRow(2), 0), 0.)
        );
        workspace
            .update(cx, |w, window, cx| {
                w.go_back(w.active_pane().downgrade(), window, cx)
            })
            .unwrap()
            .await
            .unwrap();
        assert_eq!(
            active_location(&workspace, cx),
            (file1.clone(), DisplayPoint::new(DisplayRow(3), 0), 0.)
        );

        fn active_location(
            workspace: &WindowHandle<Workspace>,
            cx: &mut TestAppContext,
        ) -> (ProjectPath, DisplayPoint, f32) {
            workspace
                .update(cx, |workspace, _, cx| {
                    let item = workspace.active_item(cx).unwrap();
                    let editor = item.downcast::<Editor>().unwrap();
                    let (selections, scroll_position) = editor.update(cx, |editor, cx| {
                        (
                            editor.selections.display_ranges(cx),
                            editor.scroll_position(cx),
                        )
                    });
                    (
                        item.project_path(cx).unwrap(),
                        selections[0].start,
                        scroll_position.y,
                    )
                })
                .unwrap()
        }
    }

    #[gpui::test]
    async fn test_reopening_closed_items(cx: &mut TestAppContext) {
        let app_state = init_test(cx);
        app_state
            .fs
            .as_fake()
            .insert_tree(
                path!("/root"),
                json!({
                    "a": {
                        "file1": "",
                        "file2": "",
                        "file3": "",
                        "file4": "",
                    },
                }),
            )
            .await;

        let project = Project::test(app_state.fs.clone(), [path!("/root").as_ref()], cx).await;
        project.update(cx, |project, _cx| {
            project.languages().add(markdown_language())
        });
        let workspace = cx.add_window(|window, cx| Workspace::test_new(project, window, cx));
        let pane = workspace
            .read_with(cx, |workspace, _| workspace.active_pane().clone())
            .unwrap();

        let entries = cx.update(|cx| workspace.root(cx).unwrap().file_project_paths(cx));
        let file1 = entries[0].clone();
        let file2 = entries[1].clone();
        let file3 = entries[2].clone();
        let file4 = entries[3].clone();

        let file1_item_id = workspace
            .update(cx, |w, window, cx| {
                w.open_path(file1.clone(), None, true, window, cx)
            })
            .unwrap()
            .await
            .unwrap()
            .item_id();
        let file2_item_id = workspace
            .update(cx, |w, window, cx| {
                w.open_path(file2.clone(), None, true, window, cx)
            })
            .unwrap()
            .await
            .unwrap()
            .item_id();
        let file3_item_id = workspace
            .update(cx, |w, window, cx| {
                w.open_path(file3.clone(), None, true, window, cx)
            })
            .unwrap()
            .await
            .unwrap()
            .item_id();
        let file4_item_id = workspace
            .update(cx, |w, window, cx| {
                w.open_path(file4.clone(), None, true, window, cx)
            })
            .unwrap()
            .await
            .unwrap()
            .item_id();
        assert_eq!(active_path(&workspace, cx), Some(file4.clone()));

        // Close all the pane items in some arbitrary order.
        workspace
            .update(cx, |_, window, cx| {
                pane.update(cx, |pane, cx| {
                    pane.close_item_by_id(file1_item_id, SaveIntent::Close, window, cx)
                })
            })
            .unwrap()
            .await
            .unwrap();
        assert_eq!(active_path(&workspace, cx), Some(file4.clone()));

        workspace
            .update(cx, |_, window, cx| {
                pane.update(cx, |pane, cx| {
                    pane.close_item_by_id(file4_item_id, SaveIntent::Close, window, cx)
                })
            })
            .unwrap()
            .await
            .unwrap();
        assert_eq!(active_path(&workspace, cx), Some(file3.clone()));

        workspace
            .update(cx, |_, window, cx| {
                pane.update(cx, |pane, cx| {
                    pane.close_item_by_id(file2_item_id, SaveIntent::Close, window, cx)
                })
            })
            .unwrap()
            .await
            .unwrap();
        assert_eq!(active_path(&workspace, cx), Some(file3.clone()));
        workspace
            .update(cx, |_, window, cx| {
                pane.update(cx, |pane, cx| {
                    pane.close_item_by_id(file3_item_id, SaveIntent::Close, window, cx)
                })
            })
            .unwrap()
            .await
            .unwrap();

        assert_eq!(active_path(&workspace, cx), None);

        // Reopen all the closed items, ensuring they are reopened in the same order
        // in which they were closed.
        workspace
            .update(cx, Workspace::reopen_closed_item)
            .unwrap()
            .await
            .unwrap();
        assert_eq!(active_path(&workspace, cx), Some(file3.clone()));

        workspace
            .update(cx, Workspace::reopen_closed_item)
            .unwrap()
            .await
            .unwrap();
        assert_eq!(active_path(&workspace, cx), Some(file2.clone()));

        workspace
            .update(cx, Workspace::reopen_closed_item)
            .unwrap()
            .await
            .unwrap();
        assert_eq!(active_path(&workspace, cx), Some(file4.clone()));

        workspace
            .update(cx, Workspace::reopen_closed_item)
            .unwrap()
            .await
            .unwrap();
        assert_eq!(active_path(&workspace, cx), Some(file1.clone()));

        // Reopening past the last closed item is a no-op.
        workspace
            .update(cx, Workspace::reopen_closed_item)
            .unwrap()
            .await
            .unwrap();
        assert_eq!(active_path(&workspace, cx), Some(file1.clone()));

        // Reopening closed items doesn't interfere with navigation history.
        workspace
            .update(cx, |workspace, window, cx| {
                workspace.go_back(workspace.active_pane().downgrade(), window, cx)
            })
            .unwrap()
            .await
            .unwrap();
        assert_eq!(active_path(&workspace, cx), Some(file4.clone()));

        workspace
            .update(cx, |workspace, window, cx| {
                workspace.go_back(workspace.active_pane().downgrade(), window, cx)
            })
            .unwrap()
            .await
            .unwrap();
        assert_eq!(active_path(&workspace, cx), Some(file2.clone()));

        workspace
            .update(cx, |workspace, window, cx| {
                workspace.go_back(workspace.active_pane().downgrade(), window, cx)
            })
            .unwrap()
            .await
            .unwrap();
        assert_eq!(active_path(&workspace, cx), Some(file3.clone()));

        workspace
            .update(cx, |workspace, window, cx| {
                workspace.go_back(workspace.active_pane().downgrade(), window, cx)
            })
            .unwrap()
            .await
            .unwrap();
        assert_eq!(active_path(&workspace, cx), Some(file4.clone()));

        workspace
            .update(cx, |workspace, window, cx| {
                workspace.go_back(workspace.active_pane().downgrade(), window, cx)
            })
            .unwrap()
            .await
            .unwrap();
        assert_eq!(active_path(&workspace, cx), Some(file3.clone()));

        workspace
            .update(cx, |workspace, window, cx| {
                workspace.go_back(workspace.active_pane().downgrade(), window, cx)
            })
            .unwrap()
            .await
            .unwrap();
        assert_eq!(active_path(&workspace, cx), Some(file2.clone()));

        workspace
            .update(cx, |workspace, window, cx| {
                workspace.go_back(workspace.active_pane().downgrade(), window, cx)
            })
            .unwrap()
            .await
            .unwrap();
        assert_eq!(active_path(&workspace, cx), Some(file1.clone()));

        workspace
            .update(cx, |workspace, window, cx| {
                workspace.go_back(workspace.active_pane().downgrade(), window, cx)
            })
            .unwrap()
            .await
            .unwrap();
        assert_eq!(active_path(&workspace, cx), Some(file1.clone()));

        fn active_path(
            workspace: &WindowHandle<Workspace>,
            cx: &TestAppContext,
        ) -> Option<ProjectPath> {
            workspace
                .read_with(cx, |workspace, cx| {
                    let item = workspace.active_item(cx)?;
                    item.project_path(cx)
                })
                .unwrap()
        }
    }

    fn init_keymap_test(cx: &mut TestAppContext) -> Arc<AppState> {
        cx.update(|cx| {
            let app_state = AppState::test(cx);

            theme::init(theme::LoadThemes::JustBase, cx);
            client::init(&app_state.client, cx);
            language::init(cx);
            workspace::init(app_state.clone(), cx);
            welcome::init(cx);
            Project::init_settings(cx);
            app_state
        })
    }

    #[gpui::test]
    async fn test_base_keymap(cx: &mut gpui::TestAppContext) {
        let executor = cx.executor();
        let app_state = init_keymap_test(cx);
        let project = Project::test(app_state.fs.clone(), [], cx).await;
        let workspace =
            cx.add_window(|window, cx| Workspace::test_new(project.clone(), window, cx));

        actions!(test1, [A, B]);
        // From the Atom keymap
        use workspace::ActivatePreviousPane;
        // From the JetBrains keymap
        use workspace::ActivatePreviousItem;

        app_state
            .fs
            .save(
                "/settings.json".as_ref(),
                &r#"{"base_keymap": "Atom"}"#.into(),
                Default::default(),
            )
            .await
            .unwrap();

        app_state
            .fs
            .save(
                "/keymap.json".as_ref(),
                &r#"[{"bindings": {"backspace": "test1::A"}}]"#.into(),
                Default::default(),
            )
            .await
            .unwrap();
        executor.run_until_parked();
        cx.update(|cx| {
            let settings_rx = watch_config_file(
                &executor,
                app_state.fs.clone(),
                PathBuf::from("/settings.json"),
            );
            let keymap_rx = watch_config_file(
                &executor,
                app_state.fs.clone(),
                PathBuf::from("/keymap.json"),
            );
            handle_settings_file_changes(settings_rx, cx, |_, _| {});
            handle_keymap_file_changes(keymap_rx, cx);
        });
        workspace
            .update(cx, |workspace, _, cx| {
                workspace.register_action(|_, _: &A, _window, _cx| {});
                workspace.register_action(|_, _: &B, _window, _cx| {});
                workspace.register_action(|_, _: &ActivatePreviousPane, _window, _cx| {});
                workspace.register_action(|_, _: &ActivatePreviousItem, _window, _cx| {});
                cx.notify();
            })
            .unwrap();
        executor.run_until_parked();
        // Test loading the keymap base at all
        assert_key_bindings_for(
            workspace.into(),
            cx,
            vec![("backspace", &A), ("k", &ActivatePreviousPane)],
            line!(),
        );

        // Test modifying the users keymap, while retaining the base keymap
        app_state
            .fs
            .save(
                "/keymap.json".as_ref(),
                &r#"[{"bindings": {"backspace": "test1::B"}}]"#.into(),
                Default::default(),
            )
            .await
            .unwrap();

        executor.run_until_parked();

        assert_key_bindings_for(
            workspace.into(),
            cx,
            vec![("backspace", &B), ("k", &ActivatePreviousPane)],
            line!(),
        );

        // Test modifying the base, while retaining the users keymap
        app_state
            .fs
            .save(
                "/settings.json".as_ref(),
                &r#"{"base_keymap": "JetBrains"}"#.into(),
                Default::default(),
            )
            .await
            .unwrap();

        executor.run_until_parked();

        assert_key_bindings_for(
            workspace.into(),
            cx,
            vec![("backspace", &B), ("{", &ActivatePreviousItem)],
            line!(),
        );
    }

    #[gpui::test]
    async fn test_disabled_keymap_binding(cx: &mut gpui::TestAppContext) {
        let executor = cx.executor();
        let app_state = init_keymap_test(cx);
        let project = Project::test(app_state.fs.clone(), [], cx).await;
        let workspace =
            cx.add_window(|window, cx| Workspace::test_new(project.clone(), window, cx));

        actions!(test2, [A, B]);
        // From the Atom keymap
        use workspace::ActivatePreviousPane;
        // From the JetBrains keymap
        use diagnostics::Deploy;

        workspace
            .update(cx, |workspace, _, _| {
                workspace.register_action(|_, _: &A, _window, _cx| {});
                workspace.register_action(|_, _: &B, _window, _cx| {});
                workspace.register_action(|_, _: &Deploy, _window, _cx| {});
            })
            .unwrap();
        app_state
            .fs
            .save(
                "/settings.json".as_ref(),
                &r#"{"base_keymap": "Atom"}"#.into(),
                Default::default(),
            )
            .await
            .unwrap();
        app_state
            .fs
            .save(
                "/keymap.json".as_ref(),
                &r#"[{"bindings": {"backspace": "test2::A"}}]"#.into(),
                Default::default(),
            )
            .await
            .unwrap();

        cx.update(|cx| {
            let settings_rx = watch_config_file(
                &executor,
                app_state.fs.clone(),
                PathBuf::from("/settings.json"),
            );
            let keymap_rx = watch_config_file(
                &executor,
                app_state.fs.clone(),
                PathBuf::from("/keymap.json"),
            );

            handle_settings_file_changes(settings_rx, cx, |_, _| {});
            handle_keymap_file_changes(keymap_rx, cx);
        });

        cx.background_executor.run_until_parked();

        cx.background_executor.run_until_parked();
        // Test loading the keymap base at all
        assert_key_bindings_for(
            workspace.into(),
            cx,
            vec![("backspace", &A), ("k", &ActivatePreviousPane)],
            line!(),
        );

        // Test disabling the key binding for the base keymap
        app_state
            .fs
            .save(
                "/keymap.json".as_ref(),
                &r#"[{"bindings": {"backspace": null}}]"#.into(),
                Default::default(),
            )
            .await
            .unwrap();

        cx.background_executor.run_until_parked();

        assert_key_bindings_for(
            workspace.into(),
            cx,
            vec![("k", &ActivatePreviousPane)],
            line!(),
        );

        // Test modifying the base, while retaining the users keymap
        app_state
            .fs
            .save(
                "/settings.json".as_ref(),
                &r#"{"base_keymap": "JetBrains"}"#.into(),
                Default::default(),
            )
            .await
            .unwrap();

        cx.background_executor.run_until_parked();

        assert_key_bindings_for(workspace.into(), cx, vec![("6", &Deploy)], line!());
    }

    #[gpui::test]
    async fn test_generate_keymap_json_schema_for_registered_actions(
        cx: &mut gpui::TestAppContext,
    ) {
        init_keymap_test(cx);
        cx.update(|cx| {
            // Make sure it doesn't panic.
            KeymapFile::generate_json_schema_for_registered_actions(cx);
        });
    }

    /// Actions that don't build from empty input won't work from command palette invocation.
    #[gpui::test]
    async fn test_actions_build_with_empty_input(cx: &mut gpui::TestAppContext) {
        init_keymap_test(cx);
        cx.update(|cx| {
            let all_actions = cx.all_action_names();
            let mut failing_names = Vec::new();
            let mut errors = Vec::new();
            for action in all_actions {
                match action.to_string().as_str() {
                    "vim::FindCommand"
                    | "vim::Literal"
                    | "vim::ResizePane"
                    | "vim::PushObject"
                    | "vim::PushFindForward"
                    | "vim::PushFindBackward"
                    | "vim::PushSneak"
                    | "vim::PushSneakBackward"
                    | "vim::PushChangeSurrounds"
                    | "vim::PushJump"
                    | "vim::PushDigraph"
                    | "vim::PushLiteral"
                    | "vim::Number"
                    | "vim::SelectRegister"
                    | "git::StageAndNext"
                    | "git::UnstageAndNext"
                    | "terminal::SendText"
                    | "terminal::SendKeystroke"
                    | "app_menu::OpenApplicationMenu"
                    | "picker::ConfirmInput"
                    | "editor::HandleInput"
                    | "editor::FoldAtLevel"
                    | "pane::ActivateItem"
                    | "workspace::ActivatePane"
                    | "workspace::MoveItemToPane"
                    | "workspace::MoveItemToPaneInDirection"
                    | "workspace::OpenTerminal"
                    | "workspace::SendKeystrokes"
                    | "zed::OpenBrowser"
                    | "zed::OpenZedUrl" => {}
                    _ => {
                        let result = cx.build_action(action, None);
                        match &result {
                            Ok(_) => {}
                            Err(err) => {
                                failing_names.push(action);
                                errors.push(format!("{action} failed to build: {err:?}"));
                            }
                        }
                    }
                }
            }
            if errors.len() > 0 {
                panic!(
                    "Failed to build actions using {{}} as input: {:?}. Errors:\n{}",
                    failing_names,
                    errors.join("\n")
                );
            }
        });
    }

    #[gpui::test]
    fn test_bundled_settings_and_themes(cx: &mut App) {
        cx.text_system()
            .add_fonts(vec![
                Assets
                    .load("fonts/plex-mono/ZedPlexMono-Regular.ttf")
                    .unwrap()
                    .unwrap(),
                Assets
                    .load("fonts/plex-sans/ZedPlexSans-Regular.ttf")
                    .unwrap()
                    .unwrap(),
            ])
            .unwrap();
        let themes = ThemeRegistry::default();
        settings::init(cx);
        theme::init(theme::LoadThemes::JustBase, cx);

        let mut has_default_theme = false;
        for theme_name in themes.list().into_iter().map(|meta| meta.name) {
            let theme = themes.get(&theme_name).unwrap();
            assert_eq!(theme.name, theme_name);
            if theme.name == ThemeSettings::get(None, cx).active_theme.name {
                has_default_theme = true;
            }
        }
        assert!(has_default_theme);
    }

    #[gpui::test]
    async fn test_bundled_languages(cx: &mut TestAppContext) {
        env_logger::builder().is_test(true).try_init().ok();
        let settings = cx.update(SettingsStore::test);
        cx.set_global(settings);
        let languages = LanguageRegistry::test(cx.executor());
        let languages = Arc::new(languages);
        let node_runtime = node_runtime::NodeRuntime::unavailable();
        cx.update(|cx| {
            languages::init(languages.clone(), node_runtime, cx);
        });
        for name in languages.language_names() {
            languages
                .language_for_name(&name)
                .await
                .with_context(|| format!("language name {name}"))
                .unwrap();
        }
        cx.run_until_parked();
    }

    pub(crate) fn init_test(cx: &mut TestAppContext) -> Arc<AppState> {
        init_test_with_state(cx, cx.update(AppState::test))
    }

    fn init_test_with_state(
        cx: &mut TestAppContext,
        mut app_state: Arc<AppState>,
    ) -> Arc<AppState> {
        cx.update(move |cx| {
            env_logger::builder().is_test(true).try_init().ok();

            let state = Arc::get_mut(&mut app_state).unwrap();
            state.build_window_options = build_window_options;

            app_state.languages.add(markdown_language());

            gpui_tokio::init(cx);
            vim_mode_setting::init(cx);
            theme::init(theme::LoadThemes::JustBase, cx);
            audio::init((), cx);
            channel::init(&app_state.client, app_state.user_store.clone(), cx);
            call::init(app_state.client.clone(), app_state.user_store.clone(), cx);
            notifications::init(app_state.client.clone(), app_state.user_store.clone(), cx);
            workspace::init(app_state.clone(), cx);
            Project::init_settings(cx);
            release_channel::init(SemanticVersion::default(), cx);
            command_palette::init(cx);
            language::init(cx);
            editor::init(cx);
            collab_ui::init(&app_state, cx);
            git_ui::init(cx);
            project_panel::init(cx);
            outline_panel::init(cx);
            terminal_view::init(cx);
            copilot::copilot_chat::init(
                app_state.fs.clone(),
                app_state.client.http_client().clone(),
                cx,
            );
            image_viewer::init(cx);
            language_model::init(app_state.client.clone(), cx);
            language_models::init(
                app_state.user_store.clone(),
                app_state.client.clone(),
                app_state.fs.clone(),
                cx,
            );
            let prompt_builder = PromptBuilder::load(app_state.fs.clone(), false, cx);
            assistant::init(
                app_state.fs.clone(),
                app_state.client.clone(),
                prompt_builder.clone(),
                cx,
            );
            repl::init(app_state.fs.clone(), cx);
            repl::notebook::init(cx);
            tasks_ui::init(cx);
            project::debugger::breakpoint_store::BreakpointStore::init(
                &app_state.client.clone().into(),
            );
            project::debugger::dap_store::DapStore::init(&app_state.client.clone().into());
            debugger_ui::init(cx);
            initialize_workspace(app_state.clone(), prompt_builder, cx);
            search::init(cx);
            app_state
        })
    }

    fn rust_lang() -> Arc<language::Language> {
        Arc::new(language::Language::new(
            language::LanguageConfig {
                name: "Rust".into(),
                matcher: LanguageMatcher {
                    path_suffixes: vec!["rs".to_string()],
                    ..Default::default()
                },
                ..Default::default()
            },
            Some(tree_sitter_rust::LANGUAGE.into()),
        ))
    }

    fn markdown_language() -> Arc<language::Language> {
        Arc::new(language::Language::new(
            language::LanguageConfig {
                name: "Markdown".into(),
                matcher: LanguageMatcher {
                    path_suffixes: vec!["md".to_string()],
                    ..Default::default()
                },
                ..Default::default()
            },
            Some(tree_sitter_md::LANGUAGE.into()),
        ))
    }

    #[track_caller]
    fn assert_key_bindings_for(
        window: AnyWindowHandle,
        cx: &TestAppContext,
        actions: Vec<(&'static str, &dyn Action)>,
        line: u32,
    ) {
        let available_actions = cx
            .update(|cx| window.update(cx, |_, window, cx| window.available_actions(cx)))
            .unwrap();
        for (key, action) in actions {
            let bindings = cx
                .update(|cx| window.update(cx, |_, window, _| window.bindings_for_action(action)))
                .unwrap();
            // assert that...
            assert!(
                available_actions.iter().any(|bound_action| {
                    // actions match...
                    bound_action.partial_eq(action)
                }),
                "On {} Failed to find {}",
                line,
                action.name(),
            );
            assert!(
                // and key strokes contain the given key
                bindings
                    .into_iter()
                    .any(|binding| binding.keystrokes().iter().any(|k| k.key == key)),
                "On {} Failed to find {} with key binding {}",
                line,
                action.name(),
                key
            );
        }
    }
}<|MERGE_RESOLUTION|>--- conflicted
+++ resolved
@@ -21,11 +21,7 @@
 use debugger_ui::debugger_panel::DebugPanel;
 use editor::ProposedChangesEditorToolbar;
 use editor::{scroll::Autoscroll, Editor, MultiBuffer};
-<<<<<<< HEAD
-use feature_flags::{Debugger, FeatureFlagAppExt, FeatureFlagViewExt, GitUiFeatureFlag};
-=======
-use feature_flags::FeatureFlagAppExt;
->>>>>>> 5f390f1b
+use feature_flags::{Debugger, FeatureFlagAppExt, FeatureFlagViewExt};
 use futures::{channel::mpsc, select_biased, StreamExt};
 use git_ui::git_panel::GitPanel;
 use git_ui::project_diff::ProjectDiffToolbar;
@@ -439,14 +435,6 @@
             workspace.add_panel(channels_panel, window, cx);
             workspace.add_panel(chat_panel, window, cx);
             workspace.add_panel(notification_panel, window, cx);
-<<<<<<< HEAD
-            cx.when_flag_enabled::<GitUiFeatureFlag>(window, |workspace, window, cx| {
-                let entity = cx.entity();
-                let project = workspace.project().clone();
-                let app_state = workspace.app_state().clone();
-                let git_panel = cx.new(|cx| GitPanel::new(entity, project, app_state, window, cx));
-                workspace.add_panel(git_panel, window, cx);
-            });
             cx.when_flag_enabled::<Debugger>(window, |_, window, cx| {
                 cx.spawn_in(window, |workspace, mut cx| async move {
                     let debug_panel = DebugPanel::load(workspace.clone(), cx.clone()).await?;
@@ -457,13 +445,12 @@
                 })
                 .detach()
             });
-=======
+
             let entity = cx.entity();
             let project = workspace.project().clone();
             let app_state = workspace.app_state().clone();
             let git_panel = cx.new(|cx| GitPanel::new(entity, project, app_state, window, cx));
             workspace.add_panel(git_panel, window, cx);
->>>>>>> 5f390f1b
         })?;
 
         let is_assistant2_enabled = if cfg!(test) {
