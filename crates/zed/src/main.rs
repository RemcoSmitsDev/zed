--- conflicted
+++ resolved
@@ -442,15 +442,12 @@
             cx,
         );
         snippet_provider::init(cx);
-<<<<<<< HEAD
-        inline_completion_registry::init(app_state.client.clone(), cx);
-=======
+
         inline_completion_registry::init(
             app_state.client.clone(),
             app_state.user_store.clone(),
             cx,
         );
->>>>>>> 7d30dda5
         let prompt_builder = PromptBuilder::load(app_state.fs.clone(), stdout_is_a_pty(), cx);
         assistant::init(
             app_state.fs.clone(),
