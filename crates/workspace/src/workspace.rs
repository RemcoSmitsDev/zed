--- conflicted
+++ resolved
@@ -822,11 +822,7 @@
     modal_layer: Entity<ModalLayer>,
     titlebar_item: Option<AnyView>,
     notifications: Vec<(NotificationId, AnyView)>,
-<<<<<<< HEAD
-    project: Model<Project>,
-=======
     project: Entity<Project>,
->>>>>>> 7d30dda5
     follower_states: HashMap<PeerId, FollowerState>,
     last_leaders_by_pane: HashMap<WeakEntity<Pane>, PeerId>,
     window_edited: bool,
@@ -972,12 +968,8 @@
                 project.clone(),
                 pane_history_timestamp.clone(),
                 None,
-<<<<<<< HEAD
                 Some(NewFile.boxed_clone()),
-=======
-                NewFile.boxed_clone(),
                 window,
->>>>>>> 7d30dda5
                 cx,
             );
             center_pane.set_can_split(Some(Arc::new(|_, _, _, _| true)));
@@ -1102,13 +1094,8 @@
             }),
         ];
 
-<<<<<<< HEAD
-        cx.defer(|this, cx| {
-            this.update_window_title(cx);
-=======
         cx.defer_in(window, |this, window, cx| {
             this.update_window_title(window, cx);
->>>>>>> 7d30dda5
             this.show_initial_notifications(cx);
         });
         Workspace {
@@ -1835,14 +1822,6 @@
     pub fn move_focused_panel_to_next_position(
         &mut self,
         _: &MoveFocusedPanelToNextPosition,
-<<<<<<< HEAD
-        cx: &mut ViewContext<Self>,
-    ) {
-        let docks = [&self.left_dock, &self.bottom_dock, &self.right_dock];
-        let active_dock = docks
-            .into_iter()
-            .find(|dock| dock.focus_handle(cx).contains_focused(cx));
-=======
         window: &mut Window,
         cx: &mut Context<Self>,
     ) {
@@ -1850,23 +1829,15 @@
         let active_dock = docks
             .into_iter()
             .find(|dock| dock.focus_handle(cx).contains_focused(window, cx));
->>>>>>> 7d30dda5
 
         if let Some(dock) = active_dock {
             dock.update(cx, |dock, cx| {
                 let active_panel = dock
                     .active_panel()
-<<<<<<< HEAD
-                    .filter(|panel| panel.focus_handle(cx).contains_focused(cx));
-
-                if let Some(panel) = active_panel {
-                    panel.move_to_next_position(cx);
-=======
                     .filter(|panel| panel.panel_focus_handle(cx).contains_focused(window, cx));
 
                 if let Some(panel) = active_panel {
                     panel.move_to_next_position(window, cx);
->>>>>>> 7d30dda5
                 }
             })
         }
@@ -2674,12 +2645,8 @@
                 self.project.clone(),
                 self.pane_history_timestamp.clone(),
                 None,
-<<<<<<< HEAD
                 Some(NewFile.boxed_clone()),
-=======
-                NewFile.boxed_clone(),
                 window,
->>>>>>> 7d30dda5
                 cx,
             );
             pane.set_can_split(Some(Arc::new(|_, _, _, _| true)));
@@ -3402,13 +3369,9 @@
             pane::Event::RemoveItem { .. } => {}
             pane::Event::RemovedItem { item } => {
                 cx.emit(Event::ActiveItemChanged);
-<<<<<<< HEAD
-                self.update_window_edited(cx);
-                if let hash_map::Entry::Occupied(entry) = self.panes_by_item.entry(item.item_id()) {
-=======
+
                 self.update_window_edited(window, cx);
                 if let hash_map::Entry::Occupied(entry) = self.panes_by_item.entry(*item_id) {
->>>>>>> 7d30dda5
                     if entry.get().entity_id() == pane.entity_id() {
                         entry.remove();
                     }
@@ -3937,12 +3900,8 @@
         window: &mut Window,
         cx: &mut Context<Self>,
     ) -> proto::FollowResponse {
-<<<<<<< HEAD
-        let active_view = self.active_view_for_follower(follower_project_id, cx);
-=======
         let active_view = self.active_view_for_follower(follower_project_id, window, cx);
 
->>>>>>> 7d30dda5
         cx.notify();
         proto::FollowResponse {
             // TODO: Remove after version 0.145.x stabilizes.
@@ -4609,19 +4568,13 @@
         };
 
         if let Some(location) = location {
-<<<<<<< HEAD
             let breakpoint_lines = self
                 .project
                 .update(cx, |project, cx| project.serialize_breakpoints(cx));
-
-            let center_group = build_serialized_pane_group(&self.center.root, cx);
-            let docks = build_serialized_docks(self, cx);
-            let window_bounds = Some(SerializedWindowBounds(cx.window_bounds()));
-=======
             let center_group = build_serialized_pane_group(&self.center.root, window, cx);
             let docks = build_serialized_docks(self, window, cx);
             let window_bounds = Some(SerializedWindowBounds(window.window_bounds()));
->>>>>>> 7d30dda5
+
             let serialized_workspace = SerializedWorkspace {
                 id: database_id,
                 location,
@@ -4631,12 +4584,8 @@
                 docks,
                 centered_layout: self.centered_layout,
                 session_id: self.session_id.clone(),
-<<<<<<< HEAD
                 breakpoints: breakpoint_lines,
-                window_id: Some(cx.window_handle().window_id().as_u64()),
-=======
                 window_id: Some(window.window_handle().window_id().as_u64()),
->>>>>>> 7d30dda5
             };
             return window.spawn(cx, |_| persistence::DB.save_workspace(serialized_workspace));
         }
@@ -4844,11 +4793,7 @@
             .on_action(cx.listener(Self::activate_pane_at_index))
             .on_action(cx.listener(Self::move_item_to_pane_at_index))
             .on_action(cx.listener(Self::move_focused_panel_to_next_position))
-<<<<<<< HEAD
-            .on_action(cx.listener(|workspace, _: &Unfollow, cx| {
-=======
             .on_action(cx.listener(|workspace, _: &Unfollow, window, cx| {
->>>>>>> 7d30dda5
                 let pane = workspace.active_pane().clone();
                 workspace.unfollow_in_pane(&pane, window, cx);
             }))
@@ -4868,22 +4813,8 @@
                     .detach_and_prompt_err("Failed to save", window, cx, |_, _, _| None);
             }))
             .on_action(
-<<<<<<< HEAD
-                cx.listener(|workspace, _: &ActivateNextPane, cx| workspace.activate_next_pane(cx)),
-            )
-            .on_action(cx.listener(|workspace, _: &ActivateNextWindow, cx| {
-                workspace.activate_next_window(cx)
-            }))
-            .on_action(cx.listener(|workspace, _: &ActivatePreviousWindow, cx| {
-                workspace.activate_previous_window(cx)
-            }))
-            .on_action(
-                cx.listener(|workspace, action: &ActivatePaneInDirection, cx| {
-                    workspace.activate_pane_in_direction(action.0, cx)
-=======
                 cx.listener(|workspace, _: &ActivatePreviousPane, window, cx| {
                     workspace.activate_previous_pane(window, cx)
->>>>>>> 7d30dda5
                 }),
             )
             .on_action(cx.listener(|workspace, _: &ActivateNextPane, window, cx| {
@@ -5081,11 +5012,7 @@
         self.zoomed.as_ref()
     }
 
-<<<<<<< HEAD
-    pub fn activate_next_window(&mut self, cx: &mut ViewContext<Self>) {
-=======
     pub fn activate_next_window(&mut self, cx: &mut Context<Self>) {
->>>>>>> 7d30dda5
         let Some(current_window_id) = cx.active_window().map(|a| a.window_id()) else {
             return;
         };
@@ -5098,19 +5025,13 @@
         else {
             return;
         };
-<<<<<<< HEAD
-        next_window.update(cx, |_, cx| cx.activate_window()).ok();
-    }
-
-    pub fn activate_previous_window(&mut self, cx: &mut ViewContext<Self>) {
-=======
+
         next_window
             .update(cx, |_, window, _| window.activate_window())
             .ok();
     }
 
     pub fn activate_previous_window(&mut self, cx: &mut Context<Self>) {
->>>>>>> 7d30dda5
         let Some(current_window_id) = cx.active_window().map(|a| a.window_id()) else {
             return;
         };
@@ -5124,13 +5045,10 @@
         else {
             return;
         };
-<<<<<<< HEAD
-        prev_window.update(cx, |_, cx| cx.activate_window()).ok();
-=======
+
         prev_window
             .update(cx, |_, window, _| window.activate_window())
             .ok();
->>>>>>> 7d30dda5
     }
 }
 
@@ -8606,21 +8524,7 @@
         init_test(cx);
         let fs = FakeFs::new(cx.executor());
         let project = Project::test(fs, [], cx).await;
-<<<<<<< HEAD
-        let (workspace, cx) = cx.add_window_view(|cx| Workspace::test_new(project, cx));
-
-        // Add a new panel to the right dock, opening the dock and setting the
-        // focus to the new panel.
-        let panel = workspace.update(cx, |workspace, cx| {
-            let panel = cx.new_view(|cx| TestPanel::new(DockPosition::Right, cx));
-            workspace.add_panel(panel.clone(), cx);
-
-            workspace
-                .right_dock()
-                .update(cx, |right_dock, cx| right_dock.set_open(true, cx));
-
-            workspace.toggle_panel_focus::<TestPanel>(cx);
-=======
+
         let (workspace, cx) =
             cx.add_window_view(|window, cx| Workspace::test_new(project, window, cx));
 
@@ -8635,8 +8539,6 @@
                 .update(cx, |right_dock, cx| right_dock.set_open(true, window, cx));
 
             workspace.toggle_panel_focus::<TestPanel>(window, cx);
->>>>>>> 7d30dda5
-
             panel
         });
 
@@ -8669,13 +8571,8 @@
         // Remove focus from the panel, ensuring that, if the panel is not
         // focused, the `MoveFocusedPanelToNextPosition` action does not update
         // the panel's position, so the panel is still in the right dock.
-<<<<<<< HEAD
-        workspace.update(cx, |workspace, cx| {
-            workspace.toggle_panel_focus::<TestPanel>(cx);
-=======
         workspace.update_in(cx, |workspace, window, cx| {
             workspace.toggle_panel_focus::<TestPanel>(window, cx);
->>>>>>> 7d30dda5
         });
 
         cx.dispatch_action(MoveFocusedPanelToNextPosition);
