--- conflicted
+++ resolved
@@ -968,12 +968,8 @@
                 project.clone(),
                 pane_history_timestamp.clone(),
                 None,
-<<<<<<< HEAD
-                Some(NewFile.boxed_clone()),
-=======
                 NewFile.boxed_clone(),
                 window,
->>>>>>> 3b6e1be1
                 cx,
             );
             center_pane.set_can_split(Some(Arc::new(|_, _, _, _| true)));
@@ -2649,12 +2645,8 @@
                 self.project.clone(),
                 self.pane_history_timestamp.clone(),
                 None,
-<<<<<<< HEAD
-                Some(NewFile.boxed_clone()),
-=======
                 NewFile.boxed_clone(),
                 window,
->>>>>>> 3b6e1be1
                 cx,
             );
             pane.set_can_split(Some(Arc::new(|_, _, _, _| true)));
@@ -3377,13 +3369,8 @@
             pane::Event::RemoveItem { .. } => {}
             pane::Event::RemovedItem { item } => {
                 cx.emit(Event::ActiveItemChanged);
-<<<<<<< HEAD
-                self.update_window_edited(cx);
-                if let hash_map::Entry::Occupied(entry) = self.panes_by_item.entry(item.item_id()) {
-=======
                 self.update_window_edited(window, cx);
                 if let hash_map::Entry::Occupied(entry) = self.panes_by_item.entry(*item_id) {
->>>>>>> 3b6e1be1
                     if entry.get().entity_id() == pane.entity_id() {
                         entry.remove();
                     }
@@ -3912,12 +3899,8 @@
         window: &mut Window,
         cx: &mut Context<Self>,
     ) -> proto::FollowResponse {
-<<<<<<< HEAD
-        let active_view = self.active_view_for_follower(follower_project_id, cx);
-=======
         let active_view = self.active_view_for_follower(follower_project_id, window, cx);
 
->>>>>>> 3b6e1be1
         cx.notify();
         proto::FollowResponse {
             // TODO: Remove after version 0.145.x stabilizes.
@@ -4584,19 +4567,13 @@
         };
 
         if let Some(location) = location {
-<<<<<<< HEAD
             let breakpoint_lines = self
                 .project
                 .update(cx, |project, cx| project.serialize_breakpoints(cx));
 
-            let center_group = build_serialized_pane_group(&self.center.root, cx);
-            let docks = build_serialized_docks(self, cx);
-            let window_bounds = Some(SerializedWindowBounds(cx.window_bounds()));
-=======
             let center_group = build_serialized_pane_group(&self.center.root, window, cx);
             let docks = build_serialized_docks(self, window, cx);
             let window_bounds = Some(SerializedWindowBounds(window.window_bounds()));
->>>>>>> 3b6e1be1
             let serialized_workspace = SerializedWorkspace {
                 id: database_id,
                 location,
@@ -4606,12 +4583,8 @@
                 docks,
                 centered_layout: self.centered_layout,
                 session_id: self.session_id.clone(),
-<<<<<<< HEAD
                 breakpoints: breakpoint_lines,
-                window_id: Some(cx.window_handle().window_id().as_u64()),
-=======
                 window_id: Some(window.window_handle().window_id().as_u64()),
->>>>>>> 3b6e1be1
             };
             return window.spawn(cx, |_| persistence::DB.save_workspace(serialized_workspace));
         }
