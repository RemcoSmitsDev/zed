use crate::git_panel_settings::StatusStyle;
use crate::{git_panel_settings::GitPanelSettings, git_status_icon};
use anyhow::Result;
use db::kvp::KEY_VALUE_STORE;
use editor::actions::MoveToEnd;
use editor::scroll::ScrollbarAutoHide;
use editor::{Editor, EditorMode, EditorSettings, MultiBuffer, ShowScrollbar};
use futures::channel::mpsc;
use futures::StreamExt as _;
use git::repository::RepoPath;
use git::status::FileStatus;
use git::{CommitAllChanges, CommitChanges, RevertAll, StageAll, ToggleStaged, UnstageAll};
use gpui::*;
use menu::{SelectFirst, SelectLast, SelectNext, SelectPrev};
use project::git::RepositoryHandle;
use project::{Fs, Project, ProjectPath};
use serde::{Deserialize, Serialize};
use settings::Settings as _;
use std::{collections::HashSet, ops::Range, path::PathBuf, sync::Arc, time::Duration, usize};
use theme::ThemeSettings;
use ui::{
    prelude::*, Checkbox, Divider, DividerColor, ElevationIndex, Scrollbar, ScrollbarState, Tooltip,
};
use util::{ResultExt, TryFutureExt};
use workspace::notifications::{DetachAndPromptErr, NotificationId};
use workspace::Toast;
use workspace::{
    dock::{DockPosition, Panel, PanelEvent},
    Workspace,
};

actions!(
    git_panel,
    [
        Close,
        ToggleFocus,
        OpenMenu,
        OpenSelected,
        FocusEditor,
        FocusChanges,
        FillCoAuthors,
    ]
);

const GIT_PANEL_KEY: &str = "GitPanel";

const UPDATE_DEBOUNCE: Duration = Duration::from_millis(50);

pub fn init(cx: &mut App) {
    cx.observe_new(
        |workspace: &mut Workspace, _window, _cx: &mut Context<Workspace>| {
            workspace.register_action(|workspace, _: &ToggleFocus, window, cx| {
                workspace.toggle_panel_focus::<GitPanel>(window, cx);
            });
        },
    )
    .detach();
}

#[derive(Debug, Clone)]
pub enum Event {
    Focus,
    OpenedEntry { path: ProjectPath },
}

#[derive(Serialize, Deserialize)]
struct SerializedGitPanel {
    width: Option<Pixels>,
}

#[derive(Debug, PartialEq, Eq, Clone)]
pub struct GitListEntry {
    depth: usize,
    display_name: String,
    repo_path: RepoPath,
    status: FileStatus,
    is_staged: Option<bool>,
}

pub struct GitPanel {
    current_modifiers: Modifiers,
    focus_handle: FocusHandle,
    fs: Arc<dyn Fs>,
    hide_scrollbar_task: Option<Task<()>>,
    pending_serialization: Task<Option<()>>,
<<<<<<< HEAD
    workspace: WeakView<Workspace>,
    project: Model<Project>,
=======
    workspace: WeakEntity<Workspace>,
    project: Entity<Project>,
>>>>>>> 7d30dda5
    active_repository: Option<RepositoryHandle>,
    scroll_handle: UniformListScrollHandle,
    scrollbar_state: ScrollbarState,
    selected_entry: Option<usize>,
    show_scrollbar: bool,
    update_visible_entries_task: Task<()>,
<<<<<<< HEAD
    commit_editor: View<Editor>,
=======
    commit_editor: Entity<Editor>,
>>>>>>> 7d30dda5
    visible_entries: Vec<GitListEntry>,
    all_staged: Option<bool>,
    width: Option<Pixels>,
    err_sender: mpsc::Sender<anyhow::Error>,
}

fn commit_message_editor(
    active_repository: Option<&RepositoryHandle>,
<<<<<<< HEAD
    cx: &mut ViewContext<'_, Editor>,
) -> Editor {
    let theme = ThemeSettings::get_global(cx);

    let mut text_style = cx.text_style();
=======
    window: &mut Window,
    cx: &mut Context<'_, Editor>,
) -> Editor {
    let theme = ThemeSettings::get_global(cx);

    let mut text_style = window.text_style();
>>>>>>> 7d30dda5
    let refinement = TextStyleRefinement {
        font_family: Some(theme.buffer_font.family.clone()),
        font_features: Some(FontFeatures::disable_ligatures()),
        font_size: Some(px(12.).into()),
        color: Some(cx.theme().colors().editor_foreground),
        background_color: Some(gpui::transparent_black()),
        ..Default::default()
    };
    text_style.refine(&refinement);

    let mut commit_editor = if let Some(active_repository) = active_repository.as_ref() {
<<<<<<< HEAD
        let buffer =
            cx.new_model(|cx| MultiBuffer::singleton(active_repository.commit_message(), cx));
=======
        let buffer = cx.new(|cx| MultiBuffer::singleton(active_repository.commit_message(), cx));
>>>>>>> 7d30dda5
        Editor::new(
            EditorMode::AutoHeight { max_lines: 10 },
            buffer,
            None,
            false,
<<<<<<< HEAD
            cx,
        )
    } else {
        Editor::auto_height(10, cx)
=======
            window,
            cx,
        )
    } else {
        Editor::auto_height(10, window, cx)
>>>>>>> 7d30dda5
    };
    commit_editor.set_use_autoclose(false);
    commit_editor.set_show_gutter(false, cx);
    commit_editor.set_show_wrap_guides(false, cx);
    commit_editor.set_show_indent_guides(false, cx);
    commit_editor.set_text_style_refinement(refinement);
    commit_editor.set_placeholder_text("Enter commit message", cx);
    commit_editor
}

impl GitPanel {
    pub fn load(
        workspace: WeakEntity<Workspace>,
        cx: AsyncWindowContext,
    ) -> Task<Result<Entity<Self>>> {
        cx.spawn(|mut cx| async move { workspace.update_in(&mut cx, Self::new) })
    }

    pub fn new(
        workspace: &mut Workspace,
        window: &mut Window,
        cx: &mut Context<Workspace>,
    ) -> Entity<Self> {
        let fs = workspace.app_state().fs.clone();
        let project = workspace.project().clone();
        let git_state = project.read(cx).git_state().cloned();
        let active_repository = project.read(cx).active_repository(cx);
        let (err_sender, mut err_receiver) = mpsc::channel(1);
        let workspace = cx.model().downgrade();

        let git_panel = cx.new(|cx| {
            let focus_handle = cx.focus_handle();
            cx.on_focus(&focus_handle, window, Self::focus_in).detach();
            cx.on_focus_out(&focus_handle, window, |this, _, window, cx| {
                this.hide_scrollbar(window, cx);
            })
            .detach();

            let commit_editor =
<<<<<<< HEAD
                cx.new_view(|cx| commit_message_editor(active_repository.as_ref(), cx));
=======
                cx.new(|cx| commit_message_editor(active_repository.as_ref(), window, cx));
>>>>>>> 7d30dda5

            let scroll_handle = UniformListScrollHandle::new();

            if let Some(git_state) = git_state {
<<<<<<< HEAD
                cx.subscribe(&git_state, move |this, git_state, event, cx| match event {
                    project::git::Event::RepositoriesUpdated => {
                        this.active_repository = git_state.read(cx).active_repository();
                        this.schedule_update(cx);
                    }
                })
=======
                cx.subscribe_in(
                    &git_state,
                    window,
                    move |this, git_state, event, window, cx| match event {
                        project::git::Event::RepositoriesUpdated => {
                            this.active_repository = git_state.read(cx).active_repository();
                            this.schedule_update(window, cx);
                        }
                    },
                )
>>>>>>> 7d30dda5
                .detach();
            }

            let mut git_panel = Self {
                focus_handle: cx.focus_handle(),
                pending_serialization: Task::ready(None),
                visible_entries: Vec::new(),
                all_staged: None,
                current_modifiers: window.modifiers(),
                width: Some(px(360.)),
<<<<<<< HEAD
                scrollbar_state: ScrollbarState::new(scroll_handle.clone()).parent_view(cx.view()),
=======
                scrollbar_state: ScrollbarState::new(scroll_handle.clone())
                    .parent_model(&cx.model()),
>>>>>>> 7d30dda5
                selected_entry: None,
                show_scrollbar: false,
                hide_scrollbar_task: None,
                update_visible_entries_task: Task::ready(()),
                active_repository,
                scroll_handle,
                fs,
                commit_editor,
                project,
                err_sender,
                workspace,
            };
<<<<<<< HEAD
            git_panel.schedule_update(cx);
=======
            git_panel.schedule_update(window, cx);
>>>>>>> 7d30dda5
            git_panel.show_scrollbar = git_panel.should_show_scrollbar(cx);
            git_panel
        });

        let handle = git_panel.downgrade();
        cx.spawn(|_, mut cx| async move {
            while let Some(e) = err_receiver.next().await {
                let Some(this) = handle.upgrade() else {
                    break;
                };
                if this
                    .update(&mut cx, |this, cx| {
                        this.show_err_toast("git operation error", e, cx);
                    })
                    .is_err()
                {
                    break;
                }
            }
        })
        .detach();

        cx.subscribe_in(
            &git_panel,
            window,
            move |workspace, _, event: &Event, window, cx| match event.clone() {
                Event::OpenedEntry { path } => {
                    workspace
                        .open_path_preview(path, None, false, false, window, cx)
                        .detach_and_prompt_err("Failed to open file", window, cx, |e, _, _| {
                            Some(format!("{e}"))
                        });
                }
                Event::Focus => { /* TODO */ }
            },
        )
        .detach();

        git_panel
    }

<<<<<<< HEAD
    fn serialize(&mut self, cx: &mut ViewContext<Self>) {
=======
    fn serialize(&mut self, cx: &mut Context<Self>) {
>>>>>>> 7d30dda5
        // TODO: we can store stage status here
        let width = self.width;
        self.pending_serialization = cx.background_executor().spawn(
            async move {
                KEY_VALUE_STORE
                    .write_kvp(
                        GIT_PANEL_KEY.into(),
                        serde_json::to_string(&SerializedGitPanel { width })?,
                    )
                    .await?;
                anyhow::Ok(())
            }
            .log_err(),
        );
    }

    fn dispatch_context(&self, window: &mut Window, cx: &Context<Self>) -> KeyContext {
        let mut dispatch_context = KeyContext::new_with_defaults();
        dispatch_context.add("GitPanel");

        if self.is_focused(window, cx) {
            dispatch_context.add("menu");
            dispatch_context.add("ChangesList");
        }

        if self.commit_editor.read(cx).is_focused(window) {
            dispatch_context.add("CommitEditor");
        }

        dispatch_context
    }

    fn is_focused(&self, window: &Window, cx: &Context<Self>) -> bool {
        window
            .focused(cx)
            .map_or(false, |focused| self.focus_handle == focused)
    }

    fn close_panel(&mut self, _: &Close, _window: &mut Window, cx: &mut Context<Self>) {
        cx.emit(PanelEvent::Close);
    }

    fn focus_in(&mut self, window: &mut Window, cx: &mut Context<Self>) {
        if !self.focus_handle.contains_focused(window, cx) {
            cx.emit(Event::Focus);
        }
    }

    fn show_scrollbar(&self, cx: &mut Context<Self>) -> ShowScrollbar {
        GitPanelSettings::get_global(cx)
            .scrollbar
            .show
            .unwrap_or_else(|| EditorSettings::get_global(cx).scrollbar.show)
    }

    fn should_show_scrollbar(&self, cx: &mut Context<Self>) -> bool {
        let show = self.show_scrollbar(cx);
        match show {
            ShowScrollbar::Auto => true,
            ShowScrollbar::System => true,
            ShowScrollbar::Always => true,
            ShowScrollbar::Never => false,
        }
    }

    fn should_autohide_scrollbar(&self, cx: &mut Context<Self>) -> bool {
        let show = self.show_scrollbar(cx);
        match show {
            ShowScrollbar::Auto => true,
            ShowScrollbar::System => cx
                .try_global::<ScrollbarAutoHide>()
                .map_or_else(|| cx.should_auto_hide_scrollbars(), |autohide| autohide.0),
            ShowScrollbar::Always => false,
            ShowScrollbar::Never => true,
        }
    }

    fn hide_scrollbar(&mut self, window: &mut Window, cx: &mut Context<Self>) {
        const SCROLLBAR_SHOW_INTERVAL: Duration = Duration::from_secs(1);
        if !self.should_autohide_scrollbar(cx) {
            return;
        }
        self.hide_scrollbar_task = Some(cx.spawn_in(window, |panel, mut cx| async move {
            cx.background_executor()
                .timer(SCROLLBAR_SHOW_INTERVAL)
                .await;
            panel
                .update(&mut cx, |panel, cx| {
                    panel.show_scrollbar = false;
                    cx.notify();
                })
                .log_err();
        }))
    }

    fn handle_modifiers_changed(
        &mut self,
        event: &ModifiersChangedEvent,
        _: &mut Window,
        cx: &mut Context<Self>,
    ) {
        self.current_modifiers = event.modifiers;
        cx.notify();
    }

    fn calculate_depth_and_difference(
        repo_path: &RepoPath,
        visible_entries: &HashSet<RepoPath>,
    ) -> (usize, usize) {
        let ancestors = repo_path.ancestors().skip(1);
        for ancestor in ancestors {
            if let Some(parent_entry) = visible_entries.get(ancestor) {
                let entry_component_count = repo_path.components().count();
                let parent_component_count = parent_entry.components().count();

                let difference = entry_component_count - parent_component_count;

                let parent_depth = parent_entry
                    .ancestors()
                    .skip(1) // Skip the parent itself
                    .filter(|ancestor| visible_entries.contains(*ancestor))
                    .count();

                return (parent_depth + 1, difference);
            }
        }

        (0, 0)
    }

    fn scroll_to_selected_entry(&mut self, cx: &mut Context<Self>) {
        if let Some(selected_entry) = self.selected_entry {
            self.scroll_handle
                .scroll_to_item(selected_entry, ScrollStrategy::Center);
        }

        cx.notify();
    }

    fn select_first(&mut self, _: &SelectFirst, _window: &mut Window, cx: &mut Context<Self>) {
        if self.visible_entries.first().is_some() {
            self.selected_entry = Some(0);
            self.scroll_to_selected_entry(cx);
        }
    }

    fn select_prev(&mut self, _: &SelectPrev, _window: &mut Window, cx: &mut Context<Self>) {
        let item_count = self.visible_entries.len();
        if item_count == 0 {
            return;
        }

        if let Some(selected_entry) = self.selected_entry {
            let new_selected_entry = if selected_entry > 0 {
                selected_entry - 1
            } else {
                selected_entry
            };

            self.selected_entry = Some(new_selected_entry);

            self.scroll_to_selected_entry(cx);
        }

        cx.notify();
    }

    fn select_next(&mut self, _: &SelectNext, _window: &mut Window, cx: &mut Context<Self>) {
        let item_count = self.visible_entries.len();
        if item_count == 0 {
            return;
        }

        if let Some(selected_entry) = self.selected_entry {
            let new_selected_entry = if selected_entry < item_count - 1 {
                selected_entry + 1
            } else {
                selected_entry
            };

            self.selected_entry = Some(new_selected_entry);

            self.scroll_to_selected_entry(cx);
        }

        cx.notify();
    }

    fn select_last(&mut self, _: &SelectLast, _window: &mut Window, cx: &mut Context<Self>) {
        if self.visible_entries.last().is_some() {
            self.selected_entry = Some(self.visible_entries.len() - 1);
            self.scroll_to_selected_entry(cx);
        }
    }

    fn focus_editor(&mut self, _: &FocusEditor, window: &mut Window, cx: &mut Context<Self>) {
        self.commit_editor.update(cx, |editor, cx| {
            window.focus(&editor.focus_handle(cx));
        });
        cx.notify();
    }

<<<<<<< HEAD
    fn select_first_entry_if_none(&mut self, cx: &mut ViewContext<Self>) {
=======
    fn select_first_entry_if_none(&mut self, cx: &mut Context<Self>) {
>>>>>>> 7d30dda5
        let have_entries = self
            .active_repository
            .as_ref()
            .map_or(false, |active_repository| {
                active_repository.entry_count() > 0
            });
        if have_entries && self.selected_entry.is_none() {
            self.selected_entry = Some(0);
            self.scroll_to_selected_entry(cx);
            cx.notify();
        }
    }

    fn focus_changes_list(
        &mut self,
        _: &FocusChanges,
        window: &mut Window,
        cx: &mut Context<Self>,
    ) {
        self.select_first_entry_if_none(cx);

        cx.focus_self(window);
        cx.notify();
    }

    fn get_selected_entry(&self) -> Option<&GitListEntry> {
        self.selected_entry
            .and_then(|i| self.visible_entries.get(i))
    }

    fn open_selected(&mut self, _: &menu::Confirm, _window: &mut Window, cx: &mut Context<Self>) {
        if let Some(entry) = self
            .selected_entry
            .and_then(|i| self.visible_entries.get(i))
        {
            self.open_entry(entry, cx);
        }
    }

<<<<<<< HEAD
    fn toggle_staged_for_entry(&mut self, entry: &GitListEntry, cx: &mut ViewContext<Self>) {
=======
    fn toggle_staged_for_entry(
        &mut self,
        entry: &GitListEntry,
        _window: &mut Window,
        cx: &mut Context<Self>,
    ) {
>>>>>>> 7d30dda5
        let Some(active_repository) = self.active_repository.as_ref() else {
            return;
        };
        let result = if entry.status.is_staged().unwrap_or(false) {
            active_repository
                .unstage_entries(vec![entry.repo_path.clone()], self.err_sender.clone())
        } else {
            active_repository.stage_entries(vec![entry.repo_path.clone()], self.err_sender.clone())
        };
        if let Err(e) = result {
            self.show_err_toast("toggle staged error", e, cx);
        }
        cx.notify();
    }

    fn toggle_staged_for_selected(
        &mut self,
        _: &git::ToggleStaged,
        window: &mut Window,
        cx: &mut Context<Self>,
    ) {
        if let Some(selected_entry) = self.get_selected_entry().cloned() {
            self.toggle_staged_for_entry(&selected_entry, window, cx);
        }
    }

<<<<<<< HEAD
    fn open_entry(&self, entry: &GitListEntry, cx: &mut ViewContext<Self>) {
=======
    fn open_entry(&self, entry: &GitListEntry, cx: &mut Context<Self>) {
>>>>>>> 7d30dda5
        let Some(active_repository) = self.active_repository.as_ref() else {
            return;
        };
        let Some(path) = active_repository.unrelativize(&entry.repo_path) else {
            return;
        };
        let path_exists = self.project.update(cx, |project, cx| {
            project.entry_for_path(&path, cx).is_some()
        });
        if !path_exists {
            return;
        }
        // TODO maybe move all of this into project?
        cx.emit(Event::OpenedEntry { path });
    }

<<<<<<< HEAD
    fn stage_all(&mut self, _: &git::StageAll, cx: &mut ViewContext<Self>) {
=======
    fn stage_all(&mut self, _: &git::StageAll, _window: &mut Window, cx: &mut Context<Self>) {
>>>>>>> 7d30dda5
        let Some(active_repository) = self.active_repository.as_ref() else {
            return;
        };
        for entry in &mut self.visible_entries {
            entry.is_staged = Some(true);
        }
        self.all_staged = Some(true);

        if let Err(e) = active_repository.stage_all(self.err_sender.clone()) {
            self.show_err_toast("stage all error", e, cx);
        };
    }

<<<<<<< HEAD
    fn unstage_all(&mut self, _: &git::UnstageAll, cx: &mut ViewContext<Self>) {
=======
    fn unstage_all(&mut self, _: &git::UnstageAll, _window: &mut Window, cx: &mut Context<Self>) {
>>>>>>> 7d30dda5
        let Some(active_repository) = self.active_repository.as_ref() else {
            return;
        };
        for entry in &mut self.visible_entries {
            entry.is_staged = Some(false);
        }
        self.all_staged = Some(false);
        if let Err(e) = active_repository.unstage_all(self.err_sender.clone()) {
            self.show_err_toast("unstage all error", e, cx);
        };
    }

    fn discard_all(&mut self, _: &git::RevertAll, _window: &mut Window, _cx: &mut Context<Self>) {
        // TODO: Implement discard all
        println!("Discard all triggered");
    }

    /// Commit all staged changes
<<<<<<< HEAD
    fn commit_changes(&mut self, _: &git::CommitChanges, cx: &mut ViewContext<Self>) {
=======
    fn commit_changes(
        &mut self,
        _: &git::CommitChanges,
        _window: &mut Window,
        cx: &mut Context<Self>,
    ) {
>>>>>>> 7d30dda5
        let Some(active_repository) = self.active_repository.as_ref() else {
            return;
        };
        if !active_repository.can_commit(false, cx) {
            return;
        }
        active_repository.commit(self.err_sender.clone(), cx);
    }

    /// Commit all changes, regardless of whether they are staged or not
<<<<<<< HEAD
    fn commit_all_changes(&mut self, _: &git::CommitAllChanges, cx: &mut ViewContext<Self>) {
=======
    fn commit_all_changes(
        &mut self,
        _: &git::CommitAllChanges,
        _window: &mut Window,
        cx: &mut Context<Self>,
    ) {
>>>>>>> 7d30dda5
        let Some(active_repository) = self.active_repository.as_ref() else {
            return;
        };
        if !active_repository.can_commit(true, cx) {
            return;
        }
        active_repository.commit_all(self.err_sender.clone(), cx);
    }

<<<<<<< HEAD
    fn fill_co_authors(&mut self, _: &FillCoAuthors, cx: &mut ViewContext<Self>) {
=======
    fn fill_co_authors(&mut self, _: &FillCoAuthors, window: &mut Window, cx: &mut Context<Self>) {
>>>>>>> 7d30dda5
        const CO_AUTHOR_PREFIX: &str = "Co-authored-by: ";

        let Some(room) = self
            .workspace
            .upgrade()
            .and_then(|workspace| workspace.read(cx).active_call()?.read(cx).room().cloned())
        else {
            return;
        };

        let mut existing_text = self.commit_editor.read(cx).text(cx);
        existing_text.make_ascii_lowercase();
        let lowercase_co_author_prefix = CO_AUTHOR_PREFIX.to_lowercase();
        let mut ends_with_co_authors = false;
        let existing_co_authors = existing_text
            .lines()
            .filter_map(|line| {
                let line = line.trim();
                if line.starts_with(&lowercase_co_author_prefix) {
                    ends_with_co_authors = true;
                    Some(line)
                } else {
                    ends_with_co_authors = false;
                    None
                }
            })
            .collect::<HashSet<_>>();

        let new_co_authors = room
            .read(cx)
            .remote_participants()
            .values()
            .filter(|participant| participant.can_write())
            .map(|participant| participant.user.clone())
            .filter_map(|user| {
                let email = user.email.as_deref()?;
                let name = user.name.as_deref().unwrap_or(&user.github_login);
                Some(format!("{CO_AUTHOR_PREFIX}{name} <{email}>"))
            })
            .filter(|co_author| {
                !existing_co_authors.contains(co_author.to_ascii_lowercase().as_str())
            })
            .collect::<Vec<_>>();
        if new_co_authors.is_empty() {
            return;
        }

        self.commit_editor.update(cx, |editor, cx| {
            let editor_end = editor.buffer().read(cx).read(cx).len();
            let mut edit = String::new();
            if !ends_with_co_authors {
                edit.push('\n');
            }
            for co_author in new_co_authors {
                edit.push('\n');
                edit.push_str(&co_author);
            }

            editor.edit(Some((editor_end..editor_end, edit)), cx);
            editor.move_to_end(&MoveToEnd, window, cx);
            editor.focus_handle(cx).focus(window);
        });
    }

    fn for_each_visible_entry(
        &self,
        range: Range<usize>,
        cx: &mut Context<Self>,
        mut callback: impl FnMut(usize, GitListEntry, &mut Context<Self>),
    ) {
        let visible_entries = &self.visible_entries;

        for (ix, entry) in visible_entries
            .iter()
            .enumerate()
            .skip(range.start)
            .take(range.end - range.start)
        {
            let status = entry.status;
            let filename = entry
                .repo_path
                .file_name()
                .map(|name| name.to_string_lossy().into_owned())
                .unwrap_or_else(|| entry.repo_path.to_string_lossy().into_owned());

            let details = GitListEntry {
                repo_path: entry.repo_path.clone(),
                status,
                depth: 0,
                display_name: filename,
                is_staged: entry.is_staged,
            };

            callback(ix, details, cx);
        }
    }

<<<<<<< HEAD
    fn schedule_update(&mut self, cx: &mut ViewContext<Self>) {
        let handle = cx.view().downgrade();
        self.update_visible_entries_task = cx.spawn(|_, mut cx| async move {
            cx.background_executor().timer(UPDATE_DEBOUNCE).await;
            if let Some(this) = handle.upgrade() {
                this.update(&mut cx, |this, cx| {
                    this.update_visible_entries(cx);
                    let active_repository = this.active_repository.as_ref();
                    this.commit_editor =
                        cx.new_view(|cx| commit_message_editor(active_repository, cx));
=======
    fn schedule_update(&mut self, window: &mut Window, cx: &mut Context<Self>) {
        let handle = cx.model().downgrade();
        self.update_visible_entries_task = cx.spawn_in(window, |_, mut cx| async move {
            cx.background_executor().timer(UPDATE_DEBOUNCE).await;
            if let Some(this) = handle.upgrade() {
                this.update_in(&mut cx, |this, window, cx| {
                    this.update_visible_entries(cx);
                    let active_repository = this.active_repository.as_ref();
                    this.commit_editor =
                        cx.new(|cx| commit_message_editor(active_repository, window, cx));
>>>>>>> 7d30dda5
                })
                .ok();
            }
        });
    }

<<<<<<< HEAD
    fn update_visible_entries(&mut self, cx: &mut ViewContext<Self>) {
=======
    fn update_visible_entries(&mut self, cx: &mut Context<Self>) {
>>>>>>> 7d30dda5
        self.visible_entries.clear();

        let Some(repo) = self.active_repository.as_ref() else {
            // Just clear entries if no repository is active.
            cx.notify();
            return;
        };

        // First pass - collect all paths
        let path_set = HashSet::from_iter(repo.status().map(|entry| entry.repo_path));

        // Second pass - create entries with proper depth calculation
        let mut all_staged = None;
        for (ix, entry) in repo.status().enumerate() {
            let (depth, difference) =
                Self::calculate_depth_and_difference(&entry.repo_path, &path_set);
            let is_staged = entry.status.is_staged();
            all_staged = if ix == 0 {
                is_staged
            } else {
                match (all_staged, is_staged) {
                    (None, _) | (_, None) => None,
                    (Some(a), Some(b)) => (a == b).then_some(a),
                }
            };

            let display_name = if difference > 1 {
                // Show partial path for deeply nested files
                entry
                    .repo_path
                    .as_ref()
                    .iter()
                    .skip(entry.repo_path.components().count() - difference)
                    .collect::<PathBuf>()
                    .to_string_lossy()
                    .into_owned()
            } else {
                // Just show filename
                entry
                    .repo_path
                    .file_name()
                    .map(|name| name.to_string_lossy().into_owned())
                    .unwrap_or_default()
            };

            let entry = GitListEntry {
                depth,
                display_name,
                repo_path: entry.repo_path.clone(),
                status: entry.status,
                is_staged,
            };

            self.visible_entries.push(entry);
        }
        self.all_staged = all_staged;

        // Sort entries by path to maintain consistent order
        self.visible_entries
            .sort_by(|a, b| a.repo_path.cmp(&b.repo_path));

        self.select_first_entry_if_none(cx);

        cx.notify();
    }

<<<<<<< HEAD
    fn show_err_toast(&self, id: &'static str, e: anyhow::Error, cx: &mut ViewContext<Self>) {
=======
    fn show_err_toast(&self, id: &'static str, e: anyhow::Error, cx: &mut Context<Self>) {
>>>>>>> 7d30dda5
        let Some(workspace) = self.workspace.upgrade() else {
            return;
        };
        let notif_id = NotificationId::Named(id.into());
        let message = e.to_string();
        workspace.update(cx, |workspace, cx| {
            let toast = Toast::new(notif_id, message).on_click("Open Zed Log", |window, cx| {
                window.dispatch_action(workspace::OpenLog.boxed_clone(), cx);
            });
            workspace.show_toast(toast, cx);
        });
    }
}

// GitPanel –– Render
impl GitPanel {
    pub fn panel_button(
        &self,
        id: impl Into<SharedString>,
        label: impl Into<SharedString>,
    ) -> Button {
        let id = id.into().clone();
        let label = label.into().clone();

        Button::new(id, label)
            .label_size(LabelSize::Small)
            .layer(ElevationIndex::ElevatedSurface)
            .size(ButtonSize::Compact)
            .style(ButtonStyle::Filled)
    }

    pub fn render_divider(&self, _cx: &mut Context<Self>) -> impl IntoElement {
        h_flex()
            .items_center()
            .h(px(8.))
            .child(Divider::horizontal_dashed().color(DividerColor::Border))
    }

    pub fn render_panel_header(
        &self,
        window: &mut Window,
        cx: &mut Context<Self>,
    ) -> impl IntoElement {
        let focus_handle = self.focus_handle(cx).clone();
        let entry_count = self
            .active_repository
            .as_ref()
            .map_or(0, RepositoryHandle::entry_count);

        let changes_string = match entry_count {
            0 => "No changes".to_string(),
            1 => "1 change".to_string(),
            n => format!("{} changes", n),
        };

        // for our use case treat None as false
        let all_staged = self.all_staged.unwrap_or(false);

        h_flex()
            .h(px(32.))
            .items_center()
            .px_2()
            .bg(ElevationIndex::Surface.bg(cx))
            .child(
                h_flex()
                    .gap_2()
                    .child(
                        Checkbox::new(
                            "all-changes",
                            if entry_count == 0 {
                                ToggleState::Selected
                            } else {
                                self.all_staged
                                    .map_or(ToggleState::Indeterminate, ToggleState::from)
                            },
                        )
                        .fill()
                        .elevation(ElevationIndex::Surface)
                        .tooltip(if all_staged {
                            Tooltip::text("Unstage all changes")
                        } else {
                            Tooltip::text("Stage all changes")
                        })
                        .disabled(entry_count == 0)
<<<<<<< HEAD
                        .on_click(cx.listener(move |git_panel, _, cx| match all_staged {
                            true => git_panel.unstage_all(&UnstageAll, cx),
                            false => git_panel.stage_all(&StageAll, cx),
                        })),
=======
                        .on_click(cx.listener(
                            move |git_panel, _, window, cx| match all_staged {
                                true => git_panel.unstage_all(&UnstageAll, window, cx),
                                false => git_panel.stage_all(&StageAll, window, cx),
                            },
                        )),
>>>>>>> 7d30dda5
                    )
                    .child(
                        div()
                            .id("changes-checkbox-label")
                            .text_buffer(cx)
                            .text_ui_sm(cx)
                            .child(changes_string)
<<<<<<< HEAD
                            .on_click(cx.listener(move |git_panel, _, cx| match all_staged {
                                true => git_panel.unstage_all(&UnstageAll, cx),
                                false => git_panel.stage_all(&StageAll, cx),
                            })),
=======
                            .on_click(cx.listener(
                                move |git_panel, _, window, cx| match all_staged {
                                    true => git_panel.unstage_all(&UnstageAll, window, cx),
                                    false => git_panel.stage_all(&StageAll, window, cx),
                                },
                            )),
>>>>>>> 7d30dda5
                    ),
            )
            .child(div().flex_grow())
            .child(
                h_flex()
                    .gap_2()
                    // TODO: Re-add once revert all is added
                    // .child(
                    //     IconButton::new("discard-changes", IconName::Undo)
                    //         .tooltip({
                    //             let focus_handle = focus_handle.clone();
                    //             move |cx| {
                    //                 Tooltip::for_action_in(
                    //                     "Discard all changes",
                    //                     &RevertAll,
                    //                     &focus_handle,
                    //                     cx,
                    //                 )
                    //             }
                    //         })
                    //         .icon_size(IconSize::Small)
                    //         .disabled(true),
                    // )
                    .child(if self.all_staged.unwrap_or(false) {
                        self.panel_button("unstage-all", "Unstage All")
                            .tooltip({
                                let focus_handle = focus_handle.clone();
                                move |window, cx| {
                                    Tooltip::for_action_in(
                                        "Unstage all changes",
                                        &UnstageAll,
                                        &focus_handle,
                                        window,
                                        cx,
                                    )
                                }
                            })
                            .key_binding(ui::KeyBinding::for_action_in(
                                &UnstageAll,
                                &focus_handle,
                                window,
                            ))
                            .on_click(cx.listener(move |this, _, window, cx| {
                                this.unstage_all(&UnstageAll, window, cx)
                            }))
                    } else {
                        self.panel_button("stage-all", "Stage All")
                            .tooltip({
                                let focus_handle = focus_handle.clone();
                                move |window, cx| {
                                    Tooltip::for_action_in(
                                        "Stage all changes",
                                        &StageAll,
                                        &focus_handle,
                                        window,
                                        cx,
                                    )
                                }
                            })
                            .key_binding(ui::KeyBinding::for_action_in(
                                &StageAll,
                                &focus_handle,
                                window,
                            ))
                            .on_click(cx.listener(move |this, _, window, cx| {
                                this.stage_all(&StageAll, window, cx)
                            }))
                    }),
            )
    }

    pub fn render_commit_editor(&self, cx: &Context<Self>) -> impl IntoElement {
        let editor = self.commit_editor.clone();
        let editor_focus_handle = editor.read(cx).focus_handle(cx).clone();
        let (can_commit, can_commit_all) =
            self.active_repository
                .as_ref()
                .map_or((false, false), |active_repository| {
                    (
                        active_repository.can_commit(false, cx),
                        active_repository.can_commit(true, cx),
                    )
                });

        let focus_handle_1 = self.focus_handle(cx).clone();
        let focus_handle_2 = self.focus_handle(cx).clone();

        let commit_staged_button = self
            .panel_button("commit-staged-changes", "Commit")
            .tooltip(move |window, cx| {
                let focus_handle = focus_handle_1.clone();
                Tooltip::for_action_in(
                    "Commit all staged changes",
                    &CommitChanges,
                    &focus_handle,
                    window,
                    cx,
                )
            })
            .disabled(!can_commit)
            .on_click(cx.listener(|this, _: &ClickEvent, window, cx| {
                this.commit_changes(&CommitChanges, window, cx)
            }));

        let commit_all_button = self
            .panel_button("commit-all-changes", "Commit All")
            .tooltip(move |window, cx| {
                let focus_handle = focus_handle_2.clone();
                Tooltip::for_action_in(
                    "Commit all changes, including unstaged changes",
                    &CommitAllChanges,
                    &focus_handle,
                    window,
                    cx,
                )
            })
            .disabled(!can_commit_all)
            .on_click(cx.listener(|this, _: &ClickEvent, window, cx| {
                this.commit_all_changes(&CommitAllChanges, window, cx)
            }));

        div().w_full().h(px(140.)).px_2().pt_1().pb_2().child(
            v_flex()
                .id("commit-editor-container")
                .relative()
                .h_full()
                .py_2p5()
                .px_3()
                .bg(cx.theme().colors().editor_background)
                .on_click(cx.listener(move |_, _: &ClickEvent, window, _cx| {
                    window.focus(&editor_focus_handle);
                }))
                .child(self.commit_editor.clone())
                .child(
                    h_flex()
                        .absolute()
                        .bottom_2p5()
                        .right_3()
                        .child(div().gap_1().flex_grow())
                        .child(if self.current_modifiers.alt {
                            commit_all_button
                        } else {
                            commit_staged_button
                        }),
                ),
        )
    }

    fn render_empty_state(&self, cx: &mut Context<Self>) -> impl IntoElement {
        h_flex()
            .h_full()
            .flex_1()
            .justify_center()
            .items_center()
            .child(
                v_flex()
                    .gap_3()
                    .child("No changes to commit")
                    .text_ui_sm(cx)
                    .mx_auto()
                    .text_color(Color::Placeholder.color(cx)),
            )
    }

    fn render_scrollbar(&self, cx: &mut Context<Self>) -> Option<Stateful<Div>> {
        let scroll_bar_style = self.show_scrollbar(cx);
        let show_container = matches!(scroll_bar_style, ShowScrollbar::Always);

        if !self.should_show_scrollbar(cx)
            || !(self.show_scrollbar || self.scrollbar_state.is_dragging())
        {
            return None;
        }

        Some(
            div()
                .id("git-panel-vertical-scroll")
                .occlude()
                .flex_none()
                .h_full()
                .cursor_default()
                .when(show_container, |this| this.pl_1().px_1p5())
                .when(!show_container, |this| {
                    this.absolute().right_1().top_1().bottom_1().w(px(12.))
                })
                .on_mouse_move(cx.listener(|_, _, _, cx| {
                    cx.notify();
                    cx.stop_propagation()
                }))
                .on_hover(|_, _, cx| {
                    cx.stop_propagation();
                })
                .on_any_mouse_down(|_, _, cx| {
                    cx.stop_propagation();
                })
                .on_mouse_up(
                    MouseButton::Left,
                    cx.listener(|this, _, window, cx| {
                        if !this.scrollbar_state.is_dragging()
                            && !this.focus_handle.contains_focused(window, cx)
                        {
                            this.hide_scrollbar(window, cx);
                            cx.notify();
                        }

                        cx.stop_propagation();
                    }),
                )
                .on_scroll_wheel(cx.listener(|_, _, _, cx| {
                    cx.notify();
                }))
                .children(Scrollbar::vertical(
                    // percentage as f32..end_offset as f32,
                    self.scrollbar_state.clone(),
                )),
        )
    }

    fn render_entries(&self, cx: &mut Context<Self>) -> impl IntoElement {
        let entry_count = self.visible_entries.len();

        h_flex()
            .size_full()
            .overflow_hidden()
            .child(
                uniform_list(cx.model().clone(), "entries", entry_count, {
                    move |git_panel, range, _window, cx| {
                        let mut items = Vec::with_capacity(range.end - range.start);
                        git_panel.for_each_visible_entry(range, cx, |ix, details, cx| {
                            items.push(git_panel.render_entry(ix, details, cx));
                        });
                        items
                    }
                })
                .size_full()
                .with_sizing_behavior(ListSizingBehavior::Infer)
                .with_horizontal_sizing_behavior(ListHorizontalSizingBehavior::Unconstrained)
                // .with_width_from_item(self.max_width_item_index)
                .track_scroll(self.scroll_handle.clone()),
            )
            .children(self.render_scrollbar(cx))
    }

    fn render_entry(
        &self,
        ix: usize,
        entry_details: GitListEntry,
        cx: &Context<Self>,
    ) -> impl IntoElement {
        let repo_path = entry_details.repo_path.clone();
        let selected = self.selected_entry == Some(ix);
        let status_style = GitPanelSettings::get_global(cx).status_style;
        let status = entry_details.status;

        let mut label_color = cx.theme().colors().text;
        if status_style == StatusStyle::LabelColor {
            label_color = if status.is_conflicted() {
                cx.theme().colors().version_control_conflict
            } else if status.is_modified() {
                cx.theme().colors().version_control_modified
            } else if status.is_deleted() {
                // Don't use `version_control_deleted` here or all the
                // deleted entries will be likely a red color.
                cx.theme().colors().text_disabled
            } else {
                cx.theme().colors().version_control_added
            }
        }

        let path_color = status
            .is_deleted()
            .then_some(cx.theme().colors().text_disabled)
            .unwrap_or(cx.theme().colors().text_muted);

        let entry_id = ElementId::Name(format!("entry_{}", entry_details.display_name).into());
        let checkbox_id =
            ElementId::Name(format!("checkbox_{}", entry_details.display_name).into());
        let is_tree_view = false;
        let handle = cx.model().downgrade();

        let end_slot = h_flex()
            .invisible()
            .when(selected, |this| this.visible())
            .when(!selected, |this| {
                this.group_hover("git-panel-entry", |this| this.visible())
            })
            .gap_1()
            .items_center()
            .child(
                IconButton::new("more", IconName::EllipsisVertical)
                    .icon_color(Color::Placeholder)
                    .icon_size(IconSize::Small),
            );

        let mut entry = h_flex()
            .id(entry_id)
            .group("git-panel-entry")
            .h(px(28.))
            .w_full()
            .pr(px(4.))
            .items_center()
            .gap_2()
            .font_buffer(cx)
            .text_ui_sm(cx)
            .when(!selected, |this| {
                this.hover(|this| this.bg(cx.theme().colors().ghost_element_hover))
            });

        if is_tree_view {
            entry = entry.pl(px(8. + 12. * entry_details.depth as f32))
        } else {
            entry = entry.pl(px(8.))
        }

        if selected {
            entry = entry.bg(cx.theme().status().info_background);
        }

        entry = entry
            .child(
                Checkbox::new(
                    checkbox_id,
                    entry_details
                        .is_staged
                        .map_or(ToggleState::Indeterminate, ToggleState::from),
                )
                .fill()
                .elevation(ElevationIndex::Surface)
                .on_click({
                    let handle = handle.clone();
                    let repo_path = repo_path.clone();
                    move |toggle, _window, cx| {
                        let Some(this) = handle.upgrade() else {
                            return;
                        };
                        this.update(cx, |this, cx| {
                            this.visible_entries[ix].is_staged = match *toggle {
                                ToggleState::Selected => Some(true),
                                ToggleState::Unselected => Some(false),
                                ToggleState::Indeterminate => None,
                            };
                            let repo_path = repo_path.clone();
                            let Some(active_repository) = this.active_repository.as_ref() else {
                                return;
                            };
                            let result = match toggle {
                                ToggleState::Selected | ToggleState::Indeterminate => {
                                    active_repository
                                        .stage_entries(vec![repo_path], this.err_sender.clone())
                                }
                                ToggleState::Unselected => active_repository
                                    .unstage_entries(vec![repo_path], this.err_sender.clone()),
                            };
                            if let Err(e) = result {
                                this.show_err_toast("toggle staged error", e, cx);
                            }
                        });
                    }
                }),
            )
            .when(status_style == StatusStyle::Icon, |this| {
                this.child(git_status_icon(status, cx))
            })
            .child(
                h_flex()
                    .text_color(label_color)
                    .when(status.is_deleted(), |this| this.line_through())
                    .when_some(repo_path.parent(), |this, parent| {
                        let parent_str = parent.to_string_lossy();
                        if !parent_str.is_empty() {
                            this.child(
                                div()
                                    .text_color(path_color)
                                    .child(format!("{}/", parent_str)),
                            )
                        } else {
                            this
                        }
                    })
                    .child(div().child(entry_details.display_name.clone())),
            )
            .child(div().flex_1())
            .child(end_slot)
            .on_click(move |_, window, cx| {
                // TODO: add `select_entry` method then do after that
                window.dispatch_action(Box::new(OpenSelected), cx);

                handle
                    .update(cx, |git_panel, _| {
                        git_panel.selected_entry = Some(ix);
                    })
                    .ok();
            });

        entry
    }
}

impl Render for GitPanel {
    fn render(&mut self, window: &mut Window, cx: &mut Context<Self>) -> impl IntoElement {
        let project = self.project.read(cx);
        let has_entries = self
            .active_repository
            .as_ref()
            .map_or(false, |active_repository| {
                active_repository.entry_count() > 0
            });
        let has_co_authors = self
            .workspace
            .upgrade()
            .and_then(|workspace| workspace.read(cx).active_call()?.read(cx).room().cloned())
            .map(|room| {
                let room = room.read(cx);
                room.local_participant().can_write()
                    && room
                        .remote_participants()
                        .values()
                        .any(|remote_participant| remote_participant.can_write())
            })
            .unwrap_or(false);

        v_flex()
            .id("git_panel")
            .key_context(self.dispatch_context(window, cx))
            .track_focus(&self.focus_handle)
            .on_modifiers_changed(cx.listener(Self::handle_modifiers_changed))
            .when(!project.is_read_only(cx), |this| {
                this.on_action(cx.listener(|this, &ToggleStaged, window, cx| {
                    this.toggle_staged_for_selected(&ToggleStaged, window, cx)
                }))
                .on_action(
                    cx.listener(|this, &StageAll, window, cx| {
                        this.stage_all(&StageAll, window, cx)
                    }),
                )
                .on_action(cx.listener(|this, &UnstageAll, window, cx| {
                    this.unstage_all(&UnstageAll, window, cx)
                }))
                .on_action(cx.listener(|this, &RevertAll, window, cx| {
                    this.discard_all(&RevertAll, window, cx)
                }))
                .on_action(cx.listener(|this, &CommitChanges, window, cx| {
                    this.commit_changes(&CommitChanges, window, cx)
                }))
                .on_action(cx.listener(|this, &CommitAllChanges, window, cx| {
                    this.commit_all_changes(&CommitAllChanges, window, cx)
                }))
            })
            .when(self.is_focused(window, cx), |this| {
                this.on_action(cx.listener(Self::select_first))
                    .on_action(cx.listener(Self::select_next))
                    .on_action(cx.listener(Self::select_prev))
                    .on_action(cx.listener(Self::select_last))
                    .on_action(cx.listener(Self::close_panel))
            })
            .on_action(cx.listener(Self::open_selected))
            .on_action(cx.listener(Self::focus_changes_list))
            .on_action(cx.listener(Self::focus_editor))
            .on_action(cx.listener(Self::toggle_staged_for_selected))
            .when(has_co_authors, |git_panel| {
                git_panel.on_action(cx.listener(Self::fill_co_authors))
            })
            // .on_action(cx.listener(|this, &OpenSelected, cx| this.open_selected(&OpenSelected, cx)))
            .on_hover(cx.listener(|this, hovered, window, cx| {
                if *hovered {
                    this.show_scrollbar = true;
                    this.hide_scrollbar_task.take();
                    cx.notify();
                } else if !this.focus_handle.contains_focused(window, cx) {
                    this.hide_scrollbar(window, cx);
                }
            }))
            .size_full()
            .overflow_hidden()
            .font_buffer(cx)
            .py_1()
            .bg(ElevationIndex::Surface.bg(cx))
            .child(self.render_panel_header(window, cx))
            .child(self.render_divider(cx))
            .child(if has_entries {
                self.render_entries(cx).into_any_element()
            } else {
                self.render_empty_state(cx).into_any_element()
            })
            .child(self.render_divider(cx))
            .child(self.render_commit_editor(cx))
    }
}

impl Focusable for GitPanel {
    fn focus_handle(&self, _: &App) -> gpui::FocusHandle {
        self.focus_handle.clone()
    }
}

impl EventEmitter<Event> for GitPanel {}

impl EventEmitter<PanelEvent> for GitPanel {}

impl Panel for GitPanel {
    fn persistent_name() -> &'static str {
        "GitPanel"
    }

    fn position(&self, _: &Window, cx: &App) -> DockPosition {
        GitPanelSettings::get_global(cx).dock
    }

    fn position_is_valid(&self, position: DockPosition) -> bool {
        matches!(position, DockPosition::Left | DockPosition::Right)
    }

    fn set_position(&mut self, position: DockPosition, _: &mut Window, cx: &mut Context<Self>) {
        settings::update_settings_file::<GitPanelSettings>(
            self.fs.clone(),
            cx,
            move |settings, _| settings.dock = Some(position),
        );
    }

    fn size(&self, _: &Window, cx: &App) -> Pixels {
        self.width
            .unwrap_or_else(|| GitPanelSettings::get_global(cx).default_width)
    }

    fn set_size(&mut self, size: Option<Pixels>, _: &mut Window, cx: &mut Context<Self>) {
        self.width = size;
        self.serialize(cx);
        cx.notify();
    }

    fn icon(&self, _: &Window, cx: &App) -> Option<ui::IconName> {
        Some(ui::IconName::GitBranch).filter(|_| GitPanelSettings::get_global(cx).button)
    }

    fn icon_tooltip(&self, _window: &Window, _cx: &App) -> Option<&'static str> {
        Some("Git Panel")
    }

    fn toggle_action(&self) -> Box<dyn Action> {
        Box::new(ToggleFocus)
    }

    fn activation_priority(&self) -> u32 {
        2
    }
}<|MERGE_RESOLUTION|>--- conflicted
+++ resolved
@@ -83,24 +83,15 @@
     fs: Arc<dyn Fs>,
     hide_scrollbar_task: Option<Task<()>>,
     pending_serialization: Task<Option<()>>,
-<<<<<<< HEAD
-    workspace: WeakView<Workspace>,
-    project: Model<Project>,
-=======
     workspace: WeakEntity<Workspace>,
     project: Entity<Project>,
->>>>>>> 7d30dda5
     active_repository: Option<RepositoryHandle>,
     scroll_handle: UniformListScrollHandle,
     scrollbar_state: ScrollbarState,
     selected_entry: Option<usize>,
     show_scrollbar: bool,
     update_visible_entries_task: Task<()>,
-<<<<<<< HEAD
-    commit_editor: View<Editor>,
-=======
     commit_editor: Entity<Editor>,
->>>>>>> 7d30dda5
     visible_entries: Vec<GitListEntry>,
     all_staged: Option<bool>,
     width: Option<Pixels>,
@@ -109,20 +100,12 @@
 
 fn commit_message_editor(
     active_repository: Option<&RepositoryHandle>,
-<<<<<<< HEAD
-    cx: &mut ViewContext<'_, Editor>,
-) -> Editor {
-    let theme = ThemeSettings::get_global(cx);
-
-    let mut text_style = cx.text_style();
-=======
     window: &mut Window,
     cx: &mut Context<'_, Editor>,
 ) -> Editor {
     let theme = ThemeSettings::get_global(cx);
 
     let mut text_style = window.text_style();
->>>>>>> 7d30dda5
     let refinement = TextStyleRefinement {
         font_family: Some(theme.buffer_font.family.clone()),
         font_features: Some(FontFeatures::disable_ligatures()),
@@ -134,29 +117,17 @@
     text_style.refine(&refinement);
 
     let mut commit_editor = if let Some(active_repository) = active_repository.as_ref() {
-<<<<<<< HEAD
-        let buffer =
-            cx.new_model(|cx| MultiBuffer::singleton(active_repository.commit_message(), cx));
-=======
         let buffer = cx.new(|cx| MultiBuffer::singleton(active_repository.commit_message(), cx));
->>>>>>> 7d30dda5
         Editor::new(
             EditorMode::AutoHeight { max_lines: 10 },
             buffer,
             None,
             false,
-<<<<<<< HEAD
-            cx,
-        )
-    } else {
-        Editor::auto_height(10, cx)
-=======
             window,
             cx,
         )
     } else {
         Editor::auto_height(10, window, cx)
->>>>>>> 7d30dda5
     };
     commit_editor.set_use_autoclose(false);
     commit_editor.set_show_gutter(false, cx);
@@ -196,23 +167,11 @@
             .detach();
 
             let commit_editor =
-<<<<<<< HEAD
-                cx.new_view(|cx| commit_message_editor(active_repository.as_ref(), cx));
-=======
                 cx.new(|cx| commit_message_editor(active_repository.as_ref(), window, cx));
->>>>>>> 7d30dda5
 
             let scroll_handle = UniformListScrollHandle::new();
 
             if let Some(git_state) = git_state {
-<<<<<<< HEAD
-                cx.subscribe(&git_state, move |this, git_state, event, cx| match event {
-                    project::git::Event::RepositoriesUpdated => {
-                        this.active_repository = git_state.read(cx).active_repository();
-                        this.schedule_update(cx);
-                    }
-                })
-=======
                 cx.subscribe_in(
                     &git_state,
                     window,
@@ -223,7 +182,6 @@
                         }
                     },
                 )
->>>>>>> 7d30dda5
                 .detach();
             }
 
@@ -234,12 +192,8 @@
                 all_staged: None,
                 current_modifiers: window.modifiers(),
                 width: Some(px(360.)),
-<<<<<<< HEAD
-                scrollbar_state: ScrollbarState::new(scroll_handle.clone()).parent_view(cx.view()),
-=======
                 scrollbar_state: ScrollbarState::new(scroll_handle.clone())
                     .parent_model(&cx.model()),
->>>>>>> 7d30dda5
                 selected_entry: None,
                 show_scrollbar: false,
                 hide_scrollbar_task: None,
@@ -252,11 +206,7 @@
                 err_sender,
                 workspace,
             };
-<<<<<<< HEAD
-            git_panel.schedule_update(cx);
-=======
             git_panel.schedule_update(window, cx);
->>>>>>> 7d30dda5
             git_panel.show_scrollbar = git_panel.should_show_scrollbar(cx);
             git_panel
         });
@@ -298,11 +248,7 @@
         git_panel
     }
 
-<<<<<<< HEAD
-    fn serialize(&mut self, cx: &mut ViewContext<Self>) {
-=======
     fn serialize(&mut self, cx: &mut Context<Self>) {
->>>>>>> 7d30dda5
         // TODO: we can store stage status here
         let width = self.width;
         self.pending_serialization = cx.background_executor().spawn(
@@ -505,11 +451,7 @@
         cx.notify();
     }
 
-<<<<<<< HEAD
-    fn select_first_entry_if_none(&mut self, cx: &mut ViewContext<Self>) {
-=======
     fn select_first_entry_if_none(&mut self, cx: &mut Context<Self>) {
->>>>>>> 7d30dda5
         let have_entries = self
             .active_repository
             .as_ref()
@@ -549,16 +491,12 @@
         }
     }
 
-<<<<<<< HEAD
-    fn toggle_staged_for_entry(&mut self, entry: &GitListEntry, cx: &mut ViewContext<Self>) {
-=======
     fn toggle_staged_for_entry(
         &mut self,
         entry: &GitListEntry,
         _window: &mut Window,
         cx: &mut Context<Self>,
     ) {
->>>>>>> 7d30dda5
         let Some(active_repository) = self.active_repository.as_ref() else {
             return;
         };
@@ -585,11 +523,7 @@
         }
     }
 
-<<<<<<< HEAD
-    fn open_entry(&self, entry: &GitListEntry, cx: &mut ViewContext<Self>) {
-=======
     fn open_entry(&self, entry: &GitListEntry, cx: &mut Context<Self>) {
->>>>>>> 7d30dda5
         let Some(active_repository) = self.active_repository.as_ref() else {
             return;
         };
@@ -606,11 +540,7 @@
         cx.emit(Event::OpenedEntry { path });
     }
 
-<<<<<<< HEAD
-    fn stage_all(&mut self, _: &git::StageAll, cx: &mut ViewContext<Self>) {
-=======
     fn stage_all(&mut self, _: &git::StageAll, _window: &mut Window, cx: &mut Context<Self>) {
->>>>>>> 7d30dda5
         let Some(active_repository) = self.active_repository.as_ref() else {
             return;
         };
@@ -624,11 +554,7 @@
         };
     }
 
-<<<<<<< HEAD
-    fn unstage_all(&mut self, _: &git::UnstageAll, cx: &mut ViewContext<Self>) {
-=======
     fn unstage_all(&mut self, _: &git::UnstageAll, _window: &mut Window, cx: &mut Context<Self>) {
->>>>>>> 7d30dda5
         let Some(active_repository) = self.active_repository.as_ref() else {
             return;
         };
@@ -647,16 +573,12 @@
     }
 
     /// Commit all staged changes
-<<<<<<< HEAD
-    fn commit_changes(&mut self, _: &git::CommitChanges, cx: &mut ViewContext<Self>) {
-=======
     fn commit_changes(
         &mut self,
         _: &git::CommitChanges,
         _window: &mut Window,
         cx: &mut Context<Self>,
     ) {
->>>>>>> 7d30dda5
         let Some(active_repository) = self.active_repository.as_ref() else {
             return;
         };
@@ -667,16 +589,12 @@
     }
 
     /// Commit all changes, regardless of whether they are staged or not
-<<<<<<< HEAD
-    fn commit_all_changes(&mut self, _: &git::CommitAllChanges, cx: &mut ViewContext<Self>) {
-=======
     fn commit_all_changes(
         &mut self,
         _: &git::CommitAllChanges,
         _window: &mut Window,
         cx: &mut Context<Self>,
     ) {
->>>>>>> 7d30dda5
         let Some(active_repository) = self.active_repository.as_ref() else {
             return;
         };
@@ -686,11 +604,7 @@
         active_repository.commit_all(self.err_sender.clone(), cx);
     }
 
-<<<<<<< HEAD
-    fn fill_co_authors(&mut self, _: &FillCoAuthors, cx: &mut ViewContext<Self>) {
-=======
     fn fill_co_authors(&mut self, _: &FillCoAuthors, window: &mut Window, cx: &mut Context<Self>) {
->>>>>>> 7d30dda5
         const CO_AUTHOR_PREFIX: &str = "Co-authored-by: ";
 
         let Some(room) = self
@@ -788,18 +702,6 @@
         }
     }
 
-<<<<<<< HEAD
-    fn schedule_update(&mut self, cx: &mut ViewContext<Self>) {
-        let handle = cx.view().downgrade();
-        self.update_visible_entries_task = cx.spawn(|_, mut cx| async move {
-            cx.background_executor().timer(UPDATE_DEBOUNCE).await;
-            if let Some(this) = handle.upgrade() {
-                this.update(&mut cx, |this, cx| {
-                    this.update_visible_entries(cx);
-                    let active_repository = this.active_repository.as_ref();
-                    this.commit_editor =
-                        cx.new_view(|cx| commit_message_editor(active_repository, cx));
-=======
     fn schedule_update(&mut self, window: &mut Window, cx: &mut Context<Self>) {
         let handle = cx.model().downgrade();
         self.update_visible_entries_task = cx.spawn_in(window, |_, mut cx| async move {
@@ -810,18 +712,13 @@
                     let active_repository = this.active_repository.as_ref();
                     this.commit_editor =
                         cx.new(|cx| commit_message_editor(active_repository, window, cx));
->>>>>>> 7d30dda5
                 })
                 .ok();
             }
         });
     }
 
-<<<<<<< HEAD
-    fn update_visible_entries(&mut self, cx: &mut ViewContext<Self>) {
-=======
     fn update_visible_entries(&mut self, cx: &mut Context<Self>) {
->>>>>>> 7d30dda5
         self.visible_entries.clear();
 
         let Some(repo) = self.active_repository.as_ref() else {
@@ -888,11 +785,7 @@
         cx.notify();
     }
 
-<<<<<<< HEAD
-    fn show_err_toast(&self, id: &'static str, e: anyhow::Error, cx: &mut ViewContext<Self>) {
-=======
     fn show_err_toast(&self, id: &'static str, e: anyhow::Error, cx: &mut Context<Self>) {
->>>>>>> 7d30dda5
         let Some(workspace) = self.workspace.upgrade() else {
             return;
         };
@@ -977,19 +870,12 @@
                             Tooltip::text("Stage all changes")
                         })
                         .disabled(entry_count == 0)
-<<<<<<< HEAD
-                        .on_click(cx.listener(move |git_panel, _, cx| match all_staged {
-                            true => git_panel.unstage_all(&UnstageAll, cx),
-                            false => git_panel.stage_all(&StageAll, cx),
-                        })),
-=======
                         .on_click(cx.listener(
                             move |git_panel, _, window, cx| match all_staged {
                                 true => git_panel.unstage_all(&UnstageAll, window, cx),
                                 false => git_panel.stage_all(&StageAll, window, cx),
                             },
                         )),
->>>>>>> 7d30dda5
                     )
                     .child(
                         div()
@@ -997,19 +883,12 @@
                             .text_buffer(cx)
                             .text_ui_sm(cx)
                             .child(changes_string)
-<<<<<<< HEAD
-                            .on_click(cx.listener(move |git_panel, _, cx| match all_staged {
-                                true => git_panel.unstage_all(&UnstageAll, cx),
-                                false => git_panel.stage_all(&StageAll, cx),
-                            })),
-=======
                             .on_click(cx.listener(
                                 move |git_panel, _, window, cx| match all_staged {
                                     true => git_panel.unstage_all(&UnstageAll, window, cx),
                                     false => git_panel.stage_all(&StageAll, window, cx),
                                 },
                             )),
->>>>>>> 7d30dda5
                     ),
             )
             .child(div().flex_grow())
