use crate::console::Console;
use crate::debugger_panel::{DebugPanel, DebugPanelEvent, ThreadState, ThreadStatus};
use crate::loaded_source_list::LoadedSourceList;
use crate::module_list::ModuleList;
use crate::stack_frame_list::{StackFrameList, StackFrameListEvent};
use crate::variable_list::VariableList;

use dap::proto_conversions;
use dap::session::DebugSessionId;
use dap::{
    client::DebugAdapterClientId, debugger_settings::DebuggerSettings, Capabilities,
    ContinuedEvent, LoadedSourceEvent, ModuleEvent, OutputEvent, OutputEventCategory, StoppedEvent,
    ThreadEvent,
};
use editor::Editor;
use gpui::{
    AnyElement, AppContext, EventEmitter, FocusHandle, FocusableView, Model, Subscription, Task,
    View, WeakView,
};
use project::dap_store::DapStore;
use rpc::proto::{self, DebuggerThreadStatus, PeerId, SetDebuggerPanelItem, UpdateDebugAdapter};
use settings::Settings;
use ui::{prelude::*, Indicator, Tooltip, WindowContext};
use util::ResultExt as _;
use workspace::{
    item::{self, Item, ItemEvent},
    FollowableItem, ItemHandle, ViewId, Workspace,
};

#[derive(Debug)]
pub enum DebugPanelItemEvent {
    Close,
    Stopped { go_to_stack_frame: bool },
}

#[derive(Clone, PartialEq, Eq)]
enum ThreadItem {
    Console,
    LoadedSource,
    Modules,
    Variables,
}

impl ThreadItem {
    fn to_proto(&self) -> proto::DebuggerThreadItem {
        match self {
            ThreadItem::Console => proto::DebuggerThreadItem::Console,
            ThreadItem::LoadedSource => proto::DebuggerThreadItem::LoadedSource,
            ThreadItem::Modules => proto::DebuggerThreadItem::Modules,
            ThreadItem::Variables => proto::DebuggerThreadItem::Variables,
        }
    }

    fn from_proto(active_thread_item: proto::DebuggerThreadItem) -> Self {
        match active_thread_item {
            proto::DebuggerThreadItem::Console => ThreadItem::Console,
            proto::DebuggerThreadItem::LoadedSource => ThreadItem::LoadedSource,
            proto::DebuggerThreadItem::Modules => ThreadItem::Modules,
            proto::DebuggerThreadItem::Variables => ThreadItem::Variables,
        }
    }
}

pub struct DebugPanelItem {
    thread_id: u64,
    console: View<Console>,
    focus_handle: FocusHandle,
    remote_id: Option<ViewId>,
    session_name: SharedString,
    dap_store: Model<DapStore>,
    session_id: DebugSessionId,
    show_console_indicator: bool,
    module_list: View<ModuleList>,
    active_thread_item: ThreadItem,
    workspace: WeakView<Workspace>,
    client_id: DebugAdapterClientId,
    thread_state: Model<ThreadState>,
    variable_list: View<VariableList>,
    _subscriptions: Vec<Subscription>,
    stack_frame_list: View<StackFrameList>,
    loaded_source_list: View<LoadedSourceList>,
}

impl DebugPanelItem {
    #[allow(clippy::too_many_arguments)]
    pub fn new(
        debug_panel: View<DebugPanel>,
        workspace: WeakView<Workspace>,
        dap_store: Model<DapStore>,
        thread_state: Model<ThreadState>,
        session_id: &DebugSessionId,
        client_id: &DebugAdapterClientId,
        session_name: SharedString,
        thread_id: u64,
        cx: &mut ViewContext<Self>,
    ) -> Self {
        let focus_handle = cx.focus_handle();

        let this = cx.view().clone();
        let stack_frame_list = cx.new_view(|cx| {
            StackFrameList::new(
                &workspace, &this, &dap_store, client_id, session_id, thread_id, cx,
            )
        });

        let variable_list = cx.new_view(|cx| {
            VariableList::new(
                &stack_frame_list,
                dap_store.clone(),
                &client_id,
                session_id,
                cx,
            )
        });

        let module_list =
            cx.new_view(|cx| ModuleList::new(dap_store.clone(), &client_id, &session_id, cx));

        let loaded_source_list =
            cx.new_view(|cx| LoadedSourceList::new(&this, dap_store.clone(), &client_id, cx));

        let console = cx.new_view(|cx| {
            Console::new(
                &stack_frame_list,
                client_id,
                variable_list.clone(),
                dap_store.clone(),
                cx,
            )
        });

        let _subscriptions = vec![
            cx.subscribe(&debug_panel, {
                move |this: &mut Self, _, event: &DebugPanelEvent, cx| {
                    match event {
                        DebugPanelEvent::Stopped {
                            client_id,
                            event,
                            go_to_stack_frame,
                        } => this.handle_stopped_event(client_id, event, *go_to_stack_frame, cx),
                        DebugPanelEvent::Thread((client_id, event)) => {
                            this.handle_thread_event(client_id, event, cx)
                        }
                        DebugPanelEvent::Output((client_id, event)) => {
                            this.handle_output_event(client_id, event, cx)
                        }
                        DebugPanelEvent::Module((client_id, event)) => {
                            this.handle_module_event(client_id, event, cx)
                        }
                        DebugPanelEvent::LoadedSource((client_id, event)) => {
                            this.handle_loaded_source_event(client_id, event, cx)
                        }
                        DebugPanelEvent::ClientShutdown(client_id) => {
                            this.handle_client_shutdown_event(client_id, cx)
                        }
                        DebugPanelEvent::Continued((client_id, event)) => {
                            this.handle_thread_continued_event(client_id, event, cx);
                        }
                        DebugPanelEvent::Exited(client_id)
                        | DebugPanelEvent::Terminated(client_id) => {
                            this.handle_client_exited_and_terminated_event(client_id, cx);
                        }
                        DebugPanelEvent::CapabilitiesChanged(client_id) => {
                            this.handle_capabilities_changed_event(client_id, cx);
                        }
                    };
                }
            }),
            cx.subscribe(
                &stack_frame_list,
                move |this: &mut Self, _, event: &StackFrameListEvent, cx| match event {
                    StackFrameListEvent::SelectedStackFrameChanged
                    | StackFrameListEvent::StackFramesUpdated => this.clear_highlights(cx),
                },
            ),
        ];

        Self {
            console,
            thread_id,
            dap_store,
            workspace,
            session_name,
            module_list,
            thread_state,
            focus_handle,
            variable_list,
            _subscriptions,
            remote_id: None,
            stack_frame_list,
            loaded_source_list,
            client_id: *client_id,
            session_id: *session_id,
            show_console_indicator: false,
            active_thread_item: ThreadItem::Variables,
        }
    }

    pub(crate) fn to_proto(&self, project_id: u64, cx: &AppContext) -> SetDebuggerPanelItem {
        let thread_state = Some(self.thread_state.read(cx).to_proto());
        let module_list = Some(self.module_list.read(cx).to_proto());
        let variable_list = Some(self.variable_list.read(cx).to_proto());
        let stack_frame_list = Some(self.stack_frame_list.read(cx).to_proto());

        SetDebuggerPanelItem {
            project_id,
            session_id: self.session_id.to_proto(),
            client_id: self.client_id.to_proto(),
            thread_id: self.thread_id,
            console: None,
            module_list,
            active_thread_item: self.active_thread_item.to_proto().into(),
            thread_state,
            variable_list,
            stack_frame_list,
            loaded_source_list: None,
            session_name: self.session_name.to_string(),
        }
    }

    pub(crate) fn from_proto(&mut self, state: &SetDebuggerPanelItem, cx: &mut ViewContext<Self>) {
        self.thread_state.update(cx, |thread_state, _| {
            let (status, stopped) = state
                .thread_state
                .as_ref()
                .map_or((DebuggerThreadStatus::Stopped, true), |thread_state| {
                    (thread_state.thread_status(), true)
                });

            thread_state.status = ThreadStatus::from_proto(status);
            thread_state.stopped = stopped;
        });

        self.active_thread_item = ThreadItem::from_proto(state.active_thread_item());
        // self.update_thread_state_status(ThreadStatus::Stopped, cx); // This is a band aid fix for thread status not being sent correctly all the time

        if let Some(stack_frame_list) = state.stack_frame_list.as_ref() {
            self.stack_frame_list.update(cx, |this, cx| {
                this.set_from_proto(stack_frame_list.clone(), cx);
            });
        }

        if let Some(variable_list_state) = state.variable_list.as_ref() {
            self.variable_list
                .update(cx, |this, cx| this.set_from_proto(variable_list_state, cx));
        }

        if let Some(module_list_state) = state.module_list.as_ref() {
            self.module_list
                .update(cx, |this, cx| this.set_from_proto(module_list_state, cx));
        }

        cx.notify();
    }

    pub fn update_thread_state_status(&mut self, status: ThreadStatus, cx: &mut ViewContext<Self>) {
        self.thread_state.update(cx, |thread_state, cx| {
            thread_state.status = status;

            cx.notify();
        });

        if status == ThreadStatus::Exited
            || status == ThreadStatus::Ended
            || status == ThreadStatus::Stopped
        {
            self.clear_highlights(cx);
        }
    }

    fn should_skip_event(&self, client_id: &DebugAdapterClientId, thread_id: u64) -> bool {
        thread_id != self.thread_id || *client_id != self.client_id
    }

    fn handle_thread_continued_event(
        &mut self,
        client_id: &DebugAdapterClientId,
        event: &ContinuedEvent,
        cx: &mut ViewContext<Self>,
    ) {
        if self.should_skip_event(client_id, event.thread_id) {
            return;
        }

        self.update_thread_state_status(ThreadStatus::Running, cx);
    }

    fn handle_stopped_event(
        &mut self,
        client_id: &DebugAdapterClientId,
        event: &StoppedEvent,
        go_to_stack_frame: bool,
        cx: &mut ViewContext<Self>,
    ) {
        if self.should_skip_event(client_id, event.thread_id.unwrap_or(self.thread_id)) {
            return;
        }

        cx.emit(DebugPanelItemEvent::Stopped { go_to_stack_frame });

        if let Some((downstream_client, project_id)) = self.dap_store.read(cx).downstream_client() {
            downstream_client
                .send(self.to_proto(*project_id, cx))
                .log_err();
        }
    }

    fn handle_thread_event(
        &mut self,
        client_id: &DebugAdapterClientId,
        event: &ThreadEvent,
        cx: &mut ViewContext<Self>,
    ) {
        if self.should_skip_event(client_id, event.thread_id) {
            return;
        }

        self.update_thread_state_status(ThreadStatus::Running, cx);
    }

    fn handle_output_event(
        &mut self,
        client_id: &DebugAdapterClientId,
        event: &OutputEvent,
        cx: &mut ViewContext<Self>,
    ) {
        if self.should_skip_event(client_id, self.thread_id) {
            return;
        }

        // skip telemetry output as it pollutes the users output view
        let output_category = event
            .category
            .as_ref()
            .unwrap_or(&OutputEventCategory::Console);
<<<<<<< HEAD
=======

        // skip telemetry output as it pollutes the users output view
>>>>>>> a7e26bbf
        if output_category == &OutputEventCategory::Telemetry {
            return;
        }

        self.console.update(cx, |console, cx| {
            console.add_message(event.clone(), cx);
        });
        self.show_console_indicator = true;
        cx.notify();
    }

    fn handle_module_event(
        &mut self,
        client_id: &DebugAdapterClientId,
        event: &ModuleEvent,
        cx: &mut ViewContext<Self>,
    ) {
        if self.should_skip_event(client_id, self.thread_id) {
            return;
        }

        self.module_list.update(cx, |variable_list, cx| {
            variable_list.on_module_event(event, cx);
        });
    }

    fn handle_loaded_source_event(
        &mut self,
        client_id: &DebugAdapterClientId,
        event: &LoadedSourceEvent,
        cx: &mut ViewContext<Self>,
    ) {
        if self.should_skip_event(client_id, self.thread_id) {
            return;
        }

        self.loaded_source_list
            .update(cx, |loaded_source_list, cx| {
                loaded_source_list.on_loaded_source_event(event, cx);
            });
    }

    fn handle_client_shutdown_event(
        &mut self,
        client_id: &DebugAdapterClientId,
        cx: &mut ViewContext<Self>,
    ) {
        if self.should_skip_event(client_id, self.thread_id) {
            return;
        }

        self.update_thread_state_status(ThreadStatus::Stopped, cx);

        self.dap_store.update(cx, |store, cx| {
            store.remove_active_debug_line_for_client(client_id, cx);
        });

        cx.emit(DebugPanelItemEvent::Close);
    }

    fn handle_client_exited_and_terminated_event(
        &mut self,
        client_id: &DebugAdapterClientId,
        cx: &mut ViewContext<Self>,
    ) {
        if Self::should_skip_event(self, client_id, self.thread_id) {
            return;
        }

        self.update_thread_state_status(ThreadStatus::Exited, cx);

        self.dap_store.update(cx, |store, cx| {
            store.remove_active_debug_line_for_client(client_id, cx);
        });

        cx.emit(DebugPanelItemEvent::Close);
    }

    fn handle_capabilities_changed_event(
        &mut self,
        client_id: &DebugAdapterClientId,
        cx: &mut ViewContext<Self>,
    ) {
        if Self::should_skip_event(self, client_id, self.thread_id) {
            return;
        }

        // notify the view that the capabilities have changed
        cx.notify();

        if let Some((downstream_client, project_id)) = self.dap_store.read(cx).downstream_client() {
            let message = proto_conversions::capabilities_to_proto(
                &self.dap_store.read(cx).capabilities_by_id(client_id),
                *project_id,
                self.session_id.to_proto(),
                self.client_id.to_proto(),
            );

            downstream_client.send(message).log_err();
        }
    }

    pub(crate) fn update_adapter(
        &mut self,
        update: &UpdateDebugAdapter,
        cx: &mut ViewContext<Self>,
    ) {
        if let Some(update_variant) = update.variant.as_ref() {
            match update_variant {
                proto::update_debug_adapter::Variant::StackFrameList(stack_frame_list) => {
                    self.stack_frame_list.update(cx, |this, cx| {
                        this.set_from_proto(stack_frame_list.clone(), cx);
                    })
                }
                proto::update_debug_adapter::Variant::ThreadState(thread_state) => {
                    self.thread_state.update(cx, |this, _| {
                        *this = ThreadState::from_proto(thread_state.clone());
                    })
                }
                proto::update_debug_adapter::Variant::VariableList(variable_list) => self
                    .variable_list
                    .update(cx, |this, cx| this.set_from_proto(variable_list, cx)),
                proto::update_debug_adapter::Variant::Modules(module_list) => {
                    self.module_list.update(cx, |this, cx| {
                        this.set_from_proto(module_list, cx);
                    })
                }
            }
        }
    }

    pub fn session_id(&self) -> DebugSessionId {
        self.session_id
    }

    pub fn client_id(&self) -> DebugAdapterClientId {
        self.client_id
    }

    pub fn thread_id(&self) -> u64 {
        self.thread_id
    }

    #[cfg(any(test, feature = "test-support"))]
    pub fn stack_frame_list(&self) -> &View<StackFrameList> {
        &self.stack_frame_list
    }

    #[cfg(any(test, feature = "test-support"))]
    pub fn console(&self) -> &View<Console> {
        &self.console
    }

    #[cfg(any(test, feature = "test-support"))]
    pub fn variable_list(&self) -> &View<VariableList> {
        &self.variable_list
    }

    #[cfg(any(test, feature = "test-support"))]
    pub fn thread_state(&self) -> &Model<ThreadState> {
        &self.thread_state
    }

    pub fn capabilities(&self, cx: &mut ViewContext<Self>) -> Capabilities {
        self.dap_store.read(cx).capabilities_by_id(&self.client_id)
    }

    fn clear_highlights(&self, cx: &mut ViewContext<Self>) {
        if let Some((_, project_path, _)) = self.dap_store.read(cx).active_debug_line() {
            self.workspace
                .update(cx, |workspace, cx| {
                    let editor = workspace
                        .items_of_type::<Editor>(cx)
                        .find(|editor| Some(project_path.clone()) == editor.project_path(cx));

                    if let Some(editor) = editor {
                        editor.update(cx, |editor, cx| {
                            editor.clear_row_highlights::<editor::DebugCurrentRowHighlight>();

                            cx.notify();
                        });
                    }
                })
                .ok();
        }
    }

    pub fn go_to_current_stack_frame(&self, cx: &mut ViewContext<Self>) {
        self.stack_frame_list.update(cx, |stack_frame_list, cx| {
            if let Some(stack_frame) = stack_frame_list
                .stack_frames()
                .iter()
                .find(|frame| frame.id == stack_frame_list.current_stack_frame_id())
                .cloned()
            {
                stack_frame_list
                    .select_stack_frame(&stack_frame, true, cx)
                    .detach_and_log_err(cx);
            }
        });
    }

    fn render_entry_button(
        &self,
        label: &SharedString,
        thread_item: ThreadItem,
        cx: &mut ViewContext<Self>,
    ) -> AnyElement {
        let has_indicator =
            matches!(thread_item, ThreadItem::Console) && self.show_console_indicator;

        div()
            .id(label.clone())
            .px_2()
            .py_1()
            .cursor_pointer()
            .border_b_2()
            .when(self.active_thread_item == thread_item, |this| {
                this.border_color(cx.theme().colors().border)
            })
            .child(
                h_flex()
                    .child(Button::new(label.clone(), label.clone()))
                    .when(has_indicator, |this| this.child(Indicator::dot())),
            )
            .on_click(cx.listener(move |this, _, cx| {
                this.active_thread_item = thread_item.clone();

                if matches!(this.active_thread_item, ThreadItem::Console) {
                    this.show_console_indicator = false;
                }

                cx.notify();
            }))
            .into_any_element()
    }

    pub fn continue_thread(&mut self, cx: &mut ViewContext<Self>) {
        self.update_thread_state_status(ThreadStatus::Running, cx);

        let task = self.dap_store.update(cx, |store, cx| {
            store.continue_thread(&self.client_id, self.thread_id, cx)
        });

        cx.spawn(|this, mut cx| async move {
            if task.await.log_err().is_none() {
                this.update(&mut cx, |debug_panel_item, cx| {
                    debug_panel_item.update_thread_state_status(ThreadStatus::Stopped, cx);
                })
                .log_err();
            }
        })
        .detach();
    }

    pub fn step_over(&mut self, cx: &mut ViewContext<Self>) {
        self.update_thread_state_status(ThreadStatus::Running, cx);
        let granularity = DebuggerSettings::get_global(cx).stepping_granularity;

        let task = self.dap_store.update(cx, |store, cx| {
            store.step_over(&self.client_id, self.thread_id, granularity, cx)
        });

        cx.spawn(|this, mut cx| async move {
            if task.await.log_err().is_none() {
                this.update(&mut cx, |debug_panel_item, cx| {
                    debug_panel_item.update_thread_state_status(ThreadStatus::Stopped, cx);
                })
                .log_err();
            }
        })
        .detach();
    }

    pub fn step_in(&mut self, cx: &mut ViewContext<Self>) {
        self.update_thread_state_status(ThreadStatus::Running, cx);
        let granularity = DebuggerSettings::get_global(cx).stepping_granularity;

        let task = self.dap_store.update(cx, |store, cx| {
            store.step_in(&self.client_id, self.thread_id, granularity, cx)
        });

        cx.spawn(|this, mut cx| async move {
            if task.await.log_err().is_none() {
                this.update(&mut cx, |debug_panel_item, cx| {
                    debug_panel_item.update_thread_state_status(ThreadStatus::Stopped, cx);
                })
                .log_err();
            }
        })
        .detach();
    }

    pub fn step_out(&mut self, cx: &mut ViewContext<Self>) {
        self.update_thread_state_status(ThreadStatus::Running, cx);
        let granularity = DebuggerSettings::get_global(cx).stepping_granularity;

        let task = self.dap_store.update(cx, |store, cx| {
            store.step_out(&self.client_id, self.thread_id, granularity, cx)
        });

        cx.spawn(|this, mut cx| async move {
            if task.await.log_err().is_none() {
                this.update(&mut cx, |debug_panel_item, cx| {
                    debug_panel_item.update_thread_state_status(ThreadStatus::Stopped, cx);
                })
                .log_err();
            }
        })
        .detach();
    }

    pub fn step_back(&mut self, cx: &mut ViewContext<Self>) {
        self.update_thread_state_status(ThreadStatus::Running, cx);
        let granularity = DebuggerSettings::get_global(cx).stepping_granularity;

        let task = self.dap_store.update(cx, |store, cx| {
            store.step_back(&self.client_id, self.thread_id, granularity, cx)
        });

        cx.spawn(|this, mut cx| async move {
            if task.await.log_err().is_none() {
                this.update(&mut cx, |debug_panel_item, cx| {
                    debug_panel_item.update_thread_state_status(ThreadStatus::Stopped, cx);
                })
                .log_err();
            }
        })
        .detach();
    }

    pub fn restart_client(&self, cx: &mut ViewContext<Self>) {
        self.dap_store.update(cx, |store, cx| {
            store
                .restart(&self.client_id, None, cx)
                .detach_and_log_err(cx);
        });
    }

    pub fn pause_thread(&self, cx: &mut ViewContext<Self>) {
        self.dap_store.update(cx, |store, cx| {
            store
                .pause_thread(&self.client_id, self.thread_id, cx)
                .detach_and_log_err(cx)
        });
    }

    pub fn stop_thread(&self, cx: &mut ViewContext<Self>) {
        self.dap_store.update(cx, |store, cx| {
            store
                .terminate_threads(
                    &self.session_id,
                    &self.client_id,
                    Some(vec![self.thread_id; 1]),
                    cx,
                )
                .detach_and_log_err(cx)
        });
    }

    pub fn disconnect_client(&self, cx: &mut ViewContext<Self>) {
        self.dap_store.update(cx, |store, cx| {
            store
                .disconnect_client(&self.client_id, cx)
                .detach_and_log_err(cx);
        });
    }

    pub fn toggle_ignore_breakpoints(&mut self, cx: &mut ViewContext<Self>) {
        self.workspace
            .update(cx, |workspace, cx| {
                workspace.project().update(cx, |project, cx| {
                    project
                        .toggle_ignore_breakpoints(&self.session_id, &self.client_id, cx)
                        .detach_and_log_err(cx);
                })
            })
            .ok();
    }
}

impl EventEmitter<DebugPanelItemEvent> for DebugPanelItem {}

impl FocusableView for DebugPanelItem {
    fn focus_handle(&self, _: &AppContext) -> FocusHandle {
        self.focus_handle.clone()
    }
}

impl Item for DebugPanelItem {
    type Event = DebugPanelItemEvent;

    fn tab_content(
        &self,
        params: workspace::item::TabContentParams,
        _: &WindowContext,
    ) -> AnyElement {
        Label::new(format!("{} - Thread {}", self.session_name, self.thread_id))
            .color(if params.selected {
                Color::Default
            } else {
                Color::Muted
            })
            .into_any_element()
    }

    fn tab_tooltip_text(&self, cx: &AppContext) -> Option<SharedString> {
        Some(SharedString::from(format!(
            "{} Thread {} - {:?}",
            self.session_name,
            self.thread_id,
            self.thread_state.read(cx).status,
        )))
    }

    fn to_item_events(event: &Self::Event, mut f: impl FnMut(ItemEvent)) {
        match event {
            DebugPanelItemEvent::Close => f(ItemEvent::CloseItem),
            DebugPanelItemEvent::Stopped { .. } => {}
        }
    }
}

impl FollowableItem for DebugPanelItem {
    fn remote_id(&self) -> Option<workspace::ViewId> {
        self.remote_id
    }

    fn to_state_proto(&self, _cx: &WindowContext) -> Option<proto::view::Variant> {
        None
    }

    fn from_state_proto(
        _workspace: View<Workspace>,
        _remote_id: ViewId,
        _state: &mut Option<proto::view::Variant>,
        _cx: &mut WindowContext,
    ) -> Option<gpui::Task<gpui::Result<View<Self>>>> {
        None
    }

    fn add_event_to_update_proto(
        &self,
        _event: &Self::Event,
        _update: &mut Option<proto::update_view::Variant>,
        _cx: &WindowContext,
    ) -> bool {
        // update.get_or_insert_with(|| proto::update_view::Variant::DebugPanel(Default::default()));

        true
    }

    fn apply_update_proto(
        &mut self,
        _project: &Model<project::Project>,
        _message: proto::update_view::Variant,
        _cx: &mut ViewContext<Self>,
    ) -> gpui::Task<gpui::Result<()>> {
        Task::ready(Ok(()))
    }

    fn set_leader_peer_id(&mut self, _leader_peer_id: Option<PeerId>, _cx: &mut ViewContext<Self>) {
    }

    fn to_follow_event(_event: &Self::Event) -> Option<workspace::item::FollowEvent> {
        None
    }

    fn dedup(&self, existing: &Self, _cx: &WindowContext) -> Option<workspace::item::Dedup> {
        if existing.client_id == self.client_id && existing.thread_id == self.thread_id {
            Some(item::Dedup::KeepExisting)
        } else {
            None
        }
    }

    fn is_project_item(&self, _cx: &WindowContext) -> bool {
        true
    }
}

impl Render for DebugPanelItem {
    fn render(&mut self, cx: &mut ViewContext<Self>) -> impl IntoElement {
        let thread_status = self.thread_state.read(cx).status;
        let active_thread_item = &self.active_thread_item;

        let capabilities = self.capabilities(cx);

        h_flex()
            .key_context("DebugPanelItem")
            .track_focus(&self.focus_handle(cx))
            .size_full()
            .items_start()
            .child(
                v_flex()
                    .size_full()
                    .items_start()
                    .child(
                        h_flex()
                            .p_1()
                            .border_b_1()
                            .w_full()
                            .border_color(cx.theme().colors().border_variant)
                            .gap_2()
                            .map(|this| {
                                if thread_status == ThreadStatus::Running {
                                    this.child(
                                        IconButton::new("debug-pause", IconName::DebugPause)
                                            .icon_size(IconSize::Small)
                                            .on_click(cx.listener(|this, _, cx| {
                                                this.pause_thread(cx);
                                            }))
                                            .tooltip(move |cx| Tooltip::text("Pause program", cx)),
                                    )
                                } else {
                                    this.child(
                                        IconButton::new("debug-continue", IconName::DebugContinue)
                                            .icon_size(IconSize::Small)
                                            .on_click(
                                                cx.listener(|this, _, cx| this.continue_thread(cx)),
                                            )
                                            .disabled(thread_status != ThreadStatus::Stopped)
                                            .tooltip(move |cx| {
                                                Tooltip::text("Continue program", cx)
                                            }),
                                    )
                                }
                            })
                            .when(capabilities.supports_step_back.unwrap_or(false), |this| {
                                this.child(
                                    IconButton::new("debug-step-back", IconName::DebugStepBack)
                                        .icon_size(IconSize::Small)
                                        .on_click(cx.listener(|this, _, cx| {
                                            this.step_back(cx);
                                        }))
                                        .disabled(thread_status != ThreadStatus::Stopped)
                                        .tooltip(move |cx| Tooltip::text("Step back", cx)),
                                )
                            })
                            .child(
                                IconButton::new("debug-step-over", IconName::DebugStepOver)
                                    .icon_size(IconSize::Small)
                                    .on_click(cx.listener(|this, _, cx| {
                                        this.step_over(cx);
                                    }))
                                    .disabled(thread_status != ThreadStatus::Stopped)
                                    .tooltip(move |cx| Tooltip::text("Step over", cx)),
                            )
                            .child(
                                IconButton::new("debug-step-in", IconName::DebugStepInto)
                                    .icon_size(IconSize::Small)
                                    .on_click(cx.listener(|this, _, cx| {
                                        this.step_in(cx);
                                    }))
                                    .disabled(thread_status != ThreadStatus::Stopped)
                                    .tooltip(move |cx| Tooltip::text("Step in", cx)),
                            )
                            .child(
                                IconButton::new("debug-step-out", IconName::DebugStepOut)
                                    .icon_size(IconSize::Small)
                                    .on_click(cx.listener(|this, _, cx| {
                                        this.step_out(cx);
                                    }))
                                    .disabled(thread_status != ThreadStatus::Stopped)
                                    .tooltip(move |cx| Tooltip::text("Step out", cx)),
                            )
                            .child(
                                IconButton::new("debug-restart", IconName::DebugRestart)
                                    .icon_size(IconSize::Small)
                                    .on_click(cx.listener(|this, _, cx| {
                                        this.restart_client(cx);
                                    }))
                                    .disabled(
                                        !capabilities.supports_restart_request.unwrap_or_default(),
                                    )
                                    .tooltip(move |cx| Tooltip::text("Restart", cx)),
                            )
                            .child(
                                IconButton::new("debug-stop", IconName::DebugStop)
                                    .icon_size(IconSize::Small)
                                    .on_click(cx.listener(|this, _, cx| {
                                        this.stop_thread(cx);
                                    }))
                                    .disabled(
                                        thread_status != ThreadStatus::Stopped
                                            && thread_status != ThreadStatus::Running,
                                    )
                                    .tooltip(move |cx| Tooltip::text("Stop", cx)),
                            )
                            .child(
                                IconButton::new("debug-disconnect", IconName::DebugDisconnect)
                                    .icon_size(IconSize::Small)
                                    .on_click(cx.listener(|this, _, cx| {
                                        this.disconnect_client(cx);
                                    }))
                                    .disabled(
                                        thread_status == ThreadStatus::Exited
                                            || thread_status == ThreadStatus::Ended,
                                    )
                                    .tooltip(move |cx| Tooltip::text("Disconnect", cx)),
                            )
                            .child(
                                IconButton::new(
                                    "debug-ignore-breakpoints",
                                    if self.dap_store.update(cx, |store, cx| {
                                        store.ignore_breakpoints(&self.session_id, cx)
                                    }) {
                                        IconName::DebugIgnoreBreakpoints
                                    } else {
                                        IconName::DebugBreakpoint
                                    },
                                )
                                .icon_size(IconSize::Small)
                                .on_click(cx.listener(|this, _, cx| {
                                    this.toggle_ignore_breakpoints(cx);
                                }))
                                .disabled(
                                    thread_status == ThreadStatus::Exited
                                        || thread_status == ThreadStatus::Ended,
                                )
                                .tooltip(move |cx| Tooltip::text("Ignore breakpoints", cx)),
                            ),
                    )
                    .child(
                        h_flex()
                            .size_full()
                            .items_start()
                            .p_1()
                            .gap_4()
                            .child(self.stack_frame_list.clone()),
                    ),
            )
            .child(
                v_flex()
                    .border_l_1()
                    .border_color(cx.theme().colors().border_variant)
                    .size_full()
                    .items_start()
                    .child(
                        h_flex()
                            .border_b_1()
                            .w_full()
                            .border_color(cx.theme().colors().border_variant)
                            .child(self.render_entry_button(
                                &SharedString::from("Variables"),
                                ThreadItem::Variables,
                                cx,
                            ))
                            .when(
                                capabilities.supports_modules_request.unwrap_or_default(),
                                |this| {
                                    this.child(self.render_entry_button(
                                        &SharedString::from("Modules"),
                                        ThreadItem::Modules,
                                        cx,
                                    ))
                                },
                            )
                            .when(
                                capabilities
                                    .supports_loaded_sources_request
                                    .unwrap_or_default(),
                                |this| {
                                    this.child(self.render_entry_button(
                                        &SharedString::from("Loaded Sources"),
                                        ThreadItem::LoadedSource,
                                        cx,
                                    ))
                                },
                            )
                            .child(self.render_entry_button(
                                &SharedString::from("Console"),
                                ThreadItem::Console,
                                cx,
                            )),
                    )
                    .when(*active_thread_item == ThreadItem::Variables, |this| {
                        this.size_full().child(self.variable_list.clone())
                    })
                    .when(*active_thread_item == ThreadItem::Modules, |this| {
                        this.size_full().child(self.module_list.clone())
                    })
                    .when(*active_thread_item == ThreadItem::LoadedSource, |this| {
                        this.size_full().child(self.loaded_source_list.clone())
                    })
                    .when(*active_thread_item == ThreadItem::Console, |this| {
                        this.child(self.console.clone())
                    }),
            )
            .into_any()
    }
}<|MERGE_RESOLUTION|>--- conflicted
+++ resolved
@@ -333,11 +333,8 @@
             .category
             .as_ref()
             .unwrap_or(&OutputEventCategory::Console);
-<<<<<<< HEAD
-=======
 
         // skip telemetry output as it pollutes the users output view
->>>>>>> a7e26bbf
         if output_category == &OutputEventCategory::Telemetry {
             return;
         }
