use crate::{
    stack_frame_list::{StackFrameList, StackFrameListEvent},
    variable_list::VariableList,
};
use dap::{client::DebugAdapterClientId, OutputEvent, OutputEventGroup};
use editor::{
    display_map::{BlockContext, BlockPlacement, BlockProperties, BlockStyle, Crease, CreaseId},
    Anchor, CompletionProvider, Editor, EditorElement, EditorStyle, FoldPlaceholder,
};
use fuzzy::StringMatchCandidate;
use gpui::{Context, Entity, Render, Subscription, Task, TextStyle, WeakEntity};
use language::{Buffer, CodeLabel, LanguageServerId, ToOffsetUtf16};
use menu::Confirm;
use project::{dap_store::DapStore, Completion};
use settings::Settings;
use std::{cell::RefCell, collections::HashMap, rc::Rc, sync::Arc};
use theme::ThemeSettings;
use ui::{prelude::*, ButtonLike, Disclosure, ElevationIndex, Tooltip};
use util::paths::SanitizedPath;

pub struct OutputGroup {
    pub start: Anchor,
    pub collapsed: bool,
    pub end: Option<Anchor>,
    pub crease_ids: Vec<CreaseId>,
    pub placeholder: SharedString,
}

pub struct Console {
    groups: Vec<OutputGroup>,
    console: Entity<Editor>,
    query_bar: Entity<Editor>,
    dap_store: Entity<DapStore>,
    client_id: DebugAdapterClientId,
    _subscriptions: Vec<Subscription>,
<<<<<<< HEAD
    variable_list: View<VariableList>,
    stack_frame_list: View<StackFrameList>,
    indent_size: usize,
=======
    variable_list: Entity<VariableList>,
    stack_frame_list: Entity<StackFrameList>,
>>>>>>> b6b7ad38
}

impl Console {
    pub fn new(
        stack_frame_list: &Entity<StackFrameList>,
        client_id: &DebugAdapterClientId,
        variable_list: Entity<VariableList>,
        dap_store: Entity<DapStore>,
        window: &mut Window,
        cx: &mut Context<Self>,
    ) -> Self {
        let console = cx.new(|cx| {
            let mut editor = Editor::multi_line(window, cx);
            editor.move_to_end(&editor::actions::MoveToEnd, window, cx);
            editor.set_read_only(true);
            editor.set_show_gutter(true, cx);
            editor.set_show_runnables(false, cx);
            editor.set_show_code_actions(false, cx);
            editor.set_show_line_numbers(false, cx);
            editor.set_show_git_diff_gutter(false, cx);
            editor.set_autoindent(false);
            editor.set_input_enabled(false);
            editor.set_use_autoclose(false);
            editor.set_show_wrap_guides(false, cx);
            editor.set_show_indent_guides(false, cx);
            editor.set_show_inline_completions(Some(false), window, cx);
            editor
        });

        let this = cx.weak_entity();
        let query_bar = cx.new(|cx| {
            let mut editor = Editor::single_line(window, cx);
            editor.set_placeholder_text("Evaluate an expression", cx);
            editor.set_use_autoclose(false);
            editor.set_show_gutter(false, cx);
            editor.set_show_wrap_guides(false, cx);
            editor.set_show_indent_guides(false, cx);
            editor.set_completion_provider(Some(Box::new(ConsoleQueryBarCompletionProvider(this))));

            editor
        });

        let _subscriptions =
            vec![cx.subscribe(stack_frame_list, Self::handle_stack_frame_list_events)];

        Self {
            console,
            dap_store,
            query_bar,
            variable_list,
            _subscriptions,
            client_id: *client_id,
            groups: Vec::default(),
            stack_frame_list: stack_frame_list.clone(),
            indent_size: 0,
        }
    }

    #[cfg(any(test, feature = "test-support"))]
    pub fn editor(&self) -> &Entity<Editor> {
        &self.console
    }

    #[cfg(any(test, feature = "test-support"))]
    pub fn query_bar(&self) -> &Entity<Editor> {
        &self.query_bar
    }

    fn handle_stack_frame_list_events(
        &mut self,
        _: Entity<StackFrameList>,
        event: &StackFrameListEvent,
        cx: &mut Context<Self>,
    ) {
        match event {
            StackFrameListEvent::SelectedStackFrameChanged => cx.notify(),
            StackFrameListEvent::StackFramesUpdated => {}
        }
    }

    pub fn add_message(&mut self, event: OutputEvent, window: &mut Window, cx: &mut Context<Self>) {
        self.console.update(cx, |console, cx| {
            let output = event.output.trim_end().to_string();

            let snapshot = console.buffer().read(cx).snapshot(cx);

            let start = snapshot.anchor_before(snapshot.max_point());
            let buffer_row = snapshot.max_row();

            // let mut indent_size = self
            //     .groups
            //     .iter()
            //     .filter(|group| group.end.is_none())
            //     .count();
            // if Some(OutputEventGroup::End) == event.group {
            //     indent_size = indent_size.saturating_sub(1);
            // }

            let indent_size = match event.group {
                Some(OutputEventGroup::Start) | Some(OutputEventGroup::StartCollapsed) => {
                    let indent_size = self.indent_size.clone();

<<<<<<< HEAD
                    self.indent_size += 1;

                    indent_size
=======
            console.set_read_only(false);
            console.move_to_end(&editor::actions::MoveToEnd, window, cx);
            console.insert(format!("{}{}\n", indent, output).as_str(), window, cx);
            console.set_read_only(true);

            let end = snapshot.anchor_before(snapshot.max_point());

            match event.group {
                Some(OutputEventGroup::Start) => {
                    self.groups.push(OutputGroup {
                        start,
                        end: None,
                        collapsed: false,
                        placeholder: output.clone().into(),
                        crease_ids: console.insert_creases(
                            vec![Self::create_crease(output.into(), start, end)],
                            cx,
                        ),
                    });
                }
                Some(OutputEventGroup::StartCollapsed) => {
                    self.groups.push(OutputGroup {
                        start,
                        end: None,
                        collapsed: true,
                        placeholder: output.clone().into(),
                        crease_ids: console.insert_creases(
                            vec![Self::create_crease(output.into(), start, end)],
                            cx,
                        ),
                    });
>>>>>>> b6b7ad38
                }
                Some(OutputEventGroup::End) => {
                    self.indent_size = self.indent_size.saturating_sub(1);

                    self.indent_size
                }
                _ => self.indent_size,
            };

            if Some(OutputEventGroup::End) == event.group {
                return cx.notify();
            }

<<<<<<< HEAD
            let is_group = matches!(
                event.group,
                Some(OutputEventGroup::Start) | Some(OutputEventGroup::StartCollapsed)
            );
            let source_display = event.source.and_then(|source| {
                Some(format!(
                    "{} {}:{}",
                    SanitizedPath::from(source.path?)
                        .as_path()
                        .file_name()?
                        .to_string_lossy(),
                    event.line.unwrap_or(1),
                    event.column.unwrap_or(1),
                ))
            });

            let weak_console = self.console.downgrade();

            let blocks = vec![BlockProperties {
                style: BlockStyle::Sticky,
                placement: BlockPlacement::Above(start),
                height: 1,
                render: Arc::new({
                    let weak_console = weak_console.clone();
                    move |cx| {
                        h_flex()
                            .w_full()
                            .gap_1()
                            .px_1()
                            .map(|this| {
                                if is_group {
                                    this.child(
                                        Disclosure::new(("output-block", buffer_row.0), true)
                                            .toggle_state(false)
                                            .on_click({
                                                let weak_console = weak_console.clone();
                                                move |_event, cx| {
                                                    weak_console.update(cx, |editor, cx| {
                                                        // if true {
                                                        //     editor.fold_ranges(ranges, None, cx);
                                                        // } else {
                                                        //     editor.unfold_at(
                                                        //         &editor::actions::UnfoldAt {
                                                        //             buffer_row,
                                                        //         },
                                                        //         cx,
                                                        //     );
                                                        // }
                                                    });
                                                }
                                            })
                                            .into_any_element(),
                                    )
                                } else {
                                    this.pl(cx.gutter_dimensions.full_width())
                                }
                            })
                            .child(
                                h_flex()
                                    .flex_1()
                                    .justify_between()
                                    .items_center()
                                    .font_buffer(cx)
                                    .text_buffer(cx)
                                    .text_color(cx.theme().colors().text)
                                    .ml(px((20 * indent_size) as f32))
                                    .child(output.clone())
                                    .when_some(source_display.clone(), |this, source_display| {
                                        this.child(
                                            div()
                                                .id(("output-block", buffer_row.0))
                                                .text_ui_sm(cx)
                                                .text_color(cx.theme().colors().text_muted)
                                                .hover(|style| {
                                                    style
                                                        .text_color(cx.theme().colors().text)
                                                        .cursor_pointer()
                                                })
                                                .tooltip({
                                                    let source_display = source_display.clone();
                                                    move |cx| {
                                                        Tooltip::text(source_display.clone(), cx)
                                                    }
                                                })
                                                .child(source_display),
                                        )
                                    }),
                            )
                            .into_any_element()
=======
                        if group.collapsed {
                            console.fold_creases(creases, false, window, cx);
                        }
>>>>>>> b6b7ad38
                    }
                }),
                priority: 0,
            }];

            console.insert_blocks(blocks, None, cx);

            // console.set_read_only(false);
            // console.move_to_end(&editor::actions::MoveToEnd, cx);
            // console.insert(format!("{}{}\n", indent, output).as_str(), cx);
            // console.set_read_only(true);

            // let end = snapshot.anchor_before(snapshot.max_point());

            // match event.group {
            //     Some(OutputEventGroup::Start) => {
            //         self.groups.push(OutputGroup {
            //             start,
            //             end: None,
            //             collapsed: false,
            //             placeholder: output.clone().into(),
            //             crease_ids: console.insert_creases(
            //                 vec![Self::create_crease(output.into(), start, end)],
            //                 cx,
            //             ),
            //         });
            //     }
            //     Some(OutputEventGroup::StartCollapsed) => {
            //         self.groups.push(OutputGroup {
            //             start,
            //             end: None,
            //             collapsed: true,
            //             placeholder: output.clone().into(),
            //             crease_ids: console.insert_creases(
            //                 vec![Self::create_crease(output.into(), start, end)],
            //                 cx,
            //             ),
            //         });
            //     }
            //     Some(OutputEventGroup::End) => {
            //         if let Some(index) = self.groups.iter().rposition(|group| group.end.is_none()) {
            //             let group = self.groups.remove(index);

            //             console.remove_creases(group.crease_ids.clone(), cx);

            //             let creases =
            //                 vec![Self::create_crease(group.placeholder, group.start, end)];
            //             console.insert_creases(creases.clone(), cx);

            //             if group.collapsed {
            //                 console.fold_creases(creases, false, cx);
            //             }
            //         }
            //     }
            //     None => {}
            // }

            cx.notify();
        });
    }

    fn create_crease(placeholder: SharedString, start: Anchor, end: Anchor) -> Crease<Anchor> {
        // Crease::block(
        //     start..end,
        //     10,
        //     editor::display_map::BlockStyle::Flex,
        //     Arc::new({
        //         move |cx| {
        //             h_flex()
        //                 .justify_between()
        //                 .items_center()
        //                 .font_buffer(cx)
        //                 .text_buffer(cx)
        //                 .ml(cx.gutter_dimensions.full_width())
        //                 .mr_1()
        //                 .child(placeholder.clone())
        //                 .child(div().text_ui_xs(cx).child("test.js 10:1"))
        //                 .into_any_element()
        //         }
        //     }),
        // )

        Crease::inline(
            start..end,
            FoldPlaceholder {
                render: Arc::new({
                    let placeholder = placeholder.clone();
                    move |_id, _range, _window, _cx| {
                        ButtonLike::new("output-group-placeholder")
                            .style(ButtonStyle::Transparent)
                            .layer(ElevationIndex::ElevatedSurface)
                            .child(Label::new(placeholder.clone()).single_line())
                            .into_any_element()
                    }
                }),
                ..Default::default()
            },
            move |row, is_folded, fold, _window, _cx| {
                Disclosure::new(("output-group", row.0 as u64), !is_folded)
                    .toggle_state(is_folded)
                    .on_click(move |_event, window, cx| fold(!is_folded, window, cx))
                    .into_any_element()
            },
            move |_id, _range, _window, _cx| gpui::Empty.into_any_element(),
        )
    }

    pub fn evaluate(&mut self, _: &Confirm, window: &mut Window, cx: &mut Context<Self>) {
        let expression = self.query_bar.update(cx, |editor, cx| {
            let expression = editor.text(cx);

            editor.clear(window, cx);

            expression
        });

        let evaluate_task = self.dap_store.update(cx, |store, cx| {
            store.evaluate(
                &self.client_id,
                self.stack_frame_list.read(cx).current_stack_frame_id(),
                expression,
                dap::EvaluateArgumentsContext::Variables,
                None,
                cx,
            )
        });

        let weak_console = cx.weak_entity();

        window
            .spawn(cx, |mut cx| async move {
                let response = evaluate_task.await?;

                weak_console.update_in(&mut cx, |console, window, cx| {
                    console.add_message(
                        OutputEvent {
                            category: None,
                            output: response.result,
                            group: None,
                            variables_reference: Some(response.variables_reference),
                            source: None,
                            line: None,
                            column: None,
                            data: None,
                        },
                        window,
                        cx,
                    );

                    console.variable_list.update(cx, |variable_list, cx| {
                        variable_list.invalidate(window, cx);
                    })
                })
            })
            .detach_and_log_err(cx);
    }

    fn render_console(&self, cx: &Context<Self>) -> impl IntoElement {
        let settings = ThemeSettings::get_global(cx);
        let text_style = TextStyle {
            color: if self.console.read(cx).read_only(cx) {
                cx.theme().colors().text_disabled
            } else {
                cx.theme().colors().text
            },
            font_family: settings.buffer_font.family.clone(),
            font_features: settings.buffer_font.features.clone(),
            font_size: settings.buffer_font_size.into(),
            font_weight: settings.buffer_font.weight,
            line_height: relative(settings.buffer_line_height.value()),
            ..Default::default()
        };

        EditorElement::new(
            &self.console,
            EditorStyle {
                background: cx.theme().colors().editor_background,
                local_player: cx.theme().players().local(),
                text: text_style,
                ..Default::default()
            },
        )
    }

    fn render_query_bar(&self, cx: &Context<Self>) -> impl IntoElement {
        let settings = ThemeSettings::get_global(cx);
        let text_style = TextStyle {
            color: if self.console.read(cx).read_only(cx) {
                cx.theme().colors().text_disabled
            } else {
                cx.theme().colors().text
            },
            font_family: settings.ui_font.family.clone(),
            font_features: settings.ui_font.features.clone(),
            font_fallbacks: settings.ui_font.fallbacks.clone(),
            font_size: TextSize::Editor.rems(cx).into(),
            font_weight: settings.ui_font.weight,
            line_height: relative(1.3),
            ..Default::default()
        };

        EditorElement::new(
            &self.query_bar,
            EditorStyle {
                background: cx.theme().colors().editor_background,
                local_player: cx.theme().players().local(),
                text: text_style,
                ..Default::default()
            },
        )
    }
}

impl Render for Console {
    fn render(&mut self, _window: &mut Window, cx: &mut Context<Self>) -> impl IntoElement {
        v_flex()
            .key_context("DebugConsole")
            .on_action(cx.listener(Self::evaluate))
            .size_full()
            .child(self.render_console(cx))
            .child(
                div()
                    .child(self.render_query_bar(cx))
                    .pt(DynamicSpacing::Base04.rems(cx)),
            )
            .border_2()
    }
}

struct ConsoleQueryBarCompletionProvider(WeakEntity<Console>);

impl CompletionProvider for ConsoleQueryBarCompletionProvider {
    fn completions(
        &self,
        buffer: &Entity<Buffer>,
        buffer_position: language::Anchor,
        _trigger: editor::CompletionContext,
        _window: &mut Window,
        cx: &mut Context<Editor>,
    ) -> gpui::Task<gpui::Result<Vec<project::Completion>>> {
        let Some(console) = self.0.upgrade() else {
            return Task::ready(Ok(Vec::new()));
        };

        let support_completions = console
            .read(cx)
            .dap_store
            .read(cx)
            .capabilities_by_id(&console.read(cx).client_id)
            .supports_completions_request
            .unwrap_or_default();

        if support_completions {
            self.client_completions(&console, buffer, buffer_position, cx)
        } else {
            self.variable_list_completions(&console, buffer, buffer_position, cx)
        }
    }

    fn resolve_completions(
        &self,
        _buffer: Entity<Buffer>,
        _completion_indices: Vec<usize>,
        _completions: Rc<RefCell<Box<[Completion]>>>,
        _cx: &mut Context<Editor>,
    ) -> gpui::Task<gpui::Result<bool>> {
        Task::ready(Ok(false))
    }

    fn apply_additional_edits_for_completion(
        &self,
        _buffer: Entity<Buffer>,
        _completions: Rc<RefCell<Box<[Completion]>>>,
        _completion_index: usize,
        _push_to_history: bool,
        _cx: &mut Context<Editor>,
    ) -> gpui::Task<gpui::Result<Option<language::Transaction>>> {
        Task::ready(Ok(None))
    }

    fn is_completion_trigger(
        &self,
        _buffer: &Entity<Buffer>,
        _position: language::Anchor,
        _text: &str,
        _trigger_in_words: bool,
        _cx: &mut Context<Editor>,
    ) -> bool {
        true
    }
}

impl ConsoleQueryBarCompletionProvider {
    fn variable_list_completions(
        &self,
        console: &Entity<Console>,
        buffer: &Entity<Buffer>,
        buffer_position: language::Anchor,
        cx: &mut Context<Editor>,
    ) -> gpui::Task<gpui::Result<Vec<project::Completion>>> {
        let (variables, string_matches) = console.update(cx, |console, cx| {
            let mut variables = HashMap::new();
            let mut string_matches = Vec::new();

            for variable in console.variable_list.update(cx, |variable_list, cx| {
                variable_list.completion_variables(cx)
            }) {
                if let Some(evaluate_name) = &variable.variable.evaluate_name {
                    variables.insert(evaluate_name.clone(), variable.variable.value.clone());
                    string_matches.push(StringMatchCandidate {
                        id: 0,
                        string: evaluate_name.clone(),
                        char_bag: evaluate_name.chars().collect(),
                    });
                }

                variables.insert(
                    variable.variable.name.clone(),
                    variable.variable.value.clone(),
                );

                string_matches.push(StringMatchCandidate {
                    id: 0,
                    string: variable.variable.name.clone(),
                    char_bag: variable.variable.name.chars().collect(),
                });
            }

            (variables, string_matches)
        });

        let query = buffer.read(cx).text();
        let start_position = buffer.read(cx).anchor_before(0);

        cx.spawn(|_, cx| async move {
            let matches = fuzzy::match_strings(
                &string_matches,
                &query,
                true,
                10,
                &Default::default(),
                cx.background_executor().clone(),
            )
            .await;

            Ok(matches
                .iter()
                .filter_map(|string_match| {
                    let variable_value = variables.get(&string_match.string)?;

                    Some(project::Completion {
                        old_range: start_position..buffer_position,
                        new_text: string_match.string.clone(),
                        label: CodeLabel {
                            filter_range: 0..string_match.string.len(),
                            text: format!("{} {}", string_match.string.clone(), variable_value),
                            runs: Vec::new(),
                        },
                        server_id: LanguageServerId(0), // TODO debugger: read from client
                        documentation: None,
                        lsp_completion: Default::default(),
                        confirm: None,
                        resolved: true,
                    })
                })
                .collect())
        })
    }

    fn client_completions(
        &self,
        console: &Entity<Console>,
        buffer: &Entity<Buffer>,
        buffer_position: language::Anchor,
        cx: &mut Context<Editor>,
    ) -> gpui::Task<gpui::Result<Vec<project::Completion>>> {
        let text = buffer.read(cx).text();
        let start_position = buffer.read(cx).anchor_before(0);
        let snapshot = buffer.read(cx).snapshot();

        let completion_task = console.update(cx, |console, cx| {
            console.dap_store.update(cx, |store, cx| {
                store.completions(
                    &console.client_id,
                    console.stack_frame_list.read(cx).current_stack_frame_id(),
                    text,
                    buffer_position.to_offset_utf16(&snapshot).0 as u64,
                    cx,
                )
            })
        });

        cx.background_executor().spawn(async move {
            Ok(completion_task
                .await?
                .iter()
                .map(|completion| project::Completion {
                    old_range: start_position..buffer_position,
                    new_text: completion.text.clone().unwrap_or(completion.label.clone()),
                    label: CodeLabel {
                        filter_range: 0..completion.label.len(),
                        text: completion.label.clone(),
                        runs: Vec::new(),
                    },
                    server_id: LanguageServerId(0), // TODO debugger: read from client
                    documentation: None,
                    lsp_completion: Default::default(),
                    confirm: None,
                    resolved: true,
                })
                .collect())
        })
    }
}<|MERGE_RESOLUTION|>--- conflicted
+++ resolved
@@ -27,20 +27,15 @@
 }
 
 pub struct Console {
+    indent_size: usize,
+    console: Entity<Editor>,
     groups: Vec<OutputGroup>,
-    console: Entity<Editor>,
     query_bar: Entity<Editor>,
     dap_store: Entity<DapStore>,
     client_id: DebugAdapterClientId,
     _subscriptions: Vec<Subscription>,
-<<<<<<< HEAD
-    variable_list: View<VariableList>,
-    stack_frame_list: View<StackFrameList>,
-    indent_size: usize,
-=======
     variable_list: Entity<VariableList>,
     stack_frame_list: Entity<StackFrameList>,
->>>>>>> b6b7ad38
 }
 
 impl Console {
@@ -143,48 +138,12 @@
                 Some(OutputEventGroup::Start) | Some(OutputEventGroup::StartCollapsed) => {
                     let indent_size = self.indent_size.clone();
 
-<<<<<<< HEAD
                     self.indent_size += 1;
 
                     indent_size
-=======
-            console.set_read_only(false);
-            console.move_to_end(&editor::actions::MoveToEnd, window, cx);
-            console.insert(format!("{}{}\n", indent, output).as_str(), window, cx);
-            console.set_read_only(true);
-
-            let end = snapshot.anchor_before(snapshot.max_point());
-
-            match event.group {
-                Some(OutputEventGroup::Start) => {
-                    self.groups.push(OutputGroup {
-                        start,
-                        end: None,
-                        collapsed: false,
-                        placeholder: output.clone().into(),
-                        crease_ids: console.insert_creases(
-                            vec![Self::create_crease(output.into(), start, end)],
-                            cx,
-                        ),
-                    });
-                }
-                Some(OutputEventGroup::StartCollapsed) => {
-                    self.groups.push(OutputGroup {
-                        start,
-                        end: None,
-                        collapsed: true,
-                        placeholder: output.clone().into(),
-                        crease_ids: console.insert_creases(
-                            vec![Self::create_crease(output.into(), start, end)],
-                            cx,
-                        ),
-                    });
->>>>>>> b6b7ad38
                 }
                 Some(OutputEventGroup::End) => {
-                    self.indent_size = self.indent_size.saturating_sub(1);
-
-                    self.indent_size
+                    self.indent_size = self.indent_size.saturating_sub(1)
                 }
                 _ => self.indent_size,
             };
@@ -193,7 +152,6 @@
                 return cx.notify();
             }
 
-<<<<<<< HEAD
             let is_group = matches!(
                 event.group,
                 Some(OutputEventGroup::Start) | Some(OutputEventGroup::StartCollapsed)
@@ -283,11 +241,6 @@
                                     }),
                             )
                             .into_any_element()
-=======
-                        if group.collapsed {
-                            console.fold_creases(creases, false, window, cx);
-                        }
->>>>>>> b6b7ad38
                     }
                 }),
                 priority: 0,
