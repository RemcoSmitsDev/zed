--- conflicted
+++ resolved
@@ -394,21 +394,12 @@
             .when(is_selected_frame, |this| {
                 this.bg(cx.theme().colors().element_hover)
             })
-<<<<<<< HEAD
             .on_any_mouse_down(|_, _, cx| {
                 cx.stop_propagation();
             })
-            .on_click(cx.listener({
-                let stack_frame = stack_frame.clone();
-                move |this, _, window, cx| {
-                    this.select_stack_frame(&stack_frame, true, window, cx)
-                        .detach_and_log_err(cx);
-                }
-=======
             .on_click(cx.listener(move |this, _, window, cx| {
                 this.selected_ix = Some(ix);
                 this.activate_selected_entry(window, cx);
->>>>>>> a3164286
             }))
             .hover(|style| style.bg(cx.theme().colors().element_hover).cursor_pointer())
             .child(
@@ -490,23 +481,15 @@
             .group("")
             .id(("stack-frame", first_stack_frame.id))
             .p_1()
-<<<<<<< HEAD
+            .when(is_selected, |this| {
+                this.bg(cx.theme().colors().element_hover)
+            })
             .on_any_mouse_down(|_, _, cx| {
                 cx.stop_propagation();
-            })
-            .on_click(cx.listener({
-                let stack_frames = stack_frames.clone();
-                move |this, _, _window, cx| {
-                    this.expand_collapsed_entry(ix, &stack_frames, cx);
-                }
-=======
-            .when(is_selected, |this| {
-                this.bg(cx.theme().colors().element_hover)
             })
             .on_click(cx.listener(move |this, _, window, cx| {
                 this.selected_ix = Some(ix);
                 this.activate_selected_entry(window, cx);
->>>>>>> a3164286
             }))
             .hover(|style| style.bg(cx.theme().colors().element_hover).cursor_pointer())
             .child(
