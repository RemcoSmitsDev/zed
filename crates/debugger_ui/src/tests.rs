<<<<<<< HEAD
use gpui::{Model, TestAppContext, View, WindowHandle};
use project::{Project, Worktree};
=======
use gpui::{Entity, TestAppContext, WindowHandle};
use project::Project;
>>>>>>> a2e0b677
use settings::SettingsStore;
use terminal_view::terminal_panel::TerminalPanel;
use workspace::Workspace;

use crate::{debugger_panel::DebugPanel, debugger_panel_item::DebugPanelItem};

mod attach_modal;
mod console;
mod debugger_panel;
mod stack_frame_list;
mod variable_list;

pub fn init_test(cx: &mut gpui::TestAppContext) {
    if std::env::var("RUST_LOG").is_ok() {
        env_logger::try_init().ok();
    }

    cx.update(|cx| {
        let settings = SettingsStore::test(cx);
        cx.set_global(settings);
        terminal_view::init(cx);
        theme::init(theme::LoadThemes::JustBase, cx);
        command_palette_hooks::init(cx);
        language::init(cx);
        workspace::init_settings(cx);
        Project::init_settings(cx);
        crate::init(cx);
        editor::init(cx);
    });
}

pub async fn init_test_workspace(
    project: &Entity<Project>,
    cx: &mut TestAppContext,
) -> WindowHandle<Workspace> {
    let workspace_handle =
        cx.add_window(|window, cx| Workspace::test_new(project.clone(), window, cx));

    let debugger_panel = workspace_handle
        .update(cx, |_, window, cx| cx.spawn_in(window, DebugPanel::load))
        .unwrap()
        .await
        .expect("Failed to load debug panel");

    let terminal_panel = workspace_handle
        .update(cx, |_, window, cx| cx.spawn_in(window, TerminalPanel::load))
        .unwrap()
        .await
        .expect("Failed to load terminal panel");

    workspace_handle
        .update(cx, |workspace, window, cx| {
            workspace.add_panel(debugger_panel, window, cx);
            workspace.add_panel(terminal_panel, window, cx);
        })
        .unwrap();
    workspace_handle
}

pub fn active_debug_panel_item(
    workspace: WindowHandle<Workspace>,
    cx: &mut TestAppContext,
) -> Entity<DebugPanelItem> {
    workspace
        .update(cx, |workspace, _window, cx| {
            let debug_panel = workspace.panel::<DebugPanel>(cx).unwrap();
            debug_panel
                .update(cx, |this, cx| this.active_debug_panel_item(cx))
                .unwrap()
        })
        .unwrap()
}

pub fn worktree_from_project(project: &Model<Project>, cx: &mut TestAppContext) -> Model<Worktree> {
    project.read_with(cx, |project, cx| project.worktrees(cx).next().unwrap())
}<|MERGE_RESOLUTION|>--- conflicted
+++ resolved
@@ -1,10 +1,5 @@
-<<<<<<< HEAD
-use gpui::{Model, TestAppContext, View, WindowHandle};
+use gpui::{Entity, TestAppContext, WindowHandle};
 use project::{Project, Worktree};
-=======
-use gpui::{Entity, TestAppContext, WindowHandle};
-use project::Project;
->>>>>>> a2e0b677
 use settings::SettingsStore;
 use terminal_view::terminal_panel::TerminalPanel;
 use workspace::Workspace;
@@ -78,6 +73,9 @@
         .unwrap()
 }
 
-pub fn worktree_from_project(project: &Model<Project>, cx: &mut TestAppContext) -> Model<Worktree> {
+pub fn worktree_from_project(
+    project: &Entity<Project>,
+    cx: &mut TestAppContext,
+) -> Entity<Worktree> {
     project.read_with(cx, |project, cx| project.worktrees(cx).next().unwrap())
 }