use crate::{attach_modal::AttachModal, debugger_panel_item::DebugPanelItem};

use anyhow::Result;
use client::proto;
use collections::{BTreeMap, HashMap};
use command_palette_hooks::CommandPaletteFilter;
<<<<<<< HEAD
=======
use dap::client::DebugAdapterClientId;
use dap::debugger_settings::DebuggerSettings;
use dap::messages::{Events, Message};
use dap::requests::{Request, RunInTerminal, StartDebugging};
>>>>>>> 490d4259
use dap::{
    client::{DebugAdapterClientId, ThreadStatus},
    debugger_settings::DebuggerSettings,
    messages::{Events, Message},
    requests::{Request, RunInTerminal, StartDebugging},
    Capabilities, CapabilitiesEvent, ContinuedEvent, ExitedEvent, LoadedSourceEvent, ModuleEvent,
    OutputEvent, RunInTerminalRequestArguments, StoppedEvent, TerminatedEvent, ThreadEvent,
    ThreadEventReason,
};
use gpui::{
    actions, Action, AppContext, AsyncWindowContext, EventEmitter, FocusHandle, FocusableView,
    FontWeight, Model, Subscription, Task, View, ViewContext, WeakView,
};
use project::{dap_store::DapStore, terminals::TerminalKind};
use rpc::AnyProtoClient;
use serde_json::Value;
use settings::Settings;
use std::{any::TypeId, collections::VecDeque, path::PathBuf, u64};
use task::DebugRequestType;
use terminal_view::terminal_panel::TerminalPanel;
use ui::prelude::*;
use workspace::{
    dock::{DockPosition, Panel, PanelEvent},
    pane, Continue, Disconnect, Pane, Pause, Restart, Start, StepInto, StepOut, StepOver, Stop,
    ToggleIgnoreBreakpoints, Workspace,
};

pub enum DebugPanelEvent {
    Exited(DebugAdapterClientId),
    Terminated(DebugAdapterClientId),
    Stopped {
        client_id: DebugAdapterClientId,
        event: StoppedEvent,
        go_to_stack_frame: bool,
    },
    Thread((DebugAdapterClientId, ThreadEvent)),
    Continued((DebugAdapterClientId, ContinuedEvent)),
    Output((DebugAdapterClientId, OutputEvent)),
    Module((DebugAdapterClientId, ModuleEvent)),
    LoadedSource((DebugAdapterClientId, LoadedSourceEvent)),
    ClientStopped(DebugAdapterClientId),
    CapabilitiesChanged(DebugAdapterClientId),
}

actions!(debug_panel, [ToggleFocus]);

#[derive(Debug, Default, Clone)]
pub struct ThreadState {
    pub status: ThreadStatus,
    // we update this value only once we stopped,
    // we will use this to indicated if we should show a warning when debugger thread was exited
    pub stopped: bool,
}

<<<<<<< HEAD
impl ThreadState {
    pub fn from_proto(thread_state: proto::DebuggerThreadState) -> Self {
        let status = ThreadStatus::from_proto(thread_state.thread_status());

        Self {
            status,
            stopped: thread_state.stopped,
        }
    }

    pub fn to_proto(&self) -> proto::DebuggerThreadState {
        let status = self.status.to_proto();

        proto::DebuggerThreadState {
            thread_status: status,
            stopped: self.stopped,
        }
    }
=======
#[derive(Copy, Clone, Default, Debug, PartialEq, Eq, PartialOrd, Ord, Hash)]
pub enum ThreadStatus {
    #[default]
    Running,
    Stopped,
    Exited,
    Ended,
>>>>>>> 490d4259
}

pub struct DebugPanel {
    size: Pixels,
    pane: View<Pane>,
    focus_handle: FocusHandle,
    dap_store: Model<DapStore>,
    workspace: WeakView<Workspace>,
    show_did_not_stop_warning: bool,
    _subscriptions: Vec<Subscription>,
    message_queue: HashMap<DebugAdapterClientId, VecDeque<OutputEvent>>,
    thread_states: BTreeMap<(DebugAdapterClientId, u64), Model<ThreadState>>,
}

impl DebugPanel {
    // TODO Debugger Collab
    pub fn _init(_client: &AnyProtoClient) {}

    pub fn new(workspace: &Workspace, cx: &mut ViewContext<Workspace>) -> View<Self> {
        cx.new_view(|cx| {
            let pane = cx.new_view(|cx| {
                let mut pane = Pane::new(
                    workspace.weak_handle(),
                    workspace.project().clone(),
                    Default::default(),
                    None,
                    None,
                    cx,
                );
                pane.set_can_split(None);
                pane.set_can_navigate(true, cx);
                pane.display_nav_history_buttons(None);
                pane.set_should_display_tab_bar(|_| true);
                pane.set_close_pane_if_empty(false, cx);

                pane
            });

            let project = workspace.project().clone();

            let _subscriptions = vec![
                cx.observe(&pane, |_, _, cx| cx.notify()),
                cx.subscribe(&pane, Self::handle_pane_event),
                cx.subscribe(&project, {
                    move |this: &mut Self, _, event, cx| match event {
                        project::Event::DebugClientStarted(client_id) => {
                            this.handle_debug_client_started(client_id, cx);
                        }
                        project::Event::DebugClientEvent { message, client_id } => match message {
                            Message::Event(event) => {
                                this.handle_debug_client_events(client_id, event, cx);
                            }
                            Message::Request(request) => {
                                if StartDebugging::COMMAND == request.command {
                                    this.handle_start_debugging_request(
                                        client_id,
                                        request.seq,
                                        request.arguments.clone(),
                                        cx,
                                    );
                                } else if RunInTerminal::COMMAND == request.command {
                                    this.handle_run_in_terminal_request(
                                        client_id,
                                        request.seq,
                                        request.arguments.clone(),
                                        cx,
                                    );
                                }
                            }
                            _ => unreachable!(),
                        },
                        project::Event::DebugClientStopped(client_id) => {
                            cx.emit(DebugPanelEvent::ClientStopped(*client_id));

                            this.message_queue.remove(client_id);
                            this.thread_states
                                .retain(|&(client_id_, _), _| client_id_ != *client_id);

                            cx.notify();
                        }
                        _ => {}
                    }
                }),
            ];

            Self {
                pane,
                size: px(300.),
                _subscriptions,
                focus_handle: cx.focus_handle(),
                show_did_not_stop_warning: false,
                thread_states: Default::default(),
                message_queue: Default::default(),
                workspace: workspace.weak_handle(),
                dap_store: project.read(cx).dap_store(),
            }
        })
    }

    pub fn load(
        workspace: WeakView<Workspace>,
        cx: AsyncWindowContext,
    ) -> Task<Result<View<Self>>> {
        cx.spawn(|mut cx| async move {
            workspace.update(&mut cx, |workspace, cx| {
                let debug_panel = DebugPanel::new(workspace, cx);

                cx.observe(&debug_panel, |_, debug_panel, cx| {
                    let has_active_session = debug_panel
                        .update(cx, |this, cx| this.active_debug_panel_item(cx).is_some());

                    let filter = CommandPaletteFilter::global_mut(cx);
                    let debugger_action_types = [
                        TypeId::of::<Continue>(),
                        TypeId::of::<StepOver>(),
                        TypeId::of::<StepInto>(),
                        TypeId::of::<StepOut>(),
                        TypeId::of::<Stop>(),
                        TypeId::of::<Disconnect>(),
                        TypeId::of::<Pause>(),
                        TypeId::of::<Restart>(),
                        TypeId::of::<ToggleIgnoreBreakpoints>(),
                    ];

                    if has_active_session {
                        filter.show_action_types(debugger_action_types.iter());
                    } else {
                        // show only the `debug: start`
                        filter.hide_action_types(&debugger_action_types);
                    }
                })
                .detach();

                debug_panel
            })
        })
    }

    pub fn active_debug_panel_item(
        &self,
        cx: &mut ViewContext<Self>,
    ) -> Option<View<DebugPanelItem>> {
        self.pane
            .read(cx)
            .active_item()
            .and_then(|panel| panel.downcast::<DebugPanelItem>())
    }

    fn handle_pane_event(
        &mut self,
        _: View<Pane>,
        event: &pane::Event,
        cx: &mut ViewContext<Self>,
    ) {
        match event {
            pane::Event::RemovedItem { item } => {
                let thread_panel = item.downcast::<DebugPanelItem>().unwrap();

                let thread_id = thread_panel.read(cx).thread_id();
                let client_id = thread_panel.read(cx).client_id();

                self.thread_states.remove(&(client_id, thread_id));

                cx.notify();

                self.dap_store.update(cx, |store, cx| {
                    store
                        .terminate_threads(&client_id, Some(vec![thread_id; 1]), cx)
                        .detach()
                });
            }
            pane::Event::Remove { .. } => cx.emit(PanelEvent::Close),
            pane::Event::ZoomIn => cx.emit(PanelEvent::ZoomIn),
            pane::Event::ZoomOut => cx.emit(PanelEvent::ZoomOut),
            pane::Event::AddItem { item } => {
                self.workspace
                    .update(cx, |workspace, cx| {
                        item.added_to_pane(workspace, self.pane.clone(), cx)
                    })
                    .ok();
            }
            pane::Event::ActivateItem { local } => {
                if !local {
                    return;
                }

                if let Some(active_item) = self.pane.read(cx).active_item() {
                    if let Some(debug_item) = active_item.downcast::<DebugPanelItem>() {
                        debug_item.update(cx, |panel, cx| {
                            panel.go_to_current_stack_frame(cx);
                        });
                    }
                }
            }
            _ => {}
        }
    }

    fn handle_start_debugging_request(
        &mut self,
        client_id: &DebugAdapterClientId,
        seq: u64,
        request_args: Option<Value>,
        cx: &mut ViewContext<Self>,
    ) {
        let args = if let Some(args) = request_args {
            serde_json::from_value(args.clone()).ok()
        } else {
            None
        };

        self.dap_store.update(cx, |store, cx| {
            store
                .respond_to_start_debugging(client_id, seq, args, cx)
                .detach_and_log_err(cx);
        });
    }

    fn handle_run_in_terminal_request(
        &mut self,
        client_id: &DebugAdapterClientId,
        seq: u64,
        request_args: Option<Value>,
        cx: &mut ViewContext<Self>,
    ) {
        let Some(request_args) = request_args else {
            self.dap_store.update(cx, |store, cx| {
                store
                    .respond_to_run_in_terminal(client_id, false, seq, None, cx)
                    .detach_and_log_err(cx);
            });

            return;
        };

        let request_args: RunInTerminalRequestArguments =
            serde_json::from_value(request_args).unwrap();

        let mut envs: HashMap<String, String> = Default::default();

        if let Some(Value::Object(env)) = request_args.env {
            // Special handling for VSCODE_INSPECTOR_OPTIONS:
            // The JavaScript debug adapter expects this value to be a valid JSON object.
            // However, it's often passed as an escaped string, which the adapter can't parse.
            // We need to unescape it and reformat it so the adapter can read it correctly.
            for (key, value) in env {
                let value_str = match (key.as_str(), value) {
                    ("VSCODE_INSPECTOR_OPTIONS", Value::String(value)) => {
                        serde_json::from_str::<Value>(&value[3..])
                            .map(|json| format!(":::{}", json))
                            .unwrap_or_else(|_| value)
                    }
                    (_, value) => value.to_string(),
                };

                envs.insert(key, value_str.trim_matches('"').to_string());
            }
        }

        let terminal_task = self.workspace.update(cx, |workspace, cx| {
            let terminal_panel = workspace.panel::<TerminalPanel>(cx).unwrap();

            terminal_panel.update(cx, |terminal_panel, cx| {
                let mut args = request_args.args.clone();

                // Handle special case for NodeJS debug adapter
                // If only the Node binary path is provided, we set the command to None
                // This prevents the NodeJS REPL from appearing, which is not the desired behavior
                // The expected usage is for users to provide their own Node command, e.g., `node test.js`
                // This allows the NodeJS debug client to attach correctly
                let command = if args.len() > 1 {
                    Some(args.remove(0))
                } else {
                    None
                };

                let terminal_task = terminal_panel.add_terminal(
                    TerminalKind::Debug {
                        command,
                        args,
                        envs,
                        cwd: PathBuf::from(request_args.cwd),
                    },
                    task::RevealStrategy::Always,
                    cx,
                );

                cx.spawn(|_, mut cx| async move {
                    let pid_task = async move {
                        let terminal = terminal_task.await?;

                        terminal.read_with(&mut cx, |terminal, _| terminal.pty_info.pid())
                    };

                    pid_task.await
                })
            })
        });

        let client_id = *client_id;
        cx.spawn(|this, mut cx| async move {
            // Ensure a response is always sent, even in error cases,
            // to maintain proper communication with the debug adapter
            let (success, pid) = match terminal_task {
                Ok(pid_task) => match pid_task.await {
                    Ok(pid) => (true, pid),
                    Err(_) => (false, None),
                },
                Err(_) => (false, None),
            };

            let respond_task = this.update(&mut cx, |this, cx| {
                this.dap_store.update(cx, |store, cx| {
                    store.respond_to_run_in_terminal(
                        &client_id,
                        success,
                        seq,
                        pid.map(|pid| pid.as_u32() as u64),
                        cx,
                    )
                })
            });

            respond_task?.await
        })
        .detach_and_log_err(cx);
    }

    fn handle_debug_client_started(
        &self,
        client_id: &DebugAdapterClientId,
        cx: &mut ViewContext<Self>,
    ) {
        let Some(client) = self.dap_store.read(cx).client_by_id(&client_id) else {
            return;
        };

        let client_id = *client_id;
        let workspace = self.workspace.clone();
        let request_type = client.config().request;
        cx.spawn(|this, mut cx| async move {
            let task = this.update(&mut cx, |this, cx| {
                this.dap_store
                    .update(cx, |store, cx| store.initialize(&client_id, cx))
            })?;

            task.await?;

            match request_type {
                DebugRequestType::Launch => {
                    let task = this.update(&mut cx, |this, cx| {
                        this.dap_store
                            .update(cx, |store, cx| store.launch(&client_id, cx))
                    });

                    task?.await
                }
                DebugRequestType::Attach(config) => {
                    if let Some(process_id) = config.process_id {
                        let task = this.update(&mut cx, |this, cx| {
                            this.dap_store
                                .update(cx, |store, cx| store.attach(&client_id, process_id, cx))
                        })?;

                        task.await
                    } else {
                        this.update(&mut cx, |this, cx| {
                            workspace.update(cx, |workspace, cx| {
                                workspace.toggle_modal(cx, |cx| {
                                    AttachModal::new(&client_id, this.dap_store.clone(), cx)
                                })
                            })
                        })?
                    }
                }
            }
        })
        .detach_and_log_err(cx);
    }

    fn handle_debug_client_events(
        &mut self,
        client_id: &DebugAdapterClientId,
        event: &Events,
        cx: &mut ViewContext<Self>,
    ) {
        match event {
            Events::Initialized(event) => self.handle_initialized_event(&client_id, event, cx),
            Events::Stopped(event) => self.handle_stopped_event(&client_id, event, cx),
            Events::Continued(event) => self.handle_continued_event(&client_id, event, cx),
            Events::Exited(event) => self.handle_exited_event(&client_id, event, cx),
            Events::Terminated(event) => self.handle_terminated_event(&client_id, event, cx),
            Events::Thread(event) => self.handle_thread_event(&client_id, event, cx),
            Events::Output(event) => self.handle_output_event(&client_id, event, cx),
            Events::Breakpoint(_) => {}
            Events::Module(event) => self.handle_module_event(&client_id, event, cx),
            Events::LoadedSource(event) => self.handle_loaded_source_event(&client_id, event, cx),
            Events::Capabilities(event) => {
                self.handle_capabilities_changed_event(client_id, event, cx);
            }
            Events::Memory(_) => {}
            Events::Process(_) => {}
            Events::ProgressEnd(_) => {}
            Events::ProgressStart(_) => {}
            Events::ProgressUpdate(_) => {}
            Events::Invalidated(_) => {}
            Events::Other(_) => {}
        }
    }

    fn handle_initialized_event(
        &mut self,
        client_id: &DebugAdapterClientId,
        capabilities: &Option<Capabilities>,
        cx: &mut ViewContext<Self>,
    ) {
        if let Some(capabilities) = capabilities {
            self.dap_store.update(cx, |store, cx| {
                store.merge_capabilities_for_client(&client_id, capabilities, cx);
            });

            cx.emit(DebugPanelEvent::CapabilitiesChanged(*client_id));
        }

        let send_breakpoints_task = self.workspace.update(cx, |workspace, cx| {
            workspace
                .project()
                .update(cx, |project, cx| project.send_breakpoints(&client_id, cx))
        });

        let configuration_done_task = self
            .dap_store
            .update(cx, |store, cx| store.configuration_done(&client_id, cx));

        cx.background_executor()
            .spawn(async move {
                send_breakpoints_task?.await;

                configuration_done_task.await
            })
            .detach_and_log_err(cx);
    }

    fn handle_continued_event(
        &mut self,
        client_id: &DebugAdapterClientId,
        event: &ContinuedEvent,
        cx: &mut ViewContext<Self>,
    ) {
        cx.emit(DebugPanelEvent::Continued((*client_id, event.clone())));
    }

    fn handle_stopped_event(
        &mut self,
        client_id: &DebugAdapterClientId,
        event: &StoppedEvent,
        cx: &mut ViewContext<Self>,
    ) {
        let Some(thread_id) = event.thread_id else {
            return;
        };

        let Some(client_kind) = self
            .dap_store
            .read(cx)
            .client_by_id(client_id)
            .map(|client| client.config().kind)
        else {
            return; // this can never happen
        };

        let client_id = *client_id;

        let client_name = SharedString::from(client_kind.display_name().to_string());

        cx.spawn({
            let event = event.clone();
            |this, mut cx| async move {
                let workspace = this.update(&mut cx, |this, cx| {
                    let thread_state = this
                        .thread_states
                        .entry((client_id, thread_id))
                        .or_insert(cx.new_model(|_| ThreadState::default()))
                        .clone();

                    thread_state.update(cx, |thread_state, _| {
                        thread_state.stopped = true;
                        thread_state.status = ThreadStatus::Stopped;
                    });

                    let existing_item = this
                        .pane
                        .read(cx)
                        .items()
                        .filter_map(|item| item.downcast::<DebugPanelItem>())
                        .any(|item| {
                            let item = item.read(cx);

                            item.client_id() == client_id && item.thread_id() == thread_id
                        });

                    if !existing_item {
                        let debug_panel = cx.view().clone();
                        this.pane.update(cx, |pane, cx| {
                            let tab = cx.new_view(|cx| {
                                DebugPanelItem::new(
                                    debug_panel,
                                    this.workspace.clone(),
                                    this.dap_store.clone(),
                                    thread_state.clone(),
                                    &client_id,
                                    client_name,
                                    thread_id,
                                    cx,
                                )
                            });

                            pane.add_item(Box::new(tab), true, true, None, cx);
                        });

                        if let Some(message_queue) = this.message_queue.get(&client_id) {
                            for output in message_queue.iter() {
                                cx.emit(DebugPanelEvent::Output((client_id, output.clone())));
                            }
                        }
                    }

                    let go_to_stack_frame = if let Some(item) = this.pane.read(cx).active_item() {
                        item.downcast::<DebugPanelItem>().map_or(false, |pane| {
                            let pane = pane.read(cx);
                            pane.thread_id() == thread_id && pane.client_id() == client_id
                        })
                    } else {
                        true
                    };

                    cx.emit(DebugPanelEvent::Stopped {
                        client_id,
                        event,
                        go_to_stack_frame,
                    });

                    this.workspace.clone()
                })?;

                cx.update(|cx| {
                    workspace.update(cx, |workspace, cx| {
                        workspace.focus_panel::<Self>(cx);
                    })
                })
            }
        })
        .detach_and_log_err(cx);
    }

    fn handle_thread_event(
        &mut self,
        client_id: &DebugAdapterClientId,
        event: &ThreadEvent,
        cx: &mut ViewContext<Self>,
    ) {
        let thread_id = event.thread_id;

        if let Some(thread_state) = self.thread_states.get(&(*client_id, thread_id)) {
            if !thread_state.read(cx).stopped && event.reason == ThreadEventReason::Exited {
                self.show_did_not_stop_warning = true;
                cx.notify();
            };
        }

        if event.reason == ThreadEventReason::Started {
            self.thread_states.insert(
                (*client_id, thread_id),
                cx.new_model(|_| ThreadState::default()),
            );
        }

        cx.emit(DebugPanelEvent::Thread((*client_id, event.clone())));
    }

    fn handle_exited_event(
        &mut self,
        client_id: &DebugAdapterClientId,
        _: &ExitedEvent,
        cx: &mut ViewContext<Self>,
    ) {
        cx.emit(DebugPanelEvent::Exited(*client_id));
    }

    fn handle_terminated_event(
        &mut self,
        client_id: &DebugAdapterClientId,
        event: &Option<TerminatedEvent>,
        cx: &mut ViewContext<Self>,
    ) {
        let restart_args = event.clone().and_then(|e| e.restart);

        for (_, thread_state) in self
            .thread_states
            .range_mut(&(*client_id, u64::MIN)..&(*client_id, u64::MAX))
        {
            thread_state.update(cx, |thread_state, cx| {
                thread_state.status = ThreadStatus::Ended;

                cx.notify();
            });
        }

        self.dap_store.update(cx, |store, cx| {
            if restart_args
                .as_ref()
                .is_some_and(|v| v.as_bool().unwrap_or(true))
            {
                store
                    .restart(&client_id, restart_args, cx)
                    .detach_and_log_err(cx);
            } else {
                store.shutdown_client(&client_id, cx).detach_and_log_err(cx);
            }
        });

        cx.emit(DebugPanelEvent::Terminated(*client_id));
    }

    fn handle_output_event(
        &mut self,
        client_id: &DebugAdapterClientId,
        event: &OutputEvent,
        cx: &mut ViewContext<Self>,
    ) {
        self.message_queue
            .entry(*client_id)
            .or_default()
            .push_back(event.clone());

        cx.emit(DebugPanelEvent::Output((*client_id, event.clone())));
    }

    fn handle_module_event(
        &mut self,
        client_id: &DebugAdapterClientId,
        event: &ModuleEvent,
        cx: &mut ViewContext<Self>,
    ) {
        cx.emit(DebugPanelEvent::Module((*client_id, event.clone())));
    }

    fn handle_loaded_source_event(
        &mut self,
        client_id: &DebugAdapterClientId,
        event: &LoadedSourceEvent,
        cx: &mut ViewContext<Self>,
    ) {
        cx.emit(DebugPanelEvent::LoadedSource((*client_id, event.clone())));
    }

    fn handle_capabilities_changed_event(
        &mut self,
        client_id: &DebugAdapterClientId,
        event: &CapabilitiesEvent,
        cx: &mut ViewContext<Self>,
    ) {
        self.dap_store.update(cx, |store, cx| {
            store.merge_capabilities_for_client(client_id, &event.capabilities, cx);
        });

        cx.emit(DebugPanelEvent::CapabilitiesChanged(*client_id));
    }

    pub fn open_remote_debug_panel_item(
        &self,
        client_id: DebugAdapterClientId,
        thread_id: u64,
        cx: &mut ViewContext<DebugPanel>,
    ) -> View<DebugPanelItem> {
        let existing_item = self.pane.read(cx).items().find_map(|item| {
            let item = item.downcast::<DebugPanelItem>()?;
            let item_ref = item.read(cx);

            if item_ref.client_id() == client_id && item_ref.thread_id() == thread_id {
                Some(item)
            } else {
                None
            }
        });

        if let Some(existing_item) = existing_item {
            return existing_item;
        }

        let debug_panel = cx.view().clone();

        let debug_panel_item = cx.new_view(|cx| {
            DebugPanelItem::new(
                debug_panel,
                self.workspace.clone(),
                self.dap_store.clone(),
                cx.new_model(|_| Default::default()), // change this
                &client_id,
                SharedString::from("test"), // change this
                thread_id,
                cx,
            )
        });

        self.pane.update(cx, |pane, cx| {
            pane.add_item(Box::new(debug_panel_item.clone()), true, true, None, cx);
        });

        debug_panel_item
    }

    fn render_did_not_stop_warning(&self, cx: &mut ViewContext<Self>) -> impl IntoElement {
        const TITLE: &'static str = "Debug session exited without hitting any breakpoints";
        const DESCRIPTION: &'static str =
            "Try adding a breakpoint, or define the correct path mapping for your debugger.";

        div()
            .absolute()
            .right_3()
            .bottom_12()
            .max_w_96()
            .py_2()
            .px_3()
            .elevation_2(cx)
            .occlude()
            .child(
                v_flex()
                    .gap_0p5()
                    .child(
                        h_flex()
                            .gap_1p5()
                            .items_center()
                            .child(Icon::new(IconName::Warning).color(Color::Conflict))
                            .child(Label::new(TITLE).weight(FontWeight::MEDIUM)),
                    )
                    .child(
                        Label::new(DESCRIPTION)
                            .size(LabelSize::Small)
                            .color(Color::Muted),
                    )
                    .child(
                        h_flex().justify_end().mt_1().child(
                            Button::new("dismiss", "Dismiss")
                                .color(Color::Muted)
                                .on_click(cx.listener(|this, _, cx| {
                                    this.show_did_not_stop_warning = false;
                                    cx.notify();
                                })),
                        ),
                    ),
            )
    }
}

impl EventEmitter<PanelEvent> for DebugPanel {}
impl EventEmitter<DebugPanelEvent> for DebugPanel {}
impl EventEmitter<project::Event> for DebugPanel {}

impl FocusableView for DebugPanel {
    fn focus_handle(&self, _cx: &AppContext) -> FocusHandle {
        self.focus_handle.clone()
    }
}

impl Panel for DebugPanel {
    fn pane(&self) -> Option<View<Pane>> {
        Some(self.pane.clone())
    }

    fn persistent_name() -> &'static str {
        "DebugPanel"
    }

    fn position(&self, _cx: &WindowContext) -> DockPosition {
        DockPosition::Bottom
    }

    fn position_is_valid(&self, position: DockPosition) -> bool {
        position == DockPosition::Bottom
    }

    fn set_position(&mut self, _position: DockPosition, _cx: &mut ViewContext<Self>) {}

    fn size(&self, _cx: &WindowContext) -> Pixels {
        self.size
    }

    fn set_size(&mut self, size: Option<Pixels>, _cx: &mut ViewContext<Self>) {
        self.size = size.unwrap();
    }

    fn remote_id() -> Option<proto::PanelId> {
        Some(proto::PanelId::DebugPanel)
    }

    fn icon(&self, _cx: &WindowContext) -> Option<IconName> {
        Some(IconName::Debug)
    }

    fn icon_tooltip(&self, cx: &WindowContext) -> Option<&'static str> {
        if DebuggerSettings::get_global(cx).button {
            Some("Debug Panel")
        } else {
            None
        }
    }

    fn toggle_action(&self) -> Box<dyn Action> {
        Box::new(ToggleFocus)
    }
}

impl Render for DebugPanel {
    fn render(&mut self, cx: &mut ViewContext<Self>) -> impl IntoElement {
        v_flex()
            .key_context("DebugPanel")
            .track_focus(&self.focus_handle)
            .size_full()
            .when(self.show_did_not_stop_warning, |this| {
              this.child(self.render_did_not_stop_warning(cx))
            })
            .map(|this| {
                if self.pane.read(cx).items_len() == 0 {
                    this.child(
                        h_flex().size_full().items_center().justify_center().child(
                            v_flex()
                                .gap_2()
                                .rounded_md()
                                .max_w_64()
                                .items_start()
                                .child(
                                    Label::new("You can create a debug task by creating a new task and setting the `type` key to `debug`")
                                        .size(LabelSize::Small)
                                        .color(Color::Muted),
                                )
                                .child(
                                    h_flex().w_full().justify_end().child(
                                        Button::new(
                                            "start-debugger",
                                            "Choose a debugger",
                                        )
                                        .label_size(LabelSize::Small)
                                        .on_click(move |_, cx| {
                                            cx.dispatch_action(Start.boxed_clone());
                                        })
                                    ),
                                ),
                        ),
                    )
                } else {
                    this.child(self.pane.clone())
                }
            })
            .into_any()
    }
}<|MERGE_RESOLUTION|>--- conflicted
+++ resolved
@@ -4,15 +4,8 @@
 use client::proto;
 use collections::{BTreeMap, HashMap};
 use command_palette_hooks::CommandPaletteFilter;
-<<<<<<< HEAD
-=======
-use dap::client::DebugAdapterClientId;
-use dap::debugger_settings::DebuggerSettings;
-use dap::messages::{Events, Message};
-use dap::requests::{Request, RunInTerminal, StartDebugging};
->>>>>>> 490d4259
 use dap::{
-    client::{DebugAdapterClientId, ThreadStatus},
+    client::DebugAdapterClientId,
     debugger_settings::DebuggerSettings,
     messages::{Events, Message},
     requests::{Request, RunInTerminal, StartDebugging},
@@ -65,7 +58,6 @@
     pub stopped: bool,
 }
 
-<<<<<<< HEAD
 impl ThreadState {
     pub fn from_proto(thread_state: proto::DebuggerThreadState) -> Self {
         let status = ThreadStatus::from_proto(thread_state.thread_status());
@@ -84,7 +76,8 @@
             stopped: self.stopped,
         }
     }
-=======
+}
+
 #[derive(Copy, Clone, Default, Debug, PartialEq, Eq, PartialOrd, Ord, Hash)]
 pub enum ThreadStatus {
     #[default]
@@ -92,7 +85,26 @@
     Stopped,
     Exited,
     Ended,
->>>>>>> 490d4259
+}
+
+impl ThreadStatus {
+    pub fn from_proto(status: proto::DebuggerThreadStatus) -> Self {
+        match status {
+            proto::DebuggerThreadStatus::Running => Self::Running,
+            proto::DebuggerThreadStatus::Stopped => Self::Stopped,
+            proto::DebuggerThreadStatus::Exited => Self::Exited,
+            proto::DebuggerThreadStatus::Ended => Self::Ended,
+        }
+    }
+
+    pub fn to_proto(&self) -> i32 {
+        match self {
+            Self::Running => 0,
+            Self::Stopped => 1,
+            Self::Exited => 2,
+            Self::Ended => 3,
+        }
+    }
 }
 
 pub struct DebugPanel {
