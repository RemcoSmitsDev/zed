use crate::*;
use dap::{
    client::DebugAdapterClientId,
    requests::{
        Continue, Disconnect, Initialize, Launch, Next, RunInTerminal, SetBreakpoints, StackTrace,
        StartDebugging, StepBack, StepIn, StepOut,
    },
    ErrorResponse, RunInTerminalRequestArguments, SourceBreakpoint, StartDebuggingRequestArguments,
    StartDebuggingRequestArgumentsRequest,
};
use debugger_panel::ThreadStatus;
use editor::{
    actions::{self},
    Editor, EditorMode, MultiBuffer,
};
use gpui::{BackgroundExecutor, TestAppContext, VisualTestContext};
use project::{
    dap_store::{Breakpoint, BreakpointEditAction, BreakpointKind},
    FakeFs, Project,
};
use serde_json::json;
use std::{
    path::Path,
    sync::{
        atomic::{AtomicBool, Ordering},
        Arc,
    },
};
use terminal_view::{terminal_panel::TerminalPanel, TerminalView};
use tests::{active_debug_panel_item, init_test, init_test_workspace, worktree_from_project};
use workspace::{dock::Panel, Item};

#[gpui::test]
async fn test_basic_show_debug_panel(executor: BackgroundExecutor, cx: &mut TestAppContext) {
    init_test(cx);

    let fs = FakeFs::new(executor.clone());

    fs.insert_tree(
        "/project",
        json!({
            "main.rs": "First line\nSecond line\nThird line\nFourth line",
        }),
    )
    .await;

    let project = Project::test(fs, ["/project".as_ref()], cx).await;
    let workspace = init_test_workspace(&project, cx).await;
    let cx = &mut VisualTestContext::from_window(*workspace, cx);

    let task = project.update(cx, |project, cx| {
        project.start_debug_session(
            task::DebugAdapterConfig {
                label: "test config".into(),
                kind: task::DebugAdapterKind::Fake,
                request: task::DebugRequestType::Launch,
                program: None,
                cwd: None,
                initialize_args: None,
            },
            cx,
        )
    });

    let (session, client) = task.await.unwrap();

    client
        .on_request::<Initialize, _>(move |_, _| {
            Ok(dap::Capabilities {
                supports_step_back: Some(false),
                ..Default::default()
            })
        })
        .await;

    client.on_request::<Launch, _>(move |_, _| Ok(())).await;

    client
        .on_request::<StackTrace, _>(move |_, _| {
            Ok(dap::StackTraceResponse {
                stack_frames: Vec::default(),
                total_frames: None,
            })
        })
        .await;

    client.on_request::<Disconnect, _>(move |_, _| Ok(())).await;

    // assert we don't have a debug panel item yet
    workspace
        .update(cx, |workspace, _window, cx| {
            let debug_panel = workspace.panel::<DebugPanel>(cx).unwrap();

            debug_panel.update(cx, |this, cx| {
                assert!(this.active_debug_panel_item(cx).is_none());
                assert_eq!(0, this.pane().unwrap().read(cx).items_len());
            });
        })
        .unwrap();

    client
        .fake_event(dap::messages::Events::Stopped(dap::StoppedEvent {
            reason: dap::StoppedEventReason::Pause,
            description: None,
            thread_id: Some(1),
            preserve_focus_hint: None,
            text: None,
            all_threads_stopped: None,
            hit_breakpoint_ids: None,
        }))
        .await;

    cx.run_until_parked();

    // assert we added a debug panel item
    workspace
        .update(cx, |workspace, _window, cx| {
            let debug_panel = workspace.panel::<DebugPanel>(cx).unwrap();
            let active_debug_panel_item = debug_panel
                .update(cx, |this, cx| this.active_debug_panel_item(cx))
                .unwrap();

            assert_eq!(
                1,
                debug_panel.update(cx, |this, cx| this.pane().unwrap().read(cx).items_len())
            );
            assert_eq!(client.id(), active_debug_panel_item.read(cx).client_id());
            assert_eq!(1, active_debug_panel_item.read(cx).thread_id());
        })
        .unwrap();

    let shutdown_session = project.update(cx, |project, cx| {
        project.dap_store().update(cx, |dap_store, cx| {
            dap_store.shutdown_session(&session.read(cx).id(), cx)
        })
    });

    shutdown_session.await.unwrap();

    // assert we don't have a debug panel item anymore because the client shutdown
    workspace
        .update(cx, |workspace, _window, cx| {
            let debug_panel = workspace.panel::<DebugPanel>(cx).unwrap();

            debug_panel.update(cx, |this, cx| {
                assert!(this.active_debug_panel_item(cx).is_none());
                assert_eq!(0, this.pane().unwrap().read(cx).items_len());
            });
        })
        .unwrap();
}

#[gpui::test]
async fn test_we_can_only_have_one_panel_per_debug_thread(
    executor: BackgroundExecutor,
    cx: &mut TestAppContext,
) {
    init_test(cx);

    let fs = FakeFs::new(executor.clone());

    fs.insert_tree(
        "/project",
        json!({
            "main.rs": "First line\nSecond line\nThird line\nFourth line",
        }),
    )
    .await;

    let project = Project::test(fs, ["/project".as_ref()], cx).await;
    let workspace = init_test_workspace(&project, cx).await;
    let cx = &mut VisualTestContext::from_window(*workspace, cx);

    let task = project.update(cx, |project, cx| {
        project.start_debug_session(
            task::DebugAdapterConfig {
                label: "test config".into(),
                kind: task::DebugAdapterKind::Fake,
                request: task::DebugRequestType::Launch,
                program: None,
                cwd: None,
                initialize_args: None,
            },
            cx,
        )
    });

    let (session, client) = task.await.unwrap();

    client
        .on_request::<Initialize, _>(move |_, _| {
            Ok(dap::Capabilities {
                supports_step_back: Some(false),
                ..Default::default()
            })
        })
        .await;

    client.on_request::<Launch, _>(move |_, _| Ok(())).await;

    client
        .on_request::<StackTrace, _>(move |_, _| {
            Ok(dap::StackTraceResponse {
                stack_frames: Vec::default(),
                total_frames: None,
            })
        })
        .await;

    client.on_request::<Disconnect, _>(move |_, _| Ok(())).await;

    // assert we don't have a debug panel item yet
    workspace
        .update(cx, |workspace, _window, cx| {
            let debug_panel = workspace.panel::<DebugPanel>(cx).unwrap();

            debug_panel.update(cx, |this, cx| {
                assert!(this.active_debug_panel_item(cx).is_none());
                assert_eq!(0, this.pane().unwrap().read(cx).items_len());
            });
        })
        .unwrap();

    client
        .fake_event(dap::messages::Events::Stopped(dap::StoppedEvent {
            reason: dap::StoppedEventReason::Pause,
            description: None,
            thread_id: Some(1),
            preserve_focus_hint: None,
            text: None,
            all_threads_stopped: None,
            hit_breakpoint_ids: None,
        }))
        .await;

    cx.run_until_parked();

    // assert we added a debug panel item
    workspace
        .update(cx, |workspace, _window, cx| {
            let debug_panel = workspace.panel::<DebugPanel>(cx).unwrap();
            let active_debug_panel_item = debug_panel
                .update(cx, |this, cx| this.active_debug_panel_item(cx))
                .unwrap();

            assert_eq!(
                1,
                debug_panel.update(cx, |this, cx| this.pane().unwrap().read(cx).items_len())
            );
            assert_eq!(client.id(), active_debug_panel_item.read(cx).client_id());
            assert_eq!(1, active_debug_panel_item.read(cx).thread_id());
        })
        .unwrap();

    client
        .fake_event(dap::messages::Events::Stopped(dap::StoppedEvent {
            reason: dap::StoppedEventReason::Pause,
            description: None,
            thread_id: Some(1),
            preserve_focus_hint: None,
            text: None,
            all_threads_stopped: None,
            hit_breakpoint_ids: None,
        }))
        .await;

    cx.run_until_parked();

    // assert we added a debug panel item
    workspace
        .update(cx, |workspace, _window, cx| {
            let debug_panel = workspace.panel::<DebugPanel>(cx).unwrap();
            let active_debug_panel_item = debug_panel
                .update(cx, |this, cx| this.active_debug_panel_item(cx))
                .unwrap();

            assert_eq!(
                1,
                debug_panel.update(cx, |this, cx| this.pane().unwrap().read(cx).items_len())
            );
            assert_eq!(client.id(), active_debug_panel_item.read(cx).client_id());
            assert_eq!(1, active_debug_panel_item.read(cx).thread_id());
        })
        .unwrap();

    let shutdown_session = project.update(cx, |project, cx| {
        project.dap_store().update(cx, |dap_store, cx| {
            dap_store.shutdown_session(&session.read(cx).id(), cx)
        })
    });

    shutdown_session.await.unwrap();

    // assert we don't have a debug panel item anymore because the client shutdown
    workspace
        .update(cx, |workspace, _window, cx| {
            let debug_panel = workspace.panel::<DebugPanel>(cx).unwrap();

            debug_panel.update(cx, |this, cx| {
                assert!(this.active_debug_panel_item(cx).is_none());
                assert_eq!(0, this.pane().unwrap().read(cx).items_len());
            });
        })
        .unwrap();
}

#[gpui::test]
async fn test_client_can_open_multiple_thread_panels(
    executor: BackgroundExecutor,
    cx: &mut TestAppContext,
) {
    init_test(cx);

    let fs = FakeFs::new(executor.clone());

    fs.insert_tree(
        "/project",
        json!({
            "main.rs": "First line\nSecond line\nThird line\nFourth line",
        }),
    )
    .await;

    let project = Project::test(fs, ["/project".as_ref()], cx).await;
    let workspace = init_test_workspace(&project, cx).await;
    let cx = &mut VisualTestContext::from_window(*workspace, cx);

    let task = project.update(cx, |project, cx| {
        project.start_debug_session(
            task::DebugAdapterConfig {
                label: "test config".into(),
                kind: task::DebugAdapterKind::Fake,
                request: task::DebugRequestType::Launch,
                program: None,
                cwd: None,
                initialize_args: None,
            },
            cx,
        )
    });

    let (session, client) = task.await.unwrap();

    client
        .on_request::<Initialize, _>(move |_, _| {
            Ok(dap::Capabilities {
                supports_step_back: Some(false),
                ..Default::default()
            })
        })
        .await;

    client.on_request::<Launch, _>(move |_, _| Ok(())).await;

    client
        .on_request::<StackTrace, _>(move |_, _| {
            Ok(dap::StackTraceResponse {
                stack_frames: Vec::default(),
                total_frames: None,
            })
        })
        .await;

    client.on_request::<Disconnect, _>(move |_, _| Ok(())).await;

    // assert we don't have a debug panel item yet
    workspace
        .update(cx, |workspace, _window, cx| {
            let debug_panel = workspace.panel::<DebugPanel>(cx).unwrap();

            debug_panel.update(cx, |this, cx| {
                assert!(this.active_debug_panel_item(cx).is_none());
                assert_eq!(0, this.pane().unwrap().read(cx).items_len());
            });
        })
        .unwrap();

    client
        .fake_event(dap::messages::Events::Stopped(dap::StoppedEvent {
            reason: dap::StoppedEventReason::Pause,
            description: None,
            thread_id: Some(1),
            preserve_focus_hint: None,
            text: None,
            all_threads_stopped: None,
            hit_breakpoint_ids: None,
        }))
        .await;

    cx.run_until_parked();

    // assert we added a debug panel item
    workspace
        .update(cx, |workspace, _window, cx| {
            let debug_panel = workspace.panel::<DebugPanel>(cx).unwrap();
            let active_debug_panel_item = debug_panel
                .update(cx, |this, cx| this.active_debug_panel_item(cx))
                .unwrap();

            assert_eq!(
                1,
                debug_panel.update(cx, |this, cx| this.pane().unwrap().read(cx).items_len())
            );
            assert_eq!(client.id(), active_debug_panel_item.read(cx).client_id());
            assert_eq!(1, active_debug_panel_item.read(cx).thread_id());
        })
        .unwrap();

    client
        .fake_event(dap::messages::Events::Stopped(dap::StoppedEvent {
            reason: dap::StoppedEventReason::Pause,
            description: None,
            thread_id: Some(2),
            preserve_focus_hint: None,
            text: None,
            all_threads_stopped: None,
            hit_breakpoint_ids: None,
        }))
        .await;

    cx.run_until_parked();

    // assert we added a debug panel item and the new one is active
    workspace
        .update(cx, |workspace, _window, cx| {
            let debug_panel = workspace.panel::<DebugPanel>(cx).unwrap();
            let active_debug_panel_item = debug_panel
                .update(cx, |this, cx| this.active_debug_panel_item(cx))
                .unwrap();

            assert_eq!(
                2,
                debug_panel.update(cx, |this, cx| this.pane().unwrap().read(cx).items_len())
            );
            assert_eq!(client.id(), active_debug_panel_item.read(cx).client_id());
            assert_eq!(2, active_debug_panel_item.read(cx).thread_id());
        })
        .unwrap();

    let shutdown_session = project.update(cx, |project, cx| {
        project.dap_store().update(cx, |dap_store, cx| {
            dap_store.shutdown_session(&session.read(cx).id(), cx)
        })
    });

    shutdown_session.await.unwrap();

    // assert we don't have a debug panel item anymore because the client shutdown
    workspace
        .update(cx, |workspace, _window, cx| {
            let debug_panel = workspace.panel::<DebugPanel>(cx).unwrap();

            debug_panel.update(cx, |this, cx| {
                assert!(this.active_debug_panel_item(cx).is_none());
                assert_eq!(0, this.pane().unwrap().read(cx).items_len());
            });
        })
        .unwrap();
}

#[gpui::test]
async fn test_handle_successful_run_in_terminal_reverse_request(
    executor: BackgroundExecutor,
    cx: &mut TestAppContext,
) {
    init_test(cx);

    let send_response = Arc::new(AtomicBool::new(false));

    let fs = FakeFs::new(executor.clone());

    fs.insert_tree(
        "/project",
        json!({
            "main.rs": "First line\nSecond line\nThird line\nFourth line",
        }),
    )
    .await;

    let project = Project::test(fs, ["/project".as_ref()], cx).await;
    let workspace = init_test_workspace(&project, cx).await;
    let cx = &mut VisualTestContext::from_window(*workspace, cx);

    let task = project.update(cx, |project, cx| {
        project.start_debug_session(
            task::DebugAdapterConfig {
                label: "test config".into(),
                kind: task::DebugAdapterKind::Fake,
                request: task::DebugRequestType::Launch,
                program: None,
                cwd: None,
                initialize_args: None,
            },
            cx,
        )
    });

    let (session, client) = task.await.unwrap();

    client
        .on_request::<Initialize, _>(move |_, _| {
            Ok(dap::Capabilities {
                supports_step_back: Some(false),
                ..Default::default()
            })
        })
        .await;

    client.on_request::<Launch, _>(move |_, _| Ok(())).await;

    client.on_request::<Disconnect, _>(move |_, _| Ok(())).await;

    client
        .on_response::<RunInTerminal, _>({
            let send_response = send_response.clone();
            move |response| {
                send_response.store(true, Ordering::SeqCst);

                assert!(response.success);
                assert!(response.body.is_some());
            }
        })
        .await;

    client
        .fake_reverse_request::<RunInTerminal>(RunInTerminalRequestArguments {
            kind: None,
            title: None,
            cwd: std::env::temp_dir().to_string_lossy().to_string(),
            args: vec![],
            env: None,
            args_can_be_interpreted_by_shell: None,
        })
        .await;

    cx.run_until_parked();

    assert!(
        send_response.load(std::sync::atomic::Ordering::SeqCst),
        "Expected to receive response from reverse request"
    );

    workspace
        .update(cx, |workspace, _window, cx| {
            let terminal_panel = workspace.panel::<TerminalPanel>(cx).unwrap();

            let panel = terminal_panel.read(cx).pane().unwrap().read(cx);

            assert_eq!(1, panel.items_len());
            assert!(panel
                .active_item()
                .unwrap()
                .downcast::<TerminalView>()
                .unwrap()
                .read(cx)
                .terminal()
                .read(cx)
                .debug_terminal());
        })
        .unwrap();

    let shutdown_session = project.update(cx, |project, cx| {
        project.dap_store().update(cx, |dap_store, cx| {
            dap_store.shutdown_session(&session.read(cx).id(), cx)
        })
    });

    shutdown_session.await.unwrap();
}

// covers that we always send a response back, if something when wrong,
// while spawning the terminal
#[gpui::test]
async fn test_handle_error_run_in_terminal_reverse_request(
    executor: BackgroundExecutor,
    cx: &mut TestAppContext,
) {
    init_test(cx);

    let send_response = Arc::new(AtomicBool::new(false));

    let fs = FakeFs::new(executor.clone());

    fs.insert_tree(
        "/project",
        json!({
            "main.rs": "First line\nSecond line\nThird line\nFourth line",
        }),
    )
    .await;

    let project = Project::test(fs, ["/project".as_ref()], cx).await;
    let workspace = init_test_workspace(&project, cx).await;
    let cx = &mut VisualTestContext::from_window(*workspace, cx);

    let task = project.update(cx, |project, cx| {
        project.start_debug_session(
            task::DebugAdapterConfig {
                label: "test config".into(),
                kind: task::DebugAdapterKind::Fake,
                request: task::DebugRequestType::Launch,
                program: None,
                cwd: None,
                initialize_args: None,
            },
            cx,
        )
    });

    let (session, client) = task.await.unwrap();

    client
        .on_request::<Initialize, _>(move |_, _| {
            Ok(dap::Capabilities {
                supports_step_back: Some(false),
                ..Default::default()
            })
        })
        .await;

    client.on_request::<Launch, _>(move |_, _| Ok(())).await;

    client.on_request::<Disconnect, _>(move |_, _| Ok(())).await;

    client
        .on_response::<RunInTerminal, _>({
            let send_response = send_response.clone();
            move |response| {
                send_response.store(true, Ordering::SeqCst);

                assert!(!response.success);
                assert!(response.body.is_some());
            }
        })
        .await;

    client
        .fake_reverse_request::<RunInTerminal>(RunInTerminalRequestArguments {
            kind: None,
            title: None,
            cwd: "/non-existing/path".into(), // invalid/non-existing path will cause the terminal spawn to fail
            args: vec![],
            env: None,
            args_can_be_interpreted_by_shell: None,
        })
        .await;

    cx.run_until_parked();

    assert!(
        send_response.load(std::sync::atomic::Ordering::SeqCst),
        "Expected to receive response from reverse request"
    );

    workspace
        .update(cx, |workspace, _window, cx| {
            let terminal_panel = workspace.panel::<TerminalPanel>(cx).unwrap();

            assert_eq!(
                0,
                terminal_panel.read(cx).pane().unwrap().read(cx).items_len()
            );
        })
        .unwrap();

    let shutdown_session = project.update(cx, |project, cx| {
        project.dap_store().update(cx, |dap_store, cx| {
            dap_store.shutdown_session(&session.read(cx).id(), cx)
        })
    });

    shutdown_session.await.unwrap();
}

#[gpui::test]
async fn test_handle_start_debugging_reverse_request(
    executor: BackgroundExecutor,
    cx: &mut TestAppContext,
) {
    init_test(cx);

    let send_response = Arc::new(AtomicBool::new(false));
    let send_launch = Arc::new(AtomicBool::new(false));

    let fs = FakeFs::new(executor.clone());

    fs.insert_tree(
        "/project",
        json!({
            "main.rs": "First line\nSecond line\nThird line\nFourth line",
        }),
    )
    .await;

    let project = Project::test(fs, ["/project".as_ref()], cx).await;
    let workspace = init_test_workspace(&project, cx).await;
    let cx = &mut VisualTestContext::from_window(*workspace, cx);

    let task = project.update(cx, |project, cx| {
        project.start_debug_session(
            task::DebugAdapterConfig {
                label: "test config".into(),
                kind: task::DebugAdapterKind::Fake,
                request: task::DebugRequestType::Launch,
                program: None,
                cwd: None,
                initialize_args: None,
            },
            cx,
        )
    });

    let (session, client) = task.await.unwrap();

    client
        .on_request::<Initialize, _>(move |_, _| {
            Ok(dap::Capabilities {
                supports_step_back: Some(false),
                ..Default::default()
            })
        })
        .await;

    client.on_request::<Launch, _>(move |_, _| Ok(())).await;

    client.on_request::<Disconnect, _>(move |_, _| Ok(())).await;

    client
        .on_response::<StartDebugging, _>({
            let send_response = send_response.clone();
            move |response| {
                send_response.store(true, Ordering::SeqCst);

                assert!(response.success);
                assert!(response.body.is_some());
            }
        })
        .await;

    cx.run_until_parked();

    client
        .fake_reverse_request::<StartDebugging>(StartDebuggingRequestArguments {
            configuration: json!({}),
            request: StartDebuggingRequestArgumentsRequest::Launch,
        })
        .await;

    cx.run_until_parked();

    project.update(cx, |_, cx| {
        assert_eq!(2, session.read(cx).as_local().unwrap().clients_len());
    });
    assert!(
        send_response.load(std::sync::atomic::Ordering::SeqCst),
        "Expected to receive response from reverse request"
    );

    let second_client = project.update(cx, |_, cx| {
        session
            .read(cx)
            .as_local()
            .unwrap()
            .client_by_id(&DebugAdapterClientId(1))
            .unwrap()
    });

    project.update(cx, |_, cx| {
        cx.emit(project::Event::DebugClientStarted((
            session.read(cx).id(),
            second_client.id(),
        )));
    });

    second_client
        .on_request::<Initialize, _>(move |_, _| {
            Ok(dap::Capabilities {
                supports_step_back: Some(false),
                ..Default::default()
            })
        })
        .await;
    second_client
        .on_request::<Launch, _>({
            let send_launch = send_launch.clone();
            move |_, _| {
                send_launch.store(true, Ordering::SeqCst);

                Ok(())
            }
        })
        .await;
    second_client
        .on_request::<Disconnect, _>(move |_, _| Ok(()))
        .await;

    cx.run_until_parked();

    assert!(
        send_launch.load(std::sync::atomic::Ordering::SeqCst),
        "Expected to send launch request on second client"
    );

    let shutdown_session = project.update(cx, |project, cx| {
        project.dap_store().update(cx, |dap_store, cx| {
            dap_store.shutdown_session(&session.read(cx).id(), cx)
        })
    });

    shutdown_session.await.unwrap();
}

#[gpui::test]
async fn test_debug_panel_item_thread_status_reset_on_failure(
    executor: BackgroundExecutor,
    cx: &mut TestAppContext,
) {
    init_test(cx);

    let fs = FakeFs::new(executor.clone());

    fs.insert_tree(
        "/project",
        json!({
            "main.rs": "First line\nSecond line\nThird line\nFourth line",
        }),
    )
    .await;

    let project = Project::test(fs, ["/project".as_ref()], cx).await;
    let workspace = init_test_workspace(&project, cx).await;
    let cx = &mut VisualTestContext::from_window(*workspace, cx);

    let task = project.update(cx, |project, cx| {
        project.start_debug_session(
            task::DebugAdapterConfig {
                label: "test config".into(),
                kind: task::DebugAdapterKind::Fake,
                request: task::DebugRequestType::Launch,
                program: None,
                cwd: None,
                initialize_args: None,
            },
            cx,
        )
    });

    let (session, client) = task.await.unwrap();

    client
        .on_request::<Initialize, _>(move |_, _| {
            Ok(dap::Capabilities {
                supports_step_back: Some(true),
                ..Default::default()
            })
        })
        .await;

    client.on_request::<Launch, _>(move |_, _| Ok(())).await;

    client
        .on_request::<StackTrace, _>(move |_, _| {
            Ok(dap::StackTraceResponse {
                stack_frames: Vec::default(),
                total_frames: None,
            })
        })
        .await;

    client
        .on_request::<Next, _>(move |_, _| {
            Err(ErrorResponse {
                error: Some(dap::Message {
                    id: 1,
                    format: "error".into(),
                    variables: None,
                    send_telemetry: None,
                    show_user: None,
                    url: None,
                    url_label: None,
                }),
            })
        })
        .await;

    client
        .on_request::<StepOut, _>(move |_, _| {
            Err(ErrorResponse {
                error: Some(dap::Message {
                    id: 1,
                    format: "error".into(),
                    variables: None,
                    send_telemetry: None,
                    show_user: None,
                    url: None,
                    url_label: None,
                }),
            })
        })
        .await;

    client
        .on_request::<StepIn, _>(move |_, _| {
            Err(ErrorResponse {
                error: Some(dap::Message {
                    id: 1,
                    format: "error".into(),
                    variables: None,
                    send_telemetry: None,
                    show_user: None,
                    url: None,
                    url_label: None,
                }),
            })
        })
        .await;

    client
        .on_request::<StepBack, _>(move |_, _| {
            Err(ErrorResponse {
                error: Some(dap::Message {
                    id: 1,
                    format: "error".into(),
                    variables: None,
                    send_telemetry: None,
                    show_user: None,
                    url: None,
                    url_label: None,
                }),
            })
        })
        .await;

    client
        .on_request::<Continue, _>(move |_, _| {
            Err(ErrorResponse {
                error: Some(dap::Message {
                    id: 1,
                    format: "error".into(),
                    variables: None,
                    send_telemetry: None,
                    show_user: None,
                    url: None,
                    url_label: None,
                }),
            })
        })
        .await;

    client
        .fake_event(dap::messages::Events::Stopped(dap::StoppedEvent {
            reason: dap::StoppedEventReason::Pause,
            description: None,
            thread_id: Some(1),
            preserve_focus_hint: None,
            text: None,
            all_threads_stopped: None,
            hit_breakpoint_ids: None,
        }))
        .await;

    client.on_request::<Disconnect, _>(move |_, _| Ok(())).await;

    cx.run_until_parked();

    for operation in &[
        "step_over",
        "continue_thread",
        "step_back",
        "step_in",
        "step_out",
    ] {
        active_debug_panel_item(workspace, cx).update(
            cx,
            |debug_panel_item, cx| match *operation {
                "step_over" => debug_panel_item.step_over(cx),
                "continue_thread" => debug_panel_item.continue_thread(cx),
                "step_back" => debug_panel_item.step_back(cx),
                "step_in" => debug_panel_item.step_in(cx),
                "step_out" => debug_panel_item.step_out(cx),
                _ => unreachable!(),
            },
        );

        cx.run_until_parked();

        active_debug_panel_item(workspace, cx).update(cx, |debug_panel_item, cx| {
            assert_eq!(
                debug_panel_item.thread_state().read(cx).status,
                debugger_panel::ThreadStatus::Stopped,
                "Thread status not reset to Stopped after failed {}",
                operation
            );

            // update state to running, so we can test it actually changes the status back to stopped
            debug_panel_item
                .thread_state()
                .update(cx, |thread_state, cx| {
                    thread_state.status = ThreadStatus::Running;
                    cx.notify();
                });
        });
    }

    let shutdown_session = project.update(cx, |project, cx| {
        project.dap_store().update(cx, |dap_store, cx| {
            dap_store.shutdown_session(&session.read(cx).id(), cx)
        })
    });

    shutdown_session.await.unwrap();
}

#[gpui::test]
async fn test_send_breakpoints_when_editor_has_been_saved(
    executor: BackgroundExecutor,
    cx: &mut TestAppContext,
) {
    init_test(cx);

    let fs = FakeFs::new(executor.clone());

    fs.insert_tree(
        "/project",
        json!({
            "main.rs": "First line\nSecond line\nThird line\nFourth line",
        }),
    )
    .await;

    let project = Project::test(fs, ["/project".as_ref()], cx).await;
    let workspace = init_test_workspace(&project, cx).await;
    let cx = &mut VisualTestContext::from_window(*workspace, cx);
    let worktree = worktree_from_project(&project, cx);
    let worktree_id = workspace
<<<<<<< HEAD
        .update(cx, |_, cx| worktree.read(cx).id())
=======
        .update(cx, |workspace, _window, cx| {
            workspace.project().update(cx, |project, cx| {
                project.worktrees(cx).next().unwrap().read(cx).id()
            })
        })
>>>>>>> a2e0b677
        .unwrap();

    let task = project.update(cx, |project, cx| {
        project.start_debug_session(
            task::DebugAdapterConfig {
                label: "test config".into(),
                kind: task::DebugAdapterKind::Fake,
                request: task::DebugRequestType::Launch,
                program: None,
                cwd: None,
                initialize_args: None,
            },
            cx,
        )
    });

    let (session, client) = task.await.unwrap();

    let buffer = project
        .update(cx, |project, cx| {
            project.open_buffer((worktree_id, "main.rs"), cx)
        })
        .await
        .unwrap();

    let (editor, cx) = cx.add_window_view(|window, cx| {
        Editor::new(
            EditorMode::Full,
            MultiBuffer::build_from_buffer(buffer, cx),
            Some(project.clone()),
            true,
            window,
            cx,
        )
    });

    client
        .on_request::<Initialize, _>(move |_, _| {
            Ok(dap::Capabilities {
                supports_step_back: Some(true),
                ..Default::default()
            })
        })
        .await;

    client.on_request::<Launch, _>(move |_, _| Ok(())).await;

    client
        .on_request::<StackTrace, _>(move |_, _| {
            Ok(dap::StackTraceResponse {
                stack_frames: Vec::default(),
                total_frames: None,
            })
        })
        .await;

    client.on_request::<Disconnect, _>(move |_, _| Ok(())).await;

    client
        .fake_event(dap::messages::Events::Stopped(dap::StoppedEvent {
            reason: dap::StoppedEventReason::Pause,
            description: None,
            thread_id: Some(1),
            preserve_focus_hint: None,
            text: None,
            all_threads_stopped: None,
            hit_breakpoint_ids: None,
        }))
        .await;

    let called_set_breakpoints = Arc::new(AtomicBool::new(false));
    client
        .on_request::<SetBreakpoints, _>({
            let called_set_breakpoints = called_set_breakpoints.clone();
            move |_, args| {
                assert_eq!("/project/main.rs", args.source.path.unwrap());
                assert_eq!(
                    vec![SourceBreakpoint {
                        line: 2,
                        column: None,
                        condition: None,
                        hit_condition: None,
                        log_message: None,
                        mode: None
                    }],
                    args.breakpoints.unwrap()
                );
                assert!(!args.source_modified.unwrap());

                called_set_breakpoints.store(true, Ordering::SeqCst);

                Ok(dap::SetBreakpointsResponse {
                    breakpoints: Vec::default(),
                })
            }
        })
        .await;

    editor.update_in(cx, |editor, window, cx| {
        editor.move_down(&actions::MoveDown, window, cx);
        editor.toggle_breakpoint(&actions::ToggleBreakpoint, window, cx);
    });

    cx.run_until_parked();

    assert!(
        called_set_breakpoints.load(std::sync::atomic::Ordering::SeqCst),
        "SetBreakpoint request must be called"
    );

    let called_set_breakpoints = Arc::new(AtomicBool::new(false));
    client
        .on_request::<SetBreakpoints, _>({
            let called_set_breakpoints = called_set_breakpoints.clone();
            move |_, args| {
                assert_eq!("/project/main.rs", args.source.path.unwrap());
                assert_eq!(
                    vec![SourceBreakpoint {
                        line: 3,
                        column: None,
                        condition: None,
                        hit_condition: None,
                        log_message: None,
                        mode: None
                    }],
                    args.breakpoints.unwrap()
                );
                assert!(args.source_modified.unwrap());

                called_set_breakpoints.store(true, Ordering::SeqCst);

                Ok(dap::SetBreakpointsResponse {
                    breakpoints: Vec::default(),
                })
            }
        })
        .await;

    editor.update_in(cx, |editor, window, cx| {
        editor.move_up(&actions::MoveUp, window, cx);
        editor.insert("new text\n", window, cx);
    });

    editor
        .update_in(cx, |editor, window, cx| {
            editor.save(true, project.clone(), window, cx)
        })
        .await
        .unwrap();

    cx.run_until_parked();

    assert!(
        called_set_breakpoints.load(std::sync::atomic::Ordering::SeqCst),
        "SetBreakpoint request must be called after editor is saved"
    );

    let shutdown_session = project.update(cx, |project, cx| {
        project.dap_store().update(cx, |dap_store, cx| {
            dap_store.shutdown_session(&session.read(cx).id(), cx)
        })
    });

    shutdown_session.await.unwrap();
}

#[gpui::test]
async fn test_it_send_breakpoint_request_if_breakpoint_buffer_is_unopened(
    executor: BackgroundExecutor,
    cx: &mut TestAppContext,
) {
    init_test(cx);

    let fs = FakeFs::new(executor.clone());

    fs.insert_tree(
        "/project",
        json!({
            "main.rs": "First line\nSecond line\nThird line\nFourth line",
        }),
    )
    .await;

    let project = Project::test(fs, ["/project".as_ref()], cx).await;
    let workspace = init_test_workspace(&project, cx).await;
    let cx = &mut VisualTestContext::from_window(*workspace, cx);
    let worktree = worktree_from_project(&project, cx);
    let worktree_id = workspace
<<<<<<< HEAD
        .update(cx, |_, cx| worktree.read(cx).id())
=======
        .update(cx, |workspace, _window, cx| {
            workspace.project().update(cx, |project, cx| {
                project.worktrees(cx).next().unwrap().read(cx).id()
            })
        })
>>>>>>> a2e0b677
        .unwrap();

    let task = project.update(cx, |project, cx| {
        project.start_debug_session(
            task::DebugAdapterConfig {
                label: "test config".into(),
                kind: task::DebugAdapterKind::Fake,
                request: task::DebugRequestType::Launch,
                program: None,
                cwd: None,
                initialize_args: None,
            },
            cx,
        )
    });

    let (session, client) = task.await.unwrap();

    client
        .on_request::<Initialize, _>(move |_, _| {
            Ok(dap::Capabilities {
                supports_step_back: Some(true),
                ..Default::default()
            })
        })
        .await;

    client.on_request::<Launch, _>(move |_, _| Ok(())).await;

    client
        .on_request::<StackTrace, _>(move |_, _| {
            Ok(dap::StackTraceResponse {
                stack_frames: Vec::default(),
                total_frames: None,
            })
        })
        .await;

    client.on_request::<Disconnect, _>(move |_, _| Ok(())).await;

    client
        .fake_event(dap::messages::Events::Stopped(dap::StoppedEvent {
            reason: dap::StoppedEventReason::Pause,
            description: None,
            thread_id: Some(1),
            preserve_focus_hint: None,
            text: None,
            all_threads_stopped: None,
            hit_breakpoint_ids: None,
        }))
        .await;

    let called_set_breakpoints = Arc::new(AtomicBool::new(false));
    client
        .on_request::<SetBreakpoints, _>({
            let called_set_breakpoints = called_set_breakpoints.clone();
            move |_, args| {
                assert_eq!("/project/main.rs", args.source.path.unwrap());
                assert_eq!(
                    vec![SourceBreakpoint {
                        line: 2,
                        column: None,
                        condition: None,
                        hit_condition: None,
                        log_message: None,
                        mode: None
                    }],
                    args.breakpoints.unwrap()
                );
                assert!(!args.source_modified.unwrap());

                called_set_breakpoints.store(true, Ordering::SeqCst);

                Ok(dap::SetBreakpointsResponse {
                    breakpoints: Vec::default(),
                })
            }
        })
        .await;

    // add breakpoint for file/buffer that has not been opened yet
    project.update(cx, |project, cx| {
        project.dap_store().update(cx, |dap_store, cx| {
            dap_store.toggle_breakpoint_for_buffer(
                &project::ProjectPath {
                    worktree_id,
                    path: Arc::from(Path::new(&"main.rs")),
                },
                Breakpoint {
                    active_position: None,
                    cached_position: 1,
                    kind: BreakpointKind::Standard,
                },
                BreakpointEditAction::Toggle,
                cx,
            );
        });
    });

    cx.run_until_parked();

    assert!(
        called_set_breakpoints.load(std::sync::atomic::Ordering::SeqCst),
        "SetBreakpoint request must be called for unopened buffers"
    );

    let shutdown_session = project.update(cx, |project, cx| {
        project.dap_store().update(cx, |dap_store, cx| {
            dap_store.shutdown_session(&session.read(cx).id(), cx)
        })
    });

    shutdown_session.await.unwrap();
}

#[gpui::test]
async fn test_debug_session_is_shutdown_when_attach_and_launch_request_fails(
    executor: BackgroundExecutor,
    cx: &mut TestAppContext,
) {
    init_test(cx);

    let fs = FakeFs::new(executor.clone());

    fs.insert_tree(
        "/project",
        json!({
            "main.rs": "First line\nSecond line\nThird line\nFourth line",
        }),
    )
    .await;

    let project = Project::test(fs, ["/project".as_ref()], cx).await;
    let workspace = init_test_workspace(&project, cx).await;
    let cx = &mut VisualTestContext::from_window(*workspace, cx);

    let task = project.update(cx, |project, cx| {
        project.start_debug_session(
            task::DebugAdapterConfig {
                label: "test config".into(),
                kind: task::DebugAdapterKind::Fake,
                request: task::DebugRequestType::Launch,
                program: None,
                cwd: None,
                initialize_args: None,
            },
            cx,
        )
    });

    let (session, client) = task.await.unwrap();
    let session_id = cx.update(|_window, cx| session.read(cx).id());

    client
        .on_request::<Initialize, _>(move |_, _| {
            Ok(dap::Capabilities {
                supports_step_back: Some(false),
                ..Default::default()
            })
        })
        .await;

    client
        .on_request::<Launch, _>(move |_, _| {
            Err(ErrorResponse {
                error: Some(dap::Message {
                    id: 1,
                    format: "error".into(),
                    variables: None,
                    send_telemetry: None,
                    show_user: None,
                    url: None,
                    url_label: None,
                }),
            })
        })
        .await;

    client
        .on_request::<StackTrace, _>(move |_, _| {
            Ok(dap::StackTraceResponse {
                stack_frames: Vec::default(),
                total_frames: None,
            })
        })
        .await;

    client.on_request::<Disconnect, _>(move |_, _| Ok(())).await;

    cx.run_until_parked();

    project.update(cx, |project, cx| {
        assert!(project
            .dap_store()
            .read(cx)
            .session_by_id(&session_id)
            .is_none());
    });
}<|MERGE_RESOLUTION|>--- conflicted
+++ resolved
@@ -1033,15 +1033,7 @@
     let cx = &mut VisualTestContext::from_window(*workspace, cx);
     let worktree = worktree_from_project(&project, cx);
     let worktree_id = workspace
-<<<<<<< HEAD
-        .update(cx, |_, cx| worktree.read(cx).id())
-=======
-        .update(cx, |workspace, _window, cx| {
-            workspace.project().update(cx, |project, cx| {
-                project.worktrees(cx).next().unwrap().read(cx).id()
-            })
-        })
->>>>>>> a2e0b677
+        .update(cx, |_, _, cx| worktree.read(cx).id())
         .unwrap();
 
     let task = project.update(cx, |project, cx| {
@@ -1230,15 +1222,7 @@
     let cx = &mut VisualTestContext::from_window(*workspace, cx);
     let worktree = worktree_from_project(&project, cx);
     let worktree_id = workspace
-<<<<<<< HEAD
-        .update(cx, |_, cx| worktree.read(cx).id())
-=======
-        .update(cx, |workspace, _window, cx| {
-            workspace.project().update(cx, |project, cx| {
-                project.worktrees(cx).next().unwrap().read(cx).id()
-            })
-        })
->>>>>>> a2e0b677
+        .update(cx, |_, _, cx| worktree.read(cx).id())
         .unwrap();
 
     let task = project.update(cx, |project, cx| {
