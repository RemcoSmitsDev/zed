--- conflicted
+++ resolved
@@ -496,62 +496,6 @@
                     .indent_step_size(px(20.))
                     .always_show_disclosure_icon(true)
                     .toggle(disclosed)
-<<<<<<< HEAD
-                    .on_toggle(cx.listener(move |this, _, cx| {
-                        if !has_children {
-                            return;
-                        }
-
-                        let debug_item = this.debug_panel_item.read(cx);
-
-                        // if we already opened the variable/we already fetched it
-                        // we can just toggle it because we already have the nested variable
-                        if disclosed.unwrap_or(true)
-                            || debug_item
-                                .current_thread_state()
-                                .vars
-                                .contains_key(&variable_reference)
-                        {
-                            return this.toggle_entry_collapsed(&variable_id, cx);
-                        }
-
-                        let Some(entries) = this
-                            .stack_frame_entries
-                            .get(&debug_item.current_thread_state().current_stack_frame_id)
-                        else {
-                            return;
-                        };
-
-                        let Some(entry) = entries.get(ix) else {
-                            return;
-                        };
-
-                        if let ThreadEntry::Variable { scope, depth, .. } = entry {
-                            let variable_id = variable_id.clone();
-                            let client = debug_item.client();
-                            let scope = scope.clone();
-                            let depth = *depth;
-
-                            cx.spawn(|this, mut cx| async move {
-                                let variables = client.variables(variable_reference).await?;
-
-                                this.update(&mut cx, |this, cx| {
-                                    let client = client.clone();
-                                    let mut thread_states = client.thread_states();
-                                    let Some(thread_state) = thread_states
-                                        .get_mut(&this.debug_panel_item.read(cx).thread_id())
-                                    else {
-                                        return;
-                                    };
-
-                                    if let Some(state) = thread_state
-                                        .variables
-                                        .get_mut(&thread_state.current_stack_frame_id)
-                                        .and_then(|s| s.get_mut(&scope))
-                                    {
-                                        let position = state.iter().position(|(d, v)| {
-                                            variable_entry_id(v, &scope, *d) == variable_id
-=======
                     .on_toggle(cx.listener({
                         let variable_id = variable_id.clone();
                         move |this, _, cx| {
@@ -612,7 +556,6 @@
                                         let position = variables.iter().position(|v| {
                                             variable_entry_id(&scope, &v.variable, v.depth)
                                                 == variable_id
->>>>>>> dc5d0f41
                                         });
 
                                         if let Some(position) = position {
