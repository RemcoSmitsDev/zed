use client::Client;
use dap::debugger_settings::DebuggerSettings;
use debugger_panel::{DebugPanel, ToggleFocus};
use debugger_panel_item::DebugPanelItem;
use gpui::AppContext;
use settings::Settings;
use ui::ViewContext;
use workspace::{
    Continue, Pause, Restart, ShutdownDebugAdapters, Start, StepInto, StepOut, StepOver, Stop,
    ToggleIgnoreBreakpoints, Workspace,
};

use std::sync::Arc;

mod attach_modal;
mod console;
pub mod debugger_panel;
mod debugger_panel_item;
mod loaded_source_list;
mod module_list;
mod stack_frame_list;
mod variable_list;

<<<<<<< HEAD
pub fn init(_client: &Arc<Client>, cx: &mut AppContext) {
=======
#[cfg(test)]
mod tests;

pub fn init(cx: &mut AppContext) {
>>>>>>> ab4973fb
    DebuggerSettings::register(cx);
    workspace::FollowableViewRegistry::register::<DebugPanelItem>(cx);

    // let client: AnyProtoClient = client.clone().into();
    // client.add_model_message_handler(DebugPanel::handle_set_debug_panel_item);

    cx.observe_new_views(
        |workspace: &mut Workspace, _cx: &mut ViewContext<Workspace>| {
            workspace
                .register_action(|workspace, _: &ToggleFocus, cx| {
                    workspace.toggle_panel_focus::<DebugPanel>(cx);
                })
                .register_action(|workspace: &mut Workspace, _: &Start, cx| {
                    tasks_ui::toggle_modal(workspace, None, task::TaskModal::DebugModal, cx)
                        .detach();
                })
                .register_action(|workspace: &mut Workspace, _: &ShutdownDebugAdapters, cx| {
                    workspace.project().update(cx, |project, cx| {
                        project.dap_store().update(cx, |store, cx| {
                            store.shutdown_clients(cx).detach();
                        })
                    })
                })
                .register_action(|workspace: &mut Workspace, _: &Stop, cx| {
                    let debug_panel = workspace.panel::<DebugPanel>(cx).unwrap();

                    debug_panel.update(cx, |panel, cx| {
                        let Some(active_item) = panel.active_debug_panel_item(cx) else {
                            return;
                        };

                        active_item.update(cx, |item, cx| item.stop_thread(cx))
                    });
                })
                .register_action(|workspace: &mut Workspace, _: &Continue, cx| {
                    let debug_panel = workspace.panel::<DebugPanel>(cx).unwrap();

                    debug_panel.update(cx, |panel, cx| {
                        let Some(active_item) = panel.active_debug_panel_item(cx) else {
                            return;
                        };

                        active_item.update(cx, |item, cx| item.continue_thread(cx))
                    });
                })
                .register_action(|workspace: &mut Workspace, _: &StepInto, cx| {
                    let debug_panel = workspace.panel::<DebugPanel>(cx).unwrap();

                    debug_panel.update(cx, |panel, cx| {
                        let Some(active_item) = panel.active_debug_panel_item(cx) else {
                            return;
                        };

                        active_item.update(cx, |item, cx| item.step_in(cx))
                    });
                })
                .register_action(|workspace: &mut Workspace, _: &StepOut, cx| {
                    let debug_panel = workspace.panel::<DebugPanel>(cx).unwrap();

                    debug_panel.update(cx, |panel, cx| {
                        let Some(active_item) = panel.active_debug_panel_item(cx) else {
                            return;
                        };

                        active_item.update(cx, |item, cx| item.step_out(cx))
                    });
                })
                .register_action(|workspace: &mut Workspace, _: &StepOver, cx| {
                    let debug_panel = workspace.panel::<DebugPanel>(cx).unwrap();

                    debug_panel.update(cx, |panel, cx| {
                        let Some(active_item) = panel.active_debug_panel_item(cx) else {
                            return;
                        };

                        active_item.update(cx, |item, cx| item.step_over(cx))
                    });
                })
                .register_action(|workspace: &mut Workspace, _: &Restart, cx| {
                    let debug_panel = workspace.panel::<DebugPanel>(cx).unwrap();

                    debug_panel.update(cx, |panel, cx| {
                        let Some(active_item) = panel.active_debug_panel_item(cx) else {
                            return;
                        };

                        active_item.update(cx, |item, cx| item.restart_client(cx))
                    });
                })
                .register_action(
                    |workspace: &mut Workspace, _: &ToggleIgnoreBreakpoints, cx| {
                        let debug_panel = workspace.panel::<DebugPanel>(cx).unwrap();

                        debug_panel.update(cx, |panel, cx| {
                            let Some(active_item) = panel.active_debug_panel_item(cx) else {
                                return;
                            };

                            active_item.update(cx, |item, cx| item.toggle_ignore_breakpoints(cx))
                        });
                    },
                )
                .register_action(|workspace: &mut Workspace, _: &Pause, cx| {
                    let debug_panel = workspace.panel::<DebugPanel>(cx).unwrap();

                    debug_panel.update(cx, |panel, cx| {
                        let Some(active_item) = panel.active_debug_panel_item(cx) else {
                            return;
                        };

                        active_item.update(cx, |item, cx| item.pause_thread(cx))
                    });
                });
        },
    )
    .detach();
}<|MERGE_RESOLUTION|>--- conflicted
+++ resolved
@@ -1,4 +1,3 @@
-use client::Client;
 use dap::debugger_settings::DebuggerSettings;
 use debugger_panel::{DebugPanel, ToggleFocus};
 use debugger_panel_item::DebugPanelItem;
@@ -10,8 +9,6 @@
     ToggleIgnoreBreakpoints, Workspace,
 };
 
-use std::sync::Arc;
-
 mod attach_modal;
 mod console;
 pub mod debugger_panel;
@@ -21,14 +18,10 @@
 mod stack_frame_list;
 mod variable_list;
 
-<<<<<<< HEAD
-pub fn init(_client: &Arc<Client>, cx: &mut AppContext) {
-=======
 #[cfg(test)]
 mod tests;
 
 pub fn init(cx: &mut AppContext) {
->>>>>>> ab4973fb
     DebuggerSettings::register(cx);
     workspace::FollowableViewRegistry::register::<DebugPanelItem>(cx);
 
