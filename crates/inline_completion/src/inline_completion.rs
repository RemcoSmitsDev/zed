--- conflicted
+++ resolved
@@ -40,11 +40,7 @@
         debounce: bool,
         cx: &mut Context<Self>,
     );
-<<<<<<< HEAD
-    fn needs_terms_acceptance(&self, _cx: &AppContext) -> bool {
-=======
     fn needs_terms_acceptance(&self, _cx: &App) -> bool {
->>>>>>> 7d30dda5
         false
     }
     fn cycle(
@@ -76,13 +72,8 @@
     fn show_completions_in_menu(&self) -> bool;
     fn show_completions_in_normal_mode(&self) -> bool;
     fn show_tab_accept_marker(&self) -> bool;
-<<<<<<< HEAD
-    fn needs_terms_acceptance(&self, cx: &AppContext) -> bool;
-    fn is_refreshing(&self, cx: &AppContext) -> bool;
-=======
     fn needs_terms_acceptance(&self, cx: &App) -> bool;
     fn is_refreshing(&self, cx: &App) -> bool;
->>>>>>> 7d30dda5
     fn refresh(
         &self,
         buffer: Entity<Buffer>,
@@ -140,19 +131,11 @@
         self.read(cx).is_enabled(buffer, cursor_position, cx)
     }
 
-<<<<<<< HEAD
-    fn needs_terms_acceptance(&self, cx: &AppContext) -> bool {
-        self.read(cx).needs_terms_acceptance(cx)
-    }
-
-    fn is_refreshing(&self, cx: &AppContext) -> bool {
-=======
     fn needs_terms_acceptance(&self, cx: &App) -> bool {
         self.read(cx).needs_terms_acceptance(cx)
     }
 
     fn is_refreshing(&self, cx: &App) -> bool {
->>>>>>> 7d30dda5
         self.read(cx).is_refreshing()
     }
 
