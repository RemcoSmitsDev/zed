use schemars::{gen::SchemaSettings, JsonSchema};
use serde::{Deserialize, Serialize};
use std::collections::HashMap;
use std::net::Ipv4Addr;
use std::path::PathBuf;
use util::ResultExt;

use crate::{TaskTemplate, TaskTemplates, TaskType};

impl Default for DebugConnectionType {
    fn default() -> Self {
        DebugConnectionType::TCP(TCPHost::default())
    }
}

/// Represents the host information of the debug adapter
#[derive(Default, Deserialize, Serialize, PartialEq, Eq, JsonSchema, Clone, Debug)]
pub struct TCPHost {
    /// The port that the debug adapter is listening on
    ///
    /// Default: We will try to find an open port
    pub port: Option<u16>,
    /// The host that the debug adapter is listening too
    ///
    /// Default: 127.0.0.1
    pub host: Option<Ipv4Addr>,
    /// The max amount of time in milliseconds to connect to a tcp DAP before returning an error
    ///
    /// Default: 2000ms
    pub timeout: Option<u64>,
}

impl TCPHost {
    /// Get the host or fallback to the default host
    pub fn host(&self) -> Ipv4Addr {
        self.host.unwrap_or_else(|| Ipv4Addr::new(127, 0, 0, 1))
    }
}

/// Represents the attach request information of the debug adapter
#[derive(Default, Deserialize, Serialize, PartialEq, Eq, JsonSchema, Clone, Debug)]
pub struct AttachConfig {
    /// The processId to attach to, if left empty we will show a process picker
    #[serde(default)]
    pub process_id: Option<u32>,
}

/// Represents the type that will determine which request to call on the debug adapter
#[derive(Default, Deserialize, Serialize, PartialEq, Eq, JsonSchema, Clone, Debug)]
#[serde(rename_all = "lowercase", tag = "request")]
pub enum DebugRequestType {
    /// Call the `launch` request on the debug adapter
    #[default]
    Launch,
    /// Call the `attach` request on the debug adapter
    Attach(AttachConfig),
}

/// The Debug adapter to use
#[derive(Deserialize, Serialize, PartialEq, Eq, JsonSchema, Clone, Debug)]
#[serde(rename_all = "lowercase", tag = "adapter")]
pub enum DebugAdapterKind {
    /// Manually setup starting a debug adapter
    /// The argument within is used to start the DAP
    Custom(CustomArgs),
    /// Use debugpy
    Python(TCPHost),
    /// Use vscode-php-debug
    Php(TCPHost),
    /// Use vscode-js-debug
    Javascript(TCPHost),
    /// Use lldb
    Lldb,
}

impl DebugAdapterKind {
    /// Returns the display name for the adapter kind
    pub fn display_name(&self) -> &str {
        match self {
            Self::Custom(_) => "Custom",
            Self::Python(_) => "Python",
            Self::Php(_) => "PHP",
            Self::Javascript(_) => "JavaScript",
            Self::Lldb => "LLDB",
        }
    }
}

/// Custom arguments used to setup a custom debugger
#[derive(Deserialize, Serialize, PartialEq, Eq, JsonSchema, Clone, Debug)]
pub struct CustomArgs {
    /// The connection that a custom debugger should use
    #[serde(flatten)]
    pub connection: DebugConnectionType,
    /// The cli command used to start the debug adapter e.g. `python3`, `node` or the adapter binary
    pub command: String,
    /// The cli arguments used to start the debug adapter
    pub args: Option<Vec<String>>,
    /// The cli envs used to start the debug adapter
    pub envs: Option<HashMap<String, String>>,
}

/// Represents the configuration for the debug adapter
#[derive(Deserialize, Serialize, PartialEq, Eq, JsonSchema, Clone, Debug)]
#[serde(rename_all = "snake_case")]
pub struct DebugAdapterConfig {
    /// The type of adapter you want to use
    #[serde(flatten)]
    pub kind: DebugAdapterKind,
    /// The type of request that should be called on the debug adapter
    #[serde(default, flatten)]
    pub request: DebugRequestType,
    /// The program that you trying to debug
    pub program: Option<String>,
    /// The current working directory of your project
    pub cwd: Option<PathBuf>,
    /// Additional initialization arguments to be sent on DAP initialization
    pub initialize_args: Option<serde_json::Value>,
}

/// Represents the type of the debugger adapter connection
#[derive(Deserialize, Serialize, PartialEq, Eq, JsonSchema, Clone, Debug)]
#[serde(rename_all = "lowercase", tag = "connection")]
pub enum DebugConnectionType {
    /// Connect to the debug adapter via TCP
    TCP(TCPHost),
    /// Connect to the debug adapter via STDIO
    STDIO,
}

#[derive(Deserialize, Serialize, PartialEq, Eq, JsonSchema, Clone, Debug)]
#[serde(rename_all = "snake_case")]
pub struct DebugTaskDefinition {
    /// Name of the debug task
    label: String,
    /// Program to run the debugger on
    program: Option<String>,
<<<<<<< HEAD
    /// The type of request that should be called on the debug adapter
    #[serde(default, flatten)]
    request: DebugRequestType,
=======
    /// The current working directory of your project
    cwd: Option<String>,
    /// Launch | Request depending on the session the adapter should be ran as
    #[serde(default)]
    session_type: DebugRequestType,
>>>>>>> 591f6cc9
    /// The adapter to run
    #[serde(flatten)]
    kind: DebugAdapterKind,
    /// Additional initialization arguments to be sent on DAP initialization
    initialize_args: Option<serde_json::Value>,
}

impl DebugTaskDefinition {
    fn to_zed_format(self) -> anyhow::Result<TaskTemplate> {
        let command = "".to_string();
        let cwd = self.cwd.clone().map(PathBuf::from).take_if(|p| p.exists());

        let task_type = TaskType::Debug(DebugAdapterConfig {
            kind: self.kind,
            request: self.request,
            program: self.program,
            cwd: cwd.clone(),
            initialize_args: self.initialize_args,
        });

        let args: Vec<String> = Vec::new();

        Ok(TaskTemplate {
            label: self.label,
            command,
            args,
            task_type,
            cwd: if cwd.is_some() { self.cwd } else { None },
            ..Default::default()
        })
    }
}

/// A group of Debug Tasks defined in a JSON file.
#[derive(Clone, Debug, Default, PartialEq, Eq, Serialize, Deserialize, JsonSchema)]
#[serde(transparent)]
pub struct DebugTaskFile(pub Vec<DebugTaskDefinition>);

impl DebugTaskFile {
    /// Generates JSON schema of Tasks JSON template format.
    pub fn generate_json_schema() -> serde_json_lenient::Value {
        let schema = SchemaSettings::draft07()
            .with(|settings| settings.option_add_null_type = false)
            .into_generator()
            .into_root_schema_for::<Self>();

        serde_json_lenient::to_value(schema).unwrap()
    }
}

impl TryFrom<DebugTaskFile> for TaskTemplates {
    type Error = anyhow::Error;

    fn try_from(value: DebugTaskFile) -> Result<Self, Self::Error> {
        let templates = value
            .0
            .into_iter()
            .filter_map(|debug_definition| debug_definition.to_zed_format().log_err())
            .collect();

        Ok(Self(templates))
    }
}<|MERGE_RESOLUTION|>--- conflicted
+++ resolved
@@ -135,17 +135,11 @@
     label: String,
     /// Program to run the debugger on
     program: Option<String>,
-<<<<<<< HEAD
+    /// The current working directory of your project
+    cwd: Option<String>,
     /// The type of request that should be called on the debug adapter
     #[serde(default, flatten)]
     request: DebugRequestType,
-=======
-    /// The current working directory of your project
-    cwd: Option<String>,
-    /// Launch | Request depending on the session the adapter should be ran as
-    #[serde(default)]
-    session_type: DebugRequestType,
->>>>>>> 591f6cc9
     /// The adapter to run
     #[serde(flatten)]
     kind: DebugAdapterKind,
