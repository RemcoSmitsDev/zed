//! Baseline interface of Tasks in Zed: all tasks in Zed are intended to use those for implementing their own logic.
#![deny(missing_docs)]

mod debug_format;
pub mod static_source;
mod task_template;
mod vscode_format;

use collections::{hash_map, HashMap, HashSet};
use gpui::SharedString;
use schemars::JsonSchema;
use serde::{Deserialize, Serialize};
use std::borrow::Cow;
use std::path::PathBuf;
use std::str::FromStr;

pub use debug_format::{
<<<<<<< HEAD
    CustomArgs, DebugAdapterConfig, DebugAdapterKind, DebugConnectionType, DebugRequestType,
    DebugTaskDefinition, DebugTaskFile, TCPHost,
=======
    AttachConfig, CustomArgs, DebugAdapterConfig, DebugAdapterKind, DebugConnectionType,
    DebugRequestType, DebugTaskFile, TCPHost,
>>>>>>> 45c4aef0
};
pub use task_template::{
    HideStrategy, RevealStrategy, TaskModal, TaskTemplate, TaskTemplates, TaskType,
};
pub use vscode_format::VsCodeTaskFile;

/// Task identifier, unique within the application.
/// Based on it, task reruns and terminal tabs are managed.
#[derive(Debug, Clone, PartialEq, Eq, Hash, PartialOrd, Ord, Deserialize)]
pub struct TaskId(pub String);

/// Contains all information needed by Zed to spawn a new terminal tab for the given task.
#[derive(Debug, Clone, PartialEq, Eq)]
pub struct SpawnInTerminal {
    /// Id of the task to use when determining task tab affinity.
    pub id: TaskId,
    /// Full unshortened form of `label` field.
    pub full_label: String,
    /// Human readable name of the terminal tab.
    pub label: String,
    /// Executable command to spawn.
    pub command: String,
    /// Arguments to the command, potentially unsubstituted,
    /// to let the shell that spawns the command to do the substitution, if needed.
    pub args: Vec<String>,
    /// A human-readable label, containing command and all of its arguments, joined and substituted.
    pub command_label: String,
    /// Current working directory to spawn the command into.
    pub cwd: Option<PathBuf>,
    /// Env overrides for the command, will be appended to the terminal's environment from the settings.
    pub env: HashMap<String, String>,
    /// Whether to use a new terminal tab or reuse the existing one to spawn the process.
    pub use_new_terminal: bool,
    /// Whether to allow multiple instances of the same task to be run, or rather wait for the existing ones to finish.
    pub allow_concurrent_runs: bool,
    /// What to do with the terminal pane and tab, after the command was started.
    pub reveal: RevealStrategy,
    /// What to do with the terminal pane and tab, after the command had finished.
    pub hide: HideStrategy,
    /// Which shell to use when spawning the task.
    pub shell: Shell,
    /// Tells debug tasks which program to debug
    pub program: Option<String>,
}

/// A final form of the [`TaskTemplate`], that got resolved with a particualar [`TaskContext`] and now is ready to spawn the actual task.
#[derive(Clone, Debug, PartialEq, Eq)]
pub struct ResolvedTask {
    /// A way to distinguish tasks produced by the same template, but different contexts.
    /// NOTE: Resolved tasks may have the same labels, commands and do the same things,
    /// but still may have different ids if the context was different during the resolution.
    /// Since the template has `env` field, for a generic task that may be a bash command,
    /// so it's impossible to determine the id equality without more context in a generic case.
    pub id: TaskId,
    /// A template the task got resolved from.
    original_task: TaskTemplate,
    /// Full, unshortened label of the task after all resolutions are made.
    pub resolved_label: String,
    /// Variables that were substituted during the task template resolution.
    substituted_variables: HashSet<VariableName>,
    /// Further actions that need to take place after the resolved task is spawned,
    /// with all task variables resolved.
    pub resolved: Option<SpawnInTerminal>,
}

impl ResolvedTask {
    /// A task template before the resolution.
    pub fn original_task(&self) -> &TaskTemplate {
        &self.original_task
    }

    /// Get the task type that determines what this task is used for
    /// And where is it shown in the UI
    pub fn task_type(&self) -> TaskType {
        self.original_task.task_type.clone()
    }

    /// Get the configuration for the debug adapter that should be used for this task.
    pub fn debug_adapter_config(&self) -> Option<DebugAdapterConfig> {
        match self.original_task.task_type.clone() {
            TaskType::Script => None,
            TaskType::Debug(mut adapter_config) => {
                let (cwd, program) = match &self.resolved {
                    None => (adapter_config.cwd, adapter_config.program),
                    Some(spawn_in_terminal) => (
                        spawn_in_terminal.cwd.clone(),
                        spawn_in_terminal.program.clone(),
                    ),
                };

                adapter_config.program = program;
                adapter_config.cwd = cwd;
                Some(adapter_config)
            }
        }
    }

    /// Variables that were substituted during the task template resolution.
    pub fn substituted_variables(&self) -> &HashSet<VariableName> {
        &self.substituted_variables
    }

    /// A human-readable label to display in the UI.
    pub fn display_label(&self) -> &str {
        self.resolved
            .as_ref()
            .map(|resolved| resolved.label.as_str())
            .unwrap_or_else(|| self.resolved_label.as_str())
    }
}

/// Variables, available for use in [`TaskContext`] when a Zed's [`TaskTemplate`] gets resolved into a [`ResolvedTask`].
/// Name of the variable must be a valid shell variable identifier, which generally means that it is
/// a word  consisting only  of alphanumeric characters and underscores,
/// and beginning with an alphabetic character or an  underscore.
#[derive(Debug, Clone, PartialEq, Eq, Hash, Serialize)]
pub enum VariableName {
    /// An absolute path of the currently opened file.
    File,
    /// A path of the currently opened file (relative to worktree root).
    RelativeFile,
    /// The currently opened filename.
    Filename,
    /// The path to a parent directory of a currently opened file.
    Dirname,
    /// Stem (filename without extension) of the currently opened file.
    Stem,
    /// An absolute path of the currently opened worktree, that contains the file.
    WorktreeRoot,
    /// A symbol text, that contains latest cursor/selection position.
    Symbol,
    /// A row with the latest cursor/selection position.
    Row,
    /// A column with the latest cursor/selection position.
    Column,
    /// Text from the latest selection.
    SelectedText,
    /// The symbol selected by the symbol tagging system, specifically the @run capture in a runnables.scm
    RunnableSymbol,
    /// Custom variable, provided by the plugin or other external source.
    /// Will be printed with `CUSTOM_` prefix to avoid potential conflicts with other variables.
    Custom(Cow<'static, str>),
}

impl VariableName {
    /// Generates a `$VARIABLE`-like string value to be used in templates.
    pub fn template_value(&self) -> String {
        format!("${self}")
    }
}

impl FromStr for VariableName {
    type Err = ();

    fn from_str(s: &str) -> Result<Self, Self::Err> {
        let without_prefix = s.strip_prefix(ZED_VARIABLE_NAME_PREFIX).ok_or(())?;
        let value = match without_prefix {
            "FILE" => Self::File,
            "FILENAME" => Self::Filename,
            "RELATIVE_FILE" => Self::RelativeFile,
            "DIRNAME" => Self::Dirname,
            "STEM" => Self::Stem,
            "WORKTREE_ROOT" => Self::WorktreeRoot,
            "SYMBOL" => Self::Symbol,
            "RUNNABLE_SYMBOL" => Self::RunnableSymbol,
            "SELECTED_TEXT" => Self::SelectedText,
            "ROW" => Self::Row,
            "COLUMN" => Self::Column,
            _ => {
                if let Some(custom_name) =
                    without_prefix.strip_prefix(ZED_CUSTOM_VARIABLE_NAME_PREFIX)
                {
                    Self::Custom(Cow::Owned(custom_name.to_owned()))
                } else {
                    return Err(());
                }
            }
        };
        Ok(value)
    }
}

/// A prefix that all [`VariableName`] variants are prefixed with when used in environment variables and similar template contexts.
pub const ZED_VARIABLE_NAME_PREFIX: &str = "ZED_";
const ZED_CUSTOM_VARIABLE_NAME_PREFIX: &str = "CUSTOM_";

impl std::fmt::Display for VariableName {
    fn fmt(&self, f: &mut std::fmt::Formatter) -> std::fmt::Result {
        match self {
            Self::File => write!(f, "{ZED_VARIABLE_NAME_PREFIX}FILE"),
            Self::Filename => write!(f, "{ZED_VARIABLE_NAME_PREFIX}FILENAME"),
            Self::RelativeFile => write!(f, "{ZED_VARIABLE_NAME_PREFIX}RELATIVE_FILE"),
            Self::Dirname => write!(f, "{ZED_VARIABLE_NAME_PREFIX}DIRNAME"),
            Self::Stem => write!(f, "{ZED_VARIABLE_NAME_PREFIX}STEM"),
            Self::WorktreeRoot => write!(f, "{ZED_VARIABLE_NAME_PREFIX}WORKTREE_ROOT"),
            Self::Symbol => write!(f, "{ZED_VARIABLE_NAME_PREFIX}SYMBOL"),
            Self::Row => write!(f, "{ZED_VARIABLE_NAME_PREFIX}ROW"),
            Self::Column => write!(f, "{ZED_VARIABLE_NAME_PREFIX}COLUMN"),
            Self::SelectedText => write!(f, "{ZED_VARIABLE_NAME_PREFIX}SELECTED_TEXT"),
            Self::RunnableSymbol => write!(f, "{ZED_VARIABLE_NAME_PREFIX}RUNNABLE_SYMBOL"),
            Self::Custom(s) => write!(
                f,
                "{ZED_VARIABLE_NAME_PREFIX}{ZED_CUSTOM_VARIABLE_NAME_PREFIX}{s}"
            ),
        }
    }
}

/// Container for predefined environment variables that describe state of Zed at the time the task was spawned.
#[derive(Clone, Debug, Default, PartialEq, Eq, Serialize)]
pub struct TaskVariables(HashMap<VariableName, String>);

impl TaskVariables {
    /// Inserts another variable into the container, overwriting the existing one if it already exists — in this case, the old value is returned.
    pub fn insert(&mut self, variable: VariableName, value: String) -> Option<String> {
        self.0.insert(variable, value)
    }

    /// Extends the container with another one, overwriting the existing variables on collision.
    pub fn extend(&mut self, other: Self) {
        self.0.extend(other.0);
    }
    /// Get the value associated with given variable name, if there is one.
    pub fn get(&self, key: &VariableName) -> Option<&str> {
        self.0.get(key).map(|s| s.as_str())
    }
    /// Clear out variables obtained from tree-sitter queries, which are prefixed with '_' character
    pub fn sweep(&mut self) {
        self.0.retain(|name, _| {
            if let VariableName::Custom(name) = name {
                !name.starts_with('_')
            } else {
                true
            }
        })
    }
}

impl FromIterator<(VariableName, String)> for TaskVariables {
    fn from_iter<T: IntoIterator<Item = (VariableName, String)>>(iter: T) -> Self {
        Self(HashMap::from_iter(iter))
    }
}

impl IntoIterator for TaskVariables {
    type Item = (VariableName, String);

    type IntoIter = hash_map::IntoIter<VariableName, String>;

    fn into_iter(self) -> Self::IntoIter {
        self.0.into_iter()
    }
}

/// Keeps track of the file associated with a task and context of tasks execution (i.e. current file or current function).
/// Keeps all Zed-related state inside, used to produce a resolved task out of its template.
#[derive(Clone, Debug, Default, PartialEq, Eq)]
pub struct TaskContext {
    /// A path to a directory in which the task should be executed.
    pub cwd: Option<PathBuf>,
    /// Additional environment variables associated with a given task.
    pub task_variables: TaskVariables,
    /// Environment variables obtained when loading the project into Zed.
    /// This is the environment one would get when `cd`ing in a terminal
    /// into the project's root directory.
    pub project_env: HashMap<String, String>,
}

/// This is a new type representing a 'tag' on a 'runnable symbol', typically a test of main() function, found via treesitter.
#[derive(Clone, Debug)]
pub struct RunnableTag(pub SharedString);

/// Shell configuration to open the terminal with.
#[derive(Clone, Debug, Default, Serialize, Deserialize, PartialEq, Eq, JsonSchema)]
#[serde(rename_all = "snake_case")]
pub enum Shell {
    /// Use the system's default terminal configuration in /etc/passwd
    #[default]
    System,
    /// Use a specific program with no arguments.
    Program(String),
    /// Use a specific program with arguments.
    WithArguments {
        /// The program to run.
        program: String,
        /// The arguments to pass to the program.
        args: Vec<String>,
        /// An optional string to override the title of the terminal tab
        title_override: Option<SharedString>,
    },
}<|MERGE_RESOLUTION|>--- conflicted
+++ resolved
@@ -15,13 +15,8 @@
 use std::str::FromStr;
 
 pub use debug_format::{
-<<<<<<< HEAD
-    CustomArgs, DebugAdapterConfig, DebugAdapterKind, DebugConnectionType, DebugRequestType,
-    DebugTaskDefinition, DebugTaskFile, TCPHost,
-=======
     AttachConfig, CustomArgs, DebugAdapterConfig, DebugAdapterKind, DebugConnectionType,
-    DebugRequestType, DebugTaskFile, TCPHost,
->>>>>>> 45c4aef0
+    DebugRequestType, DebugTaskDefinition, DebugTaskFile, TCPHost,
 };
 pub use task_template::{
     HideStrategy, RevealStrategy, TaskModal, TaskTemplate, TaskTemplates, TaskType,
