--- conflicted
+++ resolved
@@ -251,12 +251,8 @@
         .await;
 
     let project = Project::test(app_state.fs.clone(), ["/root".as_ref()], cx).await;
-<<<<<<< HEAD
-    let (workspace, cx) = cx.add_window_view(|cx| Workspace::test_new(project.clone(), cx));
-=======
-    let (workspace, cx) =
-        cx.add_window_view(|window, cx| Workspace::test_new(project.clone(), window, cx));
->>>>>>> 7d30dda5
+    let (workspace, cx) =
+        cx.add_window_view(|window, cx| Workspace::test_new(project.clone(), window, cx));
 
     let tab_1 = open_buffer("1.txt", &workspace, cx).await;
     let tab_2 = open_buffer("2.txt", &workspace, cx).await;
