--- conflicted
+++ resolved
@@ -211,11 +211,7 @@
                 PaneEvent::AddItem { .. }
                 | PaneEvent::RemovedItem { .. }
                 | PaneEvent::Remove { .. } => tab_switcher.picker.update(cx, |picker, cx| {
-<<<<<<< HEAD
-                    picker.delegate.update_matches(cx);
-=======
                     picker.delegate.update_matches(window, cx);
->>>>>>> 7d30dda5
                     cx.notify();
                 }),
                 _ => {}
@@ -224,11 +220,7 @@
         .detach();
     }
 
-<<<<<<< HEAD
-    fn update_matches(&mut self, cx: &mut WindowContext) {
-=======
     fn update_matches(&mut self, _window: &mut Window, cx: &mut App) {
->>>>>>> 7d30dda5
         let selected_item_id = self.selected_item_id();
         self.matches.clear();
         let Some(pane) = self.pane.upgrade() else {
