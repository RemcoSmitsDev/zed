--- conflicted
+++ resolved
@@ -16,8 +16,8 @@
 pub use only_instance::*;
 pub use open_listener::*;
 
-<<<<<<< HEAD
 use anyhow::{anyhow, Context as _, Result};
+use project_panel::ProjectPanel;
 use settings::{initial_local_settings_content, Settings};
 use std::{borrow::Cow, ops::Deref, sync::Arc};
 use util::{
@@ -28,8 +28,9 @@
 };
 use uuid::Uuid;
 use workspace::{
-    create_and_open_local_file, notifications::simple_message_notification::MessageNotification,
-    open_new, AppState, NewFile, NewWindow, Workspace, WorkspaceSettings,
+    create_and_open_local_file, dock::PanelHandle,
+    notifications::simple_message_notification::MessageNotification, open_new, AppState, NewFile,
+    NewWindow, Workspace, WorkspaceSettings,
 };
 use zed_actions::{OpenBrowser, OpenZedURL};
 
@@ -56,13 +57,6 @@
     ToggleFullScreen,
     Zoom,
 );
-=======
-use anyhow::Result;
-use project_panel::ProjectPanel;
-use std::sync::Arc;
-use uuid::Uuid;
-use workspace::{dock::PanelHandle as _, AppState, Workspace};
->>>>>>> c7d80c7a
 
 pub fn build_window_options(
     bounds: Option<WindowBounds>,
