use anyhow::Result;
use client::UserStore;
use copilot::{Copilot, Status};
use editor::{scroll::Autoscroll, Editor};
use feature_flags::{FeatureFlagAppExt, PredictEditsFeatureFlag};
use fs::Fs;
use gpui::{
    actions, div, pulsating_between, Action, Animation, AnimationExt, App, AsyncWindowContext,
    Corner, Entity, IntoElement, ParentElement, Render, Subscription, WeakEntity,
};
use language::{
    language_settings::{
        self, all_language_settings, AllLanguageSettings, InlineCompletionProvider,
    },
    File, Language,
};
use settings::{update_settings_file, Settings, SettingsStore};
use std::{path::Path, sync::Arc, time::Duration};
use supermaven::{AccountStatus, Supermaven};
use ui::{prelude::*, ButtonLike, Color, Icon, IconWithIndicator, Indicator, PopoverMenuHandle};
use workspace::{
    create_and_open_local_file,
    item::ItemHandle,
    notifications::NotificationId,
    ui::{
        ButtonCommon, Clickable, ContextMenu, IconButton, IconName, IconSize, PopoverMenu, Tooltip,
    },
    StatusItemView, Toast, Workspace,
};
use zed_actions::OpenBrowser;
use zed_predict_tos::ZedPredictTos;
use zeta::RateCompletionModal;

actions!(zeta, [RateCompletions]);
actions!(inline_completion, [ToggleMenu]);

const COPILOT_SETTINGS_URL: &str = "https://github.com/settings/copilot";

struct CopilotErrorToast;

pub struct InlineCompletionButton {
    editor_subscription: Option<(Subscription, usize)>,
    editor_enabled: Option<bool>,
    language: Option<Arc<Language>>,
    file: Option<Arc<dyn File>>,
    inline_completion_provider: Option<Arc<dyn inline_completion::InlineCompletionProviderHandle>>,
    fs: Arc<dyn Fs>,
    workspace: WeakEntity<Workspace>,
    user_store: Entity<UserStore>,
    popover_menu_handle: PopoverMenuHandle<ContextMenu>,
}

enum SupermavenButtonStatus {
    Ready,
    Errored(String),
    NeedsActivation(String),
    Initializing,
}

impl Render for InlineCompletionButton {
    fn render(&mut self, _: &mut Window, cx: &mut Context<Self>) -> impl IntoElement {
        let all_language_settings = all_language_settings(None, cx);

        match all_language_settings.inline_completions.provider {
            InlineCompletionProvider::None => div(),

            InlineCompletionProvider::Copilot => {
                let Some(copilot) = Copilot::global(cx) else {
                    return div();
                };
                let status = copilot.read(cx).status();

                let enabled = self.editor_enabled.unwrap_or_else(|| {
                    all_language_settings.inline_completions_enabled(None, None, cx)
                });

                let icon = match status {
                    Status::Error(_) => IconName::CopilotError,
                    Status::Authorized => {
                        if enabled {
                            IconName::Copilot
                        } else {
                            IconName::CopilotDisabled
                        }
                    }
                    _ => IconName::CopilotInit,
                };

                if let Status::Error(e) = status {
                    return div().child(
                        IconButton::new("copilot-error", icon)
                            .icon_size(IconSize::Small)
                            .on_click(cx.listener(move |_, _, window, cx| {
                                if let Some(workspace) = window.root::<Workspace>().flatten() {
                                    workspace.update(cx, |workspace, cx| {
                                        workspace.show_toast(
                                            Toast::new(
                                                NotificationId::unique::<CopilotErrorToast>(),
                                                format!("Copilot can't be started: {}", e),
                                            )
                                            .on_click(
                                                "Reinstall Copilot",
                                                |_, cx| {
                                                    if let Some(copilot) = Copilot::global(cx) {
                                                        copilot
                                                            .update(cx, |copilot, cx| {
                                                                copilot.reinstall(cx)
                                                            })
                                                            .detach();
                                                    }
                                                },
                                            ),
                                            cx,
                                        );
                                    });
                                }
                            }))
                            .tooltip(|window, cx| {
                                Tooltip::for_action("GitHub Copilot", &ToggleMenu, window, cx)
                            }),
                    );
                }
                let this = cx.entity().clone();

                div().child(
                    PopoverMenu::new("copilot")
                        .menu(move |window, cx| {
                            Some(match status {
                                Status::Authorized => this.update(cx, |this, cx| {
                                    this.build_copilot_context_menu(window, cx)
                                }),
                                _ => this.update(cx, |this, cx| {
                                    this.build_copilot_start_menu(window, cx)
                                }),
                            })
                        })
                        .anchor(Corner::BottomRight)
                        .trigger(IconButton::new("copilot-icon", icon).tooltip(|window, cx| {
                            Tooltip::for_action("GitHub Copilot", &ToggleMenu, window, cx)
                        }))
                        .with_handle(self.popover_menu_handle.clone()),
                )
            }

            InlineCompletionProvider::Supermaven => {
                let Some(supermaven) = Supermaven::global(cx) else {
                    return div();
                };

                let supermaven = supermaven.read(cx);

                let status = match supermaven {
                    Supermaven::Starting => SupermavenButtonStatus::Initializing,
                    Supermaven::FailedDownload { error } => {
                        SupermavenButtonStatus::Errored(error.to_string())
                    }
                    Supermaven::Spawned(agent) => {
                        let account_status = agent.account_status.clone();
                        match account_status {
                            AccountStatus::NeedsActivation { activate_url } => {
                                SupermavenButtonStatus::NeedsActivation(activate_url.clone())
                            }
                            AccountStatus::Unknown => SupermavenButtonStatus::Initializing,
                            AccountStatus::Ready => SupermavenButtonStatus::Ready,
                        }
                    }
                    Supermaven::Error { error } => {
                        SupermavenButtonStatus::Errored(error.to_string())
                    }
                };

                let icon = status.to_icon();
                let tooltip_text = status.to_tooltip();
                let has_menu = status.has_menu();
<<<<<<< HEAD

                let this = cx.model().clone();
=======
                let this = cx.entity().clone();
>>>>>>> 7a6223e7
                let fs = self.fs.clone();

                return div().child(
                    PopoverMenu::new("supermaven")
                        .menu(move |window, cx| match &status {
                            SupermavenButtonStatus::NeedsActivation(activate_url) => {
                                Some(ContextMenu::build(window, cx, |menu, _, _| {
                                    let fs = fs.clone();
                                    let activate_url = activate_url.clone();
                                    menu.entry("Sign In", None, move |_, cx| {
                                        cx.open_url(activate_url.as_str())
                                    })
                                    .entry(
                                        "Use Copilot",
                                        None,
                                        move |_, cx| {
                                            set_completion_provider(
                                                fs.clone(),
                                                cx,
                                                InlineCompletionProvider::Copilot,
                                            )
                                        },
                                    )
                                }))
                            }
                            SupermavenButtonStatus::Ready => Some(this.update(cx, |this, cx| {
                                this.build_supermaven_context_menu(window, cx)
                            })),
                            _ => None,
                        })
                        .anchor(Corner::BottomRight)
                        .trigger(IconButton::new("supermaven-icon", icon).tooltip(
                            move |window, cx| {
                                if has_menu {
                                    Tooltip::for_action(
                                        tooltip_text.clone(),
                                        &ToggleMenu,
                                        window,
                                        cx,
                                    )
                                } else {
                                    Tooltip::text(tooltip_text.clone())(window, cx)
                                }
                            },
                        ))
                        .with_handle(self.popover_menu_handle.clone()),
                );
            }

            InlineCompletionProvider::Zed => {
                if !cx.has_flag::<PredictEditsFeatureFlag>() {
                    return div();
                }

                if !self
                    .user_store
                    .read(cx)
                    .current_user_has_accepted_terms()
                    .unwrap_or(false)
                {
                    let workspace = self.workspace.clone();
                    let user_store = self.user_store.clone();

                    return div().child(
                        ButtonLike::new("zeta-pending-tos-icon")
                            .child(
                                IconWithIndicator::new(
                                    Icon::new(IconName::ZedPredict),
                                    Some(Indicator::dot().color(Color::Error)),
                                )
                                .indicator_border_color(Some(
                                    cx.theme().colors().status_bar_background,
                                ))
                                .into_any_element(),
                            )
                            .tooltip(|window, cx| {
                                Tooltip::with_meta(
                                    "Edit Predictions",
                                    None,
                                    "Read Terms of Service",
                                    window,
                                    cx,
                                )
                            })
                            .on_click(cx.listener(move |_, _, window, cx| {
                                let user_store = user_store.clone();

                                if let Some(workspace) = workspace.upgrade() {
                                    ZedPredictTos::toggle(workspace, user_store, window, cx);
                                }
                            })),
                    );
                }

                let this = cx.entity().clone();
                let button = IconButton::new("zeta", IconName::ZedPredict).when(
                    !self.popover_menu_handle.is_deployed(),
                    |button| {
                        button.tooltip(|window, cx| {
                            Tooltip::for_action("Edit Prediction", &ToggleMenu, window, cx)
                        })
                    },
                );

                let is_refreshing = self
                    .inline_completion_provider
                    .as_ref()
                    .map_or(false, |provider| provider.is_refreshing(cx));

                let mut popover_menu = PopoverMenu::new("zeta")
                    .menu(move |window, cx| {
                        Some(this.update(cx, |this, cx| this.build_zeta_context_menu(window, cx)))
                    })
                    .anchor(Corner::BottomRight)
                    .with_handle(self.popover_menu_handle.clone());

                if is_refreshing {
                    popover_menu = popover_menu.trigger(
                        button.with_animation(
                            "pulsating-label",
                            Animation::new(Duration::from_secs(2))
                                .repeat()
                                .with_easing(pulsating_between(0.2, 1.0)),
                            |icon_button, delta| icon_button.alpha(delta),
                        ),
                    );
                } else {
                    popover_menu = popover_menu.trigger(button);
                }

                div().child(popover_menu.into_any_element())
            }
        }
    }
}

impl InlineCompletionButton {
    pub fn new(
        workspace: WeakEntity<Workspace>,
        fs: Arc<dyn Fs>,
        user_store: Entity<UserStore>,
        popover_menu_handle: PopoverMenuHandle<ContextMenu>,
        cx: &mut Context<Self>,
    ) -> Self {
        if let Some(copilot) = Copilot::global(cx) {
            cx.observe(&copilot, |_, _, cx| cx.notify()).detach()
        }

        cx.observe_global::<SettingsStore>(move |_, cx| cx.notify())
            .detach();

        Self {
            editor_subscription: None,
            editor_enabled: None,
            language: None,
            file: None,
            inline_completion_provider: None,
            popover_menu_handle,
            workspace,
            fs,
            user_store,
        }
    }

    pub fn build_copilot_start_menu(
        &mut self,
        window: &mut Window,
        cx: &mut Context<Self>,
    ) -> Entity<ContextMenu> {
        let fs = self.fs.clone();
        ContextMenu::build(window, cx, |menu, _, _| {
            menu.entry("Sign In", None, copilot::initiate_sign_in)
                .entry("Disable Copilot", None, {
                    let fs = fs.clone();
                    move |_window, cx| hide_copilot(fs.clone(), cx)
                })
                .entry("Use Supermaven", None, {
                    let fs = fs.clone();
                    move |_window, cx| {
                        set_completion_provider(
                            fs.clone(),
                            cx,
                            InlineCompletionProvider::Supermaven,
                        )
                    }
                })
        })
    }

    pub fn build_language_settings_menu(&self, mut menu: ContextMenu, cx: &mut App) -> ContextMenu {
        let fs = self.fs.clone();

        if let Some(language) = self.language.clone() {
            let fs = fs.clone();
            let language_enabled =
                language_settings::language_settings(Some(language.name()), None, cx)
                    .show_inline_completions;

            menu = menu.entry(
                format!(
                    "{} Inline Completions for {}",
                    if language_enabled { "Hide" } else { "Show" },
                    language.name()
                ),
                None,
                move |_, cx| {
                    toggle_inline_completions_for_language(language.clone(), fs.clone(), cx)
                },
            );
        }

        let settings = AllLanguageSettings::get_global(cx);

        if let Some(file) = &self.file {
            let path = file.path().clone();
            let path_enabled = settings.inline_completions_enabled_for_path(&path);

            menu = menu.entry(
                format!(
                    "{} Inline Completions for This Path",
                    if path_enabled { "Hide" } else { "Show" }
                ),
                None,
                move |window, cx| {
                    if let Some(workspace) = window.root().flatten() {
                        let workspace = workspace.downgrade();
                        window
                            .spawn(cx, |cx| {
                                configure_disabled_globs(
                                    workspace,
                                    path_enabled.then_some(path.clone()),
                                    cx,
                                )
                            })
                            .detach_and_log_err(cx);
                    }
                },
            );
        }

        let globally_enabled = settings.inline_completions_enabled(None, None, cx);
        menu.entry(
            if globally_enabled {
                "Hide Inline Completions for All Files"
            } else {
                "Show Inline Completions for All Files"
            },
            None,
            move |_, cx| toggle_inline_completions_globally(fs.clone(), cx),
        )
    }

    fn build_copilot_context_menu(
        &self,
        window: &mut Window,
        cx: &mut Context<Self>,
    ) -> Entity<ContextMenu> {
        ContextMenu::build(window, cx, |menu, _, cx| {
            self.build_language_settings_menu(menu, cx)
                .separator()
                .link(
                    "Go to Copilot Settings",
                    OpenBrowser {
                        url: COPILOT_SETTINGS_URL.to_string(),
                    }
                    .boxed_clone(),
                )
                .action("Sign Out", copilot::SignOut.boxed_clone())
        })
    }

    fn build_supermaven_context_menu(
        &self,
        window: &mut Window,
        cx: &mut Context<Self>,
    ) -> Entity<ContextMenu> {
        ContextMenu::build(window, cx, |menu, _, cx| {
            self.build_language_settings_menu(menu, cx)
                .separator()
                .action("Sign Out", supermaven::SignOut.boxed_clone())
        })
    }

    fn build_zeta_context_menu(
        &self,
        window: &mut Window,
        cx: &mut Context<Self>,
    ) -> Entity<ContextMenu> {
        let workspace = self.workspace.clone();
        ContextMenu::build(window, cx, |menu, _window, cx| {
            self.build_language_settings_menu(menu, cx)
                .separator()
                .entry(
                    "Rate Completions",
                    Some(RateCompletions.boxed_clone()),
                    move |window, cx| {
                        workspace
                            .update(cx, |workspace, cx| {
                                RateCompletionModal::toggle(workspace, window, cx)
                            })
                            .ok();
                    },
                )
        })
    }

    pub fn update_enabled(&mut self, editor: Entity<Editor>, cx: &mut Context<Self>) {
        let editor = editor.read(cx);
        let snapshot = editor.buffer().read(cx).snapshot(cx);
        let suggestion_anchor = editor.selections.newest_anchor().start;
        let language = snapshot.language_at(suggestion_anchor);
        let file = snapshot.file_at(suggestion_anchor).cloned();
        self.editor_enabled = {
            let file = file.as_ref();
            Some(
                file.map(|file| !file.is_private()).unwrap_or(true)
                    && all_language_settings(file, cx).inline_completions_enabled(
                        language,
                        file.map(|file| file.path().as_ref()),
                        cx,
                    ),
            )
        };
        self.inline_completion_provider = editor.inline_completion_provider();
        self.language = language.cloned();
        self.file = file;

        cx.notify();
    }

    pub fn toggle_menu(&mut self, window: &mut Window, cx: &mut Context<Self>) {
        self.popover_menu_handle.toggle(window, cx);
    }
}

impl StatusItemView for InlineCompletionButton {
    fn set_active_pane_item(
        &mut self,
        item: Option<&dyn ItemHandle>,
        _: &mut Window,
        cx: &mut Context<Self>,
    ) {
        if let Some(editor) = item.and_then(|item| item.act_as::<Editor>(cx)) {
            self.editor_subscription = Some((
                cx.observe(&editor, Self::update_enabled),
                editor.entity_id().as_u64() as usize,
            ));
            self.update_enabled(editor, cx);
        } else {
            self.language = None;
            self.editor_subscription = None;
            self.editor_enabled = None;
        }
        cx.notify();
    }
}

impl SupermavenButtonStatus {
    fn to_icon(&self) -> IconName {
        match self {
            SupermavenButtonStatus::Ready => IconName::Supermaven,
            SupermavenButtonStatus::Errored(_) => IconName::SupermavenError,
            SupermavenButtonStatus::NeedsActivation(_) => IconName::SupermavenInit,
            SupermavenButtonStatus::Initializing => IconName::SupermavenInit,
        }
    }

    fn to_tooltip(&self) -> String {
        match self {
            SupermavenButtonStatus::Ready => "Supermaven is ready".to_string(),
            SupermavenButtonStatus::Errored(error) => format!("Supermaven error: {}", error),
            SupermavenButtonStatus::NeedsActivation(_) => "Supermaven needs activation".to_string(),
            SupermavenButtonStatus::Initializing => "Supermaven initializing".to_string(),
        }
    }

    fn has_menu(&self) -> bool {
        match self {
            SupermavenButtonStatus::Ready | SupermavenButtonStatus::NeedsActivation(_) => true,
            SupermavenButtonStatus::Errored(_) | SupermavenButtonStatus::Initializing => false,
        }
    }
}

async fn configure_disabled_globs(
    workspace: WeakEntity<Workspace>,
    path_to_disable: Option<Arc<Path>>,
    mut cx: AsyncWindowContext,
) -> Result<()> {
    let settings_editor = workspace
        .update_in(&mut cx, |_, window, cx| {
            create_and_open_local_file(paths::settings_file(), window, cx, || {
                settings::initial_user_settings_content().as_ref().into()
            })
        })?
        .await?
        .downcast::<Editor>()
        .unwrap();

    settings_editor
        .downgrade()
        .update_in(&mut cx, |item, window, cx| {
            let text = item.buffer().read(cx).snapshot(cx).text();

            let settings = cx.global::<SettingsStore>();
            let edits = settings.edits_for_update::<AllLanguageSettings>(&text, |file| {
                let copilot = file.inline_completions.get_or_insert_with(Default::default);
                let globs = copilot.disabled_globs.get_or_insert_with(|| {
                    settings
                        .get::<AllLanguageSettings>(None)
                        .inline_completions
                        .disabled_globs
                        .iter()
                        .map(|glob| glob.glob().to_string())
                        .collect()
                });

                if let Some(path_to_disable) = &path_to_disable {
                    globs.push(path_to_disable.to_string_lossy().into_owned());
                } else {
                    globs.clear();
                }
            });

            if !edits.is_empty() {
                item.change_selections(Some(Autoscroll::newest()), window, cx, |selections| {
                    selections.select_ranges(edits.iter().map(|e| e.0.clone()));
                });

                // When *enabling* a path, don't actually perform an edit, just select the range.
                if path_to_disable.is_some() {
                    item.edit(edits.iter().cloned(), cx);
                }
            }
        })?;

    anyhow::Ok(())
}

fn toggle_inline_completions_globally(fs: Arc<dyn Fs>, cx: &mut App) {
    let show_inline_completions =
        all_language_settings(None, cx).inline_completions_enabled(None, None, cx);
    update_settings_file::<AllLanguageSettings>(fs, cx, move |file, _| {
        file.defaults.show_inline_completions = Some(!show_inline_completions)
    });
}

fn set_completion_provider(fs: Arc<dyn Fs>, cx: &mut App, provider: InlineCompletionProvider) {
    update_settings_file::<AllLanguageSettings>(fs, cx, move |file, _| {
        file.features
            .get_or_insert(Default::default())
            .inline_completion_provider = Some(provider);
    });
}

fn toggle_inline_completions_for_language(language: Arc<Language>, fs: Arc<dyn Fs>, cx: &mut App) {
    let show_inline_completions =
        all_language_settings(None, cx).inline_completions_enabled(Some(&language), None, cx);
    update_settings_file::<AllLanguageSettings>(fs, cx, move |file, _| {
        file.languages
            .entry(language.name())
            .or_default()
            .show_inline_completions = Some(!show_inline_completions);
    });
}

fn hide_copilot(fs: Arc<dyn Fs>, cx: &mut App) {
    update_settings_file::<AllLanguageSettings>(fs, cx, move |file, _| {
        file.features
            .get_or_insert(Default::default())
            .inline_completion_provider = Some(InlineCompletionProvider::None);
    });
}<|MERGE_RESOLUTION|>--- conflicted
+++ resolved
@@ -172,12 +172,7 @@
                 let icon = status.to_icon();
                 let tooltip_text = status.to_tooltip();
                 let has_menu = status.has_menu();
-<<<<<<< HEAD
-
-                let this = cx.model().clone();
-=======
                 let this = cx.entity().clone();
->>>>>>> 7a6223e7
                 let fs = self.fs.clone();
 
                 return div().child(
