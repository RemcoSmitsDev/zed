use anyhow::Result;
use client::UserStore;
use copilot::{Copilot, Status};
use editor::{scroll::Autoscroll, Editor};
use feature_flags::{FeatureFlagAppExt, PredictEditsFeatureFlag};
use fs::Fs;
use gpui::{
    actions, div, pulsating_between, Action, Animation, AnimationExt, App, AsyncWindowContext,
    Corner, Entity, IntoElement, ParentElement, Render, Subscription, WeakEntity,
};
use language::{
    language_settings::{
        self, all_language_settings, AllLanguageSettings, InlineCompletionProvider,
    },
    File, Language,
};
use settings::{update_settings_file, Settings, SettingsStore};
use std::{path::Path, sync::Arc, time::Duration};
use supermaven::{AccountStatus, Supermaven};
<<<<<<< HEAD
use ui::{prelude::*, PopoverMenuHandle};
=======
use ui::{prelude::*, ButtonLike, Color, Icon, IconWithIndicator, Indicator, PopoverMenuHandle};
>>>>>>> 7d30dda5
use workspace::{
    create_and_open_local_file,
    item::ItemHandle,
    notifications::NotificationId,
    ui::{
        ButtonCommon, Clickable, ContextMenu, IconButton, IconName, IconSize, PopoverMenu, Tooltip,
    },
    StatusItemView, Toast, Workspace,
};
use zed_actions::OpenBrowser;
use zed_predict_tos::ZedPredictTos;
use zeta::RateCompletionModal;

actions!(zeta, [RateCompletions]);
actions!(inline_completion, [ToggleMenu]);

const COPILOT_SETTINGS_URL: &str = "https://github.com/settings/copilot";

struct CopilotErrorToast;

pub struct InlineCompletionButton {
    editor_subscription: Option<(Subscription, usize)>,
    editor_enabled: Option<bool>,
    language: Option<Arc<Language>>,
    file: Option<Arc<dyn File>>,
    inline_completion_provider: Option<Arc<dyn inline_completion::InlineCompletionProviderHandle>>,
    fs: Arc<dyn Fs>,
<<<<<<< HEAD
    workspace: WeakView<Workspace>,
=======
    workspace: WeakEntity<Workspace>,
    user_store: Entity<UserStore>,
>>>>>>> 7d30dda5
    popover_menu_handle: PopoverMenuHandle<ContextMenu>,
}

enum SupermavenButtonStatus {
    Ready,
    Errored(String),
    NeedsActivation(String),
    Initializing,
}

impl Render for InlineCompletionButton {
    fn render(&mut self, _: &mut Window, cx: &mut Context<Self>) -> impl IntoElement {
        let all_language_settings = all_language_settings(None, cx);

        match all_language_settings.inline_completions.provider {
            InlineCompletionProvider::None => div(),

            InlineCompletionProvider::Copilot => {
                let Some(copilot) = Copilot::global(cx) else {
                    return div();
                };
                let status = copilot.read(cx).status();

                let enabled = self.editor_enabled.unwrap_or_else(|| {
                    all_language_settings.inline_completions_enabled(None, None, cx)
                });

                let icon = match status {
                    Status::Error(_) => IconName::CopilotError,
                    Status::Authorized => {
                        if enabled {
                            IconName::Copilot
                        } else {
                            IconName::CopilotDisabled
                        }
                    }
                    _ => IconName::CopilotInit,
                };

                if let Status::Error(e) = status {
                    return div().child(
                        IconButton::new("copilot-error", icon)
                            .icon_size(IconSize::Small)
                            .on_click(cx.listener(move |_, _, window, cx| {
                                if let Some(workspace) =
                                    window.window_handle().downcast::<Workspace>()
                                {
                                    workspace
                                        .update(cx, |workspace, _, cx| {
                                            workspace.show_toast(
                                                Toast::new(
                                                    NotificationId::unique::<CopilotErrorToast>(),
                                                    format!("Copilot can't be started: {}", e),
                                                )
                                                .on_click("Reinstall Copilot", |_, cx| {
                                                    if let Some(copilot) = Copilot::global(cx) {
                                                        copilot
                                                            .update(cx, |copilot, cx| {
                                                                copilot.reinstall(cx)
                                                            })
                                                            .detach();
                                                    }
                                                }),
                                                cx,
                                            );
                                        })
                                        .ok();
                                }
                            }))
<<<<<<< HEAD
                            .tooltip(|cx| Tooltip::for_action("GitHub Copilot", &ToggleMenu, cx)),
=======
                            .tooltip(|window, cx| {
                                Tooltip::for_action("GitHub Copilot", &ToggleMenu, window, cx)
                            }),
>>>>>>> 7d30dda5
                    );
                }
                let this = cx.model().clone();

                div().child(
                    PopoverMenu::new("copilot")
                        .menu(move |window, cx| {
                            Some(match status {
                                Status::Authorized => this.update(cx, |this, cx| {
                                    this.build_copilot_context_menu(window, cx)
                                }),
                                _ => this.update(cx, |this, cx| {
                                    this.build_copilot_start_menu(window, cx)
                                }),
                            })
                        })
                        .anchor(Corner::BottomRight)
<<<<<<< HEAD
                        .trigger(
                            IconButton::new("copilot-icon", icon).tooltip(|cx| {
                                Tooltip::for_action("GitHub Copilot", &ToggleMenu, cx)
                            }),
                        )
=======
                        .trigger(IconButton::new("copilot-icon", icon).tooltip(|window, cx| {
                            Tooltip::for_action("GitHub Copilot", &ToggleMenu, window, cx)
                        }))
>>>>>>> 7d30dda5
                        .with_handle(self.popover_menu_handle.clone()),
                )
            }

            InlineCompletionProvider::Supermaven => {
                let Some(supermaven) = Supermaven::global(cx) else {
                    return div();
                };

                let supermaven = supermaven.read(cx);

                let status = match supermaven {
                    Supermaven::Starting => SupermavenButtonStatus::Initializing,
                    Supermaven::FailedDownload { error } => {
                        SupermavenButtonStatus::Errored(error.to_string())
                    }
                    Supermaven::Spawned(agent) => {
                        let account_status = agent.account_status.clone();
                        match account_status {
                            AccountStatus::NeedsActivation { activate_url } => {
                                SupermavenButtonStatus::NeedsActivation(activate_url.clone())
                            }
                            AccountStatus::Unknown => SupermavenButtonStatus::Initializing,
                            AccountStatus::Ready => SupermavenButtonStatus::Ready,
                        }
                    }
                    Supermaven::Error { error } => {
                        SupermavenButtonStatus::Errored(error.to_string())
                    }
                };

                let icon = status.to_icon();
                let tooltip_text = status.to_tooltip();
                let has_menu = status.has_menu();
<<<<<<< HEAD
                let this = cx.view().clone();
=======
                let this = cx.model().clone();
>>>>>>> 7d30dda5
                let fs = self.fs.clone();

                return div().child(
                    PopoverMenu::new("supermaven")
                        .menu(move |window, cx| match &status {
                            SupermavenButtonStatus::NeedsActivation(activate_url) => {
                                Some(ContextMenu::build(window, cx, |menu, _, _| {
                                    let fs = fs.clone();
                                    let activate_url = activate_url.clone();
                                    menu.entry("Sign In", None, move |_, cx| {
                                        cx.open_url(activate_url.as_str())
                                    })
                                    .entry(
                                        "Use Copilot",
                                        None,
                                        move |_, cx| {
                                            set_completion_provider(
                                                fs.clone(),
                                                cx,
                                                InlineCompletionProvider::Copilot,
                                            )
                                        },
                                    )
                                }))
                            }
                            SupermavenButtonStatus::Ready => Some(this.update(cx, |this, cx| {
                                this.build_supermaven_context_menu(window, cx)
                            })),
                            _ => None,
                        })
                        .anchor(Corner::BottomRight)
<<<<<<< HEAD
                        .trigger(IconButton::new("supermaven-icon", icon).tooltip(move |cx| {
                            if has_menu {
                                Tooltip::for_action(tooltip_text.clone(), &ToggleMenu, cx)
                            } else {
                                Tooltip::text(tooltip_text.clone(), cx)
                            }
                        }))
=======
                        .trigger(IconButton::new("supermaven-icon", icon).tooltip(
                            move |window, cx| {
                                if has_menu {
                                    Tooltip::for_action(
                                        tooltip_text.clone(),
                                        &ToggleMenu,
                                        window,
                                        cx,
                                    )
                                } else {
                                    Tooltip::text(tooltip_text.clone())(window, cx)
                                }
                            },
                        ))
>>>>>>> 7d30dda5
                        .with_handle(self.popover_menu_handle.clone()),
                );
            }

            InlineCompletionProvider::Zed => {
                if !cx.has_flag::<PredictEditsFeatureFlag>() {
                    return div();
                }

<<<<<<< HEAD
                let this = cx.view().clone();
                let button = IconButton::new("zeta", IconName::ZedPredict).when(
                    !self.popover_menu_handle.is_deployed(),
                    |button| {
                        button.tooltip(|cx| Tooltip::for_action("Edit Prediction", &ToggleMenu, cx))
=======
                if !self
                    .user_store
                    .read(cx)
                    .current_user_has_accepted_terms()
                    .unwrap_or(false)
                {
                    let workspace = self.workspace.clone();
                    let user_store = self.user_store.clone();

                    return div().child(
                        ButtonLike::new("zeta-pending-tos-icon")
                            .child(
                                IconWithIndicator::new(
                                    Icon::new(IconName::ZedPredict),
                                    Some(Indicator::dot().color(Color::Error)),
                                )
                                .indicator_border_color(Some(
                                    cx.theme().colors().status_bar_background,
                                ))
                                .into_any_element(),
                            )
                            .tooltip(|window, cx| {
                                Tooltip::with_meta(
                                    "Edit Predictions",
                                    None,
                                    "Read Terms of Service",
                                    window,
                                    cx,
                                )
                            })
                            .on_click(cx.listener(move |_, _, window, cx| {
                                let user_store = user_store.clone();

                                if let Some(workspace) = workspace.upgrade() {
                                    ZedPredictTos::toggle(workspace, user_store, window, cx);
                                }
                            })),
                    );
                }

                let this = cx.model().clone();
                let button = IconButton::new("zeta", IconName::ZedPredict).when(
                    !self.popover_menu_handle.is_deployed(),
                    |button| {
                        button.tooltip(|window, cx| {
                            Tooltip::for_action("Edit Prediction", &ToggleMenu, window, cx)
                        })
>>>>>>> 7d30dda5
                    },
                );

                let is_refreshing = self
                    .inline_completion_provider
                    .as_ref()
                    .map_or(false, |provider| provider.is_refreshing(cx));

                let mut popover_menu = PopoverMenu::new("zeta")
                    .menu(move |window, cx| {
                        Some(this.update(cx, |this, cx| this.build_zeta_context_menu(window, cx)))
                    })
                    .anchor(Corner::BottomRight)
                    .with_handle(self.popover_menu_handle.clone());

                if is_refreshing {
                    popover_menu = popover_menu.trigger(
                        button.with_animation(
                            "pulsating-label",
                            Animation::new(Duration::from_secs(2))
                                .repeat()
                                .with_easing(pulsating_between(0.2, 1.0)),
                            |icon_button, delta| icon_button.alpha(delta),
                        ),
                    );
                } else {
                    popover_menu = popover_menu.trigger(button);
                }

                div().child(popover_menu.into_any_element())
            }
        }
    }
}

impl InlineCompletionButton {
    pub fn new(
        workspace: WeakEntity<Workspace>,
        fs: Arc<dyn Fs>,
<<<<<<< HEAD
        popover_menu_handle: PopoverMenuHandle<ContextMenu>,
        cx: &mut ViewContext<Self>,
=======
        user_store: Entity<UserStore>,
        popover_menu_handle: PopoverMenuHandle<ContextMenu>,
        cx: &mut Context<Self>,
>>>>>>> 7d30dda5
    ) -> Self {
        if let Some(copilot) = Copilot::global(cx) {
            cx.observe(&copilot, |_, _, cx| cx.notify()).detach()
        }

        cx.observe_global::<SettingsStore>(move |_, cx| cx.notify())
            .detach();

        Self {
            editor_subscription: None,
            editor_enabled: None,
            language: None,
            file: None,
            inline_completion_provider: None,
            popover_menu_handle,
            workspace,
            fs,
            user_store,
        }
    }

    pub fn build_copilot_start_menu(
        &mut self,
        window: &mut Window,
        cx: &mut Context<Self>,
    ) -> Entity<ContextMenu> {
        let fs = self.fs.clone();
        ContextMenu::build(window, cx, |menu, _, _| {
            menu.entry("Sign In", None, copilot::initiate_sign_in)
                .entry("Disable Copilot", None, {
                    let fs = fs.clone();
                    move |_window, cx| hide_copilot(fs.clone(), cx)
                })
                .entry("Use Supermaven", None, {
                    let fs = fs.clone();
                    move |_window, cx| {
                        set_completion_provider(
                            fs.clone(),
                            cx,
                            InlineCompletionProvider::Supermaven,
                        )
                    }
                })
        })
    }

    pub fn build_language_settings_menu(&self, mut menu: ContextMenu, cx: &mut App) -> ContextMenu {
        let fs = self.fs.clone();

        if let Some(language) = self.language.clone() {
            let fs = fs.clone();
            let language_enabled =
                language_settings::language_settings(Some(language.name()), None, cx)
                    .show_inline_completions;

            menu = menu.entry(
                format!(
                    "{} Inline Completions for {}",
                    if language_enabled { "Hide" } else { "Show" },
                    language.name()
                ),
                None,
                move |_, cx| {
                    toggle_inline_completions_for_language(language.clone(), fs.clone(), cx)
                },
            );
        }

        let settings = AllLanguageSettings::get_global(cx);

        if let Some(file) = &self.file {
            let path = file.path().clone();
            let path_enabled = settings.inline_completions_enabled_for_path(&path);

            menu = menu.entry(
                format!(
                    "{} Inline Completions for This Path",
                    if path_enabled { "Hide" } else { "Show" }
                ),
                None,
                move |window, cx| {
                    if let Some(workspace) = window.window_handle().downcast::<Workspace>() {
                        if let Ok(workspace) = workspace.root_model(cx) {
                            let workspace = workspace.downgrade();
                            window
                                .spawn(cx, |cx| {
                                    configure_disabled_globs(
                                        workspace,
                                        path_enabled.then_some(path.clone()),
                                        cx,
                                    )
                                })
                                .detach_and_log_err(cx);
                        }
                    }
                },
            );
        }

        let globally_enabled = settings.inline_completions_enabled(None, None, cx);
        menu.entry(
            if globally_enabled {
                "Hide Inline Completions for All Files"
            } else {
                "Show Inline Completions for All Files"
            },
            None,
            move |_, cx| toggle_inline_completions_globally(fs.clone(), cx),
        )
    }

    fn build_copilot_context_menu(
        &self,
        window: &mut Window,
        cx: &mut Context<Self>,
    ) -> Entity<ContextMenu> {
        ContextMenu::build(window, cx, |menu, _, cx| {
            self.build_language_settings_menu(menu, cx)
                .separator()
                .link(
                    "Go to Copilot Settings",
                    OpenBrowser {
                        url: COPILOT_SETTINGS_URL.to_string(),
                    }
                    .boxed_clone(),
                )
                .action("Sign Out", copilot::SignOut.boxed_clone())
        })
    }

    fn build_supermaven_context_menu(
        &self,
        window: &mut Window,
        cx: &mut Context<Self>,
    ) -> Entity<ContextMenu> {
        ContextMenu::build(window, cx, |menu, _, cx| {
            self.build_language_settings_menu(menu, cx)
                .separator()
                .action("Sign Out", supermaven::SignOut.boxed_clone())
        })
    }

    fn build_zeta_context_menu(
        &self,
        window: &mut Window,
        cx: &mut Context<Self>,
    ) -> Entity<ContextMenu> {
        let workspace = self.workspace.clone();
        ContextMenu::build(window, cx, |menu, _window, cx| {
            self.build_language_settings_menu(menu, cx)
                .separator()
                .entry(
                    "Rate Completions",
                    Some(RateCompletions.boxed_clone()),
                    move |window, cx| {
                        workspace
                            .update(cx, |workspace, cx| {
                                RateCompletionModal::toggle(workspace, window, cx)
                            })
                            .ok();
                    },
                )
        })
    }

    pub fn update_enabled(&mut self, editor: Entity<Editor>, cx: &mut Context<Self>) {
        let editor = editor.read(cx);
        let snapshot = editor.buffer().read(cx).snapshot(cx);
        let suggestion_anchor = editor.selections.newest_anchor().start;
        let language = snapshot.language_at(suggestion_anchor);
        let file = snapshot.file_at(suggestion_anchor).cloned();
        self.editor_enabled = {
            let file = file.as_ref();
            Some(
                file.map(|file| !file.is_private()).unwrap_or(true)
                    && all_language_settings(file, cx).inline_completions_enabled(
                        language,
                        file.map(|file| file.path().as_ref()),
                        cx,
                    ),
            )
        };
        self.inline_completion_provider = editor.inline_completion_provider();
        self.language = language.cloned();
        self.file = file;

        cx.notify();
    }

    pub fn toggle_menu(&mut self, window: &mut Window, cx: &mut Context<Self>) {
        self.popover_menu_handle.toggle(window, cx);
    }

    pub fn toggle_menu(&mut self, cx: &mut ViewContext<Self>) {
        self.popover_menu_handle.toggle(cx);
    }
}

impl StatusItemView for InlineCompletionButton {
    fn set_active_pane_item(
        &mut self,
        item: Option<&dyn ItemHandle>,
        _: &mut Window,
        cx: &mut Context<Self>,
    ) {
        if let Some(editor) = item.and_then(|item| item.act_as::<Editor>(cx)) {
            self.editor_subscription = Some((
                cx.observe(&editor, Self::update_enabled),
                editor.entity_id().as_u64() as usize,
            ));
            self.update_enabled(editor, cx);
        } else {
            self.language = None;
            self.editor_subscription = None;
            self.editor_enabled = None;
        }
        cx.notify();
    }
}

impl SupermavenButtonStatus {
    fn to_icon(&self) -> IconName {
        match self {
            SupermavenButtonStatus::Ready => IconName::Supermaven,
            SupermavenButtonStatus::Errored(_) => IconName::SupermavenError,
            SupermavenButtonStatus::NeedsActivation(_) => IconName::SupermavenInit,
            SupermavenButtonStatus::Initializing => IconName::SupermavenInit,
        }
    }

    fn to_tooltip(&self) -> String {
        match self {
            SupermavenButtonStatus::Ready => "Supermaven is ready".to_string(),
            SupermavenButtonStatus::Errored(error) => format!("Supermaven error: {}", error),
            SupermavenButtonStatus::NeedsActivation(_) => "Supermaven needs activation".to_string(),
            SupermavenButtonStatus::Initializing => "Supermaven initializing".to_string(),
        }
    }

    fn has_menu(&self) -> bool {
        match self {
            SupermavenButtonStatus::Ready | SupermavenButtonStatus::NeedsActivation(_) => true,
            SupermavenButtonStatus::Errored(_) | SupermavenButtonStatus::Initializing => false,
        }
    }
}

async fn configure_disabled_globs(
    workspace: WeakEntity<Workspace>,
    path_to_disable: Option<Arc<Path>>,
    mut cx: AsyncWindowContext,
) -> Result<()> {
    let settings_editor = workspace
        .update_in(&mut cx, |_, window, cx| {
            create_and_open_local_file(paths::settings_file(), window, cx, || {
                settings::initial_user_settings_content().as_ref().into()
            })
        })?
        .await?
        .downcast::<Editor>()
        .unwrap();

    settings_editor
        .downgrade()
        .update_in(&mut cx, |item, window, cx| {
            let text = item.buffer().read(cx).snapshot(cx).text();

            let settings = cx.global::<SettingsStore>();
            let edits = settings.edits_for_update::<AllLanguageSettings>(&text, |file| {
                let copilot = file.inline_completions.get_or_insert_with(Default::default);
                let globs = copilot.disabled_globs.get_or_insert_with(|| {
                    settings
                        .get::<AllLanguageSettings>(None)
                        .inline_completions
                        .disabled_globs
                        .iter()
                        .map(|glob| glob.glob().to_string())
                        .collect()
                });

                if let Some(path_to_disable) = &path_to_disable {
                    globs.push(path_to_disable.to_string_lossy().into_owned());
                } else {
                    globs.clear();
                }
            });

            if !edits.is_empty() {
                item.change_selections(Some(Autoscroll::newest()), window, cx, |selections| {
                    selections.select_ranges(edits.iter().map(|e| e.0.clone()));
                });

                // When *enabling* a path, don't actually perform an edit, just select the range.
                if path_to_disable.is_some() {
                    item.edit(edits.iter().cloned(), cx);
                }
            }
        })?;

    anyhow::Ok(())
}

fn toggle_inline_completions_globally(fs: Arc<dyn Fs>, cx: &mut App) {
    let show_inline_completions =
        all_language_settings(None, cx).inline_completions_enabled(None, None, cx);
    update_settings_file::<AllLanguageSettings>(fs, cx, move |file, _| {
        file.defaults.show_inline_completions = Some(!show_inline_completions)
    });
}

fn set_completion_provider(fs: Arc<dyn Fs>, cx: &mut App, provider: InlineCompletionProvider) {
    update_settings_file::<AllLanguageSettings>(fs, cx, move |file, _| {
        file.features
            .get_or_insert(Default::default())
            .inline_completion_provider = Some(provider);
    });
}

fn toggle_inline_completions_for_language(language: Arc<Language>, fs: Arc<dyn Fs>, cx: &mut App) {
    let show_inline_completions =
        all_language_settings(None, cx).inline_completions_enabled(Some(&language), None, cx);
    update_settings_file::<AllLanguageSettings>(fs, cx, move |file, _| {
        file.languages
            .entry(language.name())
            .or_default()
            .show_inline_completions = Some(!show_inline_completions);
    });
}

fn hide_copilot(fs: Arc<dyn Fs>, cx: &mut App) {
    update_settings_file::<AllLanguageSettings>(fs, cx, move |file, _| {
        file.features
            .get_or_insert(Default::default())
            .inline_completion_provider = Some(InlineCompletionProvider::None);
    });
}<|MERGE_RESOLUTION|>--- conflicted
+++ resolved
@@ -17,11 +17,7 @@
 use settings::{update_settings_file, Settings, SettingsStore};
 use std::{path::Path, sync::Arc, time::Duration};
 use supermaven::{AccountStatus, Supermaven};
-<<<<<<< HEAD
-use ui::{prelude::*, PopoverMenuHandle};
-=======
 use ui::{prelude::*, ButtonLike, Color, Icon, IconWithIndicator, Indicator, PopoverMenuHandle};
->>>>>>> 7d30dda5
 use workspace::{
     create_and_open_local_file,
     item::ItemHandle,
@@ -49,12 +45,8 @@
     file: Option<Arc<dyn File>>,
     inline_completion_provider: Option<Arc<dyn inline_completion::InlineCompletionProviderHandle>>,
     fs: Arc<dyn Fs>,
-<<<<<<< HEAD
-    workspace: WeakView<Workspace>,
-=======
     workspace: WeakEntity<Workspace>,
     user_store: Entity<UserStore>,
->>>>>>> 7d30dda5
     popover_menu_handle: PopoverMenuHandle<ContextMenu>,
 }
 
@@ -124,13 +116,9 @@
                                         .ok();
                                 }
                             }))
-<<<<<<< HEAD
-                            .tooltip(|cx| Tooltip::for_action("GitHub Copilot", &ToggleMenu, cx)),
-=======
                             .tooltip(|window, cx| {
                                 Tooltip::for_action("GitHub Copilot", &ToggleMenu, window, cx)
                             }),
->>>>>>> 7d30dda5
                     );
                 }
                 let this = cx.model().clone();
@@ -148,17 +136,9 @@
                             })
                         })
                         .anchor(Corner::BottomRight)
-<<<<<<< HEAD
-                        .trigger(
-                            IconButton::new("copilot-icon", icon).tooltip(|cx| {
-                                Tooltip::for_action("GitHub Copilot", &ToggleMenu, cx)
-                            }),
-                        )
-=======
                         .trigger(IconButton::new("copilot-icon", icon).tooltip(|window, cx| {
                             Tooltip::for_action("GitHub Copilot", &ToggleMenu, window, cx)
                         }))
->>>>>>> 7d30dda5
                         .with_handle(self.popover_menu_handle.clone()),
                 )
             }
@@ -193,11 +173,8 @@
                 let icon = status.to_icon();
                 let tooltip_text = status.to_tooltip();
                 let has_menu = status.has_menu();
-<<<<<<< HEAD
-                let this = cx.view().clone();
-=======
+
                 let this = cx.model().clone();
->>>>>>> 7d30dda5
                 let fs = self.fs.clone();
 
                 return div().child(
@@ -229,15 +206,6 @@
                             _ => None,
                         })
                         .anchor(Corner::BottomRight)
-<<<<<<< HEAD
-                        .trigger(IconButton::new("supermaven-icon", icon).tooltip(move |cx| {
-                            if has_menu {
-                                Tooltip::for_action(tooltip_text.clone(), &ToggleMenu, cx)
-                            } else {
-                                Tooltip::text(tooltip_text.clone(), cx)
-                            }
-                        }))
-=======
                         .trigger(IconButton::new("supermaven-icon", icon).tooltip(
                             move |window, cx| {
                                 if has_menu {
@@ -252,7 +220,6 @@
                                 }
                             },
                         ))
->>>>>>> 7d30dda5
                         .with_handle(self.popover_menu_handle.clone()),
                 );
             }
@@ -262,13 +229,6 @@
                     return div();
                 }
 
-<<<<<<< HEAD
-                let this = cx.view().clone();
-                let button = IconButton::new("zeta", IconName::ZedPredict).when(
-                    !self.popover_menu_handle.is_deployed(),
-                    |button| {
-                        button.tooltip(|cx| Tooltip::for_action("Edit Prediction", &ToggleMenu, cx))
-=======
                 if !self
                     .user_store
                     .read(cx)
@@ -316,7 +276,6 @@
                         button.tooltip(|window, cx| {
                             Tooltip::for_action("Edit Prediction", &ToggleMenu, window, cx)
                         })
->>>>>>> 7d30dda5
                     },
                 );
 
@@ -356,14 +315,9 @@
     pub fn new(
         workspace: WeakEntity<Workspace>,
         fs: Arc<dyn Fs>,
-<<<<<<< HEAD
-        popover_menu_handle: PopoverMenuHandle<ContextMenu>,
-        cx: &mut ViewContext<Self>,
-=======
         user_store: Entity<UserStore>,
         popover_menu_handle: PopoverMenuHandle<ContextMenu>,
         cx: &mut Context<Self>,
->>>>>>> 7d30dda5
     ) -> Self {
         if let Some(copilot) = Copilot::global(cx) {
             cx.observe(&copilot, |_, _, cx| cx.notify()).detach()
